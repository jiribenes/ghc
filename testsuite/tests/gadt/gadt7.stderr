--- conflicted
+++ resolved
@@ -1,24 +1,5 @@
 
 gadt7.hs:16:38: error:
-<<<<<<< HEAD
-    • Couldn't match expected type ‘r’ with actual type ‘r1’
-        ‘r’ is untouchable
-          inside the constraints: t ~ Int
-          bound by a pattern with constructor: K :: T Int,
-                   in a case alternative
-          at gadt7.hs:16:33
-      ‘r’ is a rigid type variable bound by
-        the inferred type of i1b :: T t -> r1 -> r at gadt7.hs:16:1
-      ‘r1’ is a rigid type variable bound by
-        the inferred type of i1b :: T t -> r1 -> r at gadt7.hs:16:1
-      Possible fix: add a type signature for ‘i1b’
-    • In the expression: y1
-      In a case alternative: K -> y1
-    • Relevant bindings include
-        y1 :: r1 (bound at gadt7.hs:16:16)
-        y :: r1 (bound at gadt7.hs:16:7)
-        i1b :: T t -> r1 -> r (bound at gadt7.hs:16:1)
-=======
     Couldn't match expected type ‘r0’ with actual type ‘r1’
       ‘r1’ is untouchable
         inside the constraints: t0 ~ Int
@@ -36,5 +17,4 @@
       i1b :: T t0 -> r1 -> r0 (bound at gadt7.hs:16:1)
     In the expression: y1
     In a case alternative: K -> y1
-    In the expression: case t1 of { K -> y1 }
->>>>>>> cd82a2e1
+    In the expression: case t1 of { K -> y1 }