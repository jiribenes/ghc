--- conflicted
+++ resolved
@@ -1,21 +1,5 @@
 
 gadt13.hs:15:13: error:
-<<<<<<< HEAD
-    • Couldn't match expected type ‘r’
-                  with actual type ‘String -> [Char]’
-        ‘r’ is untouchable
-          inside the constraints: r1 ~ Int
-          bound by a pattern with constructor: I :: Int -> Term Int,
-                   in an equation for ‘shw’
-          at gadt13.hs:15:6-8
-      ‘r’ is a rigid type variable bound by
-        the inferred type of shw :: Term r1 -> r at gadt13.hs:15:1
-      Possible fix: add a type signature for ‘shw’
-    • In the expression: ("I " ++) . shows t
-      In an equation for ‘shw’: shw (I t) = ("I " ++) . shows t
-    • Relevant bindings include
-        shw :: Term r1 -> r (bound at gadt13.hs:15:1)
-=======
     Couldn't match expected type ‘r0’
                 with actual type ‘String -> [Char]’
       ‘r0’ is untouchable
@@ -30,5 +14,4 @@
       shw :: Term t0 -> r0 (bound at gadt13.hs:15:1)
     Possible cause: ‘(.)’ is applied to too many arguments
     In the expression: ("I " ++) . shows t
-    In an equation for ‘shw’: shw (I t) = ("I " ++) . shows t
->>>>>>> cd82a2e1
+    In an equation for ‘shw’: shw (I t) = ("I " ++) . shows t