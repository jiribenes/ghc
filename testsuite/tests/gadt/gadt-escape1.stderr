--- conflicted
+++ resolved
@@ -1,22 +1,5 @@
 
 gadt-escape1.hs:19:58: error:
-<<<<<<< HEAD
-    • Couldn't match type ‘r’ with ‘ExpGADT Int’
-        ‘r’ is untouchable
-          inside the constraints: t ~ Int
-          bound by a pattern with constructor: ExpInt :: Int -> ExpGADT Int,
-                   in a case alternative
-          at gadt-escape1.hs:19:43-50
-      ‘r’ is a rigid type variable bound by
-        the inferred type of weird1 :: r at gadt-escape1.hs:19:1
-      Possible fix: add a type signature for ‘weird1’
-      Expected type: r
-      Actual type: ExpGADT t
-    • In the expression: a
-      In a case alternative: Hidden (ExpInt _) a -> a
-    • Relevant bindings include
-        weird1 :: r (bound at gadt-escape1.hs:19:1)
-=======
     Couldn't match type ‘r0’ with ‘ExpGADT Int’
       ‘r0’ is untouchable
         inside the constraints: t ~ Int
@@ -33,5 +16,4 @@
     In the expression: a
     In a case alternative: Hidden (ExpInt _) a -> a
     In the expression:
-      case (hval :: Hidden) of { Hidden (ExpInt _) a -> a }
->>>>>>> cd82a2e1
+      case (hval :: Hidden) of { Hidden (ExpInt _) a -> a }