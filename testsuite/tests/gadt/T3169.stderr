
T3169.hs:13:22: error:
<<<<<<< HEAD
    • Couldn't match type ‘elt’ with ‘Map b elt’
      ‘elt’ is a rigid type variable bound by
        the type signature for:
          lookup :: forall elt. (a, b) -> Map (a, b) elt -> Maybe elt
        at T3169.hs:12:3
      Expected type: Map a (Map b elt)
        Actual type: Map (a, b) elt
    • In the second argument of ‘lookup’, namely ‘m’
      In the expression: lookup a m :: Maybe (Map b elt)
    • Relevant bindings include
        m :: Map (a, b) elt (bound at T3169.hs:12:17)
        b :: b (bound at T3169.hs:12:13)
        lookup :: (a, b) -> Map (a, b) elt -> Maybe elt
          (bound at T3169.hs:12:3)
=======
    Couldn't match type ‘elt’ with ‘Map b elt’
    ‘elt’ is a rigid type variable bound by
          the type signature for:
          lookup :: (a, b) -> Map (a, b) elt -> Maybe elt
          at T3169.hs:12:3
    Expected type: Map a (Map b elt)
      Actual type: Map (a, b) elt
    Relevant bindings include
      m :: Map (a, b) elt (bound at T3169.hs:12:17)
      b :: b (bound at T3169.hs:12:13)
      lookup :: (a, b) -> Map (a, b) elt -> Maybe elt
        (bound at T3169.hs:12:3)
    In the second argument of ‘lookup’, namely ‘m’
    In the expression: lookup a m :: Maybe (Map b elt)
    In the expression:
      case lookup a m :: Maybe (Map b elt) of {
        Just (m2 :: Map b elt) -> lookup b m2 :: Maybe elt }
>>>>>>> cd82a2e1
<|MERGE_RESOLUTION|>--- conflicted
+++ resolved
@@ -1,21 +1,5 @@
 
 T3169.hs:13:22: error:
-<<<<<<< HEAD
-    • Couldn't match type ‘elt’ with ‘Map b elt’
-      ‘elt’ is a rigid type variable bound by
-        the type signature for:
-          lookup :: forall elt. (a, b) -> Map (a, b) elt -> Maybe elt
-        at T3169.hs:12:3
-      Expected type: Map a (Map b elt)
-        Actual type: Map (a, b) elt
-    • In the second argument of ‘lookup’, namely ‘m’
-      In the expression: lookup a m :: Maybe (Map b elt)
-    • Relevant bindings include
-        m :: Map (a, b) elt (bound at T3169.hs:12:17)
-        b :: b (bound at T3169.hs:12:13)
-        lookup :: (a, b) -> Map (a, b) elt -> Maybe elt
-          (bound at T3169.hs:12:3)
-=======
     Couldn't match type ‘elt’ with ‘Map b elt’
     ‘elt’ is a rigid type variable bound by
           the type signature for:
@@ -32,5 +16,4 @@
     In the expression: lookup a m :: Maybe (Map b elt)
     In the expression:
       case lookup a m :: Maybe (Map b elt) of {
-        Just (m2 :: Map b elt) -> lookup b m2 :: Maybe elt }
->>>>>>> cd82a2e1
+        Just (m2 :: Map b elt) -> lookup b m2 :: Maybe elt }