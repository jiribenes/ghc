
T2245.hs:4:10: warning:
<<<<<<< HEAD
    • No explicit implementation for
        ‘+’, ‘*’, ‘abs’, ‘signum’, ‘fromInteger’, and (either ‘negate’
                                                              or
                                                              ‘-’)
    • In the instance declaration for ‘Num T’

T2245.hs:5:10: warning:
    • No explicit implementation for
        ‘fromRational’ and (either ‘recip’ or ‘/’)
    • In the instance declaration for ‘Fractional T’

T2245.hs:7:29: warning:
    • Defaulting the following constraints to type ‘T’
        (Fractional b0)
          arising from the literal ‘1e400’ at T2245.hs:7:29-33
        (Ord b0) arising from a use of ‘<’ at T2245.hs:7:27
        (Read b0) arising from a use of ‘read’ at T2245.hs:7:38-41
    • In the second argument of ‘(<)’, namely ‘1e400’
      In the first argument of ‘(.)’, namely ‘(< 1e400)’
      In the second argument of ‘(.)’, namely ‘(< 1e400) . read’
=======
    No explicit implementation for
      ‘+’, ‘*’, ‘abs’, ‘signum’, ‘fromInteger’, and (either ‘negate’
                                                            or
                                                            ‘-’)
    In the instance declaration for ‘Num T’

T2245.hs:5:10: warning:
    No explicit implementation for
      ‘fromRational’ and (either ‘recip’ or ‘/’)
    In the instance declaration for ‘Fractional T’

T2245.hs:7:29: warning:
    Defaulting the following constraint(s) to type ‘T’
      (Fractional a0)
        arising from the literal ‘1e400’ at T2245.hs:7:29-33
      (Ord a0) arising from an operator section at T2245.hs:7:27-33
      (Read a0) arising from a use of ‘read’ at T2245.hs:7:38-41
    In the second argument of ‘(<)’, namely ‘1e400’
    In the first argument of ‘(.)’, namely ‘(< 1e400)’
    In the second argument of ‘(.)’, namely ‘(< 1e400) . read’
>>>>>>> cd82a2e1
<|MERGE_RESOLUTION|>--- conflicted
+++ resolved
@@ -1,27 +1,5 @@
 
 T2245.hs:4:10: warning:
-<<<<<<< HEAD
-    • No explicit implementation for
-        ‘+’, ‘*’, ‘abs’, ‘signum’, ‘fromInteger’, and (either ‘negate’
-                                                              or
-                                                              ‘-’)
-    • In the instance declaration for ‘Num T’
-
-T2245.hs:5:10: warning:
-    • No explicit implementation for
-        ‘fromRational’ and (either ‘recip’ or ‘/’)
-    • In the instance declaration for ‘Fractional T’
-
-T2245.hs:7:29: warning:
-    • Defaulting the following constraints to type ‘T’
-        (Fractional b0)
-          arising from the literal ‘1e400’ at T2245.hs:7:29-33
-        (Ord b0) arising from a use of ‘<’ at T2245.hs:7:27
-        (Read b0) arising from a use of ‘read’ at T2245.hs:7:38-41
-    • In the second argument of ‘(<)’, namely ‘1e400’
-      In the first argument of ‘(.)’, namely ‘(< 1e400)’
-      In the second argument of ‘(.)’, namely ‘(< 1e400) . read’
-=======
     No explicit implementation for
       ‘+’, ‘*’, ‘abs’, ‘signum’, ‘fromInteger’, and (either ‘negate’
                                                             or
@@ -41,5 +19,4 @@
       (Read a0) arising from a use of ‘read’ at T2245.hs:7:38-41
     In the second argument of ‘(<)’, namely ‘1e400’
     In the first argument of ‘(.)’, namely ‘(< 1e400)’
-    In the second argument of ‘(.)’, namely ‘(< 1e400) . read’
->>>>>>> cd82a2e1
+    In the second argument of ‘(.)’, namely ‘(< 1e400) . read’