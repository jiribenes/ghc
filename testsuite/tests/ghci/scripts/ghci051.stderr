--- conflicted
+++ resolved
@@ -2,16 +2,9 @@
 <interactive>:6:9: error:
     Couldn't match type ‘T’
                    with ‘Ghci1.T’
-<<<<<<< HEAD
-    NB: ‘T’ is defined at <interactive>:6:1-16
-        ‘Ghci1.T’ is defined at <interactive>:3:1-14
-       Expected type: T'
-         Actual type: T
-=======
     NB: ‘Ghci1.T’ is defined at <interactive>:2:1-14
         ‘T’ is defined at <interactive>:5:1-16
     Expected type: T'
       Actual type: T
->>>>>>> 96dc041a
     In the expression: C :: T'
     In an equation for ‘c’: c = C :: T'