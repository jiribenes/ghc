Stopped at break012.hs:(1,1)-(5,18)
_result :: (r, a3 -> a3, (), a2 -> a2 -> a2) = _
Stopped at break012.hs:5:10-18
_result :: (r, a3 -> a3, (), a2 -> a2 -> a2) = _
a :: r = _
b :: a4 -> a4 = _
c :: () = _
<<<<<<< HEAD
d :: a2 -> a2 -> a2 = _
a :: r
b :: a4 -> a4
=======
d :: a -> a -> a = _
a :: t
b :: a20 -> a20
>>>>>>> cd82a2e1
c :: ()
d :: a2 -> a2 -> a2
a = (_t1::r)
b = (_t2::a4 -> a4)
c = (_t3::())
d = (_t4::a2 -> a2 -> a2)<|MERGE_RESOLUTION|>--- conflicted
+++ resolved
@@ -1,22 +1,16 @@
 Stopped at break012.hs:(1,1)-(5,18)
-_result :: (r, a3 -> a3, (), a2 -> a2 -> a2) = _
+_result :: (t, a1 -> a1, (), a -> a -> a) = _
 Stopped at break012.hs:5:10-18
-_result :: (r, a3 -> a3, (), a2 -> a2 -> a2) = _
-a :: r = _
-b :: a4 -> a4 = _
+_result :: (t, a1 -> a1, (), a -> a -> a) = _
+a :: t = _
+b :: a2 -> a2 = _
 c :: () = _
-<<<<<<< HEAD
-d :: a2 -> a2 -> a2 = _
-a :: r
-b :: a4 -> a4
-=======
 d :: a -> a -> a = _
 a :: t
 b :: a20 -> a20
->>>>>>> cd82a2e1
 c :: ()
-d :: a2 -> a2 -> a2
-a = (_t1::r)
-b = (_t2::a4 -> a4)
+d :: a -> a -> a
+a = (_t1::t)
+b = (_t2::a2 -> a2)
 c = (_t3::())
-d = (_t4::a2 -> a2 -> a2)+d = (_t4::a -> a -> a)