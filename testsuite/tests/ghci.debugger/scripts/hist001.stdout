--- conflicted
+++ resolved
@@ -12,25 +12,6 @@
 -9  : mymap (../Test3.hs:(1,1)-(2,31))
 <end of history>
 Logged breakpoint at ../Test3.hs:(1,1)-(2,31)
-<<<<<<< HEAD
-_result :: [t]
-_result :: [t] = _
-Logged breakpoint at ../Test3.hs:2:22-31
-_result :: [t]
-f :: t1 -> t
-xs :: [t1]
-xs :: [t1] = []
-f :: t1 -> t = _
-_result :: [t] = _
-*** Ignoring breakpoint
-_result = []
-Logged breakpoint at ../Test3.hs:2:18-20
-_result :: t
-f :: Integer -> t
-x :: Integer
-Logged breakpoint at ../Test3.hs:2:22-31
-_result :: [t]
-=======
 _result :: [a]
 _result :: [a] = _
 Logged breakpoint at ../Test3.hs:2:22-31
@@ -47,5 +28,4 @@
 f :: Integer -> a
 x :: Integer
 Logged breakpoint at ../Test3.hs:2:22-31
-_result :: [a]
->>>>>>> cd82a2e1
+_result :: [a]