Breakpoint 0 activated at ../Test3.hs:2:18-31
<<<<<<< HEAD
Stopped at ../Test3.hs:2:18-31
_result :: [a2] = _
f :: t -> a2 = _
x :: t = _
xs :: [t] = [_]
=======
Stopped in Main.mymap, ../Test3.hs:2:18-31
_result :: [t] = _
f :: t1 -> t = _
x :: t1 = _
xs :: [t1] = [_]
>>>>>>> c12fc2e6
<|MERGE_RESOLUTION|>--- conflicted
+++ resolved
@@ -1,14 +1,6 @@
 Breakpoint 0 activated at ../Test3.hs:2:18-31
-<<<<<<< HEAD
-Stopped at ../Test3.hs:2:18-31
-_result :: [a2] = _
-f :: t -> a2 = _
-x :: t = _
-xs :: [t] = [_]
-=======
 Stopped in Main.mymap, ../Test3.hs:2:18-31
 _result :: [t] = _
 f :: t1 -> t = _
 x :: t1 = _
-xs :: [t1] = [_]
->>>>>>> c12fc2e6
+xs :: [t1] = [_]