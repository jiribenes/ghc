--- conflicted
+++ resolved
@@ -1,40 +1,19 @@
-<<<<<<< HEAD
-
-T8566.hs:31:9:
-    Could not deduce (C ('AA (t2 (I a ps)) as1) ps fs0)
-      arising from a use of ‘c’
-    from the context (C ('AA (t1 (I a ps)) as1) ps fs)
-      bound by the instance declaration at T8566.hs:29:10-67
-    or from ('AA t1 (a : as1) ~ 'AA t2 as2)
-      bound by a pattern with constructor
-                 A :: forall (r :: [*]) (as :: [U *]) v (t :: v). I ('AA t as) r,
-               in an equation for ‘c’
-      at T8566.hs:31:5
-    The type variable ‘fs0’ is ambiguous
-    Relevant bindings include
-      c :: I ('AA t1 (a : as1)) ps -> I ('AA t1 (a : as1)) ps
-        (bound at T8566.hs:31:3)
-    In the expression: c undefined
-    In an equation for ‘c’: c A = c undefined
-    In the instance declaration for ‘C ('AA t (a : as)) ps fs’
-=======
-
-T8566.hs:32:9:
-    Could not deduce (C ('AA (t (I a ps)) as) ps fs0)
-      arising from a use of ‘c’
-    from the context: C ('AA (t (I a ps)) as) ps fs
-      bound by the instance declaration at T8566.hs:30:10-67
-    or from: 'AA t (a : as) ~ 'AA t1 as1
-      bound by a pattern with constructor:
-                 A :: forall (r :: [*]) (k :: BOX) (t :: k) (as :: [U *]).
-                      I ('AA t as) r,
-               in an equation for ‘c’
-      at T8566.hs:32:5
-    The type variable ‘fs0’ is ambiguous
-    Relevant bindings include
-      c :: I ('AA t (a : as)) ps -> I ('AA t (a : as)) ps
-        (bound at T8566.hs:32:3)
-    In the expression: c undefined
-    In an equation for ‘c’: c A = c undefined
-    In the instance declaration for ‘C ('AA t (a : as)) ps fs’
->>>>>>> 96dc041a
+
+T8566.hs:32:9:
+    Could not deduce (C ('AA (t (I a ps)) as) ps fs0)
+      arising from a use of ‘c’
+    from the context: C ('AA (t (I a ps)) as) ps fs
+      bound by the instance declaration at T8566.hs:30:10-67
+    or from: 'AA t (a : as) ~ 'AA t1 as1
+      bound by a pattern with constructor:
+                 A :: forall (r :: [*]) (k :: BOX) (t :: k) (as :: [U *]).
+                      I ('AA t as) r,
+               in an equation for ‘c’
+      at T8566.hs:32:5
+    The type variable ‘fs0’ is ambiguous
+    Relevant bindings include
+      c :: I ('AA t (a : as)) ps -> I ('AA t (a : as)) ps
+        (bound at T8566.hs:32:3)
+    In the expression: c undefined
+    In an equation for ‘c’: c A = c undefined
+    In the instance declaration for ‘C ('AA t (a : as)) ps fs’