--- conflicted
+++ resolved
@@ -1,24 +1,5 @@
 
 T7438.hs:6:14: error:
-<<<<<<< HEAD
-    • Couldn't match expected type ‘r1’ with actual type ‘r’
-        ‘r1’ is untouchable
-          inside the constraints: r3 ~ r2
-          bound by a pattern with constructor:
-                     Nil :: forall k (a :: k). Thrist a a,
-                   in an equation for ‘go’
-          at T7438.hs:6:4-6
-      ‘r1’ is a rigid type variable bound by
-        the inferred type of go :: Thrist r2 r3 -> r -> r1 at T7438.hs:6:1
-      ‘r’ is a rigid type variable bound by
-        the inferred type of go :: Thrist r2 r3 -> r -> r1 at T7438.hs:6:1
-      Possible fix: add a type signature for ‘go’
-    • In the expression: acc
-      In an equation for ‘go’: go Nil acc = acc
-    • Relevant bindings include
-        acc :: r (bound at T7438.hs:6:8)
-        go :: Thrist r2 r3 -> r -> r1 (bound at T7438.hs:6:1)
-=======
     Couldn't match expected type ‘r1’ with actual type ‘r0’
       ‘r0’ is untouchable
         inside the constraints: t0 ~ t1
@@ -35,5 +16,4 @@
       acc :: r0 (bound at T7438.hs:6:8)
       go :: Thrist t0 t1 -> r0 -> r1 (bound at T7438.hs:6:1)
     In the expression: acc
-    In an equation for ‘go’: go Nil acc = acc
->>>>>>> cd82a2e1
+    In an equation for ‘go’: go Nil acc = acc