
module Main (main) where

import Control.Monad
import Data.List
import DynFlags
import Language.Haskell.Extension

main :: IO ()
main = do
    let ghcExtensions = map flagSpecName xFlags
        cabalExtensions = map show [ toEnum 0 :: KnownExtension .. ]
        ghcOnlyExtensions = ghcExtensions \\ cabalExtensions
        cabalOnlyExtensions = cabalExtensions \\ ghcExtensions
    check "GHC-only flags" expectedGhcOnlyExtensions ghcOnlyExtensions
    check "Cabal-only flags" expectedCabalOnlyExtensions cabalOnlyExtensions

check :: String -> [String] -> [String] -> IO ()
check title expected got
    = do let unexpected = got \\ expected
             missing = expected \\ got
             showProblems problemType problems
                 = unless (null problems) $
                       do putStrLn (title ++ ": " ++ problemType)
                          putStrLn "-----"
                          mapM_ putStrLn problems
                          putStrLn "-----"
                          putStrLn ""
         showProblems "Unexpected flags" unexpected
         showProblems "Missing flags" missing

expectedGhcOnlyExtensions :: [String]
expectedGhcOnlyExtensions = ["RelaxedLayout",
                             "AlternativeLayoutRule",
                             "AlternativeLayoutRuleTransitional",
                             "OverloadedLabels",
<<<<<<< HEAD
                             "MonadFailDesugaring",
                             "TypeInType"]
=======
                             "TemplateHaskellQuotes",
                             "MonadFailDesugaring"]
>>>>>>> 1e041b73

expectedCabalOnlyExtensions :: [String]
expectedCabalOnlyExtensions = ["Generics",
                               "ExtensibleRecords",
                               "RestrictedTypeSynonyms",
                               "HereDocuments",
                               "NewQualifiedOperators",
                               "XmlSyntax",
                               "RegularPatterns",
                               "SafeImports",
                               "Safe",
                               "Unsafe",
                               "Trustworthy"]<|MERGE_RESOLUTION|>--- conflicted
+++ resolved
@@ -34,13 +34,9 @@
                              "AlternativeLayoutRule",
                              "AlternativeLayoutRuleTransitional",
                              "OverloadedLabels",
-<<<<<<< HEAD
+                             "TemplateHaskellQuotes",
                              "MonadFailDesugaring",
                              "TypeInType"]
-=======
-                             "TemplateHaskellQuotes",
-                             "MonadFailDesugaring"]
->>>>>>> 1e041b73
 
 expectedCabalOnlyExtensions :: [String]
 expectedCabalOnlyExtensions = ["Generics",
