--- conflicted
+++ resolved
@@ -56,9 +56,6 @@
 test('T7947', extra_clean(['T7947a.o', 'T7947a.hi', 'T7947b.o', 'T7947b.hi']), multimod_compile, ['T7947', '-v0'])
 test('T10561', normal, compile_fail, [''])
 test('T10487', extra_clean(['T10487_M.o', 'T10487_M.hi']), multimod_compile, ['T10487', '-v0'])
-<<<<<<< HEAD
 test('T10524', normal, compile, [''])
-=======
 test('T11148', normal, run_command,
-     ['$MAKE -s --no-print-directory T11148'])
->>>>>>> c865c425
+     ['$MAKE -s --no-print-directory T11148'])