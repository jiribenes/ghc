--- conflicted
+++ resolved
@@ -1,84 +1,39 @@
-<<<<<<< HEAD
-
-T10403.hs:15:7: warning:
-    Found hole ‘_’ with inferred constraints: Functor f0
-    In the type signature for ‘h1’: _ => _
-
-T10403.hs:15:12: warning:
-    Found hole: _ :: (a0 -> b0) -> f0 a0 -> H f0
-    Where: ‘f0’ is a rigid type variable bound by
-                the inferred type of
-                h1 :: Functor f0 => (a0 -> b0) -> f0 a0 -> H f0
-                at T10403.hs:17:1
-           ‘b0’ is a rigid type variable bound by
-                the inferred type of
-                h1 :: Functor f0 => (a0 -> b0) -> f0 a0 -> H f0
-                at T10403.hs:17:1
-           ‘a0’ is a rigid type variable bound by
-                the inferred type of
-                h1 :: Functor f0 => (a0 -> b0) -> f0 a0 -> H f0
-                at T10403.hs:17:1
-    In the type signature for ‘h1’: _ => _
-
-T10403.hs:19:7: warning:
-    Found hole: _ :: (a0 -> b0) -> f0 a0 -> H f0
-    Where: ‘f0’ is a rigid type variable bound by
-                the inferred type of
-                h2 :: Functor f0 => (a0 -> b0) -> f0 a0 -> H f0
-                at T10403.hs:21:1
-           ‘b0’ is a rigid type variable bound by
-                the inferred type of
-                h2 :: Functor f0 => (a0 -> b0) -> f0 a0 -> H f0
-                at T10403.hs:21:1
-           ‘a0’ is a rigid type variable bound by
-                the inferred type of
-                h2 :: Functor f0 => (a0 -> b0) -> f0 a0 -> H f0
-                at T10403.hs:21:1
-    In the type signature for ‘h2’: _
-
-T10403.hs:21:1: warning:
-    No instance for (Functor f)
-    When checking that ‘h2’ has the inferred type
-      h2 :: forall (f0 :: * -> *) b0 a0. (a0 -> b0) -> f0 a0 -> H f0
-    Probable cause: the inferred type is ambiguous
-=======
-
-T10403.hs:15:7: warning:
-    Found hole ‘_’ with inferred constraints: Functor f
-    In the type signature for:
-      h1 :: _ => _
-
-T10403.hs:15:12: warning:
-    Found type wildcard ‘_’ standing for ‘(a -> b) -> f a -> H f’
-    Where: ‘f’ is a rigid type variable bound by
-               the inferred type of h1 :: Functor f => (a -> b) -> f a -> H f
-               at T10403.hs:17:1
-           ‘b’ is a rigid type variable bound by
-               the inferred type of h1 :: Functor f => (a -> b) -> f a -> H f
-               at T10403.hs:17:1
-           ‘a’ is a rigid type variable bound by
-               the inferred type of h1 :: Functor f => (a -> b) -> f a -> H f
-               at T10403.hs:17:1
-    In the type signature for:
-      h1 :: _ => _
-
-T10403.hs:19:7: warning:
-    Found type wildcard ‘_’ standing for ‘(a -> b) -> f a -> H f’
-    Where: ‘f’ is a rigid type variable bound by
-               the inferred type of h2 :: Functor f => (a -> b) -> f a -> H f
-               at T10403.hs:21:1
-           ‘b’ is a rigid type variable bound by
-               the inferred type of h2 :: Functor f => (a -> b) -> f a -> H f
-               at T10403.hs:21:1
-           ‘a’ is a rigid type variable bound by
-               the inferred type of h2 :: Functor f => (a -> b) -> f a -> H f
-               at T10403.hs:21:1
-    In the type signature for:
-      h2 :: _
-
-T10403.hs:21:1: warning:
-    No instance for (Functor f)
-    When checking that ‘h2’ has the inferred type
-      h2 :: forall (f :: * -> *) b a. (a -> b) -> f a -> H f
-    Probable cause: the inferred type is ambiguous
->>>>>>> 64dba511
+
+T10403.hs:15:7: warning:
+    Found hole ‘_’ with inferred constraints: Functor f
+    In the type signature for:
+      h1 :: _ => _
+
+T10403.hs:15:12: warning:
+    Found type wildcard ‘_’ standing for ‘(a -> b) -> f a -> H f’
+    Where: ‘f’ is a rigid type variable bound by
+               the inferred type of h1 :: Functor f => (a -> b) -> f a -> H f
+               at T10403.hs:17:1
+           ‘b’ is a rigid type variable bound by
+               the inferred type of h1 :: Functor f => (a -> b) -> f a -> H f
+               at T10403.hs:17:1
+           ‘a’ is a rigid type variable bound by
+               the inferred type of h1 :: Functor f => (a -> b) -> f a -> H f
+               at T10403.hs:17:1
+    In the type signature for:
+      h1 :: _ => _
+
+T10403.hs:19:7: warning:
+    Found type wildcard ‘_’ standing for ‘(a -> b) -> f a -> H f’
+    Where: ‘f’ is a rigid type variable bound by
+               the inferred type of h2 :: Functor f => (a -> b) -> f a -> H f
+               at T10403.hs:21:1
+           ‘b’ is a rigid type variable bound by
+               the inferred type of h2 :: Functor f => (a -> b) -> f a -> H f
+               at T10403.hs:21:1
+           ‘a’ is a rigid type variable bound by
+               the inferred type of h2 :: Functor f => (a -> b) -> f a -> H f
+               at T10403.hs:21:1
+    In the type signature for:
+      h2 :: _
+
+T10403.hs:21:1: warning:
+    No instance for (Functor f)
+    When checking that ‘h2’ has the inferred type
+      h2 :: forall (f :: * -> *) b a. (a -> b) -> f a -> H f
+    Probable cause: the inferred type is ambiguous