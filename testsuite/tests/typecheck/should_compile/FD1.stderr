
FD1.hs:16:1: error:
<<<<<<< HEAD
    • Couldn't match expected type ‘Int -> Int’ with actual type ‘a’
      ‘a’ is a rigid type variable bound by
        the type signature for:
          plus :: forall a. E a (Int -> Int) => Int -> a
        at FD1.hs:15:9
    • The equation(s) for ‘plus’ have two arguments,
      but its type ‘Int -> a’ has only one
    • Relevant bindings include plus :: Int -> a (bound at FD1.hs:16:1)
=======
    Couldn't match expected type ‘a’ with actual type ‘Int -> Int’
    ‘a’ is a rigid type variable bound by
        the type signature for: plus :: E a (Int -> Int) => Int -> a
        at FD1.hs:15:9
    Relevant bindings include plus :: Int -> a (bound at FD1.hs:16:1)
    The equation(s) for ‘plus’ have two arguments,
    but its type ‘Int -> a’ has only one
>>>>>>> cd82a2e1
<|MERGE_RESOLUTION|>--- conflicted
+++ resolved
@@ -1,20 +1,9 @@
 
 FD1.hs:16:1: error:
-<<<<<<< HEAD
-    • Couldn't match expected type ‘Int -> Int’ with actual type ‘a’
-      ‘a’ is a rigid type variable bound by
-        the type signature for:
-          plus :: forall a. E a (Int -> Int) => Int -> a
-        at FD1.hs:15:9
-    • The equation(s) for ‘plus’ have two arguments,
-      but its type ‘Int -> a’ has only one
-    • Relevant bindings include plus :: Int -> a (bound at FD1.hs:16:1)
-=======
     Couldn't match expected type ‘a’ with actual type ‘Int -> Int’
     ‘a’ is a rigid type variable bound by
         the type signature for: plus :: E a (Int -> Int) => Int -> a
         at FD1.hs:15:9
     Relevant bindings include plus :: Int -> a (bound at FD1.hs:16:1)
     The equation(s) for ‘plus’ have two arguments,
-    but its type ‘Int -> a’ has only one
->>>>>>> cd82a2e1
+    but its type ‘Int -> a’ has only one