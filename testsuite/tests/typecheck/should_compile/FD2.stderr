--- conflicted
+++ resolved
@@ -1,24 +1,4 @@
 
-<<<<<<< HEAD
-FD2.hs:26:34: error:
-    • Couldn't match expected type ‘e1’ with actual type ‘e’
-      ‘e’ is a rigid type variable bound by
-        the type signature for:
-          foldr1 :: forall e. Elem a e => (e -> e -> e) -> a -> e
-        at FD2.hs:21:13
-      ‘e1’ is a rigid type variable bound by
-        the type signature for:
-          mf :: forall e1. Elem a e1 => e1 -> Maybe e1 -> Maybe e1
-        at FD2.hs:24:18
-    • In the first argument of ‘Just’, namely ‘(f x y)’
-      In the expression: Just (f x y)
-    • Relevant bindings include
-        y :: e1 (bound at FD2.hs:26:23)
-        x :: e1 (bound at FD2.hs:26:15)
-        mf :: e1 -> Maybe e1 -> Maybe e1 (bound at FD2.hs:25:12)
-        f :: e -> e -> e (bound at FD2.hs:22:10)
-        foldr1 :: (e -> e -> e) -> a -> e (bound at FD2.hs:22:3)
-=======
 FD2.hs:26:36: error:
     Couldn't match expected type ‘e’ with actual type ‘e1’
     ‘e1’ is a rigid type variable bound by
@@ -37,5 +17,4 @@
       foldr1 :: (e -> e -> e) -> a -> e (bound at FD2.hs:22:3)
     In the first argument of ‘f’, namely ‘x’
     In the first argument of ‘Just’, namely ‘(f x y)’
-    In the expression: Just (f x y)
->>>>>>> cd82a2e1
+    In the expression: Just (f x y)