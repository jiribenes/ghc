--- conflicted
+++ resolved
@@ -1,23 +1,4 @@
 
-<<<<<<< HEAD
-T5853.hs:15:52:
-    Could not deduce (t ~ Subst (Subst t a) (Elem t))
-    from the context (F (Subst t b),
-                      Elem (Subst t b) ~ b,
-                      Subst (Subst t b) (Elem t) ~ t,
-                      F (Subst t a),
-                      Elem (Subst t a) ~ a,
-                      Elem (Subst t b) ~ b,
-                      Subst (Subst t a) b ~ Subst t b,
-                      Subst (Subst t b) a ~ Subst t a)
-      bound by the RULE "map/map" at T5853.hs:15:2-57
-      ‘t’ is a rigid type variable bound by
-          the RULE "map/map" at T5853.hs:15:2
-    Relevant bindings include
-      f :: b -> Elem t (bound at T5853.hs:15:19)
-      g :: a -> b (bound at T5853.hs:15:21)
-      xs :: Subst t a (bound at T5853.hs:15:23)
-=======
 T5853.hs:15:52: error:
     Could not deduce: Subst t1 (Elem t2) ~ t2
     from the context: (F t,
@@ -33,6 +14,5 @@
       f :: Elem t -> Elem t2 (bound at T5853.hs:15:19)
       g :: Elem t1 -> Elem t (bound at T5853.hs:15:21)
       xs :: t1 (bound at T5853.hs:15:23)
->>>>>>> 96dc041a
     In the expression: (f . g) <$> xs
     When checking the transformation rule "map/map"