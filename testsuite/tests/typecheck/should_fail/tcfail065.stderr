--- conflicted
+++ resolved
@@ -1,19 +1,4 @@
 
-<<<<<<< HEAD
-tcfail065.hs:29:20: error:
-    • Couldn't match expected type ‘x’ with actual type ‘x1’
-      ‘x1’ is a rigid type variable bound by
-        the type signature for:
-          setX :: forall x1. x1 -> X x -> X x
-        at tcfail065.hs:29:3
-      ‘x’ is a rigid type variable bound by
-        the instance declaration at tcfail065.hs:28:10
-    • In the first argument of ‘X’, namely ‘x’
-      In the expression: X x
-    • Relevant bindings include
-        x :: x1 (bound at tcfail065.hs:29:8)
-        setX :: x1 -> X x -> X x (bound at tcfail065.hs:29:3)
-=======
 tcfail065.hs:29:18: error:
     Couldn't match type ‘x1’ with ‘x’
     ‘x1’ is a rigid type variable bound by
@@ -28,5 +13,4 @@
       setX :: x1 -> X x -> X x (bound at tcfail065.hs:29:3)
     In the expression: X x
     In an equation for ‘setX’: setX x (X _) = X x
-    In the instance declaration for ‘HasX (X x)’
->>>>>>> cd82a2e1
+    In the instance declaration for ‘HasX (X x)’