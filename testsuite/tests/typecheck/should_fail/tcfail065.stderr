--- conflicted
+++ resolved
@@ -1,23 +1,14 @@
 
 tcfail065.hs:29:20: error:
-    Couldn't match expected type ‘x’ with actual type ‘x1’
-<<<<<<< HEAD
-    ‘x1’ is a rigid type variable bound by
-    the type signature for:
-      setX :: forall x1. x1 -> X x -> X x
-    at tcfail065.hs:29:3
-    ‘x’ is a rigid type variable bound by
-    the instance declaration
-    at tcfail065.hs:28:10
-=======
+    • Couldn't match expected type ‘x’ with actual type ‘x1’
       ‘x1’ is a rigid type variable bound by
-           the type signature for: setX :: x1 -> X x -> X x
-           at tcfail065.hs:29:3
+        the type signature for:
+          setX :: forall x1. x1 -> X x -> X x
+        at tcfail065.hs:29:3
       ‘x’ is a rigid type variable bound by
-          the instance declaration at tcfail065.hs:28:10
-    In the first argument of ‘X’, namely ‘x’
-    In the expression: X x
->>>>>>> 5e04c384
-    Relevant bindings include
-      x :: x1 (bound at tcfail065.hs:29:8)
-      setX :: x1 -> X x -> X x (bound at tcfail065.hs:29:3)
+        the instance declaration at tcfail065.hs:28:10
+    • In the first argument of ‘X’, namely ‘x’
+      In the expression: X x
+    • Relevant bindings include
+        x :: x1 (bound at tcfail065.hs:29:8)
+        setX :: x1 -> X x -> X x (bound at tcfail065.hs:29:3)