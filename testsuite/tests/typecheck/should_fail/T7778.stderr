--- conflicted
+++ resolved
@@ -1,18 +1,5 @@
-<<<<<<< HEAD
-
-T7778.hs:3:7: error:
-    Expecting one fewer argument to ‘Num Int => Num’
-    Expected kind ‘* -> Constraint’, but ‘Num Int => Num’ has kind ‘*’
-    In the type signature for ‘v’: v :: ((Num Int => Num) ()) => ()
-
-T7778.hs:3:19: error:
-    Expecting one more argument to ‘Num’
-    Expected a type, but ‘Num’ has kind ‘* -> Constraint’
-    In the type signature for ‘v’: v :: ((Num Int => Num) ()) => ()
-=======
-
-T7778.hs:3:19: error:
-    Expecting one more argument to ‘Num’
-    Expected a type, but ‘Num’ has kind ‘* -> Constraint’
-    In the type signature: v :: ((Num Int => Num) ()) => ()
->>>>>>> 1e041b73
+
+T7778.hs:3:19: error:
+    Expecting one more argument to ‘Num’
+    Expected a type, but ‘Num’ has kind ‘* -> Constraint’
+    In the type signature: v :: ((Num Int => Num) ()) => ()