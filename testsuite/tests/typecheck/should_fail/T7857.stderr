
<<<<<<< HEAD
T7857.hs:10:11:
    Could not deduce (PrintfType a0) arising from a use of ‘printf’
    from the context (PrintfArg t)
      bound by the inferred type of g :: PrintfArg t => t -> b
      at T7857.hs:10:1-21
    The type variable ‘a0’ is ambiguous
    Note: there are several potential instances:
=======
T7857.hs:8:11: error:
    Could not deduce (PrintfType r0) arising from a use of ‘printf’
    from the context: PrintfArg t
      bound by the inferred type of g :: PrintfArg t => t -> b
      at T7857.hs:8:1-21
    The type variable ‘r0’ is ambiguous
    These potential instances exist:
>>>>>>> 96dc041a
      instance [safe] (a ~ ()) => PrintfType (IO a)
        -- Defined in ‘Text.Printf’
      instance [safe] (PrintfArg a, PrintfType r) => PrintfType (a -> r)
        -- Defined in ‘Text.Printf’
      instance [safe] IsChar c => PrintfType [c]
        -- Defined in ‘Text.Printf’
    In the second argument of ‘($)’, namely ‘printf "" i’
    In the expression: f $ printf "" i
    In an equation for ‘g’: g i = f $ printf "" i<|MERGE_RESOLUTION|>--- conflicted
+++ resolved
@@ -1,13 +1,4 @@
 
-<<<<<<< HEAD
-T7857.hs:10:11:
-    Could not deduce (PrintfType a0) arising from a use of ‘printf’
-    from the context (PrintfArg t)
-      bound by the inferred type of g :: PrintfArg t => t -> b
-      at T7857.hs:10:1-21
-    The type variable ‘a0’ is ambiguous
-    Note: there are several potential instances:
-=======
 T7857.hs:8:11: error:
     Could not deduce (PrintfType r0) arising from a use of ‘printf’
     from the context: PrintfArg t
@@ -15,7 +6,6 @@
       at T7857.hs:8:1-21
     The type variable ‘r0’ is ambiguous
     These potential instances exist:
->>>>>>> 96dc041a
       instance [safe] (a ~ ()) => PrintfType (IO a)
         -- Defined in ‘Text.Printf’
       instance [safe] (PrintfArg a, PrintfType r) => PrintfType (a -> r)
