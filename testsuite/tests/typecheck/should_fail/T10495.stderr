--- conflicted
+++ resolved
@@ -2,11 +2,5 @@
 T10495.hs:5:1: error:
     Couldn't match representation of type ‘a0’ with that of ‘b0’
       arising from a use of ‘coerce’
-<<<<<<< HEAD
-    In the expression: coerce
-    In an equation for ‘foo’: foo = coerce
-    Relevant bindings include foo :: a0 -> b0 (bound at T10495.hs:5:1)
-=======
     When instantiating ‘foo’, initially inferred to have this type:
-      forall a b. Coercible a b => a -> b
->>>>>>> cd82a2e1
+      forall a b. Coercible a b => a -> b