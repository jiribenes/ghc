--- conflicted
+++ resolved
@@ -1,60 +1,3 @@
-<<<<<<< HEAD
-
-tcfail206.hs:5:5: error:
-    Couldn't match type ‘Bool’ with ‘Int’
-    Expected type: Bool -> (Int, Bool)
-      Actual type: Bool -> (Bool, Bool)
-    In the expression: (, True)
-    In an equation for ‘a’: a = (, True)
-
-tcfail206.hs:8:5: error:
-    Couldn't match type ‘(Integer, Int)’ with ‘Bool -> (Int, Bool)’
-    Expected type: Int -> Bool -> (Int, Bool)
-      Actual type: Int -> (Integer, Int)
-    In the expression: (1,)
-    In an equation for ‘b’: b = (1,)
-
-tcfail206.hs:11:5: error:
-    Couldn't match type ‘a’ with ‘Bool’
-    ‘a’ is a rigid type variable bound by
-    the type signature for:
-      c :: forall a. a -> (a, Bool)
-    at tcfail206.hs:10:6
-    Expected type: a -> (a, Bool)
-      Actual type: a -> (a, a)
-    In the expression: (True || False,)
-    In an equation for ‘c’: c = (True || False,)
-    Relevant bindings include
-      c :: a -> (a, Bool) (bound at tcfail206.hs:11:1)
-
-tcfail206.hs:14:5: error:
-    Couldn't match type ‘Bool’ with ‘Int’
-    Expected type: Bool -> (# Int, Bool #)
-      Actual type: Bool -> (# Bool, Bool #)
-    In the expression: (# , True #)
-    In an equation for ‘d’: d = (# , True #)
-
-tcfail206.hs:17:5: error:
-    Couldn't match type ‘(# Integer, Int #)’
-                   with ‘Bool -> (# Int, Bool #)’
-    Expected type: Int -> Bool -> (# Int, Bool #)
-      Actual type: Int -> (# Integer, Int #)
-    In the expression: (# 1, #)
-    In an equation for ‘e’: e = (# 1, #)
-
-tcfail206.hs:20:5: error:
-    Couldn't match type ‘a’ with ‘Bool’
-    ‘a’ is a rigid type variable bound by
-    the type signature for:
-      f :: forall a. a -> (# a, Bool #)
-    at tcfail206.hs:19:6
-    Expected type: a -> (# a, Bool #)
-      Actual type: a -> (# a, a #)
-    In the expression: (# True || False, #)
-    In an equation for ‘f’: f = (# True || False, #)
-    Relevant bindings include
-      f :: a -> (# a, Bool #) (bound at tcfail206.hs:20:1)
-=======
 
 tcfail206.hs:5:5: error:
     Couldn't match type ‘Bool’ with ‘Int’
@@ -106,5 +49,4 @@
     Relevant bindings include
       f :: a -> (# a, Bool #) (bound at tcfail206.hs:20:1)
     In the expression: (# True || False, #)
-    In an equation for ‘f’: f = (# True || False, #)
->>>>>>> cd82a2e1
+    In an equation for ‘f’: f = (# True || False, #)