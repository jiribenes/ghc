
T7453.hs:10:30:
    Couldn't match expected type ‘t1’ with actual type ‘t’
      because type variable ‘t1’ would escape its scope
    This (rigid, skolem) type variable is bound by
      the type signature for z :: Id t1
      at T7453.hs:8:16-19
    Relevant bindings include
      aux :: Id t1 (bound at T7453.hs:10:21)
      z :: Id t1 (bound at T7453.hs:9:11)
      v :: t (bound at T7453.hs:7:7)
      cast1 :: t -> a (bound at T7453.hs:7:1)
    In the first argument of ‘Id’, namely ‘v’
    In the expression: Id v

T7453.hs:16:33:
    Couldn't match expected type ‘t2’ with actual type ‘t’
      because type variable ‘t2’ would escape its scope
    This (rigid, skolem) type variable is bound by
      the type signature for z :: () -> t2
      at T7453.hs:14:16-22
    Relevant bindings include
      aux :: b -> t2 (bound at T7453.hs:16:21)
      z :: () -> t2 (bound at T7453.hs:15:11)
      v :: t (bound at T7453.hs:13:7)
      cast2 :: t -> t1 (bound at T7453.hs:13:1)
    In the first argument of ‘const’, namely ‘v’
    In the expression: const v

<<<<<<< HEAD
T7453.hs:21:15:
=======
T7453.hs:22:33:
>>>>>>> c4eb0176
    Couldn't match expected type ‘t2’ with actual type ‘t’
      because type variable ‘t2’ would escape its scope
    This (rigid, skolem) type variable is bound by
      the type signature for z :: t2
      at T7453.hs:20:16
    Relevant bindings include
<<<<<<< HEAD
      aux :: forall b. b -> t2 (bound at T7453.hs:22:21)
      z :: t2 (bound at T7453.hs:21:11)
      v :: t (bound at T7453.hs:19:7)
      cast3 :: t -> t1 (bound at T7453.hs:19:1)
    In the expression: v
    In an equation for ‘z’:
        z = v
          where
              aux = const v
=======
      aux :: b -> t2 (bound at T7453.hs:22:21)
      z :: t2 (bound at T7453.hs:21:11)
      v :: t (bound at T7453.hs:19:7)
      cast3 :: t -> t1 (bound at T7453.hs:19:1)
    In the first argument of ‘const’, namely ‘v’
    In the expression: const v
>>>>>>> c4eb0176
<|MERGE_RESOLUTION|>--- conflicted
+++ resolved
@@ -27,32 +27,16 @@
     In the first argument of ‘const’, namely ‘v’
     In the expression: const v
 
-<<<<<<< HEAD
-T7453.hs:21:15:
-=======
 T7453.hs:22:33:
->>>>>>> c4eb0176
     Couldn't match expected type ‘t2’ with actual type ‘t’
       because type variable ‘t2’ would escape its scope
     This (rigid, skolem) type variable is bound by
       the type signature for z :: t2
       at T7453.hs:20:16
     Relevant bindings include
-<<<<<<< HEAD
-      aux :: forall b. b -> t2 (bound at T7453.hs:22:21)
-      z :: t2 (bound at T7453.hs:21:11)
-      v :: t (bound at T7453.hs:19:7)
-      cast3 :: t -> t1 (bound at T7453.hs:19:1)
-    In the expression: v
-    In an equation for ‘z’:
-        z = v
-          where
-              aux = const v
-=======
       aux :: b -> t2 (bound at T7453.hs:22:21)
       z :: t2 (bound at T7453.hs:21:11)
       v :: t (bound at T7453.hs:19:7)
       cast3 :: t -> t1 (bound at T7453.hs:19:1)
     In the first argument of ‘const’, namely ‘v’
-    In the expression: const v
->>>>>>> c4eb0176
+    In the expression: const v