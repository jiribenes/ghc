--- conflicted
+++ resolved
@@ -1,17 +1,4 @@
 
-<<<<<<< HEAD
-T3950.hs:15:13: error:
-    • Couldn't match kind ‘* -> *’ with ‘*’
-      When matching types
-        w :: (* -> * -> *) -> *
-        Sealed :: (* -> *) -> *
-      Expected type: w (Id p)
-      Actual type: Sealed (Id p x0)
-    • In the first argument of ‘Just’, namely ‘rp'’
-      In the expression: Just rp'
-    • Relevant bindings include
-        rp :: Bool -> Maybe (w (Id p)) (bound at T3950.hs:15:1)
-=======
 T3950.hs:15:8: error:
     Couldn't match kind ‘* -> *’ with ‘*’
     When matching types
@@ -27,5 +14,4 @@
           = Just rp'
           where
               rp' :: Sealed (Id p x)
-              rp' = undefined
->>>>>>> cd82a2e1
+              rp' = undefined