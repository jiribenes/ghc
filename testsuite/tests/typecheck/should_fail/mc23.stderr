
mc23.hs:9:29: error:
    Couldn't match type ‘[a0]’ with ‘[a] -> m0 a’
    Expected type: (a -> b0) -> [a] -> m0 a
      Actual type: [a0] -> [a0]
<<<<<<< HEAD
    Possible cause: ‘take’ is applied to too many arguments
    In the expression: take 5
    In a stmt of a monad comprehension: then take 5 by x
    Relevant bindings include z :: m b (bound at mc23.hs:9:1)
=======
    Relevant bindings include z :: m0 b0 (bound at mc23.hs:9:1)
    Possible cause: ‘take’ is applied to too many arguments
    In the expression: take 5
    In a stmt of a monad comprehension: then take 5 by x
    In the expression: [x | x <- [1 .. 10], then take 5 by x]
>>>>>>> cd82a2e1
<|MERGE_RESOLUTION|>--- conflicted
+++ resolved
@@ -3,15 +3,8 @@
     Couldn't match type ‘[a0]’ with ‘[a] -> m0 a’
     Expected type: (a -> b0) -> [a] -> m0 a
       Actual type: [a0] -> [a0]
-<<<<<<< HEAD
-    Possible cause: ‘take’ is applied to too many arguments
-    In the expression: take 5
-    In a stmt of a monad comprehension: then take 5 by x
-    Relevant bindings include z :: m b (bound at mc23.hs:9:1)
-=======
     Relevant bindings include z :: m0 b0 (bound at mc23.hs:9:1)
     Possible cause: ‘take’ is applied to too many arguments
     In the expression: take 5
     In a stmt of a monad comprehension: then take 5 by x
-    In the expression: [x | x <- [1 .. 10], then take 5 by x]
->>>>>>> cd82a2e1
+    In the expression: [x | x <- [1 .. 10], then take 5 by x]