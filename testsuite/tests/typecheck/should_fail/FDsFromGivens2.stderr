
FDsFromGivens2.hs:14:15: error:
<<<<<<< HEAD
    Couldn't match type ‘Char’ with ‘[a]’
    arising from a functional dependency between constraints:
      ‘C Char [a]’ arising from a use of ‘f’ at FDsFromGivens2.hs:14:15
      ‘C Char Char’
        arising from a pattern with constructor:
                       KCC :: C Char Char => () -> KCC,
                     in an equation for ‘bar’
        at FDsFromGivens2.hs:14:6-10
=======
    Couldn't match type ‘Char’ with ‘[a0]’
      arising from a functional dependency between constraints:
        ‘C Char [a0]’ arising from a use of ‘f’ at FDsFromGivens2.hs:14:15
        ‘C Char Char’
          arising from a pattern with constructor:
                         KCC :: C Char Char => () -> KCC,
                       in an equation for ‘bar’
          at FDsFromGivens2.hs:14:6-10
    Relevant bindings include
      bar :: KCC -> a0 -> a0 (bound at FDsFromGivens2.hs:14:1)
>>>>>>> cd82a2e1
    In the expression: f
    In an equation for ‘bar’: bar (KCC _) = f
    Relevant bindings include
      bar :: KCC -> a -> a (bound at FDsFromGivens2.hs:14:1)<|MERGE_RESOLUTION|>--- conflicted
+++ resolved
@@ -1,15 +1,5 @@
 
 FDsFromGivens2.hs:14:15: error:
-<<<<<<< HEAD
-    Couldn't match type ‘Char’ with ‘[a]’
-    arising from a functional dependency between constraints:
-      ‘C Char [a]’ arising from a use of ‘f’ at FDsFromGivens2.hs:14:15
-      ‘C Char Char’
-        arising from a pattern with constructor:
-                       KCC :: C Char Char => () -> KCC,
-                     in an equation for ‘bar’
-        at FDsFromGivens2.hs:14:6-10
-=======
     Couldn't match type ‘Char’ with ‘[a0]’
       arising from a functional dependency between constraints:
         ‘C Char [a0]’ arising from a use of ‘f’ at FDsFromGivens2.hs:14:15
@@ -20,8 +10,5 @@
           at FDsFromGivens2.hs:14:6-10
     Relevant bindings include
       bar :: KCC -> a0 -> a0 (bound at FDsFromGivens2.hs:14:1)
->>>>>>> cd82a2e1
     In the expression: f
-    In an equation for ‘bar’: bar (KCC _) = f
-    Relevant bindings include
-      bar :: KCC -> a -> a (bound at FDsFromGivens2.hs:14:1)+    In an equation for ‘bar’: bar (KCC _) = f