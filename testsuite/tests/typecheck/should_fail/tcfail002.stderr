
tcfail002.hs:4:7:
<<<<<<< HEAD
    Occurs check: cannot construct the infinite type: r ~ [r]
    Relevant bindings include
      z :: [r] (bound at tcfail002.hs:4:3)
      c :: [r] -> r (bound at tcfail002.hs:3:1)
    In the expression: z
    In an equation for ‘c’: c z = z
=======
    Occurs check: cannot construct the infinite type: t ~ [t]
    In the expression: z
    In an equation for ‘c’: c z = z
    Relevant bindings include
      z :: [t] (bound at tcfail002.hs:4:3)
      c :: [t] -> t (bound at tcfail002.hs:3:1)
>>>>>>> 1e041b73
<|MERGE_RESOLUTION|>--- conflicted
+++ resolved
@@ -1,17 +1,8 @@
 
 tcfail002.hs:4:7:
-<<<<<<< HEAD
-    Occurs check: cannot construct the infinite type: r ~ [r]
-    Relevant bindings include
-      z :: [r] (bound at tcfail002.hs:4:3)
-      c :: [r] -> r (bound at tcfail002.hs:3:1)
-    In the expression: z
-    In an equation for ‘c’: c z = z
-=======
     Occurs check: cannot construct the infinite type: t ~ [t]
     In the expression: z
     In an equation for ‘c’: c z = z
     Relevant bindings include
       z :: [t] (bound at tcfail002.hs:4:3)
-      c :: [t] -> t (bound at tcfail002.hs:3:1)
->>>>>>> 1e041b73
+      c :: [t] -> t (bound at tcfail002.hs:3:1)