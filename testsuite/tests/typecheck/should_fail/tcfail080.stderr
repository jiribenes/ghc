--- conflicted
+++ resolved
@@ -1,17 +1,3 @@
-<<<<<<< HEAD
-
-tcfail080.hs:27:1: error:
-    Could not deduce (Collection c0 a)
-    from the context: Collection c a
-      bound by the inferred type for ‘q’:
-                 Collection c a => a -> Bool
-      at tcfail080.hs:27:1-27
-    The type variable ‘c0’ is ambiguous
-    In the ambiguity check for the inferred type for ‘q’
-    To defer the ambiguity check to use sites, enable AllowAmbiguousTypes
-    When checking the inferred type
-      q :: forall (c :: * -> *) a. Collection c a => a -> Bool
-=======
 
 tcfail080.hs:27:1: error:
     Could not deduce (Collection c0 a)
@@ -21,5 +7,4 @@
     The type variable ‘c0’ is ambiguous
     When checking that ‘q’ has the inferred type
       q :: forall (c0 :: * -> *) a0. Collection c0 a0 => a0 -> Bool
-    Probable cause: the inferred type is ambiguous
->>>>>>> cd82a2e1
+    Probable cause: the inferred type is ambiguous