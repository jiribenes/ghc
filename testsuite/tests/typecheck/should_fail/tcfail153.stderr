--- conflicted
+++ resolved
@@ -1,23 +1,3 @@
-<<<<<<< HEAD
-
-tcfail153.hs:6:7: error:
-    Couldn't match type ‘a’ with ‘Bool’
-    ‘a’ is a rigid type variable bound by
-    the type signature for:
-      f :: forall a. a -> [a]
-    at tcfail153.hs:5:6
-    Expected type: [a]
-      Actual type: [Bool]
-    In the expression: g x
-    In an equation for ‘f’:
-        f x
-          = g x
-          where
-              g y = if y then [] else [...]
-    Relevant bindings include
-      x :: a (bound at tcfail153.hs:6:3)
-      f :: a -> [a] (bound at tcfail153.hs:6:1)
-=======
 
 tcfail153.hs:6:9: error:
     Couldn't match expected type ‘Bool’ with actual type ‘a’
@@ -32,5 +12,4 @@
         f x
           = g x
           where
-              g y = if y then [] else [...]
->>>>>>> cd82a2e1
+              g y = if y then [] else [...]