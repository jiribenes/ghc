<<<<<<< HEAD

T10351.hs:6:1: error:
    Non type-variable argument in the constraint: C [t]
    (Use FlexibleContexts to permit this)
    When checking the inferred type
      f :: forall t. C [t] => t -> ()
=======

T10351.hs:6:1: error:
    Non type-variable argument in the constraint: C [t0]
    (Use FlexibleContexts to permit this)
    When checking that ‘f’ has the inferred type
      f :: forall t0. C [t0] => t0 -> ()
>>>>>>> cd82a2e1
<|MERGE_RESOLUTION|>--- conflicted
+++ resolved
@@ -1,15 +1,6 @@
-<<<<<<< HEAD
-
-T10351.hs:6:1: error:
-    Non type-variable argument in the constraint: C [t]
-    (Use FlexibleContexts to permit this)
-    When checking the inferred type
-      f :: forall t. C [t] => t -> ()
-=======
 
 T10351.hs:6:1: error:
     Non type-variable argument in the constraint: C [t0]
     (Use FlexibleContexts to permit this)
     When checking that ‘f’ has the inferred type
-      f :: forall t0. C [t0] => t0 -> ()
->>>>>>> cd82a2e1
+      f :: forall t0. C [t0] => t0 -> ()