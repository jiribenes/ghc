
tcfail133.hs:2:61: warning:
    -XDatatypeContexts is deprecated: It was widely considered a misfeature, and has been removed from the Haskell language.

<<<<<<< HEAD
tcfail133.hs:68:7:
    No instance for (Show a0) arising from a use of ‘show’
    The type variable ‘a0’ is ambiguous
    Note: there are several potential instances:
      instance Show a => Show (Maybe a) -- Defined in ‘GHC.Show’
=======
tcfail133.hs:68:7: error:
    Ambiguous type variable ‘r0’ arising from a use of ‘show’
    prevents the constraint ‘(Show r0)’ from being solved.
    Probable fix: use a type annotation to specify what ‘r0’ should be.
    These potential instances exist:
>>>>>>> 96dc041a
      instance Show Ordering -- Defined in ‘GHC.Show’
      instance Show Integer -- Defined in ‘GHC.Show’
      instance (Show a, Show b, Number a, Digit b) => Show (a :@ b)
        -- Defined at tcfail133.hs:11:54
      ...plus 25 others
      (use -fprint-potential-instances to see them all)
    In the expression: show
    In the expression: show $ add (One :@ Zero) (One :@ One)
    In an equation for ‘foo’:
        foo = show $ add (One :@ Zero) (One :@ One)

<<<<<<< HEAD
tcfail133.hs:68:14:
    No instance for (AddDigit (Zero :@ (One :@ One)) One a0)
=======
tcfail133.hs:68:14: error:
    No instance for (AddDigit (Zero :@ (One :@ One)) One r0)
>>>>>>> 96dc041a
      arising from a use of ‘add’
    In the second argument of ‘($)’, namely
      ‘add (One :@ Zero) (One :@ One)’
    In the expression: show $ add (One :@ Zero) (One :@ One)
    In an equation for ‘foo’:
        foo = show $ add (One :@ Zero) (One :@ One)<|MERGE_RESOLUTION|>--- conflicted
+++ resolved
@@ -2,19 +2,11 @@
 tcfail133.hs:2:61: warning:
     -XDatatypeContexts is deprecated: It was widely considered a misfeature, and has been removed from the Haskell language.
 
-<<<<<<< HEAD
-tcfail133.hs:68:7:
-    No instance for (Show a0) arising from a use of ‘show’
-    The type variable ‘a0’ is ambiguous
-    Note: there are several potential instances:
-      instance Show a => Show (Maybe a) -- Defined in ‘GHC.Show’
-=======
 tcfail133.hs:68:7: error:
     Ambiguous type variable ‘r0’ arising from a use of ‘show’
     prevents the constraint ‘(Show r0)’ from being solved.
     Probable fix: use a type annotation to specify what ‘r0’ should be.
     These potential instances exist:
->>>>>>> 96dc041a
       instance Show Ordering -- Defined in ‘GHC.Show’
       instance Show Integer -- Defined in ‘GHC.Show’
       instance (Show a, Show b, Number a, Digit b) => Show (a :@ b)
@@ -26,13 +18,8 @@
     In an equation for ‘foo’:
         foo = show $ add (One :@ Zero) (One :@ One)
 
-<<<<<<< HEAD
-tcfail133.hs:68:14:
-    No instance for (AddDigit (Zero :@ (One :@ One)) One a0)
-=======
 tcfail133.hs:68:14: error:
     No instance for (AddDigit (Zero :@ (One :@ One)) One r0)
->>>>>>> 96dc041a
       arising from a use of ‘add’
     In the second argument of ‘($)’, namely
       ‘add (One :@ Zero) (One :@ One)’
