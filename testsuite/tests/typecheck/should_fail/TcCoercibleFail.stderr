--- conflicted
+++ resolved
@@ -1,41 +1,5 @@
 
 TcCoercibleFail.hs:11:8: error:
-<<<<<<< HEAD
-    • Couldn't match representation of type ‘Int’ with that of ‘()’
-        arising from a use of ‘coerce’
-    • In the expression: coerce
-      In the expression: coerce $ one :: ()
-      In an equation for ‘foo1’: foo1 = coerce $ one :: ()
-
-TcCoercibleFail.hs:14:8: error:
-    • Couldn't match representation of type ‘m Int’
-                               with that of ‘m Age’
-        arising from a use of ‘coerce’
-      NB: We cannot know what roles the parameters to ‘m’ have;
-        we must assume that the role is nominal
-    • In the expression: coerce
-      In the expression: coerce $ (return one :: m Int)
-      In an equation for ‘foo2’: foo2 = coerce $ (return one :: m Int)
-    • Relevant bindings include
-        foo2 :: m Age (bound at TcCoercibleFail.hs:14:1)
-
-TcCoercibleFail.hs:16:8: error:
-    • Couldn't match type ‘Int’ with ‘Age’
-        arising from a use of ‘coerce’
-    • In the expression: coerce
-      In the expression: coerce $ Map one () :: Map Age ()
-      In an equation for ‘foo3’: foo3 = coerce $ Map one () :: Map Age ()
-
-TcCoercibleFail.hs:18:8: error:
-    • Couldn't match representation of type ‘Int’
-                               with that of ‘Down Int’
-        arising from a use of ‘coerce’
-      The data constructor ‘Data.Ord.Down’
-        of newtype ‘Down’ is not in scope
-    • In the expression: coerce
-      In the expression: coerce $ one :: Down Int
-      In an equation for ‘foo4’: foo4 = coerce $ one :: Down Int
-=======
     Couldn't match representation of type ‘Int’ with that of ‘()’
       arising from a use of ‘coerce’
     In the expression: coerce $ one :: ()
@@ -62,37 +26,35 @@
     The data constructor ‘Down’ of newtype ‘Down’ is not in scope
     In the expression: coerce $ one :: Down Int
     In an equation for ‘foo4’: foo4 = coerce $ one :: Down Int
->>>>>>> cd82a2e1
 
 TcCoercibleFail.hs:21:8: error:
-    • Couldn't match representation of type ‘Void’ with that of ‘()’
-        arising from a use of ‘coerce’
-    • In the expression: coerce :: Void -> ()
-      In an equation for ‘foo5’: foo5 = coerce :: Void -> ()
+    Couldn't match representation of type ‘Void’ with that of ‘()’
+      arising from a use of ‘coerce’
+    In the expression: coerce :: Void -> ()
+    In an equation for ‘foo5’: foo5 = coerce :: Void -> ()
 
 TcCoercibleFail.hs:24:9: error:
-    • Couldn't match representation of type ‘VoidBad ()’
-                               with that of ‘()’
-        arising from a use of ‘coerce’
-    • In the expression: coerce :: (VoidBad ()) -> ()
-      In an equation for ‘foo5'’: foo5' = coerce :: (VoidBad ()) -> ()
+    Couldn't match representation of type ‘VoidBad ()’
+                             with that of ‘()’
+      arising from a use of ‘coerce’
+    In the expression: coerce :: (VoidBad ()) -> ()
+    In an equation for ‘foo5'’: foo5' = coerce :: (VoidBad ()) -> ()
 
 TcCoercibleFail.hs:28:8: error:
-    • Reduction stack overflow; size = 201
-      When simplifying the following type:
-        Coercible (Fix (Either Int)) (Fix (Either Age))
-      Use -freduction-depth=0 to disable this check
-      (any upper bound you could choose might fail unpredictably with
-       minor updates to GHC, so disabling the check is recommended if
-       you're sure that type checking should terminate)
-    • In the expression: coerce :: Fix (Either Int) -> Fix (Either Age)
-      In an equation for ‘foo6’:
-          foo6 = coerce :: Fix (Either Int) -> Fix (Either Age)
+    Reduction stack overflow; size = 201
+    When simplifying the following type: Fix (Either Age)
+    Use -freduction-depth=0 to disable this check
+    (any upper bound you could choose might fail unpredictably with
+     minor updates to GHC, so disabling the check is recommended if
+     you're sure that type checking should terminate)
+    In the expression: coerce :: Fix (Either Int) -> Fix (Either Age)
+    In an equation for ‘foo6’:
+        foo6 = coerce :: Fix (Either Int) -> Fix (Either Age)
 
 TcCoercibleFail.hs:29:8: error:
-    • Couldn't match representation of type ‘Either
-                                               Int (Fix (Either Int))’
-                               with that of ‘()’
-        arising from a use of ‘coerce’
-    • In the expression: coerce :: Fix (Either Int) -> ()
-      In an equation for ‘foo7’: foo7 = coerce :: Fix (Either Int) -> ()+    Couldn't match representation of type ‘Either
+                                             Int (Fix (Either Int))’
+                             with that of ‘()’
+      arising from a use of ‘coerce’
+    In the expression: coerce :: Fix (Either Int) -> ()
+    In an equation for ‘foo7’: foo7 = coerce :: Fix (Either Int) -> ()