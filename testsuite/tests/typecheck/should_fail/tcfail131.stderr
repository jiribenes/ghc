--- conflicted
+++ resolved
@@ -1,17 +1,4 @@
 
-<<<<<<< HEAD
-tcfail131.hs:7:9: error:
-    • Couldn't match expected type ‘b’ with actual type ‘Integer’
-      ‘b’ is a rigid type variable bound by
-        the type signature for:
-          g :: forall b. Num b => b -> b
-        at tcfail131.hs:6:8
-    • In the expression: f x x
-      In an equation for ‘g’: g x = f x x
-    • Relevant bindings include
-        x :: b (bound at tcfail131.hs:7:5)
-        g :: b -> b (bound at tcfail131.hs:7:3)
-=======
 tcfail131.hs:7:11: error:
     Couldn't match expected type ‘Integer’ with actual type ‘b’
     ‘b’ is a rigid type variable bound by
@@ -21,5 +8,4 @@
       g :: b -> b (bound at tcfail131.hs:7:3)
     In the first argument of ‘f’, namely ‘x’
     In the expression: f x x
-    In an equation for ‘g’: g x = f x x
->>>>>>> cd82a2e1
+    In an equation for ‘g’: g x = f x x