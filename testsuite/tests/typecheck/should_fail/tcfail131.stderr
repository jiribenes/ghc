
tcfail131.hs:7:9: error:
    Couldn't match expected type ‘b’ with actual type ‘Integer’
<<<<<<< HEAD
    ‘b’ is a rigid type variable bound by
    the type signature for:
      g :: forall b. Num b => b -> b
    at tcfail131.hs:6:8
=======
      ‘b’ is a rigid type variable bound by
          the type signature for: g :: Num b => b -> b at tcfail131.hs:6:8
    In the expression: f x x
    In an equation for ‘g’: g x = f x x
>>>>>>> 5e04c384
    Relevant bindings include
      x :: b (bound at tcfail131.hs:7:5)
      g :: b -> b (bound at tcfail131.hs:7:3)
<|MERGE_RESOLUTION|>--- conflicted
+++ resolved
@@ -1,17 +1,12 @@
 
 tcfail131.hs:7:9: error:
-    Couldn't match expected type ‘b’ with actual type ‘Integer’
-<<<<<<< HEAD
-    ‘b’ is a rigid type variable bound by
-    the type signature for:
-      g :: forall b. Num b => b -> b
-    at tcfail131.hs:6:8
-=======
+    • Couldn't match expected type ‘b’ with actual type ‘Integer’
       ‘b’ is a rigid type variable bound by
-          the type signature for: g :: Num b => b -> b at tcfail131.hs:6:8
-    In the expression: f x x
-    In an equation for ‘g’: g x = f x x
->>>>>>> 5e04c384
-    Relevant bindings include
-      x :: b (bound at tcfail131.hs:7:5)
-      g :: b -> b (bound at tcfail131.hs:7:3)
+        the type signature for:
+          g :: forall b. Num b => b -> b
+        at tcfail131.hs:6:8
+    • In the expression: f x x
+      In an equation for ‘g’: g x = f x x
+    • Relevant bindings include
+        x :: b (bound at tcfail131.hs:7:5)
+        g :: b -> b (bound at tcfail131.hs:7:3)