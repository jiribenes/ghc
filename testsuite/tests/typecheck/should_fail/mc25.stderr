--- conflicted
+++ resolved
@@ -11,14 +11,8 @@
 
 mc25.hs:9:46: error:
     Couldn't match type ‘a -> t’ with ‘Int’
-<<<<<<< HEAD
-       Expected type: (a -> t) -> [a] -> [t1 a]
-         Actual type: Int -> [t1 a] -> [t1 a]
-    Relevant bindings include z :: [t1 t] (bound at mc25.hs:9:1)
-=======
     Expected type: (a -> t) -> [a] -> [t1 a]
       Actual type: Int -> [t1 a] -> [t1 a]
->>>>>>> 1e041b73
     In the expression: take
     In a stmt of a monad comprehension: then group by x using take
     Relevant bindings include z :: [t1 t] (bound at mc25.hs:9:1)