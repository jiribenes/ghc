--- conflicted
+++ resolved
@@ -1,25 +1,4 @@
 
-<<<<<<< HEAD
-T7748a.hs:15:24: error:
-    Couldn't match expected type ‘a’
-                with actual type ‘Maybe (Maybe (r -> ()))’
-    ‘a’ is a rigid type variable bound by
-        the type signature for:
-          test :: a -> r -> ()
-        at T7748a.hs:11:9
-    Relevant bindings include
-      g :: r -> () (bound at T7748a.hs:13:16)
-      f :: r -> () (bound at T7748a.hs:13:8)
-      zd :: a (bound at T7748a.hs:12:6)
-      test :: a -> r -> () (bound at T7748a.hs:12:1)
-    In the pattern: Just Nothing
-    In a case alternative: Just Nothing -> const ()
-    In the expression:
-      case zd of {
-        Nothing -> const ()
-        Just Nothing -> const ()
-        Just (Just p) -> p }
-=======
 T7748a.hs:16:24: error:
     • Couldn't match expected type ‘a’
                   with actual type ‘Maybe (Maybe (r -> ()))’
@@ -38,5 +17,4 @@
         g :: r -> () (bound at T7748a.hs:13:16)
         f :: r -> () (bound at T7748a.hs:13:8)
         zd :: a (bound at T7748a.hs:12:6)
-        test :: a -> r -> () (bound at T7748a.hs:12:1)
->>>>>>> 1e041b73
+        test :: a -> r -> () (bound at T7748a.hs:12:1)