--- conflicted
+++ resolved
@@ -1,37 +1,18 @@
-<<<<<<< HEAD
 
 tcfail076.hs:18:82: error:
-    Couldn't match type ‘res’ with ‘res1’
-    ‘res’ is a rigid type variable bound by
-    a type expected by the context:
-      forall res. (a -> m res) -> m res
-    at tcfail076.hs:18:28
-    ‘res1’ is a rigid type variable bound by
-    a type expected by the context:
-      forall res1. (b -> m res1) -> m res1
-    at tcfail076.hs:18:64
-    Expected type: m res1
-      Actual type: m res
-    Relevant bindings include
-      cont' :: b -> m res1 (bound at tcfail076.hs:18:73)
-      cont :: a -> m res (bound at tcfail076.hs:18:37)
-    In the expression: cont a
-    In the first argument of ‘KContT’, namely ‘(\ cont' -> cont a)’
-=======
-
-tcfail076.hs:18:82:
-    Couldn't match type ‘res’ with ‘res1’
+    • Couldn't match type ‘res’ with ‘res1’
       ‘res’ is a rigid type variable bound by
-            a type expected by the context: (a -> m res) -> m res
-            at tcfail076.hs:18:28
+        a type expected by the context:
+          forall res. (a -> m res) -> m res
+        at tcfail076.hs:18:28
       ‘res1’ is a rigid type variable bound by
-             a type expected by the context: (b -> m res1) -> m res1
-             at tcfail076.hs:18:64
-    Expected type: m res1
-      Actual type: m res
-    In the expression: cont a
-    In the first argument of ‘KContT’, namely ‘(\ cont' -> cont a)’
-    Relevant bindings include
-      cont' :: b -> m res1 (bound at tcfail076.hs:18:73)
-      cont :: a -> m res (bound at tcfail076.hs:18:37)
->>>>>>> 5e04c384
+        a type expected by the context:
+          forall res1. (b -> m res1) -> m res1
+        at tcfail076.hs:18:64
+      Expected type: m res1
+        Actual type: m res
+    • In the expression: cont a
+      In the first argument of ‘KContT’, namely ‘(\ cont' -> cont a)’
+    • Relevant bindings include
+        cont' :: b -> m res1 (bound at tcfail076.hs:18:73)
+        cont :: a -> m res (bound at tcfail076.hs:18:37)