<<<<<<< HEAD

tcfail113.hs:12:7: error:
    Expecting one more argument to ‘Maybe’
    Expected a type, but ‘Maybe’ has kind ‘* -> *’
    In the type signature for ‘f’: f :: [Maybe]

tcfail113.hs:15:8: error:
    Expected kind ‘* -> *’, but ‘Int’ has kind ‘*’
    In the first argument of ‘T’, namely ‘Int’
    In the type signature for ‘g’: g :: T Int

tcfail113.hs:18:6: error:
    Expecting one fewer argument to ‘Int’
    Expected kind ‘* -> *’, but ‘Int’ has kind ‘*’
    In the type signature for ‘h’: h :: Int Int
=======

tcfail113.hs:12:7: error:
    Expecting one more argument to ‘Maybe’
    Expected kind ‘*’, but ‘Maybe’ has kind ‘* -> *’
    In the type signature: f :: [Maybe]

tcfail113.hs:15:8: error:
    The first argument of ‘T’ should have kind ‘* -> *’,
      but ‘Int’ has kind ‘*’
    In the type signature: g :: T Int

tcfail113.hs:18:6: error:
    ‘Int’ is applied to too many type arguments
    In the type signature: h :: Int Int
>>>>>>> 1e041b73
<|MERGE_RESOLUTION|>--- conflicted
+++ resolved
@@ -1,32 +1,14 @@
-<<<<<<< HEAD
-
-tcfail113.hs:12:7: error:
-    Expecting one more argument to ‘Maybe’
-    Expected a type, but ‘Maybe’ has kind ‘* -> *’
-    In the type signature for ‘f’: f :: [Maybe]
-
-tcfail113.hs:15:8: error:
-    Expected kind ‘* -> *’, but ‘Int’ has kind ‘*’
-    In the first argument of ‘T’, namely ‘Int’
-    In the type signature for ‘g’: g :: T Int
-
-tcfail113.hs:18:6: error:
-    Expecting one fewer argument to ‘Int’
-    Expected kind ‘* -> *’, but ‘Int’ has kind ‘*’
-    In the type signature for ‘h’: h :: Int Int
-=======
-
-tcfail113.hs:12:7: error:
-    Expecting one more argument to ‘Maybe’
-    Expected kind ‘*’, but ‘Maybe’ has kind ‘* -> *’
-    In the type signature: f :: [Maybe]
-
-tcfail113.hs:15:8: error:
-    The first argument of ‘T’ should have kind ‘* -> *’,
-      but ‘Int’ has kind ‘*’
-    In the type signature: g :: T Int
-
-tcfail113.hs:18:6: error:
-    ‘Int’ is applied to too many type arguments
-    In the type signature: h :: Int Int
->>>>>>> 1e041b73
+
+tcfail113.hs:12:7: error:
+    Expecting one more argument to ‘Maybe’
+    Expected kind ‘*’, but ‘Maybe’ has kind ‘* -> *’
+    In the type signature: f :: [Maybe]
+
+tcfail113.hs:15:8: error:
+    The first argument of ‘T’ should have kind ‘* -> *’,
+      but ‘Int’ has kind ‘*’
+    In the type signature: g :: T Int
+
+tcfail113.hs:18:6: error:
+    ‘Int’ is applied to too many type arguments
+    In the type signature: h :: Int Int