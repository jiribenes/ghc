--- conflicted
+++ resolved
@@ -1,19 +1,6 @@
 
 RolesIArray.hs:10:13: error:
     Couldn't match type ‘Word64’ with ‘N’
-<<<<<<< HEAD
-    arising from the coercion of the method ‘Data.Array.Base.unsafeAccumArray’
-      from type ‘forall e' i.
-                 Ix i =>
-                 (Word64 -> e' -> Word64)
-                 -> Word64 -> (i, i) -> [(Int, e')] -> UArray i Word64’
-        to type ‘forall e' i.
-                 Ix i =>
-                 (N -> e' -> N) -> N -> (i, i) -> [(Int, e')] -> UArray i N’
-    Relevant role signatures:
-      type role Ix nominal
-      type role UArray nominal nominal
-=======
       arising from the coercion of the method ‘Data.Array.Base.unsafeAccumArray’
         from type ‘forall e' i.
                    Ix i =>
@@ -22,24 +9,10 @@
           to type ‘forall e' i.
                    Ix i =>
                    (N -> e' -> N) -> N -> (i, i) -> [(Int, e')] -> UArray i N’
->>>>>>> 96dc041a
     When deriving the instance for (IArray UArray N)
 
 RolesIArray.hs:10:13: error:
     Couldn't match type ‘Word64’ with ‘N’
-<<<<<<< HEAD
-    arising from the coercion of the method ‘Data.Array.Base.unsafeAccum’
-      from type ‘forall e' i.
-                 Ix i =>
-                 (Word64 -> e' -> Word64)
-                 -> UArray i Word64 -> [(Int, e')] -> UArray i Word64’
-        to type ‘forall e' i.
-                 Ix i =>
-                 (N -> e' -> N) -> UArray i N -> [(Int, e')] -> UArray i N’
-    Relevant role signatures:
-      type role Ix nominal
-      type role UArray nominal nominal
-=======
       arising from the coercion of the method ‘Data.Array.Base.unsafeAccum’
         from type ‘forall e' i.
                    Ix i =>
@@ -48,27 +21,15 @@
           to type ‘forall e' i.
                    Ix i =>
                    (N -> e' -> N) -> UArray i N -> [(Int, e')] -> UArray i N’
->>>>>>> 96dc041a
     When deriving the instance for (IArray UArray N)
 
 RolesIArray.hs:10:13: error:
     Couldn't match type ‘Word64’ with ‘N’
-<<<<<<< HEAD
-    arising from the coercion of the method ‘Data.Array.Base.unsafeReplace’
-      from type ‘forall i.
-                 Ix i =>
-                 UArray i Word64 -> [(Int, Word64)] -> UArray i Word64’
-        to type ‘forall i. Ix i => UArray i N -> [(Int, N)] -> UArray i N’
-    Relevant role signatures:
-      type role Ix nominal
-      type role UArray nominal nominal
-=======
       arising from the coercion of the method ‘Data.Array.Base.unsafeReplace’
         from type ‘forall i.
                    Ix i =>
                    UArray i Word64 -> [(Int, Word64)] -> UArray i Word64’
           to type ‘forall i. Ix i => UArray i N -> [(Int, N)] -> UArray i N’
->>>>>>> 96dc041a
     When deriving the instance for (IArray UArray N)
 
 RolesIArray.hs:10:13: error:
@@ -80,22 +41,11 @@
 
 RolesIArray.hs:10:13: error:
     Couldn't match type ‘Word64’ with ‘N’
-<<<<<<< HEAD
-    arising from the coercion of the method ‘Data.Array.Base.unsafeArray’
-      from type ‘forall i.
-                 Ix i =>
-                 (i, i) -> [(Int, Word64)] -> UArray i Word64’
-        to type ‘forall i. Ix i => (i, i) -> [(Int, N)] -> UArray i N’
-    Relevant role signatures:
-      type role Ix nominal
-      type role UArray nominal nominal
-=======
       arising from the coercion of the method ‘Data.Array.Base.unsafeArray’
         from type ‘forall i.
                    Ix i =>
                    (i, i) -> [(Int, Word64)] -> UArray i Word64’
           to type ‘forall i. Ix i => (i, i) -> [(Int, N)] -> UArray i N’
->>>>>>> 96dc041a
     When deriving the instance for (IArray UArray N)
 
 RolesIArray.hs:10:13: error:
@@ -107,16 +57,7 @@
 
 RolesIArray.hs:10:13: error:
     Couldn't match type ‘Word64’ with ‘N’
-<<<<<<< HEAD
-    arising from the coercion of the method ‘bounds’
-      from type ‘forall i. Ix i => UArray i Word64 -> (i, i)’
-        to type ‘forall i. Ix i => UArray i N -> (i, i)’
-    Relevant role signatures:
-      type role Ix nominal
-      type role UArray nominal nominal
-=======
       arising from the coercion of the method ‘bounds’
         from type ‘forall i. Ix i => UArray i Word64 -> (i, i)’
           to type ‘forall i. Ix i => UArray i N -> (i, i)’
->>>>>>> 96dc041a
     When deriving the instance for (IArray UArray N)