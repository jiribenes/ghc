--- conflicted
+++ resolved
@@ -1,49 +1,13 @@
 
-<<<<<<< HEAD
-simpl017.hs:55:12:
-    Couldn't match expected type ‘forall v. [E m i] -> E' v m a’
-                with actual type ‘[E m i] -> E' v0 m a’
-    In the first argument of ‘return’, namely ‘f’
-    In a stmt of a 'do' block: return f
-=======
 simpl017.hs:50:15: error:
     Couldn't match type ‘[E m i] -> E' v0 m a’
                    with ‘forall v. [E m i] -> E' v m a’
     Expected type: E m (forall v. [E m i] -> E' v m a)
       Actual type: E' RValue m ([E m i] -> E' v0 m a)
->>>>>>> cd82a2e1
     Relevant bindings include
       a :: arr i a (bound at simpl017.hs:50:11)
       liftArray :: arr i a -> E m (forall v. [E m i] -> E' v m a)
         (bound at simpl017.hs:50:1)
-<<<<<<< HEAD
-
-simpl017.hs:74:5:
-    Couldn't match expected type ‘[E (ST t0) Int] -> E (ST s) Int’
-                with actual type ‘forall v. [E (ST s) Int] -> E' v (ST s) Int’
-    The function ‘a’ is applied to one argument,
-    but its type ‘forall v. [E (ST s) Int] -> E' v (ST s) Int’ has none
-    In the first argument of ‘plus’, namely ‘a [one]’
-    In a stmt of a 'do' block: a [one] `plus` a [one]
-    Relevant bindings include
-      a :: forall v. [E (ST s) Int] -> E' v (ST s) Int
-        (bound at simpl017.hs:71:5)
-      ma :: STArray s Int Int (bound at simpl017.hs:70:5)
-      foo :: STArray s Int Int -> ST s Int (bound at simpl017.hs:70:1)
-
-simpl017.hs:74:19:
-    Couldn't match expected type ‘[E (ST t1) Int] -> E (ST s) Int’
-                with actual type ‘forall v. [E (ST s) Int] -> E' v (ST s) Int’
-    The function ‘a’ is applied to one argument,
-    but its type ‘forall v. [E (ST s) Int] -> E' v (ST s) Int’ has none
-    In the second argument of ‘plus’, namely ‘a [one]’
-    In a stmt of a 'do' block: a [one] `plus` a [one]
-    Relevant bindings include
-      a :: forall v. [E (ST s) Int] -> E' v (ST s) Int
-        (bound at simpl017.hs:71:5)
-      ma :: STArray s Int Int (bound at simpl017.hs:70:5)
-      foo :: STArray s Int Int -> ST s Int (bound at simpl017.hs:70:1)
-=======
     In the expression:
       E (do { let ix :: [E m i] -> m i
                   ix [i] = runE i
@@ -55,5 +19,4 @@
           = E (do { let ix :: [E m i] -> m i
                         ix [i] = runE i
                         ....;
-                    return f })
->>>>>>> cd82a2e1
+                    return f })