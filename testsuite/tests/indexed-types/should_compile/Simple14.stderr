<<<<<<< HEAD

Simple14.hs:8:8:
    Couldn't match type ‘z0’ with ‘z’
      ‘z0’ is untouchable
        inside the constraints: x ~ y
        bound by the type signature for: eqE :: (x ~ y) => EQ_ z0 z0
        at Simple14.hs:8:8-39
      ‘z’ is a rigid type variable bound by
          the type signature for: eqE :: EQ_ x y -> ((x ~ y) => EQ_ z z) -> p
          at Simple14.hs:8:8
       Expected type: EQ_ z0 z0
         Actual type: EQ_ z z
    In the ambiguity check for the type signature for ‘eqE’:
      eqE :: forall x y z p. EQ_ x y -> ((x ~ y) => EQ_ z z) -> p
    To defer the ambiguity check to use sites, enable AllowAmbiguousTypes
    In the type signature for ‘eqE’:
      eqE :: EQ_ x y -> (x ~ y => EQ_ z z) -> p
=======

Simple14.hs:8:8: error:
    Couldn't match type ‘z0’ with ‘z’
      ‘z0’ is untouchable
        inside the constraints: x ~ y
        bound by the type signature for:
                   eqE :: (x ~ y) => EQ_ z0 z0
        at Simple14.hs:8:8-39
    ‘z’ is a rigid type variable bound by
    the type signature for:
      eqE :: forall x y z p. EQ_ x y -> ((x ~ y) => EQ_ z z) -> p
    at Simple14.hs:8:8
    Expected type: EQ_ z0 z0
      Actual type: EQ_ z z
    In the ambiguity check for ‘eqE’
    To defer the ambiguity check to use sites, enable AllowAmbiguousTypes
    In the type signature:
      eqE :: EQ_ x y -> (x ~ y => EQ_ z z) -> p
>>>>>>> 1e041b73
<|MERGE_RESOLUTION|>--- conflicted
+++ resolved
@@ -1,38 +1,18 @@
-<<<<<<< HEAD
-
-Simple14.hs:8:8:
-    Couldn't match type ‘z0’ with ‘z’
-      ‘z0’ is untouchable
-        inside the constraints: x ~ y
-        bound by the type signature for: eqE :: (x ~ y) => EQ_ z0 z0
-        at Simple14.hs:8:8-39
-      ‘z’ is a rigid type variable bound by
-          the type signature for: eqE :: EQ_ x y -> ((x ~ y) => EQ_ z z) -> p
-          at Simple14.hs:8:8
-       Expected type: EQ_ z0 z0
-         Actual type: EQ_ z z
-    In the ambiguity check for the type signature for ‘eqE’:
-      eqE :: forall x y z p. EQ_ x y -> ((x ~ y) => EQ_ z z) -> p
-    To defer the ambiguity check to use sites, enable AllowAmbiguousTypes
-    In the type signature for ‘eqE’:
-      eqE :: EQ_ x y -> (x ~ y => EQ_ z z) -> p
-=======
-
-Simple14.hs:8:8: error:
-    Couldn't match type ‘z0’ with ‘z’
-      ‘z0’ is untouchable
-        inside the constraints: x ~ y
-        bound by the type signature for:
-                   eqE :: (x ~ y) => EQ_ z0 z0
-        at Simple14.hs:8:8-39
-    ‘z’ is a rigid type variable bound by
-    the type signature for:
-      eqE :: forall x y z p. EQ_ x y -> ((x ~ y) => EQ_ z z) -> p
-    at Simple14.hs:8:8
-    Expected type: EQ_ z0 z0
-      Actual type: EQ_ z z
-    In the ambiguity check for ‘eqE’
-    To defer the ambiguity check to use sites, enable AllowAmbiguousTypes
-    In the type signature:
-      eqE :: EQ_ x y -> (x ~ y => EQ_ z z) -> p
->>>>>>> 1e041b73
+
+Simple14.hs:8:8: error:
+    Couldn't match type ‘z0’ with ‘z’
+      ‘z0’ is untouchable
+        inside the constraints: x ~ y
+        bound by the type signature for:
+                   eqE :: (x ~ y) => EQ_ z0 z0
+        at Simple14.hs:8:8-39
+    ‘z’ is a rigid type variable bound by
+    the type signature for:
+      eqE :: forall x y z p. EQ_ x y -> ((x ~ y) => EQ_ z z) -> p
+    at Simple14.hs:8:8
+    Expected type: EQ_ z0 z0
+      Actual type: EQ_ z z
+    In the ambiguity check for ‘eqE’
+    To defer the ambiguity check to use sites, enable AllowAmbiguousTypes
+    In the type signature:
+      eqE :: EQ_ x y -> (x ~ y => EQ_ z z) -> p