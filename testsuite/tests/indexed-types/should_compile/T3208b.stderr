
T3208b.hs:15:10:
    Could not deduce: OTerm o0 ~ STerm o0
    from the context: (OTerm a ~ STerm a, OBJECT a, SUBST a)
      bound by the type signature for:
               fce' :: (OTerm a ~ STerm a, OBJECT a, SUBST a) => a -> c
      at T3208b.hs:14:9-56
    The type variable ‘o0’ is ambiguous
    In the expression: fce (apply f)
    In an equation for ‘fce'’: fce' f = fce (apply f)

T3208b.hs:15:15:
    Could not deduce: OTerm o0 ~ STerm a
    from the context: (OTerm a ~ STerm a, OBJECT a, SUBST a)
      bound by the type signature for:
               fce' :: (OTerm a ~ STerm a, OBJECT a, SUBST a) => a -> c
      at T3208b.hs:14:9-56
    The type variable ‘o0’ is ambiguous
<<<<<<< HEAD
       Expected type: STerm a
         Actual type: OTerm o0
=======
>>>>>>> 96dc041a
    Relevant bindings include
      f :: a (bound at T3208b.hs:15:6)
      fce' :: a -> c (bound at T3208b.hs:15:1)
    In the first argument of ‘fce’, namely ‘(apply f)’
    In the expression: fce (apply f)
    In an equation for ‘fce'’: fce' f = fce (apply f)<|MERGE_RESOLUTION|>--- conflicted
+++ resolved
@@ -16,11 +16,6 @@
                fce' :: (OTerm a ~ STerm a, OBJECT a, SUBST a) => a -> c
       at T3208b.hs:14:9-56
     The type variable ‘o0’ is ambiguous
-<<<<<<< HEAD
-       Expected type: STerm a
-         Actual type: OTerm o0
-=======
->>>>>>> 96dc041a
     Relevant bindings include
       f :: a (bound at T3208b.hs:15:6)
       fce' :: a -> c (bound at T3208b.hs:15:1)
