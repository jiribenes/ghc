<<<<<<< HEAD
TYPE SIGNATURES
  emptyL :: forall a. ListColl a
  test2 ::
    forall t t1 t2.
    (Num t2, Num t1, Coll t, Elem t ~ (t1, t2)) =>
    t -> t
TYPE CONSTRUCTORS
  class Coll c where
    type family Elem c :: * open
    empty :: c
    insert :: Elem c -> c -> c
  data ListColl a = L [a]
    Promotable
COERCION AXIOMS
  axiom Foo.TFCo:R:ElemListColl :: Elem (ListColl a) = a
INSTANCES
  instance Coll (ListColl a) -- Defined at T3017.hs:12:11
FAMILY INSTANCES
  type Elem (ListColl a)
Dependent modules: []
Dependent packages: [base-4.8.0.0, ghc-prim-0.3.1.0,
                     integer-gmp-0.5.1.0]
=======
TYPE SIGNATURES
  emptyL :: forall a. ListColl a
  test2 ::
    forall c t t1. (Num t, Num t1, Coll c, Elem c ~ (t, t1)) => c -> c
TYPE CONSTRUCTORS
  class Coll c where
    type family Elem c :: * open
    empty :: c
    insert :: Elem c -> c -> c
    {-# MINIMAL empty, insert #-}
  data ListColl a = L [a]
    Promotable
COERCION AXIOMS
  axiom Foo.TFCo:R:ElemListColl :: Elem (ListColl a) = a
INSTANCES
  instance Coll (ListColl a) -- Defined at T3017.hs:12:11
FAMILY INSTANCES
  type Elem (ListColl a)
Dependent modules: []
Dependent packages: [base-4.8.2.0, ghc-prim-0.4.0.0,
                     integer-gmp-1.0.0.0]
>>>>>>> 96dc041a
<|MERGE_RESOLUTION|>--- conflicted
+++ resolved
@@ -1,46 +1,21 @@
-<<<<<<< HEAD
-TYPE SIGNATURES
-  emptyL :: forall a. ListColl a
-  test2 ::
-    forall t t1 t2.
-    (Num t2, Num t1, Coll t, Elem t ~ (t1, t2)) =>
-    t -> t
-TYPE CONSTRUCTORS
-  class Coll c where
-    type family Elem c :: * open
-    empty :: c
-    insert :: Elem c -> c -> c
-  data ListColl a = L [a]
-    Promotable
-COERCION AXIOMS
-  axiom Foo.TFCo:R:ElemListColl :: Elem (ListColl a) = a
-INSTANCES
-  instance Coll (ListColl a) -- Defined at T3017.hs:12:11
-FAMILY INSTANCES
-  type Elem (ListColl a)
-Dependent modules: []
-Dependent packages: [base-4.8.0.0, ghc-prim-0.3.1.0,
-                     integer-gmp-0.5.1.0]
-=======
-TYPE SIGNATURES
-  emptyL :: forall a. ListColl a
-  test2 ::
-    forall c t t1. (Num t, Num t1, Coll c, Elem c ~ (t, t1)) => c -> c
-TYPE CONSTRUCTORS
-  class Coll c where
-    type family Elem c :: * open
-    empty :: c
-    insert :: Elem c -> c -> c
-    {-# MINIMAL empty, insert #-}
-  data ListColl a = L [a]
-    Promotable
-COERCION AXIOMS
-  axiom Foo.TFCo:R:ElemListColl :: Elem (ListColl a) = a
-INSTANCES
-  instance Coll (ListColl a) -- Defined at T3017.hs:12:11
-FAMILY INSTANCES
-  type Elem (ListColl a)
-Dependent modules: []
-Dependent packages: [base-4.8.2.0, ghc-prim-0.4.0.0,
-                     integer-gmp-1.0.0.0]
->>>>>>> 96dc041a
+TYPE SIGNATURES
+  emptyL :: forall a. ListColl a
+  test2 ::
+    forall c t t1. (Num t, Num t1, Coll c, Elem c ~ (t, t1)) => c -> c
+TYPE CONSTRUCTORS
+  class Coll c where
+    type family Elem c :: * open
+    empty :: c
+    insert :: Elem c -> c -> c
+    {-# MINIMAL empty, insert #-}
+  data ListColl a = L [a]
+    Promotable
+COERCION AXIOMS
+  axiom Foo.TFCo:R:ElemListColl :: Elem (ListColl a) = a
+INSTANCES
+  instance Coll (ListColl a) -- Defined at T3017.hs:12:11
+FAMILY INSTANCES
+  type Elem (ListColl a)
+Dependent modules: []
+Dependent packages: [base-4.8.2.0, ghc-prim-0.4.0.0,
+                     integer-gmp-1.0.0.0]