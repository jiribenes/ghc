--- conflicted
+++ resolved
@@ -3,34 +3,20 @@
     Couldn't match expected type ‘GetParam Base (GetParam Base Int)’
                 with actual type ‘GetParam Base (GetParam Base Int)’
     NB: ‘GetParam’ is a type function, and may not be injective
-<<<<<<< HEAD
     The kind variable ‘k20’ is ambiguous
     Use -fprint-explicit-kinds to see the kind arguments
     When checking that ‘foo’ has the inferred type
       foo :: forall (k2 :: BOX). GetParam Base (GetParam Base Int)
-=======
-    The kind variable ‘k0’ is ambiguous
-    Use -fprint-explicit-kinds to see the kind arguments
-    When checking that ‘foo’ has the inferred type
-      foo :: forall (k :: BOX). GetParam Base (GetParam Base Int)
->>>>>>> 0511c0ab
     Probable cause: the inferred type is ambiguous
 
 T9171.hs:10:20:
     Couldn't match expected type ‘GetParam Base (GetParam Base Int)’
                 with actual type ‘GetParam Base (GetParam Base Int)’
     NB: ‘GetParam’ is a type function, and may not be injective
-<<<<<<< HEAD
     The kind variable ‘k20’ is ambiguous
     Use -fprint-explicit-kinds to see the kind arguments
-    In the ambiguity check for:
+    In the ambiguity check for an expression type signature:
       forall (k2 :: BOX). GetParam Base (GetParam Base Int)
-=======
-    The kind variable ‘k0’ is ambiguous
-    Use -fprint-explicit-kinds to see the kind arguments
-    In the ambiguity check for an expression type signature:
-      forall (k :: BOX). GetParam Base (GetParam Base Int)
->>>>>>> 0511c0ab
     To defer the ambiguity check to use sites, enable AllowAmbiguousTypes
     In an expression type signature: GetParam Base (GetParam Base Int)
     In the expression: undefined :: GetParam Base (GetParam Base Int)