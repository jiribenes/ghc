--- conflicted
+++ resolved
@@ -4,15 +4,9 @@
     The type variable ‘t0’ is ambiguous
     Expected type: t0 (BasePrimMonad m) a -> Rand m a
       Actual type: BasePrimMonad (Rand m) a -> Rand m a
-    In the first argument of ‘(.)’, namely ‘liftPrim’
-    In the expression: liftPrim . lift
     Relevant bindings include
       liftPrim :: BasePrimMonad (Rand m) a -> Rand m a
-<<<<<<< HEAD
-        (bound at T7729.hs:36:3)
-=======
         (bound at T7729.hs:36:3)
     In the first argument of ‘(.)’, namely ‘liftPrim’
     In the expression: liftPrim . lift
-    In an equation for ‘liftPrim’: liftPrim = liftPrim . lift
->>>>>>> cd82a2e1
+    In an equation for ‘liftPrim’: liftPrim = liftPrim . lift