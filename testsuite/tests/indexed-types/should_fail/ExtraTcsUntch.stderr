--- conflicted
+++ resolved
@@ -1,17 +1,9 @@
 
-<<<<<<< HEAD
-ExtraTcsUntch.hs:23:18:
-    Couldn't match expected type ‘F Int’ with actual type ‘[r]’
-    Relevant bindings include
-      x :: r (bound at ExtraTcsUntch.hs:21:3)
-      f :: r -> ((), ((), ())) (bound at ExtraTcsUntch.hs:21:1)
-=======
 ExtraTcsUntch.hs:23:18: error:
     Couldn't match expected type ‘F Int’ with actual type ‘[[t]]’
     Relevant bindings include
       x :: [t] (bound at ExtraTcsUntch.hs:21:3)
       f :: [t] -> ((), ((), ())) (bound at ExtraTcsUntch.hs:21:1)
->>>>>>> 96dc041a
     In the first argument of ‘h’, namely ‘[x]’
     In the expression: h [x]
     In an equation for ‘g1’: g1 _ = h [x]
