--- conflicted
+++ resolved
@@ -2,15 +2,8 @@
 T7354.hs:28:11:
     Occurs check: cannot construct the infinite type:
       a ~ Base t (Prim [a] a)
-<<<<<<< HEAD
-       Expected type: Prim [a] a -> Base t (Prim [a] a)
-         Actual type: Prim [a] a -> a
-    Relevant bindings include
-      foo :: Prim [a] a -> t (bound at T7354.hs:28:1)
-=======
     Expected type: Prim [a] a -> Base t (Prim [a] a)
       Actual type: Prim [a] a -> a
->>>>>>> 1e041b73
     In the first argument of ‘ana’, namely ‘alg’
     In the expression: ana alg
     Relevant bindings include
