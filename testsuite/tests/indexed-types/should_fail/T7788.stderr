--- conflicted
+++ resolved
@@ -7,9 +7,5 @@
      minor updates to GHC, so disabling the check is recommended if
      you're sure that type checking should terminate)
     In the first argument of ‘foo’, namely ‘Proxy’
-<<<<<<< HEAD
     In the second argument of ‘($)’, namely ‘foo Proxy’
-=======
-    In the second argument of ‘($)’, namely ‘foo Proxy’
-    In the expression: print $ foo Proxy
->>>>>>> cd82a2e1
+    In the expression: print $ foo Proxy