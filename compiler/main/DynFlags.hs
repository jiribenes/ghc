--- conflicted
+++ resolved
@@ -1684,14 +1684,10 @@
 	-- stuff like " 'a' not in scope ", which is a bit silly
  	-- if the compiler has just filled in field 'a' of constructor 'C'
     , (Opt_RecordWildCards,     turnOn, Opt_DisambiguateRecordFields)
-<<<<<<< HEAD
-
+    
+    , (Opt_ParallelArrays, turnOn, Opt_ParallelListComp)
     , (Opt_TypeNaturals,        turnOn, Opt_TypeOperators)
     , (Opt_TypeNaturals,        turnOn, Opt_KindSignatures)
-=======
-    
-    , (Opt_ParallelArrays, turnOn, Opt_ParallelListComp)
->>>>>>> 9e6e96bd
   ]
 
 optLevelFlags :: [([Int], DynFlag)]
