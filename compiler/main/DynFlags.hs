--- conflicted
+++ resolved
@@ -562,111 +562,6 @@
 instance Outputable SafeHaskellMode where
     ppr = text . show
 
-<<<<<<< HEAD
-=======
-data ExtensionFlag
--- See Note [Updating flag description in the User's Guide]
-   = Opt_Cpp
-   | Opt_OverlappingInstances
-   | Opt_UndecidableInstances
-   | Opt_IncoherentInstances
-   | Opt_MonomorphismRestriction
-   | Opt_MonoPatBinds
-   | Opt_MonoLocalBinds
-   | Opt_RelaxedPolyRec           -- Deprecated
-   | Opt_ExtendedDefaultRules     -- Use GHC's extended rules for defaulting
-   | Opt_ForeignFunctionInterface
-   | Opt_UnliftedFFITypes
-   | Opt_InterruptibleFFI
-   | Opt_CApiFFI
-   | Opt_GHCForeignImportPrim
-   | Opt_JavaScriptFFI
-   | Opt_ParallelArrays           -- Syntactic support for parallel arrays
-   | Opt_Arrows                   -- Arrow-notation syntax
-   | Opt_TemplateHaskell
-   | Opt_QuasiQuotes
-   | Opt_ImplicitParams
-   | Opt_ImplicitPrelude
-   | Opt_ScopedTypeVariables
-   | Opt_AllowAmbiguousTypes
-   | Opt_UnboxedTuples
-   | Opt_BangPatterns
-   | Opt_TypeFamilies
-   | Opt_OverloadedStrings
-   | Opt_OverloadedLists
-   | Opt_NumDecimals
-   | Opt_DisambiguateRecordFields
-   | Opt_RecordWildCards
-   | Opt_RecordPuns
-   | Opt_ViewPatterns
-   | Opt_GADTs
-   | Opt_GADTSyntax
-   | Opt_NPlusKPatterns
-   | Opt_DoAndIfThenElse
-   | Opt_RebindableSyntax
-   | Opt_ConstraintKinds
-   | Opt_PolyKinds                -- Kind polymorphism
-   | Opt_DataKinds                -- Datatype promotion
-   | Opt_InstanceSigs
-
-   | Opt_StandaloneDeriving
-   | Opt_DeriveDataTypeable
-   | Opt_AutoDeriveTypeable       -- Automatic derivation of Typeable
-   | Opt_DeriveFunctor
-   | Opt_DeriveTraversable
-   | Opt_DeriveFoldable
-   | Opt_DeriveGeneric            -- Allow deriving Generic/1
-   | Opt_DefaultSignatures        -- Allow extra signatures for defmeths
-   | Opt_DeriveAnyClass           -- Allow deriving any class
-
-   | Opt_TypeSynonymInstances
-   | Opt_FlexibleContexts
-   | Opt_FlexibleInstances
-   | Opt_ConstrainedClassMethods
-   | Opt_MultiParamTypeClasses
-   | Opt_NullaryTypeClasses
-   | Opt_FunctionalDependencies
-   | Opt_UnicodeSyntax
-   | Opt_ExistentialQuantification
-   | Opt_MagicHash
-   | Opt_EmptyDataDecls
-   | Opt_KindSignatures
-   | Opt_RoleAnnotations
-   | Opt_ParallelListComp
-   | Opt_TransformListComp
-   | Opt_MonadComprehensions
-   | Opt_GeneralizedNewtypeDeriving
-   | Opt_RecursiveDo
-   | Opt_PostfixOperators
-   | Opt_TupleSections
-   | Opt_PatternGuards
-   | Opt_LiberalTypeSynonyms
-   | Opt_RankNTypes
-   | Opt_ImpredicativeTypes
-   | Opt_TypeOperators
-   | Opt_ExplicitNamespaces
-   | Opt_PackageImports
-   | Opt_ExplicitForAll
-   | Opt_AlternativeLayoutRule
-   | Opt_AlternativeLayoutRuleTransitional
-   | Opt_DatatypeContexts
-   | Opt_NondecreasingIndentation
-   | Opt_RelaxedLayout
-   | Opt_TraditionalRecordSyntax
-   | Opt_LambdaCase
-   | Opt_MultiWayIf
-   | Opt_BinaryLiterals
-   | Opt_NegativeLiterals
-   | Opt_EmptyCase
-   | Opt_PatternSynonyms
-   | Opt_PartialTypeSignatures
-   | Opt_NamedWildCards
-   | Opt_StaticPointers
-   | Opt_TypeApplications
-   | Opt_StrictData
-   deriving (Eq, Enum, Show)
-
->>>>>>> cd82a2e1
 type SigOf = Map ModuleName Module
 
 getSigOf :: DynFlags -> ModuleName -> Maybe Module
@@ -3269,7 +3164,6 @@
   flagSpec' "RelaxedPolyRec"                  LangExt.RelaxedPolyRec
     (\ turn_on -> unless turn_on $
          deprecate "You can't turn off RelaxedPolyRec any more"),
-<<<<<<< HEAD
   flagSpec "RoleAnnotations"                  LangExt.RoleAnnotations,
   flagSpec "ScopedTypeVariables"              LangExt.ScopedTypeVariables,
   flagSpec "StandaloneDeriving"               LangExt.StandaloneDeriving,
@@ -3282,6 +3176,7 @@
   flagSpec "TraditionalRecordSyntax"          LangExt.TraditionalRecordSyntax,
   flagSpec "TransformListComp"                LangExt.TransformListComp,
   flagSpec "TupleSections"                    LangExt.TupleSections,
+  flagSpec "TypeApplications"                 LangExt.TypeApplications,
   flagSpec "TypeInType"                       LangExt.TypeInType,
   flagSpec "TypeFamilies"                     LangExt.TypeFamilies,
   flagSpec "TypeOperators"                    LangExt.TypeOperators,
@@ -3292,27 +3187,6 @@
   flagSpec "UnicodeSyntax"                    LangExt.UnicodeSyntax,
   flagSpec "UnliftedFFITypes"                 LangExt.UnliftedFFITypes,
   flagSpec "ViewPatterns"                     LangExt.ViewPatterns
-=======
-  flagSpec "RoleAnnotations"                  Opt_RoleAnnotations,
-  flagSpec "ScopedTypeVariables"              Opt_ScopedTypeVariables,
-  flagSpec "StandaloneDeriving"               Opt_StandaloneDeriving,
-  flagSpec "StaticPointers"                   Opt_StaticPointers,
-  flagSpec "StrictData"                       Opt_StrictData,
-  flagSpec' "TemplateHaskell"                 Opt_TemplateHaskell
-                                              setTemplateHaskellLoc,
-  flagSpec "TraditionalRecordSyntax"          Opt_TraditionalRecordSyntax,
-  flagSpec "TransformListComp"                Opt_TransformListComp,
-  flagSpec "TupleSections"                    Opt_TupleSections,
-  flagSpec "TypeApplications"                 Opt_TypeApplications,
-  flagSpec "TypeFamilies"                     Opt_TypeFamilies,
-  flagSpec "TypeOperators"                    Opt_TypeOperators,
-  flagSpec "TypeSynonymInstances"             Opt_TypeSynonymInstances,
-  flagSpec "UnboxedTuples"                    Opt_UnboxedTuples,
-  flagSpec "UndecidableInstances"             Opt_UndecidableInstances,
-  flagSpec "UnicodeSyntax"                    Opt_UnicodeSyntax,
-  flagSpec "UnliftedFFITypes"                 Opt_UnliftedFFITypes,
-  flagSpec "ViewPatterns"                     Opt_ViewPatterns
->>>>>>> cd82a2e1
   ]
 
 defaultFlags :: Settings -> [GeneralFlag]
@@ -3414,18 +3288,12 @@
     , (LangExt.DeriveTraversable, turnOn, LangExt.DeriveFunctor)
     , (LangExt.DeriveTraversable, turnOn, LangExt.DeriveFoldable)
 
-<<<<<<< HEAD
     -- Duplicate record fields require field disambiguation
     , (LangExt.DuplicateRecordFields, turnOn, LangExt.DisambiguateRecordFields)
 
     , (LangExt.TemplateHaskell, turnOn, LangExt.TemplateHaskellQuotes)
     , (LangExt.Strict, turnOn, LangExt.StrictData)
-=======
-    , (Opt_DeriveTraversable, turnOn, Opt_DeriveFunctor)
-    , (Opt_DeriveTraversable, turnOn, Opt_DeriveFoldable)
-
-    , (Opt_TypeApplications, turnOn, Opt_AllowAmbiguousTypes)
->>>>>>> cd82a2e1
+    , (LangExt.TypeApplications, turnOn, LangExt.AllowAmbiguousTypes)
   ]
 
 -- Note [Documenting optimisation flags]
