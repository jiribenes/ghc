--- conflicted
+++ resolved
@@ -260,14 +260,9 @@
 funTyConName = mkPrimTyConName (fsLit "(->)") funTyConKey funTyCon
 
 funTyCon :: TyCon
-<<<<<<< HEAD
-funTyCon = mkFunTyCon funTyConName $
-           mkFunTys [liftedTypeKind, liftedTypeKind] liftedTypeKind
-=======
 funTyCon = mkFunTyCon funTyConName kind tc_rep_nm
   where
-    kind = mkArrowKinds [liftedTypeKind, liftedTypeKind] liftedTypeKind
->>>>>>> f40fe62d
+    kind = mkFunTys [liftedTypeKind, liftedTypeKind] liftedTypeKind
         -- You might think that (->) should have type (?? -> ? -> *), and you'd be right
         -- But if we do that we get kind errors when saying
         --      instance Control.Arrow (->)
@@ -328,12 +323,12 @@
 above "levity polymorphic".
 -}
 
-<<<<<<< HEAD
 tYPETyCon, unliftedTypeKindTyCon :: TyCon
 tYPETyConName, unliftedTypeKindTyConName :: Name
 
 tYPETyCon = mkKindTyCon tYPETyConName
                         (ForAllTy (Anon levityTy) liftedTypeKind)
+                        (mkSpecialTyConRepName (fsLit "tcTYPE") tYPETyConName)
                         [Nominal]
 
    -- See Note [TYPE]
@@ -343,33 +338,6 @@
                                        liftedTypeKind
                                        [] []
                                        (tYPE unliftedDataConTy)
-=======
--- | See "Type#kind_subtyping" for details of the distinction between the 'Kind' 'TyCon's
-superKindTyCon, anyKindTyCon, liftedTypeKindTyCon,
-      openTypeKindTyCon, unliftedTypeKindTyCon,
-      constraintKindTyCon
-   :: TyCon
-superKindTyConName, anyKindTyConName, liftedTypeKindTyConName,
-      openTypeKindTyConName, unliftedTypeKindTyConName,
-      constraintKindTyConName
-   :: Name
-
-mk_kind_tycon :: Name        -- ^ Name of the kind constructor, e.g. @*@
-              -> FastString  -- ^ Name of the 'TyConRepName' function,
-                             -- e.g. @tcLiftedKind :: TyCon@
-              -> TyCon       -- ^ The kind constructor
-mk_kind_tycon tc_name rep_fs
-  = mkKindTyCon tc_name superKind (mkSpecialTyConRepName rep_fs tc_name)
-
-superKindTyCon = mk_kind_tycon superKindTyConName (fsLit "tcBOX")
-    -- See Note [SuperKind (BOX)]
-
-anyKindTyCon          = mk_kind_tycon anyKindTyConName          (fsLit "tcAnyK")
-constraintKindTyCon   = mk_kind_tycon constraintKindTyConName   (fsLit "tcConstraint")
-liftedTypeKindTyCon   = mk_kind_tycon liftedTypeKindTyConName   (fsLit "tcLiftedKind")
-openTypeKindTyCon     = mk_kind_tycon openTypeKindTyConName     (fsLit "tcOpenKind")
-unliftedTypeKindTyCon = mk_kind_tycon unliftedTypeKindTyConName (fsLit "tcUnliftedKind")
->>>>>>> f40fe62d
 
 --------------------------
 -- ... and now their names
@@ -773,27 +741,6 @@
     For example         length Any []
     See Note [Strangely-kinded void TyCons]
 
-<<<<<<< HEAD
-=======
-Note [Any kinds]
-~~~~~~~~~~~~~~~~
-The type constructor AnyK (of sort BOX) is used internally only to zonk kind
-variables with no constraints on them. It appears in similar circumstances to
-Any, but at the kind level. For example:
-
-  type family Length (l :: [k]) :: Nat
-  type instance Length [] = Zero
-
-  f :: Proxy (Length []) -> Int
-  f = ....
-
-Length is kind-polymorphic.  So what is the elaborated type of f?
-   f :: Proxy (Length AnyK ([] AnyK)) -> Int
-
-Just like (length []) at the term level, which elaborates to
-   length (Any *) ([] (Any *))
-
->>>>>>> f40fe62d
 Note [Strangely-kinded void TyCons]
 ~~~~~~~~~~~~~~~~~~~~~~~~~~~~~~~~~~~
 See Trac #959 for more examples
