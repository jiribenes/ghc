--- conflicted
+++ resolved
@@ -893,32 +893,6 @@
 safeIdKey          = mkPreludeMiscIdUnique 431
 interruptibleIdKey = mkPreludeMiscIdUnique 432
 
-<<<<<<< HEAD
--- data Inline = ...
-noInlineDataConKey, inlineDataConKey, inlinableDataConKey :: Unique
-noInlineDataConKey  = mkPreludeDataConUnique 80
-inlineDataConKey    = mkPreludeDataConUnique 81
-inlinableDataConKey = mkPreludeDataConUnique 82
-
--- data RuleMatch = ...
-conLikeDataConKey, funLikeDataConKey :: Unique
-conLikeDataConKey = mkPreludeDataConUnique 83
-funLikeDataConKey = mkPreludeDataConUnique 84
-
--- data Phases = ...
-allPhasesDataConKey, fromPhaseDataConKey, beforePhaseDataConKey :: Unique
-allPhasesDataConKey   = mkPreludeDataConUnique 85
-fromPhaseDataConKey   = mkPreludeDataConUnique 86
-beforePhaseDataConKey = mkPreludeDataConUnique 87
-
--- newtype TExp a = ...
-tExpDataConKey :: Unique
-tExpDataConKey = mkPreludeDataConUnique 88
-
--- Don't go above 89 here without checking PrelNames.
-
-=======
->>>>>>> f40fe62d
 -- data FunDep = ...
 funDepIdKey :: Unique
 funDepIdKey = mkPreludeMiscIdUnique 440
