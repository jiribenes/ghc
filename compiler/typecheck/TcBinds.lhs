%
% (c) The University of Glasgow 2006
% (c) The GRASP/AQUA Project, Glasgow University, 1992-1998
%
\section[TcBinds]{TcBinds}

\begin{code}
{-# LANGUAGE CPP, RankNTypes, ScopedTypeVariables #-}

module TcBinds ( tcLocalBinds, tcTopBinds, tcRecSelBinds,
                 tcHsBootSigs, tcPolyCheck,
                 PragFun, tcSpecPrags, tcVectDecls, mkPragFun, 
                 TcSigInfo(..), TcSigFun, 
                 instTcTySig, instTcTySigFromId, findScopedTyVars,
                 badBootDeclErr ) where

import {-# SOURCE #-} TcMatches ( tcGRHSsPat, tcMatchesFun )
import {-# SOURCE #-} TcExpr  ( tcMonoExpr )
import {-# SOURCE #-} TcPatSyn ( tcPatSynDecl )

import DynFlags
import HsSyn
import HscTypes( isHsBoot )
import TcRnMonad
import TcEnv
import TcUnify
import TcSimplify
import TcEvidence
import TcHsType
import TcPat
import TcMType
import PatSyn
import ConLike
import Type( tidyOpenType )
import FunDeps( growThetaTyCoVars )
import TyCon
import TcType
import TysPrim
import Id
import Var
import VarSet
import VarEnv( TidyEnv )
import Module
import Name
import NameSet
import NameEnv
import SrcLoc
import Bag
import ListSetOps
import ErrUtils
import Digraph
import Maybes
import Util
import BasicTypes
import Outputable
import FastString
import Type(mkStrLitTy)
import Class(classTyCon)
import PrelNames(ipClassName)
import TcValidity (checkValidType)

import Control.Monad

#include "HsVersions.h"
\end{code}


%************************************************************************
%*                                                                      *
\subsection{Type-checking bindings}
%*                                                                      *
%************************************************************************

@tcBindsAndThen@ typechecks a @HsBinds@.  The "and then" part is because
it needs to know something about the {\em usage} of the things bound,
so that it can create specialisations of them.  So @tcBindsAndThen@
takes a function which, given an extended environment, E, typechecks
the scope of the bindings returning a typechecked thing and (most
important) an LIE.  It is this LIE which is then used as the basis for
specialising the things bound.

@tcBindsAndThen@ also takes a "combiner" which glues together the
bindings and the "thing" to make a new "thing".

The real work is done by @tcBindWithSigsAndThen@.

Recursive and non-recursive binds are handled in essentially the same
way: because of uniques there are no scoping issues left.  The only
difference is that non-recursive bindings can bind primitive values.

Even for non-recursive binding groups we add typings for each binder
to the LVE for the following reason.  When each individual binding is
checked the type of its LHS is unified with that of its RHS; and
type-checking the LHS of course requires that the binder is in scope.

At the top-level the LIE is sure to contain nothing but constant
dictionaries, which we resolve at the module level.

Note [Polymorphic recursion]
~~~~~~~~~~~~~~~~~~~~~~~~~~~~
The game plan for polymorphic recursion in the code above is 

        * Bind any variable for which we have a type signature
          to an Id with a polymorphic type.  Then when type-checking 
          the RHSs we'll make a full polymorphic call.

This fine, but if you aren't a bit careful you end up with a horrendous
amount of partial application and (worse) a huge space leak. For example:

        f :: Eq a => [a] -> [a]
        f xs = ...f...

If we don't take care, after typechecking we get

        f = /\a -> \d::Eq a -> let f' = f a d
                               in
                               \ys:[a] -> ...f'...

Notice the the stupid construction of (f a d), which is of course
identical to the function we're executing.  In this case, the
polymorphic recursion isn't being used (but that's a very common case).
This can lead to a massive space leak, from the following top-level defn
(post-typechecking)

        ff :: [Int] -> [Int]
        ff = f Int dEqInt

Now (f dEqInt) evaluates to a lambda that has f' as a free variable; but
f' is another thunk which evaluates to the same thing... and you end
up with a chain of identical values all hung onto by the CAF ff.

        ff = f Int dEqInt

           = let f' = f Int dEqInt in \ys. ...f'...

           = let f' = let f' = f Int dEqInt in \ys. ...f'...
                      in \ys. ...f'...

Etc.

NOTE: a bit of arity anaysis would push the (f a d) inside the (\ys...),
which would make the space leak go away in this case

Solution: when typechecking the RHSs we always have in hand the
*monomorphic* Ids for each binding.  So we just need to make sure that
if (Method f a d) shows up in the constraints emerging from (...f...)
we just use the monomorphic Id.  We achieve this by adding monomorphic Ids
to the "givens" when simplifying constraints.  That's what the "lies_avail"
is doing.

Then we get

        f = /\a -> \d::Eq a -> letrec
                                 fm = \ys:[a] -> ...fm...
                               in
                               fm

\begin{code}
tcTopBinds :: HsValBinds Name -> TcM (TcGblEnv, TcLclEnv)
-- The TcGblEnv contains the new tcg_binds and tcg_spects
-- The TcLclEnv has an extended type envt for the new bindings
tcTopBinds (ValBindsOut binds sigs)
  = do  { -- Pattern synonym bindings populate the global environment
          (binds', (tcg_env, tcl_env)) <- tcValBinds TopLevel binds sigs $
            do { gbl <- getGblEnv
               ; lcl <- getLclEnv
               ; return (gbl, lcl) }
        ; specs <- tcImpPrags sigs   -- SPECIALISE prags for imported Ids

        ; let { tcg_env' = tcg_env { tcg_binds = foldr (unionBags . snd)
                                                       (tcg_binds tcg_env)
                                                       binds'
                                   , tcg_imp_specs = specs ++ tcg_imp_specs tcg_env } }

        ; return (tcg_env', tcl_env) }
        -- The top level bindings are flattened into a giant 
        -- implicitly-mutually-recursive LHsBinds

tcTopBinds (ValBindsIn {}) = panic "tcTopBinds"

tcRecSelBinds :: HsValBinds Name -> TcM TcGblEnv
tcRecSelBinds (ValBindsOut binds sigs)
  = tcExtendGlobalValEnv [sel_id | L _ (IdSig sel_id) <- sigs] $
    do { (rec_sel_binds, tcg_env) <- discardWarnings (tcValBinds TopLevel binds sigs getGblEnv)
       ; let tcg_env' 
              | isHsBoot (tcg_src tcg_env) = tcg_env
              | otherwise = tcg_env { tcg_binds = foldr (unionBags . snd)
                                                        (tcg_binds tcg_env)
                                                        rec_sel_binds }
              -- Do not add the code for record-selector bindings when 
              -- compiling hs-boot files
       ; return tcg_env' }
tcRecSelBinds (ValBindsIn {}) = panic "tcRecSelBinds"

tcHsBootSigs :: HsValBinds Name -> TcM [Id]
-- A hs-boot file has only one BindGroup, and it only has type
-- signatures in it.  The renamer checked all this
tcHsBootSigs (ValBindsOut binds sigs)
  = do  { checkTc (null binds) badBootDeclErr
        ; concat <$> mapM (addLocM tc_boot_sig) (filter isTypeLSig sigs) }
  where
    tc_boot_sig (TypeSig lnames ty) = mapM f lnames
      where
        f (L _ name) = do  { sigma_ty <- tcHsSigType (FunSigCtxt name) ty
                           ; return (mkVanillaGlobal name sigma_ty) }
        -- Notice that we make GlobalIds, not LocalIds
    tc_boot_sig s = pprPanic "tcHsBootSigs/tc_boot_sig" (ppr s)
tcHsBootSigs groups = pprPanic "tcHsBootSigs" (ppr groups)

badBootDeclErr :: MsgDoc
badBootDeclErr = ptext (sLit "Illegal declarations in an hs-boot file")

------------------------
tcLocalBinds :: HsLocalBinds Name -> TcM thing
             -> TcM (HsLocalBinds TcId, thing)

tcLocalBinds EmptyLocalBinds thing_inside 
  = do  { thing <- thing_inside
        ; return (EmptyLocalBinds, thing) }

tcLocalBinds (HsValBinds (ValBindsOut binds sigs)) thing_inside
  = do  { (binds', thing) <- tcValBinds NotTopLevel binds sigs thing_inside
        ; return (HsValBinds (ValBindsOut binds' sigs), thing) }
tcLocalBinds (HsValBinds (ValBindsIn {})) _ = panic "tcLocalBinds"

tcLocalBinds (HsIPBinds (IPBinds ip_binds _)) thing_inside
  = do  { ipClass <- tcLookupClass ipClassName
        ; (given_ips, ip_binds') <-
            mapAndUnzipM (wrapLocSndM (tc_ip_bind ipClass)) ip_binds

        -- If the binding binds ?x = E, we  must now 
        -- discharge any ?x constraints in expr_lie
        -- See Note [Implicit parameter untouchables]
        ; (ev_binds, result) <- checkConstraints (IPSkol ips) 
                                  [] given_ips thing_inside

        ; return (HsIPBinds (IPBinds ip_binds' ev_binds), result) }
  where
    ips = [ip | L _ (IPBind (Left ip) _) <- ip_binds]

        -- I wonder if we should do these one at at time
        -- Consider     ?x = 4
        --              ?y = ?x + 1
    tc_ip_bind ipClass (IPBind (Left ip) expr)
       = do { ty <- newFlexiTyVarTy openTypeKind
            ; let p = mkStrLitTy $ hsIPNameFS ip
            ; ip_id <- newDict ipClass [ p, ty ]
            ; expr' <- tcMonoExpr expr ty
            ; let d = toDict ipClass p ty `fmap` expr'
            ; return (ip_id, (IPBind (Right ip_id) d)) }
    tc_ip_bind _ (IPBind (Right {}) _) = panic "tc_ip_bind"

    -- Coerces a `t` into a dictionry for `IP "x" t`.
    -- co : t -> IP "x" t
    toDict ipClass x ty =
      case unwrapNewTyCon_maybe (classTyCon ipClass) of
        Just (_,_,ax) -> HsWrap $ mkWpCast $ mkTcSymCo $ mkTcUnbranchedAxInstCo Representational ax [x,ty]
        Nothing       -> panic "The dictionary for `IP` is not a newtype?"


\end{code}

Note [Implicit parameter untouchables]
~~~~~~~~~~~~~~~~~~~~~~~~~~~~~~~~~~~~~~
We add the type variables in the types of the implicit parameters
as untouchables, not so much because we really must not unify them,
but rather because we otherwise end up with constraints like this
    Num alpha, Implic { wanted = alpha ~ Int }
The constraint solver solves alpha~Int by unification, but then
doesn't float that solved constraint out (it's not an unsolved 
wanted).  Result disaster: the (Num alpha) is again solved, this
time by defaulting.  No no no.

However [Oct 10] this is all handled automatically by the 
untouchable-range idea.

Note [Placeholder PatSyn kinds]
~~~~~~~~~~~~~~~~~~~~~~~~~~~~~~~
Consider this (Trac #9161)

  {-# LANGUAGE PatternSynonyms, DataKinds #-}
  pattern A = ()
  b :: A
  b = undefined

Here, the type signature for b mentions A.  But A is a pattern
synonym, which is typechecked (for very good reasons; a view pattern
in the RHS may mention a value binding) as part of a group of
bindings.  It is entirely resonable to reject this, but to do so
we need A to be in the kind environment when kind-checking the signature for B.

Hence the tcExtendKindEnv2 patsyn_placeholder_kinds, which adds a binding
    A -> AGlobal (AConLike (PatSynCon _|_))
to the environment. Then TcHsType.tcTyVar will find A in the kind environment,
and will give a 'wrongThingErr' as a result.  But the lookup of A won't fail.

The _|_ (= panic "fakePatSynCon") works because the wrongThingErr call, in
tcTyVar, doesn't look inside the TcTyThing.


\begin{code}
tcValBinds :: TopLevelFlag 
           -> [(RecFlag, LHsBinds Name)] -> [LSig Name]
           -> TcM thing
           -> TcM ([(RecFlag, LHsBinds TcId)], thing) 

tcValBinds top_lvl binds sigs thing_inside
  = do  {  -- Typecheck the signature
        ; (poly_ids, sig_fn) <- tcExtendKindEnv2 patsyn_placeholder_kinds $
                                     -- See Note [Placeholder PatSyn kinds]
                                tcTySigs sigs

        ; let prag_fn = mkPragFun sigs (foldr (unionBags . snd) emptyBag binds)

                -- Extend the envt right away with all 
                -- the Ids declared with type signatures
                -- Use tcExtendIdEnv2 to avoid extending the TcIdBinder stack
        ; tcExtendIdEnv2 [(idName id, id) | id <- poly_ids] $
            tcBindGroups top_lvl sig_fn prag_fn
                         binds thing_inside }
  where
    patsyn_placeholder_kinds -- See Note [Placeholder PatSyn kinds]
       = [ (name, placeholder_patsyn_tything)
         | (_, lbinds) <- binds
         , L _ (PatSynBind{ patsyn_id = L _ name }) <- bagToList lbinds ]
    placeholder_patsyn_tything
       = AGlobal $ AConLike $ PatSynCon $ panic "fakePatSynCon"

------------------------
tcBindGroups :: TopLevelFlag -> TcSigFun -> PragFun
             -> [(RecFlag, LHsBinds Name)] -> TcM thing
             -> TcM ([(RecFlag, LHsBinds TcId)], thing)
-- Typecheck a whole lot of value bindings,
-- one strongly-connected component at a time
-- Here a "strongly connected component" has the strightforward
-- meaning of a group of bindings that mention each other, 
-- ignoring type signatures (that part comes later)

tcBindGroups _ _ _ [] thing_inside
  = do  { thing <- thing_inside
        ; return ([], thing) }

tcBindGroups top_lvl sig_fn prag_fn (group : groups) thing_inside
  = do  { (group', (groups', thing))
                <- tc_group top_lvl sig_fn prag_fn group $ 
                   tcBindGroups top_lvl sig_fn prag_fn groups thing_inside
        ; return (group' ++ groups', thing) }

------------------------
tc_group :: forall thing. 
            TopLevelFlag -> TcSigFun -> PragFun
         -> (RecFlag, LHsBinds Name) -> TcM thing
         -> TcM ([(RecFlag, LHsBinds TcId)], thing)

-- Typecheck one strongly-connected component of the original program.
-- We get a list of groups back, because there may 
-- be specialisations etc as well

tc_group top_lvl sig_fn prag_fn (NonRecursive, binds) thing_inside
        -- A single non-recursive binding
        -- We want to keep non-recursive things non-recursive
        -- so that we desugar unlifted bindings correctly
  = do { let bind = case bagToList binds of
                 [] -> panic "tc_group: empty list of binds"
                 [bind] -> bind
                 _ -> panic "tc_group: NonRecursive binds is not a singleton bag"
       ; (bind', thing) <- tc_single top_lvl sig_fn prag_fn bind thing_inside
       ; return ( [(NonRecursive, bind')], thing) }

tc_group top_lvl sig_fn prag_fn (Recursive, binds) thing_inside
  =     -- To maximise polymorphism, we do a new 
        -- strongly-connected-component analysis, this time omitting 
        -- any references to variables with type signatures.
        -- (This used to be optional, but isn't now.)
    do  { traceTc "tc_group rec" (pprLHsBinds binds)
        ; when hasPatSyn $ recursivePatSynErr binds
        ; (binds1, _ids, thing) <- go sccs
             -- Here is where we should do bindInstsOfLocalFuns
             -- if we start having Methods again
        ; return ([(Recursive, binds1)], thing) }
                -- Rec them all together
  where
    hasPatSyn = anyBag (isPatSyn . unLoc) binds
    isPatSyn PatSynBind{} = True
    isPatSyn _ = False

    sccs :: [SCC (LHsBind Name)]
    sccs = stronglyConnCompFromEdgedVertices (mkEdges sig_fn binds)

    go :: [SCC (LHsBind Name)] -> TcM (LHsBinds TcId, [TcId], thing)
    go (scc:sccs) = do  { (binds1, ids1, closed) <- tc_scc scc
                        ; (binds2, ids2, thing)  <- tcExtendLetEnv top_lvl closed ids1 $ 
                                                    go sccs
                        ; return (binds1 `unionBags` binds2, ids1 ++ ids2, thing) }
    go []         = do  { thing <- thing_inside; return (emptyBag, [], thing) }

    tc_scc (AcyclicSCC bind) = tc_sub_group NonRecursive [bind]
    tc_scc (CyclicSCC binds) = tc_sub_group Recursive    binds

    tc_sub_group = tcPolyBinds top_lvl sig_fn prag_fn Recursive

recursivePatSynErr :: OutputableBndr name => LHsBinds name -> TcM a
recursivePatSynErr binds
  = failWithTc $
    hang (ptext (sLit "Recursive pattern synonym definition with following bindings:"))
       2 (vcat $ map pprLBind . bagToList $ binds)
  where
    pprLoc loc  = parens (ptext (sLit "defined at") <+> ppr loc)
    pprLBind (L loc bind) = pprWithCommas ppr (collectHsBindBinders bind) <+>
                            pprLoc loc

tc_single :: forall thing.
            TopLevelFlag -> TcSigFun -> PragFun
          -> LHsBind Name -> TcM thing
          -> TcM (LHsBinds TcId, thing)
tc_single _top_lvl _sig_fn _prag_fn (L _ ps@PatSynBind{}) thing_inside
  = do { (pat_syn, aux_binds) <-
              tcPatSynDecl (patsyn_id ps) (patsyn_args ps) (patsyn_def ps) (patsyn_dir ps)

       ; let tything = AConLike (PatSynCon pat_syn)
             implicit_ids = (patSynMatcher pat_syn) :
                            (maybeToList (patSynWrapper pat_syn))

       ; thing <- tcExtendGlobalEnv [tything] $
                  tcExtendGlobalEnvImplicit (map AnId implicit_ids) $
                  thing_inside
       ; return (aux_binds, thing)
       }
tc_single top_lvl sig_fn prag_fn lbind thing_inside
  = do { (binds1, ids, closed) <- tcPolyBinds top_lvl sig_fn prag_fn
                                    NonRecursive NonRecursive
                                    [lbind]
       ; thing <- tcExtendLetEnv top_lvl closed ids thing_inside
       ; return (binds1, thing) }
          
------------------------
mkEdges :: TcSigFun -> LHsBinds Name
        -> [(LHsBind Name, BKey, [BKey])]

type BKey  = Int -- Just number off the bindings

mkEdges sig_fn binds
  = [ (bind, key, [key | n <- nameSetToList (bind_fvs (unLoc bind)),
                         Just key <- [lookupNameEnv key_map n], no_sig n ])
    | (bind, key) <- keyd_binds
    ]
  where
    no_sig :: Name -> Bool
    no_sig n = isNothing (sig_fn n)

    keyd_binds = bagToList binds `zip` [0::BKey ..]

    key_map :: NameEnv BKey     -- Which binding it comes from
    key_map = mkNameEnv [(bndr, key) | (L _ bind, key) <- keyd_binds
                                     , bndr <- bindersOfHsBind bind ]

bindersOfHsBind :: HsBind Name -> [Name]
bindersOfHsBind (PatBind { pat_lhs = pat })           = collectPatBinders pat
bindersOfHsBind (FunBind { fun_id = L _ f })          = [f]
bindersOfHsBind (PatSynBind { patsyn_id = L _ psyn }) = [psyn]
bindersOfHsBind (AbsBinds {})                         = panic "bindersOfHsBind AbsBinds"
bindersOfHsBind (VarBind {})                          = panic "bindersOfHsBind VarBind"

------------------------
tcPolyBinds :: TopLevelFlag -> TcSigFun -> PragFun
            -> RecFlag       -- Whether the group is really recursive
            -> RecFlag       -- Whether it's recursive after breaking
                             -- dependencies based on type signatures
            -> [LHsBind Name]
            -> TcM (LHsBinds TcId, [TcId], TopLevelFlag)

-- Typechecks a single bunch of bindings all together, 
-- and generalises them.  The bunch may be only part of a recursive
-- group, because we use type signatures to maximise polymorphism
--
-- Returns a list because the input may be a single non-recursive binding,
-- in which case the dependency order of the resulting bindings is
-- important.  
-- 
-- Knows nothing about the scope of the bindings

tcPolyBinds top_lvl sig_fn prag_fn rec_group rec_tc bind_list
  = setSrcSpan loc                              $
    recoverM (recoveryCode binder_names sig_fn) $ do 
        -- Set up main recover; take advantage of any type sigs

    { traceTc "------------------------------------------------" empty
    ; traceTc "Bindings for {" (ppr binder_names)
    ; dflags   <- getDynFlags
    ; type_env <- getLclTypeEnv
    ; let plan = decideGeneralisationPlan dflags type_env 
                         binder_names bind_list sig_fn
    ; traceTc "Generalisation plan" (ppr plan)
    ; result@(tc_binds, poly_ids, _) <- case plan of
         NoGen               -> tcPolyNoGen rec_tc prag_fn sig_fn bind_list
         InferGen mn cl      -> tcPolyInfer rec_tc prag_fn sig_fn mn cl bind_list
         CheckGen lbind sig  -> tcPolyCheck rec_tc prag_fn sig lbind

        -- Check whether strict bindings are ok
        -- These must be non-recursive etc, and are not generalised
        -- They desugar to a case expression in the end
    ; checkStrictBinds top_lvl rec_group bind_list tc_binds poly_ids
    ; traceTc "} End of bindings for" (vcat [ ppr binder_names, ppr rec_group
                                            , vcat [ppr id <+> ppr (idType id) | id <- poly_ids]
                                          ])

    ; return result }
  where
    binder_names = collectHsBindListBinders bind_list
    loc = foldr1 combineSrcSpans (map getLoc bind_list)
         -- The mbinds have been dependency analysed and 
         -- may no longer be adjacent; so find the narrowest
         -- span that includes them all

------------------
tcPolyNoGen     -- No generalisation whatsoever
  :: RecFlag       -- Whether it's recursive after breaking
                   -- dependencies based on type signatures
  -> PragFun -> TcSigFun
  -> [LHsBind Name]
  -> TcM (LHsBinds TcId, [TcId], TopLevelFlag)

tcPolyNoGen rec_tc prag_fn tc_sig_fn bind_list
  = do { (binds', mono_infos) <- tcMonoBinds rec_tc tc_sig_fn
                                             (LetGblBndr prag_fn) 
                                             bind_list
       ; mono_ids' <- mapM tc_mono_info mono_infos
       ; return (binds', mono_ids', NotTopLevel) }
  where
    tc_mono_info (name, _, mono_id)
      = do { mono_ty' <- zonkTcType (idType mono_id)
             -- Zonk, mainly to expose unboxed types to checkStrictBinds
           ; let mono_id' = setIdType mono_id mono_ty'
           ; _specs <- tcSpecPrags mono_id' (prag_fn name)
           ; return mono_id' }
           -- NB: tcPrags generates error messages for
           --     specialisation pragmas for non-overloaded sigs
           -- Indeed that is why we call it here!
           -- So we can safely ignore _specs

------------------
tcPolyCheck :: RecFlag       -- Whether it's recursive after breaking
                             -- dependencies based on type signatures
            -> PragFun -> TcSigInfo 
            -> LHsBind Name
            -> TcM (LHsBinds TcId, [TcId], TopLevelFlag)
-- There is just one binding, 
--   it binds a single variable,
--   it has a signature,
tcPolyCheck rec_tc prag_fn
            sig@(TcSigInfo { sig_id = poly_id, sig_tvs = tvs_w_scoped 
                           , sig_theta = theta, sig_tau = tau, sig_loc = loc })
            bind
  = do { ev_vars <- newEvVars theta
       ; let skol_info = SigSkol (FunSigCtxt (idName poly_id)) (mkPhiTy theta tau)
             prag_sigs = prag_fn (idName poly_id)
             tvs = map snd tvs_w_scoped
       ; (ev_binds, (binds', [mono_info])) 
            <- setSrcSpan loc $  
               checkConstraints skol_info tvs ev_vars $
               tcExtendTyVarEnv2 [(n,tv) | (Just n, tv) <- tvs_w_scoped] $
               tcMonoBinds rec_tc (\_ -> Just sig) LetLclBndr [bind]

       ; spec_prags <- tcSpecPrags poly_id prag_sigs
       ; poly_id    <- addInlinePrags poly_id prag_sigs

       ; let (_, _, mono_id) = mono_info
             export = ABE { abe_wrap = idHsWrapper
                          , abe_poly = poly_id
                          , abe_mono = mono_id
                          , abe_prags = SpecPrags spec_prags }
             abs_bind = L loc $ AbsBinds 
                        { abs_tvs = tvs
                        , abs_ev_vars = ev_vars, abs_ev_binds = ev_binds
                        , abs_exports = [export], abs_binds = binds' }
             closed | isEmptyVarSet (tyCoVarsOfType (idType poly_id)) = TopLevel
                    | otherwise                                       = NotTopLevel
       ; return (unitBag abs_bind, [poly_id], closed) }

------------------
tcPolyInfer 
  :: RecFlag       -- Whether it's recursive after breaking
                   -- dependencies based on type signatures
  -> PragFun -> TcSigFun 
  -> Bool         -- True <=> apply the monomorphism restriction
  -> Bool         -- True <=> free vars have closed types
  -> [LHsBind Name]
  -> TcM (LHsBinds TcId, [TcId], TopLevelFlag)
tcPolyInfer rec_tc prag_fn tc_sig_fn mono closed bind_list
  = do { ((binds', mono_infos), wanted)
             <- captureConstraints $
                tcMonoBinds rec_tc tc_sig_fn LetLclBndr bind_list

       ; let name_taus = [(name, idType mono_id) | (name, _, mono_id) <- mono_infos]
       ; traceTc "simplifyInfer call" (ppr name_taus $$ ppr wanted)
       ; (qtvs, givens, mr_bites, ev_binds)
                 <- simplifyInfer closed mono name_taus wanted

       ; theta   <- zonkTcThetaType (map evVarPred givens)
       ; exports <- checkNoErrs $ mapM (mkExport prag_fn qtvs theta) mono_infos
       ; loc <- getSrcSpanM
       ; let poly_ids = map abe_poly exports
             final_closed | closed && not mr_bites = TopLevel
                          | otherwise              = NotTopLevel
             abs_bind = L loc $ 
                        AbsBinds { abs_tvs = qtvs
                                 , abs_ev_vars = givens, abs_ev_binds = ev_binds
                                 , abs_exports = exports, abs_binds = binds' }

       ; traceTc "Binding:" (ppr final_closed $$
                             ppr (poly_ids `zip` map idType poly_ids))
       ; return (unitBag abs_bind, poly_ids, final_closed) }
         -- poly_ids are guaranteed zonked by mkExport

--------------
mkExport :: PragFun
         -> [TyCoVar] -> TcThetaType      -- Both already zonked
         -> MonoBindInfo
         -> TcM (ABExport Id)
-- Only called for generalisation plan IferGen, not by CheckGen or NoGen
--
-- mkExport generates exports with
--      zonked type variables,
--      zonked poly_ids
-- The former is just because no further unifications will change
-- the quantified type variables, so we can fix their final form
-- right now.
-- The latter is needed because the poly_ids are used to extend the
-- type environment; see the invariant on TcEnv.tcExtendIdEnv

-- Pre-condition: the qtvs and theta are already zonked

mkExport prag_fn qtvs theta (poly_name, mb_sig, mono_id)
  = do  { mono_ty <- zonkTcType (idType mono_id)
<<<<<<< HEAD
        ; let poly_id  = case mb_sig of
                           Nothing  -> mkLocalId poly_name inferred_poly_ty
                           Just sig -> sig_id sig
                -- poly_id has a zonked type

              -- In the inference case (no signature) this stuff figures out
              -- the right type variables and theta to quantify over
              -- See Note [Impedence matching]
              my_tvs2 = closeOverKinds (growThetaTyCoVars theta (tyCoVarsOfType mono_ty))
                            -- Include kind variables!  Trac #7916
              my_tvs   = filter (`elemVarSet` my_tvs2) qtvs   -- Maintain original order
              my_theta = filter (quantifyPred my_tvs2) theta
              inferred_poly_ty = mkSigmaTy my_tvs my_theta mono_ty
=======
>>>>>>> 2070a8f3

        ; poly_id <- case mb_sig of
                       Just sig -> return (sig_id sig)
                       Nothing  -> mkInferredPolyId poly_name qtvs theta mono_ty

        -- NB: poly_id has a zonked type
        ; poly_id <- addInlinePrags poly_id prag_sigs
        ; spec_prags <- tcSpecPrags poly_id prag_sigs
                -- tcPrags requires a zonked poly_id

        ; let sel_poly_ty = mkSigmaTy qtvs theta mono_ty
        ; traceTc "mkExport: check sig"
                  (ppr poly_name $$ ppr sel_poly_ty $$ ppr (idType poly_id))

        -- Perform the impedence-matching and ambiguity check
        -- right away.  If it fails, we want to fail now (and recover
        -- in tcPolyBinds).  If we delay checking, we get an error cascade.
        -- Remember we are in the tcPolyInfer case, so the type envt is
        -- closed (unless we are doing NoMonoLocalBinds in which case all bets
        -- are off)
        -- See Note [Impedence matching]
        ; (wrap, wanted) <- addErrCtxtM (mk_bind_msg inferred True poly_name (idType poly_id)) $
                            captureConstraints $
                            tcSubType origin sig_ctxt sel_poly_ty (idType poly_id)
        ; ev_binds <- simplifyTop wanted

        ; return (ABE { abe_wrap = mkWpLet (EvBinds ev_binds) <.> wrap
                      , abe_poly = poly_id
                      , abe_mono = mono_id
                      , abe_prags = SpecPrags spec_prags }) }
  where
    inferred = isNothing mb_sig
    prag_sigs = prag_fn poly_name
    origin    = AmbigOrigin sig_ctxt
    sig_ctxt  = InfSigCtxt poly_name

mkInferredPolyId :: Name -> [TyVar] -> TcThetaType -> TcType -> TcM Id
-- In the inference case (no signature) this stuff figures out
-- the right type variables and theta to quantify over
-- See Note [Validity of inferred types]
mkInferredPolyId poly_name qtvs theta mono_ty
  = addErrCtxtM (mk_bind_msg True False poly_name inferred_poly_ty) $
    do { checkValidType (InfSigCtxt poly_name) inferred_poly_ty
       ; return (mkLocalId poly_name inferred_poly_ty) }
  where
    my_tvs2 = closeOverKinds (growThetaTyVars theta (tyVarsOfType mono_ty))
                  -- Include kind variables!  Trac #7916
    my_tvs   = filter (`elemVarSet` my_tvs2) qtvs   -- Maintain original order
    my_theta = filter (quantifyPred my_tvs2) theta
    inferred_poly_ty = mkSigmaTy my_tvs my_theta mono_ty

mk_bind_msg :: Bool -> Bool -> Name -> TcType -> TidyEnv -> TcM (TidyEnv, SDoc)
mk_bind_msg inferred want_ambig poly_name poly_ty tidy_env
 = return (tidy_env', msg)
 where
   msg = vcat [ ptext (sLit "When checking that") <+> quotes (ppr poly_name)
                <+> ptext (sLit "has the") <+> what <+> ptext (sLit "type")
              , nest 2 (ppr poly_name <+> dcolon <+> ppr tidy_ty)
              , ppWhen want_ambig $
                ptext (sLit "Probable cause: the inferred type is ambiguous") ]
   what | inferred  = ptext (sLit "inferred")
        | otherwise = ptext (sLit "specified")
   (tidy_env', tidy_ty) = tidyOpenType tidy_env poly_ty
\end{code}

Note [Validity of inferred types]
~~~~~~~~~~~~~~~~~~~~~~~~~~~~~~~~~
We need to check inferred type for validity, in case it uses language 
extensions that are not turned on.  The principle is that if the user
simply adds the inferred type to the program source, it'll compile fine.
See #8883.

Examples that might fail:
 - an inferred theta that requires type equalities e.g. (F a ~ G b)
                                or multi-parameter type classes
 - an inferred type that includes unboxed tuples

However we don't do the ambiguity check (checkValidType omits it for
InfSigCtxt) because the impedence-matching stage, which follows 
immediately, will do it and we don't want two error messages.
Moreover, because of the impedence matching stage, the ambiguity-check
suggestion of -XAllowAmbiguiousTypes will not work.


Note [Impedence matching]
~~~~~~~~~~~~~~~~~~~~~~~~~
Consider
   f 0 x = x
   f n x = g [] (not x)

   g [] y = f 10 y
   g _  y = f 9  y

After typechecking we'll get
  f_mono_ty :: a -> Bool -> Bool   
  g_mono_ty :: [b] -> Bool -> Bool 
with constraints
  (Eq a, Num a)

Note that f is polymorphic in 'a' and g in 'b'; and these are not linked.
The types we really want for f and g are
   f :: forall a. (Eq a, Num a) => a -> Bool -> Bool
   g :: forall b. [b] -> Bool -> Bool

We can get these by "impedence matching":
   tuple :: forall a b. (Eq a, Num a) => (a -> Bool -> Bool, [b] -> Bool -> Bool)
   tuple a b d1 d1 = let ...bind f_mono, g_mono in (f_mono, g_mono)

   f a d1 d2 = case tuple a Any d1 d2 of (f, g) -> f
   g b = case tuple Integer b dEqInteger dNumInteger of (f,g) -> g

Suppose the shared quantified tyvars are qtvs and constraints theta.
Then we want to check that 
   f's polytype  is more polymorphic than   forall qtvs. theta => f_mono_ty
and the proof is the impedence matcher.  

Notice that the impedence matcher may do defaulting.  See Trac #7173.

It also cleverly does an ambiguity check; for example, rejecting
   f :: F a -> a
where F is a non-injective type function.


\begin{code}
type PragFun = Name -> [LSig Name]

mkPragFun :: [LSig Name] -> LHsBinds Name -> PragFun
mkPragFun sigs binds = \n -> lookupNameEnv prag_env n `orElse` []
  where
    prs = mapMaybe get_sig sigs

    get_sig :: LSig Name -> Maybe (Located Name, LSig Name)
    get_sig (L l (SpecSig nm ty inl)) = Just (nm, L l $ SpecSig  nm ty (add_arity nm inl))
    get_sig (L l (InlineSig nm inl))  = Just (nm, L l $ InlineSig nm   (add_arity nm inl))
    get_sig _                         = Nothing

    add_arity (L _ n) inl_prag   -- Adjust inl_sat field to match visible arity of function
      | Just ar <- lookupNameEnv ar_env n,
        Inline <- inl_inline inl_prag     = inl_prag { inl_sat = Just ar }
        -- add arity only for real INLINE pragmas, not INLINABLE
      | otherwise                         = inl_prag

    prag_env :: NameEnv [LSig Name]
    prag_env = foldl add emptyNameEnv prs
    add env (L _ n,p) = extendNameEnv_Acc (:) singleton env n p

    -- ar_env maps a local to the arity of its definition
    ar_env :: NameEnv Arity
    ar_env = foldrBag lhsBindArity emptyNameEnv binds

lhsBindArity :: LHsBind Name -> NameEnv Arity -> NameEnv Arity
lhsBindArity (L _ (FunBind { fun_id = id, fun_matches = ms })) env
  = extendNameEnv env (unLoc id) (matchGroupArity ms)
lhsBindArity _ env = env        -- PatBind/VarBind

------------------
tcSpecPrags :: Id -> [LSig Name]
            -> TcM [LTcSpecPrag]
-- Add INLINE and SPECIALSE pragmas
--    INLINE prags are added to the (polymorphic) Id directly
--    SPECIALISE prags are passed to the desugarer via TcSpecPrags
-- Pre-condition: the poly_id is zonked
-- Reason: required by tcSubExp
tcSpecPrags poly_id prag_sigs
  = do { traceTc "tcSpecPrags" (ppr poly_id <+> ppr spec_sigs)
       ; unless (null bad_sigs) warn_discarded_sigs
       ; mapAndRecoverM (wrapLocM (tcSpec poly_id)) spec_sigs }
  where
    spec_sigs = filter isSpecLSig prag_sigs
    bad_sigs  = filter is_bad_sig prag_sigs
    is_bad_sig s = not (isSpecLSig s || isInlineLSig s)

    warn_discarded_sigs = warnPrags poly_id bad_sigs $
                          ptext (sLit "Discarding unexpected pragmas for")


--------------
tcSpec :: TcId -> Sig Name -> TcM TcSpecPrag
tcSpec poly_id prag@(SpecSig fun_name hs_ty inl) 
  -- The Name fun_name in the SpecSig may not be the same as that of the poly_id
  -- Example: SPECIALISE for a class method: the Name in the SpecSig is
  --          for the selector Id, but the poly_id is something like $cop
  -- However we want to use fun_name in the error message, since that is
  -- what the user wrote (Trac #8537)
  = addErrCtxt (spec_ctxt prag) $
    do  { spec_ty <- tcHsSigType sig_ctxt hs_ty
        ; warnIf (not (isOverloadedTy poly_ty || isInlinePragma inl))
                 (ptext (sLit "SPECIALISE pragma for non-overloaded function") 
                  <+> quotes (ppr fun_name))
                  -- Note [SPECIALISE pragmas]
        ; wrap <- tcSubType origin sig_ctxt (idType poly_id) spec_ty
        ; return (SpecPrag poly_id wrap inl) }
  where
    name      = idName poly_id
    poly_ty   = idType poly_id
    origin    = SpecPragOrigin name
    sig_ctxt  = FunSigCtxt name
    spec_ctxt prag = hang (ptext (sLit "In the SPECIALISE pragma")) 2 (ppr prag)

tcSpec _ prag = pprPanic "tcSpec" (ppr prag)

--------------
tcImpPrags :: [LSig Name] -> TcM [LTcSpecPrag]
-- SPECIALISE pragamas for imported things
tcImpPrags prags
  = do { this_mod <- getModule
       ; dflags <- getDynFlags
       ; if (not_specialising dflags) then
            return []
         else
            mapAndRecoverM (wrapLocM tcImpSpec) 
            [L loc (name,prag) | (L loc prag@(SpecSig (L _ name) _ _)) <- prags
                               , not (nameIsLocalOrFrom this_mod name) ] }
  where
    -- Ignore SPECIALISE pragmas for imported things
    -- when we aren't specialising, or when we aren't generating
    -- code.  The latter happens when Haddocking the base library;
    -- we don't wnat complaints about lack of INLINABLE pragmas 
    not_specialising dflags
      | not (gopt Opt_Specialise dflags) = True
      | otherwise = case hscTarget dflags of
                      HscNothing -> True
                      HscInterpreted -> True
                      _other         -> False

tcImpSpec :: (Name, Sig Name) -> TcM TcSpecPrag
tcImpSpec (name, prag)
 = do { id <- tcLookupId name
      ; unless (isAnyInlinePragma (idInlinePragma id))
               (addWarnTc (impSpecErr name))
      ; tcSpec id prag }

impSpecErr :: Name -> SDoc
impSpecErr name
  = hang (ptext (sLit "You cannot SPECIALISE") <+> quotes (ppr name))
       2 (vcat [ ptext (sLit "because its definition has no INLINE/INLINABLE pragma")
               , parens $ sep 
                   [ ptext (sLit "or its defining module") <+> quotes (ppr mod)
                   , ptext (sLit "was compiled without -O")]])
  where
    mod = nameModule name

--------------
tcVectDecls :: [LVectDecl Name] -> TcM ([LVectDecl TcId])
tcVectDecls decls 
  = do { decls' <- mapM (wrapLocM tcVect) decls
       ; let ids  = [lvectDeclName decl | decl <- decls', not $ lvectInstDecl decl]
             dups = findDupsEq (==) ids
       ; mapM_ reportVectDups dups
       ; traceTcConstraints "End of tcVectDecls"
       ; return decls'
       }
  where
    reportVectDups (first:_second:_more) 
      = addErrAt (getSrcSpan first) $
          ptext (sLit "Duplicate vectorisation declarations for") <+> ppr first
    reportVectDups _ = return ()

--------------
tcVect :: VectDecl Name -> TcM (VectDecl TcId)
-- FIXME: We can't typecheck the expression of a vectorisation declaration against the vectorised
--   type of the original definition as this requires internals of the vectoriser not available
--   during type checking.  Instead, constrain the rhs of a vectorisation declaration to be a single
--   identifier (this is checked in 'rnHsVectDecl').  Fix this by enabling the use of 'vectType'
--   from the vectoriser here.
tcVect (HsVect name rhs)
  = addErrCtxt (vectCtxt name) $
    do { var <- wrapLocM tcLookupId name
       ; let L rhs_loc (HsVar rhs_var_name) = rhs
       ; rhs_id <- tcLookupId rhs_var_name
       ; return $ HsVect var (L rhs_loc (HsVar rhs_id))
       }

{- OLD CODE:
         -- turn the vectorisation declaration into a single non-recursive binding
       ; let bind    = L loc $ mkTopFunBind name [mkSimpleMatch [] rhs] 
             sigFun  = const Nothing
             pragFun = mkPragFun [] (unitBag bind)

         -- perform type inference (including generalisation)
       ; (binds, [id'], _) <- tcPolyInfer False True sigFun pragFun NonRecursive [bind]
       
       ; traceTc "tcVect inferred type" $ ppr (varType id')
       ; traceTc "tcVect bindings"      $ ppr binds
       
         -- add all bindings, including the type variable and dictionary bindings produced by type
         -- generalisation to the right-hand side of the vectorisation declaration
       ; let [AbsBinds tvs evs _ evBinds actualBinds] = (map unLoc . bagToList) binds
       ; let [bind']                                  = bagToList actualBinds
             MatchGroup 
               [L _ (Match _ _ (GRHSs [L _ (GRHS _ rhs')] _))]
               _                                      = (fun_matches . unLoc) bind'
             rhsWrapped                               = mkHsLams tvs evs (mkHsDictLet evBinds rhs')
        
        -- We return the type-checked 'Id', to propagate the inferred signature
        -- to the vectoriser - see "Note [Typechecked vectorisation pragmas]" in HsDecls
       ; return $ HsVect (L loc id') (Just rhsWrapped)
       }
 -}
tcVect (HsNoVect name)
  = addErrCtxt (vectCtxt name) $
    do { var <- wrapLocM tcLookupId name
       ; return $ HsNoVect var
       }
tcVect (HsVectTypeIn isScalar lname rhs_name)
  = addErrCtxt (vectCtxt lname) $
    do { tycon <- tcLookupLocatedTyCon lname
       ; checkTc (   not isScalar             -- either    we have a non-SCALAR declaration
                 || isJust rhs_name           -- or        we explicitly provide a vectorised type
                 || tyConArity tycon == 0     -- otherwise the type constructor must be nullary
                 )
                 scalarTyConMustBeNullary

       ; rhs_tycon <- fmapMaybeM (tcLookupTyCon . unLoc) rhs_name
       ; return $ HsVectTypeOut isScalar tycon rhs_tycon
       }
tcVect (HsVectTypeOut _ _ _)
  = panic "TcBinds.tcVect: Unexpected 'HsVectTypeOut'"
tcVect (HsVectClassIn lname)
  = addErrCtxt (vectCtxt lname) $
    do { cls <- tcLookupLocatedClass lname
       ; return $ HsVectClassOut cls
       }
tcVect (HsVectClassOut _)
  = panic "TcBinds.tcVect: Unexpected 'HsVectClassOut'"
tcVect (HsVectInstIn linstTy)
  = addErrCtxt (vectCtxt linstTy) $
    do { (cls, tys) <- tcHsVectInst linstTy
       ; inst       <- tcLookupInstance cls tys
       ; return $ HsVectInstOut inst
       }
tcVect (HsVectInstOut _)
  = panic "TcBinds.tcVect: Unexpected 'HsVectInstOut'"

vectCtxt :: Outputable thing => thing -> SDoc
vectCtxt thing = ptext (sLit "When checking the vectorisation declaration for") <+> ppr thing

scalarTyConMustBeNullary :: MsgDoc
scalarTyConMustBeNullary = ptext (sLit "VECTORISE SCALAR type constructor must be nullary")

--------------
-- If typechecking the binds fails, then return with each
-- signature-less binder given type (forall a.a), to minimise 
-- subsequent error messages
recoveryCode :: [Name] -> TcSigFun -> TcM (LHsBinds TcId, [Id], TopLevelFlag)
recoveryCode binder_names sig_fn
  = do  { traceTc "tcBindsWithSigs: error recovery" (ppr binder_names)
        ; poly_ids <- mapM mk_dummy binder_names
        ; return (emptyBag, poly_ids, if all is_closed poly_ids
                                      then TopLevel else NotTopLevel) }
  where
    mk_dummy name 
        | isJust (sig_fn name) = tcLookupId name        -- Had signature; look it up
        | otherwise            = return (mkLocalId name forall_a_a)    -- No signature

    is_closed poly_id = isEmptyVarSet (tyCoVarsOfType (idType poly_id))

forall_a_a :: TcType
forall_a_a = mkForAllTy openAlphaTyVar (mkOnlyTyVarTy openAlphaTyVar)
\end{code}

Note [SPECIALISE pragmas]
~~~~~~~~~~~~~~~~~~~~~~~~~
There is no point in a SPECIALISE pragma for a non-overloaded function:
   reverse :: [a] -> [a]
   {-# SPECIALISE reverse :: [Int] -> [Int] #-}

But SPECIALISE INLINE *can* make sense for GADTS:
   data Arr e where
     ArrInt :: !Int -> ByteArray# -> Arr Int
     ArrPair :: !Int -> Arr e1 -> Arr e2 -> Arr (e1, e2)

   (!:) :: Arr e -> Int -> e
   {-# SPECIALISE INLINE (!:) :: Arr Int -> Int -> Int #-}  
   {-# SPECIALISE INLINE (!:) :: Arr (a, b) -> Int -> (a, b) #-}
   (ArrInt _ ba)     !: (I# i) = I# (indexIntArray# ba i)
   (ArrPair _ a1 a2) !: i      = (a1 !: i, a2 !: i)

When (!:) is specialised it becomes non-recursive, and can usefully
be inlined.  Scary!  So we only warn for SPECIALISE *without* INLINE
for a non-overloaded function.

%************************************************************************
%*                                                                      *
\subsection{tcMonoBind}
%*                                                                      *
%************************************************************************

@tcMonoBinds@ deals with a perhaps-recursive group of HsBinds.
The signatures have been dealt with already.

Note [Pattern bindings]
~~~~~~~~~~~~~~~~~~~~~~~
The rule for typing pattern bindings is this:

    ..sigs..
    p = e

where 'p' binds v1..vn, and 'e' may mention v1..vn, 
typechecks exactly like

    ..sigs..
    x = e       -- Inferred type
    v1 = case x of p -> v1
    ..
    vn = case x of p -> vn

Note that  
    (f :: forall a. a -> a) = id
should not typecheck because
       case id of { (f :: forall a. a->a) -> f }
will not typecheck.

\begin{code}
tcMonoBinds :: RecFlag  -- Whether the binding is recursive for typechecking purposes
                        -- i.e. the binders are mentioned in their RHSs, and
                        --      we are not rescued by a type signature
            -> TcSigFun -> LetBndrSpec 
            -> [LHsBind Name]
            -> TcM (LHsBinds TcId, [MonoBindInfo])

tcMonoBinds is_rec sig_fn no_gen
           [ L b_loc (FunBind { fun_id = L nm_loc name, fun_infix = inf,
                                fun_matches = matches, bind_fvs = fvs })]
                             -- Single function binding, 
  | NonRecursive <- is_rec   -- ...binder isn't mentioned in RHS
  , Nothing <- sig_fn name   -- ...with no type signature
  =     -- In this very special case we infer the type of the
        -- right hand side first (it may have a higher-rank type)
        -- and *then* make the monomorphic Id for the LHS
        -- e.g.         f = \(x::forall a. a->a) -> <body>
        --      We want to infer a higher-rank type for f
    setSrcSpan b_loc    $
    do  { rhs_ty  <- newFlexiTyVarTy openTypeKind
        ; mono_id <- newNoSigLetBndr no_gen name rhs_ty
        ; (co_fn, matches') <- tcExtendIdBndrs [TcIdBndr mono_id NotTopLevel] $
                                 -- We extend the error context even for a non-recursive 
                                 -- function so that in type error messages we show the 
                                 -- type of the thing whose rhs we are type checking
                               tcMatchesFun name inf matches rhs_ty

        ; return (unitBag $ L b_loc (FunBind { fun_id = L nm_loc mono_id, fun_infix = inf,
                                               fun_matches = matches', bind_fvs = fvs,
                                               fun_co_fn = co_fn, fun_tick = Nothing }),
                  [(name, Nothing, mono_id)]) }

tcMonoBinds _ sig_fn no_gen binds
  = do  { tc_binds <- mapM (wrapLocM (tcLhs sig_fn no_gen)) binds

        -- Bring the monomorphic Ids, into scope for the RHSs
        ; let mono_info  = getMonoBindInfo tc_binds
              rhs_id_env = [(name,mono_id) | (name, Nothing, mono_id) <- mono_info]
                    -- A monomorphic binding for each term variable that lacks 
                    -- a type sig.  (Ones with a sig are already in scope.)

        ; traceTc "tcMonoBinds" $ vcat [ ppr n <+> ppr id <+> ppr (idType id) 
                                       | (n,id) <- rhs_id_env]
        ; binds' <- tcExtendIdEnv2 rhs_id_env $ 
                    mapM (wrapLocM tcRhs) tc_binds
        ; return (listToBag binds', mono_info) }

------------------------
-- tcLhs typechecks the LHS of the bindings, to construct the environment in which
-- we typecheck the RHSs.  Basically what we are doing is this: for each binder:
--      if there's a signature for it, use the instantiated signature type
--      otherwise invent a type variable
-- You see that quite directly in the FunBind case.
-- 
-- But there's a complication for pattern bindings:
--      data T = MkT (forall a. a->a)
--      MkT f = e
-- Here we can guess a type variable for the entire LHS (which will be refined to T)
-- but we want to get (f::forall a. a->a) as the RHS environment.
-- The simplest way to do this is to typecheck the pattern, and then look up the
-- bound mono-ids.  Then we want to retain the typechecked pattern to avoid re-doing
-- it; hence the TcMonoBind data type in which the LHS is done but the RHS isn't

data TcMonoBind         -- Half completed; LHS done, RHS not done
  = TcFunBind  MonoBindInfo  SrcSpan Bool (MatchGroup Name (LHsExpr Name)) 
  | TcPatBind [MonoBindInfo] (LPat TcId) (GRHSs Name (LHsExpr Name)) TcSigmaType

type MonoBindInfo = (Name, Maybe TcSigInfo, TcId)
        -- Type signature (if any), and
        -- the monomorphic bound things

tcLhs :: TcSigFun -> LetBndrSpec -> HsBind Name -> TcM TcMonoBind
tcLhs sig_fn no_gen (FunBind { fun_id = L nm_loc name, fun_infix = inf, fun_matches = matches })
  | Just sig <- sig_fn name
  = ASSERT2( case no_gen of { LetLclBndr -> True; LetGblBndr {} -> False }
           , ppr name )  -- { f :: ty; f x = e } is always done via CheckGen
                         -- which gives rise to LetLclBndr.  It wouldn't make
                         -- sense to have a *polymorphic* function Id at this point
    do  { mono_name <- newLocalName name
        ; let mono_id = mkLocalId mono_name (sig_tau sig)
        ; return (TcFunBind (name, Just sig, mono_id) nm_loc inf matches) }
  | otherwise
  = do  { mono_ty <- newFlexiTyVarTy openTypeKind
        ; mono_id <- newNoSigLetBndr no_gen name mono_ty
        ; return (TcFunBind (name, Nothing, mono_id) nm_loc inf matches) }

tcLhs sig_fn no_gen (PatBind { pat_lhs = pat, pat_rhs = grhss })
  = do  { let tc_pat exp_ty = tcLetPat sig_fn no_gen pat exp_ty $
                              mapM lookup_info (collectPatBinders pat)

                -- After typechecking the pattern, look up the binder
                -- names, which the pattern has brought into scope.
              lookup_info :: Name -> TcM MonoBindInfo
              lookup_info name = do { mono_id <- tcLookupId name
                                    ; return (name, sig_fn name, mono_id) }

        ; ((pat', infos), pat_ty) <- addErrCtxt (patMonoBindsCtxt pat grhss) $
                                     tcInfer tc_pat

        ; return (TcPatBind infos pat' grhss pat_ty) }

tcLhs _ _ other_bind = pprPanic "tcLhs" (ppr other_bind)
        -- AbsBind, VarBind impossible

-------------------
tcRhs :: TcMonoBind -> TcM (HsBind TcId)
-- When we are doing pattern bindings, or multiple function bindings at a time
-- we *don't* bring any scoped type variables into scope
-- Wny not?  They are not completely rigid.
-- That's why we have the special case for a single FunBind in tcMonoBinds
tcRhs (TcFunBind (_,_,mono_id) loc inf matches)
  = tcExtendIdBndrs [TcIdBndr mono_id NotTopLevel] $
            -- NotTopLevel: it's a monomorphic binding
    do  { traceTc "tcRhs: fun bind" (ppr mono_id $$ ppr (idType mono_id))
        ; (co_fn, matches') <- tcMatchesFun (idName mono_id) inf 
                                            matches (idType mono_id)
        ; return (FunBind { fun_id = L loc mono_id, fun_infix = inf
                          , fun_matches = matches'
                          , fun_co_fn = co_fn 
                          , bind_fvs = placeHolderNames, fun_tick = Nothing }) }

tcRhs (TcPatBind infos pat' grhss pat_ty)
  = tcExtendIdBndrs [ TcIdBndr mono_id NotTopLevel | (_,_,mono_id) <- infos ] $
            -- NotTopLevel: it's a monomorphic binding
    do  { traceTc "tcRhs: pat bind" (ppr pat' $$ ppr pat_ty)
        ; grhss' <- addErrCtxt (patMonoBindsCtxt pat' grhss) $
                    tcGRHSsPat grhss pat_ty
        ; return (PatBind { pat_lhs = pat', pat_rhs = grhss', pat_rhs_ty = pat_ty 
                          , bind_fvs = placeHolderNames
                          , pat_ticks = (Nothing,[]) }) }


---------------------
getMonoBindInfo :: [Located TcMonoBind] -> [MonoBindInfo]
getMonoBindInfo tc_binds
  = foldr (get_info . unLoc) [] tc_binds
  where
    get_info (TcFunBind info _ _ _)  rest = info : rest
    get_info (TcPatBind infos _ _ _) rest = infos ++ rest
\end{code}



%************************************************************************
%*                                                                      *
                Signatures
%*                                                                      *
%************************************************************************

Type signatures are tricky.  See Note [Signature skolems] in TcType

@tcSigs@ checks the signatures for validity, and returns a list of
{\em freshly-instantiated} signatures.  That is, the types are already
split up, and have fresh type variables installed.  All non-type-signature
"RenamedSigs" are ignored.

The @TcSigInfo@ contains @TcTypes@ because they are unified with
the variable's type, and after that checked to see whether they've
been instantiated.

Note [Scoped tyvars]
~~~~~~~~~~~~~~~~~~~~
The -XScopedTypeVariables flag brings lexically-scoped type variables
into scope for any explicitly forall-quantified type variables:
        f :: forall a. a -> a
        f x = e
Then 'a' is in scope inside 'e'.

However, we do *not* support this 
  - For pattern bindings e.g
        f :: forall a. a->a
        (f,g) = e

Note [Signature skolems]
~~~~~~~~~~~~~~~~~~~~~~~~
When instantiating a type signature, we do so with either skolems or
SigTv meta-type variables depending on the use_skols boolean.  This
variable is set True when we are typechecking a single function
binding; and False for pattern bindings and a group of several
function bindings.

Reason: in the latter cases, the "skolems" can be unified together, 
        so they aren't properly rigid in the type-refinement sense.
NB: unless we are doing H98, each function with a sig will be done
    separately, even if it's mutually recursive, so use_skols will be True


Note [Only scoped tyvars are in the TyVarEnv]
~~~~~~~~~~~~~~~~~~~~~~~~~~~~~~~~~~~~~~~~~~~~~
We are careful to keep only the *lexically scoped* type variables in
the type environment.  Why?  After all, the renamer has ensured
that only legal occurrences occur, so we could put all type variables
into the type env.

But we want to check that two distinct lexically scoped type variables
do not map to the same internal type variable.  So we need to know which
the lexically-scoped ones are... and at the moment we do that by putting
only the lexically scoped ones into the environment.

Note [Instantiate sig with fresh variables]
~~~~~~~~~~~~~~~~~~~~~~~~~~~~~~~~~~~~~~~~~~~~
It's vital to instantiate a type signature with fresh variables.
For example:
      type T = forall a. [a] -> [a]
      f :: T; 
      f = g where { g :: T; g = <rhs> }

 We must not use the same 'a' from the defn of T at both places!!
(Instantiation is only necessary because of type synonyms.  Otherwise,
it's all cool; each signature has distinct type variables from the renamer.)

Note [Fail eagerly on bad signatures]
~~~~~~~~~~~~~~~~~~~~~~~~~~~~~~~~~~~~~
If a type signaure is wrong, fail immediately:

 * the type sigs may bind type variables, so proceeding without them
   can lead to a cascade of errors

 * the type signature might be ambiguous, in which case checking
   the code against the signature will give a very similar error
   to the ambiguity error.

ToDo: this means we fall over if any type sig
is wrong (eg at the top level of the module), 
which is over-conservative

\begin{code}
tcTySigs :: [LSig Name] -> TcM ([TcId], TcSigFun)
tcTySigs hs_sigs
  = checkNoErrs $   -- See Note [Fail eagerly on bad signatures]
    do { ty_sigs_s<- mapAndRecoverM tcTySig hs_sigs
       ; let ty_sigs = concat ty_sigs_s
             env = mkNameEnv [(idName (sig_id sig), sig) | sig <- ty_sigs]
       ; return (map sig_id ty_sigs, lookupNameEnv env) }

tcTySig :: LSig Name -> TcM [TcSigInfo]
tcTySig (L loc (IdSig id))
  = do { sig <- instTcTySigFromId loc id
       ; return [sig] }
tcTySig (L loc (TypeSig names@(L _ name1 : _) hs_ty))
  = setSrcSpan loc $ 
    do { sigma_ty <- tcHsSigType (FunSigCtxt name1) hs_ty
       ; mapM (instTcTySig hs_ty sigma_ty) (map unLoc names) }
tcTySig _ = return []

instTcTySigFromId :: SrcSpan -> Id -> TcM TcSigInfo
instTcTySigFromId loc id
  = do { (tvs, theta, tau) <- tcInstType (tcInstSigTyVarsLoc loc)
                                         (idType id)
       ; return (TcSigInfo { sig_id = id, sig_loc = loc
                           , sig_tvs = [(Nothing, tv) | tv <- tvs]
                           , sig_theta = theta, sig_tau = tau }) }
  where
    -- Hack: in an instance decl we use the selector id as
    -- the template; but we do *not* want the SrcSpan on the Name of
    -- those type variables to refer to the class decl, rather to
<<<<<<< HEAD
    -- the instance decl 
    inst_sig_tyvars tvs = tcInstSigTyCoVars (map set_loc tvs)
    set_loc tv = setTyVarName tv (mkInternalName (nameUnique n) (nameOccName n) loc)
      where
        n = tyVarName tv
=======
    -- the instance decl
>>>>>>> 2070a8f3

instTcTySig :: LHsType Name -> TcType    -- HsType and corresponding TcType
            -> Name -> TcM TcSigInfo
instTcTySig hs_ty@(L loc _) sigma_ty name
<<<<<<< HEAD
  = do { (inst_tvs, theta, tau) <- tcInstType tcInstSigTyCoVars sigma_ty
       ; return (TcSigInfo { sig_id = poly_id, sig_loc = loc
                           , sig_tvs = zipEqual "instTcTySig" scoped_tvs inst_tvs
                           , sig_theta = theta, sig_tau = tau }) }
  where
    poly_id      = mkLocalId name sigma_ty

    scoped_names = hsExplicitTvs hs_ty
    (sig_tvs,_)  = tcSplitForAllTys sigma_ty

    scoped_tvs :: [Maybe Name]
    scoped_tvs = mk_scoped scoped_names sig_tvs

    mk_scoped :: [Name] -> [TyCoVar] -> [Maybe Name]
    mk_scoped []     tvs      = [Nothing | _ <- tvs]
    mk_scoped (n:ns) (tv:tvs) 
           | n == tyVarName tv = Just n  : mk_scoped ns     tvs
           | otherwise         = Nothing : mk_scoped (n:ns) tvs
    mk_scoped (n:ns) [] = pprPanic "mk_scoped" (ppr name $$ ppr (n:ns) $$ ppr hs_ty $$ ppr sigma_ty)
=======
  = do { (inst_tvs, theta, tau) <- tcInstType tcInstSigTyVars sigma_ty
       ; return (TcSigInfo { sig_id = mkLocalId name sigma_ty
                           , sig_loc = loc
                           , sig_tvs = findScopedTyVars hs_ty sigma_ty inst_tvs
                           , sig_theta = theta, sig_tau = tau }) }
>>>>>>> 2070a8f3

-------------------------------
data GeneralisationPlan
  = NoGen               -- No generalisation, no AbsBinds

  | InferGen            -- Implicit generalisation; there is an AbsBinds
       Bool             --   True <=> apply the MR; generalise only unconstrained type vars
       Bool             --   True <=> bindings mention only variables with closed types
                        --            See Note [Bindings with closed types] in TcRnTypes

  | CheckGen (LHsBind Name) TcSigInfo
                        -- One binding with a signature
                        -- Explicit generalisation; there is an AbsBinds

-- A consequence of the no-AbsBinds choice (NoGen) is that there is
-- no "polymorphic Id" and "monmomorphic Id"; there is just the one

instance Outputable GeneralisationPlan where
  ppr NoGen          = ptext (sLit "NoGen")
  ppr (InferGen b c) = ptext (sLit "InferGen") <+> ppr b <+> ppr c
  ppr (CheckGen _ s) = ptext (sLit "CheckGen") <+> ppr s

decideGeneralisationPlan
   :: DynFlags -> TcTypeEnv -> [Name]
   -> [LHsBind Name] -> TcSigFun -> GeneralisationPlan
decideGeneralisationPlan dflags type_env bndr_names lbinds sig_fn
  | strict_pat_binds                                 = NoGen
  | Just (lbind, sig) <- one_funbind_with_sig lbinds = CheckGen lbind sig
  | mono_local_binds                                 = NoGen
  | otherwise                                        = InferGen mono_restriction closed_flag

  where
    bndr_set = mkNameSet bndr_names
    binds = map unLoc lbinds

    strict_pat_binds = any isStrictHsBind binds
       -- Strict patterns (top level bang or unboxed tuple) must not
       -- be polymorphic, because we are going to force them
       -- See Trac #4498, #8762

    mono_restriction  = xopt Opt_MonomorphismRestriction dflags
                     && any restricted binds

    is_closed_ns :: NameSet -> Bool -> Bool
    is_closed_ns ns b = foldNameSet ((&&) . is_closed_id) b ns
        -- ns are the Names referred to from the RHS of this bind

    is_closed_id :: Name -> Bool
    -- See Note [Bindings with closed types] in TcRnTypes
    is_closed_id name
      | name `elemNameSet` bndr_set
      = True              -- Ignore binders in this groups, of course
      | Just thing <- lookupNameEnv type_env name
      = case thing of
          ATcId { tct_closed = cl } -> isTopLevel cl  -- This is the key line
          ATyVar {}                 -> False          -- In-scope type variables
          AGlobal {}                -> True           --    are not closed!
          _                         -> pprPanic "is_closed_id" (ppr name)
      | otherwise
      = WARN( isInternalName name, ppr name ) True
        -- The free-var set for a top level binding mentions
        -- imported things too, so that we can report unused imports
        -- These won't be in the local type env.
        -- Ditto class method etc from the current module

    closed_flag = foldr (is_closed_ns . bind_fvs) True binds

    mono_local_binds = xopt Opt_MonoLocalBinds dflags
                    && not closed_flag

    no_sig n = isNothing (sig_fn n)

    -- With OutsideIn, all nested bindings are monomorphic
    -- except a single function binding with a signature
    one_funbind_with_sig [lbind@(L _ (FunBind { fun_id = v }))]
      = case sig_fn (unLoc v) of
        Nothing -> Nothing
        Just sig -> Just (lbind, sig)
    one_funbind_with_sig _
      = Nothing

    -- The Haskell 98 monomorphism resetriction
    restricted (PatBind {})                              = True
    restricted (VarBind { var_id = v })                  = no_sig v
    restricted (FunBind { fun_id = v, fun_matches = m }) = restricted_match m
                                                           && no_sig (unLoc v)
    restricted (PatSynBind {}) = panic "isRestrictedGroup/unrestricted PatSynBind"
    restricted (AbsBinds {}) = panic "isRestrictedGroup/unrestricted AbsBinds"

    restricted_match (MG { mg_alts = L _ (Match [] _ _) : _ }) = True
    restricted_match _                                         = False
        -- No args => like a pattern binding
        -- Some args => a function binding

-------------------
checkStrictBinds :: TopLevelFlag -> RecFlag
                 -> [LHsBind Name]
                 -> LHsBinds TcId -> [Id]
                 -> TcM ()
-- Check that non-overloaded unlifted bindings are
--      a) non-recursive,
--      b) not top level,
--      c) not a multiple-binding group (more or less implied by (a))

checkStrictBinds top_lvl rec_group orig_binds tc_binds poly_ids
  | unlifted_bndrs || any_strict_pat   -- This binding group must be matched strictly
  = do  { checkTc (isNotTopLevel top_lvl)
                  (strictBindErr "Top-level" unlifted_bndrs orig_binds)
        ; checkTc (isNonRec rec_group)
                  (strictBindErr "Recursive" unlifted_bndrs orig_binds)

        ; checkTc (all is_monomorphic (bagToList tc_binds))
                  (polyBindErr orig_binds)
            -- data Ptr a = Ptr Addr#
            -- f x = let p@(Ptr y) = ... in ...
            -- Here the binding for 'p' is polymorphic, but does
            -- not mix with an unlifted binding for 'y'.  You should
            -- use a bang pattern.  Trac #6078.

        ; checkTc (isSingleton orig_binds)
                  (strictBindErr "Multiple" unlifted_bndrs orig_binds)

        -- Complain about a binding that looks lazy
        --    e.g.    let I# y = x in ...
        -- Remember, in checkStrictBinds we are going to do strict
        -- matching, so (for software engineering reasons) we insist
        -- that the strictness is manifest on each binding
        -- However, lone (unboxed) variables are ok
        ; checkTc (not any_pat_looks_lazy)
                  (unliftedMustBeBang orig_binds) }
  | otherwise
  = traceTc "csb2" (ppr poly_ids) >>
    return ()
  where
    unlifted_bndrs     = any is_unlifted poly_ids
    any_strict_pat     = any (isStrictHsBind   . unLoc) orig_binds
    any_pat_looks_lazy = any (looksLazyPatBind . unLoc) orig_binds

    is_unlifted id = case tcSplitForAllTys (idType id) of
                       (_, rho) -> isUnLiftedType rho

    is_monomorphic (L _ (AbsBinds { abs_tvs = tvs, abs_ev_vars = evs }))
                     = null tvs && null evs
    is_monomorphic _ = True

unliftedMustBeBang :: [LHsBind Name] -> SDoc
unliftedMustBeBang binds
  = hang (text "Pattern bindings containing unlifted types should use an outermost bang pattern:")
       2 (vcat (map ppr binds))

polyBindErr :: [LHsBind Name] -> SDoc
polyBindErr binds
  = hang (ptext (sLit "You can't mix polymorphic and unlifted bindings"))
       2 (vcat [vcat (map ppr binds), 
                ptext (sLit "Probable fix: use a bang pattern")])

strictBindErr :: String -> Bool -> [LHsBind Name] -> SDoc
strictBindErr flavour unlifted_bndrs binds
  = hang (text flavour <+> msg <+> ptext (sLit "aren't allowed:")) 
       2 (vcat (map ppr binds))
  where
    msg | unlifted_bndrs = ptext (sLit "bindings for unlifted types")
        | otherwise      = ptext (sLit "bang-pattern or unboxed-tuple bindings")
\end{code}

Note [Binding scoped type variables]
~~~~~~~~~~~~~~~~~~~~~~~~~~~~~~~~~~~~

%************************************************************************
%*                                                                      *
\subsection[TcBinds-errors]{Error contexts and messages}
%*                                                                      *
%************************************************************************


\begin{code}
-- This one is called on LHS, when pat and grhss are both Name 
-- and on RHS, when pat is TcId and grhss is still Name
patMonoBindsCtxt :: (OutputableBndr id, Outputable body) => LPat id -> GRHSs Name body -> SDoc
patMonoBindsCtxt pat grhss
  = hang (ptext (sLit "In a pattern binding:")) 2 (pprPatBind pat grhss)
\end{code}<|MERGE_RESOLUTION|>--- conflicted
+++ resolved
@@ -632,23 +632,6 @@
 
 mkExport prag_fn qtvs theta (poly_name, mb_sig, mono_id)
   = do  { mono_ty <- zonkTcType (idType mono_id)
-<<<<<<< HEAD
-        ; let poly_id  = case mb_sig of
-                           Nothing  -> mkLocalId poly_name inferred_poly_ty
-                           Just sig -> sig_id sig
-                -- poly_id has a zonked type
-
-              -- In the inference case (no signature) this stuff figures out
-              -- the right type variables and theta to quantify over
-              -- See Note [Impedence matching]
-              my_tvs2 = closeOverKinds (growThetaTyCoVars theta (tyCoVarsOfType mono_ty))
-                            -- Include kind variables!  Trac #7916
-              my_tvs   = filter (`elemVarSet` my_tvs2) qtvs   -- Maintain original order
-              my_theta = filter (quantifyPred my_tvs2) theta
-              inferred_poly_ty = mkSigmaTy my_tvs my_theta mono_ty
-=======
->>>>>>> 2070a8f3
-
         ; poly_id <- case mb_sig of
                        Just sig -> return (sig_id sig)
                        Nothing  -> mkInferredPolyId poly_name qtvs theta mono_ty
@@ -1318,46 +1301,16 @@
     -- Hack: in an instance decl we use the selector id as
     -- the template; but we do *not* want the SrcSpan on the Name of
     -- those type variables to refer to the class decl, rather to
-<<<<<<< HEAD
-    -- the instance decl 
-    inst_sig_tyvars tvs = tcInstSigTyCoVars (map set_loc tvs)
-    set_loc tv = setTyVarName tv (mkInternalName (nameUnique n) (nameOccName n) loc)
-      where
-        n = tyVarName tv
-=======
     -- the instance decl
->>>>>>> 2070a8f3
 
 instTcTySig :: LHsType Name -> TcType    -- HsType and corresponding TcType
             -> Name -> TcM TcSigInfo
 instTcTySig hs_ty@(L loc _) sigma_ty name
-<<<<<<< HEAD
   = do { (inst_tvs, theta, tau) <- tcInstType tcInstSigTyCoVars sigma_ty
-       ; return (TcSigInfo { sig_id = poly_id, sig_loc = loc
-                           , sig_tvs = zipEqual "instTcTySig" scoped_tvs inst_tvs
-                           , sig_theta = theta, sig_tau = tau }) }
-  where
-    poly_id      = mkLocalId name sigma_ty
-
-    scoped_names = hsExplicitTvs hs_ty
-    (sig_tvs,_)  = tcSplitForAllTys sigma_ty
-
-    scoped_tvs :: [Maybe Name]
-    scoped_tvs = mk_scoped scoped_names sig_tvs
-
-    mk_scoped :: [Name] -> [TyCoVar] -> [Maybe Name]
-    mk_scoped []     tvs      = [Nothing | _ <- tvs]
-    mk_scoped (n:ns) (tv:tvs) 
-           | n == tyVarName tv = Just n  : mk_scoped ns     tvs
-           | otherwise         = Nothing : mk_scoped (n:ns) tvs
-    mk_scoped (n:ns) [] = pprPanic "mk_scoped" (ppr name $$ ppr (n:ns) $$ ppr hs_ty $$ ppr sigma_ty)
-=======
-  = do { (inst_tvs, theta, tau) <- tcInstType tcInstSigTyVars sigma_ty
        ; return (TcSigInfo { sig_id = mkLocalId name sigma_ty
                            , sig_loc = loc
                            , sig_tvs = findScopedTyVars hs_ty sigma_ty inst_tvs
                            , sig_theta = theta, sig_tau = tau }) }
->>>>>>> 2070a8f3
 
 -------------------------------
 data GeneralisationPlan
