--- conflicted
+++ resolved
@@ -531,13 +531,8 @@
          -- poly_ids are guaranteed zonked by mkExport
 
 --------------
-<<<<<<< HEAD
-mkExport :: PragFun 
+mkExport :: PragFun
          -> [TyCoVar] -> TcThetaType      -- Both already zonked
-=======
-mkExport :: PragFun
-         -> [TyVar] -> TcThetaType      -- Both already zonked
->>>>>>> 3e633d9b
          -> MonoBindInfo
          -> TcM (ABExport Id)
 -- Only called for generalisation plan IferGen, not by CheckGen or NoGen
@@ -563,16 +558,10 @@
               -- In the inference case (no signature) this stuff figures out
               -- the right type variables and theta to quantify over
               -- See Note [Impedence matching]
-<<<<<<< HEAD
-              my_tv_set = growThetaTyCoVars theta (tyCoVarsOfType mono_ty)
-              my_tvs = filter (`elemVarSet` my_tv_set) qtvs   -- Maintain original order
-              my_theta = filter (quantifyPred my_tv_set) theta
-=======
-              my_tvs2 = closeOverKinds (growThetaTyVars theta (tyVarsOfType mono_ty))
+              my_tvs2 = closeOverKinds (growThetaTyCoVars theta (tyCoVarsOfType mono_ty))
                             -- Include kind variables!  Trac #7916
               my_tvs   = filter (`elemVarSet` my_tvs2) qtvs   -- Maintain original order
               my_theta = filter (quantifyPred my_tvs2) theta
->>>>>>> 3e633d9b
               inferred_poly_ty = mkSigmaTy my_tvs my_theta mono_ty
 
         ; poly_id <- addInlinePrags poly_id prag_sigs
