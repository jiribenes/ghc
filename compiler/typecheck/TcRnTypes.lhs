--- conflicted
+++ resolved
@@ -1001,15 +1001,9 @@
        -- Invariants:
        --   * See Note [Applying the inert substitution] in TcFlatten
        --   * tv not in tvs(xi)   (occurs check)
-<<<<<<< HEAD
-       --   * typeKind xi `tcEqKind` typeKind tv
-       --   * We prefer unification variables on the left *JUST* for efficiency
-      cc_ev :: CtEvidence,    -- See Note [Ct/evidence invariant]
-=======
        --   * If tv is a TauTv, then rhs has no foralls
        --       (this avoids substituting a forall for the tyvar in other types)
-       --   * typeKind ty `subKind` typeKind tv
-       --       See Note [Kind orientation for CTyEqCan]
+       --   * typeKind ty `tcEqKind` typeKind tv
        --   * rhs is not necessarily function-free,
        --       but it has no top-level function.
        --     E.g. a ~ [F b]  is fine
@@ -1017,24 +1011,17 @@
        --   * If rhs is also a tv, then it is oriented to give best chance of
        --     unification happening; eg if rhs is touchable then lhs is too
       cc_ev     :: CtEvidence, -- See Note [Ct/evidence invariant]
->>>>>>> 5770029a
       cc_tyvar  :: TcTyVar,
       cc_rhs    :: TcType      -- Not necessarily function-free (hence not Xi)
                                -- See invariants above
     }
 
-<<<<<<< HEAD
-  | CFunEqCan {  -- F xis ~ xi
-       -- Invariant: * isSynFamilyTyCon cc_fun
-       --            * typeKind (F xis) `tcEqKind` typeKind xi
-=======
   | CFunEqCan {  -- F xis ~ fsk
        -- Invariants:
        --   * isSynFamilyTyCon cc_fun
        --   * typeKind (F xis) = tyVarKind fsk
        --   * always Nominal role
        --   * always Given or Wanted, never Derived
->>>>>>> 5770029a
       cc_ev     :: CtEvidence,  -- See Note [Ct/evidence invariant]
       cc_fun    :: TyCon,       -- A type function
 
@@ -1059,54 +1046,6 @@
     }
 \end{code}
 
-<<<<<<< HEAD
-=======
-Note [Kind orientation for CTyEqCan]
-~~~~~~~~~~~~~~~~~~~~~~~~~~~~~~~~~~~~
-Given an equality (t:* ~ s:Open), we can't solve it by updating t:=s,
-ragardless of how touchable 't' is, because the kinds don't work.
-
-Instead we absolutely must re-orient it. Reason: if that gets into the
-inert set we'll start replacing t's by s's, and that might make a
-kind-correct type into a kind error.  After re-orienting,
-we may be able to solve by updating s:=t.
-
-Hence in a CTyEqCan, (t:k1 ~ xi:k2) we require that k2 is a subkind of k1.
-
-If the two have incompatible kinds, we just don't use a CTyEqCan at all.
-See Note [Equalities with incompatible kinds] in TcCanonical
-
-We can't require *equal* kinds, because
-     * wanted constraints don't necessarily have identical kinds
-               eg   alpha::? ~ Int
-     * a solved wanted constraint becomes a given
-
-Note [Kind orientation for CFunEqCan]
-~~~~~~~~~~~~~~~~~~~~~~~~~~~~~~~~~~~~~
-For (F xis ~ rhs) we require that kind(lhs) is a subkind of kind(rhs).
-This really only maters when rhs is an Open type variable (since only type
-variables have Open kinds):
-   F ty ~ (a:Open)
-which can happen, say, from
-      f :: F a b
-      f = undefined   -- The a:Open comes from instantiating 'undefined'
-
-Note that the kind invariant is maintained by rewriting.
-Eg wanted1 rewrites wanted2; if both were compatible kinds before,
-   wanted2 will be afterwards.  Similarly givens.
-
-Caveat:
-  - Givens from higher-rank, such as:
-          type family T b :: * -> * -> *
-          type instance T Bool = (->)
-
-          f :: forall a. ((T a ~ (->)) => ...) -> a -> ...
-          flop = f (...) True
-     Whereas we would be able to apply the type instance, we would not be able to
-     use the given (T Bool ~ (->)) in the body of 'flop'
-
-
->>>>>>> 5770029a
 Note [CIrredEvCan constraints]
 ~~~~~~~~~~~~~~~~~~~~~~~~~~~~~~
 CIrredEvCan constraints are used for constraints that are "stuck"
@@ -1400,27 +1339,15 @@
               , ic_given = given, ic_no_eqs = no_eqs
               , ic_wanted = wanted, ic_insol = insol
               , ic_binds = binds, ic_info = info })
-<<<<<<< HEAD
-   = ptext (sLit "Implic") <+> braces
-     (sep [ ptext (sLit "Untouchables =") <+> ppr untch
-          , ptext (sLit "Skolems =") <+> pprTCvBndrs skols
-          , ptext (sLit "Flatten-skolems =") <+> pprTCvBndrs fsks
-          , ptext (sLit "No-eqs =") <+> ppr no_eqs
-          , ptext (sLit "Given =") <+> pprEvVars given
-          , ptext (sLit "Wanted =") <+> ppr wanted
-          , ptext (sLit "Binds =") <+> ppr binds
-          , pprSkolInfo info ])
-=======
    = hang (ptext (sLit "Implic") <+> lbrace)
         2 (sep [ ptext (sLit "Untouchables =") <+> ppr untch
-               , ptext (sLit "Skolems =") <+> pprTvBndrs skols
+               , ptext (sLit "Skolems =") <+> pprTCvBndrs skols
                , ptext (sLit "No-eqs =") <+> ppr no_eqs
                , ptext (sLit "Insol =") <+> ppr insol
                , hang (ptext (sLit "Given ="))  2 (pprEvVars given)
                , hang (ptext (sLit "Wanted =")) 2 (ppr wanted)
                , ptext (sLit "Binds =") <+> ppr binds
                , pprSkolInfo info ] <+> rbrace)
->>>>>>> 5770029a
 \end{code}
 
 Note [Shadowing in a constraint]
