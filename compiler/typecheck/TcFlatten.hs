{-# LANGUAGE CPP, ViewPatterns #-}

module TcFlatten(
<<<<<<< HEAD
   FlattenEnv(..), FlattenMode(..), mkFlattenEnv,
   flatten, flattenMany, flatten_many,
   flattenFamApp, flattenTyVarOuter, FlattenTvResult(..),
   unflatten,
   eqCanRewrite, eqCanRewriteFRB, canRewriteOrSame,
   CtFRB, ctEvFRB
=======
   FlattenMode(..),
   flatten, flattenManyNom,

   unflatten,
>>>>>>> 96dc041a
 ) where

#include "HsVersions.h"

import TcRnTypes
import TcType
import Type
import TcEvidence
import TyCon
import TyCoRep   -- performs delicate algorithm on types
import Coercion
import Var
import VarEnv
import NameEnv
import Outputable
import TcSMonad as TcS
import DynFlags( DynFlags )

import Util
import Bag
import Pair
import BasicTypes  ( Boxity(..) )
import FastString
<<<<<<< HEAD
import Control.Monad( when )
import MonadUtils ( zipWithAndUnzipM )
import GHC.Exts ( inline )

import Control.Applicative ( (<$>) )
import Control.Arrow ( first, second )
=======
import Control.Monad
import MonadUtils ( zipWithAndUnzipM )
import GHC.Exts ( inline )

#if __GLASGOW_HASKELL__ < 709
import Control.Applicative ( Applicative(..), (<$>) )
#endif
>>>>>>> 96dc041a

{-
Note [The flattening story]
~~~~~~~~~~~~~~~~~~~~~~~~~~~~
* A CFunEqCan is either of form
     [G] <F xis> : F xis ~ fsk   -- fsk is a FlatSkol
     [W]       x : F xis ~ fmv   -- fmv is a unification variable,
                                 -- but untouchable,
                                 -- with MetaInfo = FlatMetaTv
  where
     x is the witness variable
     fsk/fmv is a flatten skolem
     xis are function-free
  CFunEqCans are always [Wanted], or [Given], never [Derived]

  fmv untouchable just means that in a CTyVarEq, say,
       fmv ~ Int
  we do NOT unify fmv.

* KEY INSIGHTS:

   - A given flatten-skolem, fsk, is known a-priori to be equal to
     F xis (the LHS), with <F xis> evidence

   - A unification flatten-skolem, fmv, stands for the as-yet-unknown
     type to which (F xis) will eventually reduce

* Inert set invariant: if F xis1 ~ fsk1, F xis2 ~ fsk2
                       then xis1 /= xis2
  i.e. at most one CFunEqCan with a particular LHS

* Each canonical CFunEqCan x : F xis ~ fsk/fmv has its own
  distinct evidence variable x and flatten-skolem fsk/fmv.
  Why? We make a fresh fsk/fmv when the constraint is born;
  and we never rewrite the RHS of a CFunEqCan.

* Function applications can occur in the RHS of a CTyEqCan.  No reason
  not allow this, and it reduces the amount of flattening that must occur.

* Flattening a type (F xis):
    - If we are flattening in a Wanted/Derived constraint
      then create new [W] x : F xis ~ fmv
      else create new [G] x : F xis ~ fsk
      with fresh evidence variable x and flatten-skolem fsk/fmv

    - Add it to the work list

    - Replace (F xis) with fsk/fmv in the type you are flattening

    - You can also add the CFunEqCan to the "flat cache", which
      simply keeps track of all the function applications you
      have flattened.

    - If (F xis) is in the cache already, just
      use its fsk/fmv and evidence x, and emit nothing.

    - No need to substitute in the flat-cache. It's not the end
      of the world if we start with, say (F alpha ~ fmv1) and
      (F Int ~ fmv2) and then find alpha := Int.  Athat will
      simply give rise to fmv1 := fmv2 via [Interacting rule] below

* Canonicalising a CFunEqCan [G/W] x : F xis ~ fsk/fmv
    - Flatten xis (to substitute any tyvars; there are already no functions)
                  cos :: xis ~ flat_xis
    - New wanted  x2 :: F flat_xis ~ fsk/fmv
    - Add new wanted to flat cache
    - Discharge x = F cos ; x2

* Unification flatten-skolems, fmv, ONLY get unified when either
    a) The CFunEqCan takes a step, using an axiom
    b) During un-flattening
  They are never unified in any other form of equality.
  For example [W] ffmv ~ Int  is stuck; it does not unify with fmv.

* We *never* substitute in the RHS (i.e. the fsk/fmv) of a CFunEqCan.
  That would destroy the invariant about the shape of a CFunEqCan,
  and it would risk wanted/wanted interactions. The only way we
  learn information about fsk is when the CFunEqCan takes a step.

  However we *do* substitute in the LHS of a CFunEqCan (else it
  would never get to fire!)

* [Interacting rule]
    (inert)     [W] x1 : F tys ~ fmv1
    (work item) [W] x2 : F tys ~ fmv2
  Just solve one from the other:
    x2 := x1
    fmv2 := fmv1
  This just unites the two fsks into one.
  Always solve given from wanted if poss.

* For top-level reductions, see Note [Top-level reductions for type functions]
  in TcInteract


Why given-fsks, alone, doesn't work
~~~~~~~~~~~~~~~~~~~~~~~~~~~~~~~~~~~
Could we get away with only flatten meta-tyvars, with no flatten-skolems? No.

  [W] w : alpha ~ [F alpha Int]

---> flatten
  w = ...w'...
  [W] w' : alpha ~ [fsk]
  [G] <F alpha Int> : F alpha Int ~ fsk

--> unify (no occurs check)
  alpha := [fsk]

But since fsk = F alpha Int, this is really an occurs check error.  If
that is all we know about alpha, we will succeed in constraint
solving, producing a program with an infinite type.

Even if we did finally get (g : fsk ~ Boo)l by solving (F alpha Int ~ fsk)
using axiom, zonking would not see it, so (x::alpha) sitting in the
tree will get zonked to an infinite type.  (Zonking always only does
refl stuff.)

Why flatten-meta-vars, alone doesn't work
~~~~~~~~~~~~~~~~~~~~~~~~~~~~~~~~~~~~~~~~~
Look at Simple13, with unification-fmvs only

  [G] g : a ~ [F a]

---> Flatten given
  g' = g;[x]
  [G] g'  : a ~ [fmv]
  [W] x : F a ~ fmv

--> subst a in x
       x = F g' ; x2
   [W] x2 : F [fmv] ~ fmv

And now we have an evidence cycle between g' and x!

If we used a given instead (ie current story)

  [G] g : a ~ [F a]

---> Flatten given
  g' = g;[x]
  [G] g'  : a ~ [fsk]
  [G] <F a> : F a ~ fsk

---> Substitute for a
  [G] g'  : a ~ [fsk]
  [G] F (sym g'); <F a> : F [fsk] ~ fsk


Why is it right to treat fmv's differently to ordinary unification vars?
~~~~~~~~~~~~~~~~~~~~~~~~~~~~~~~~~~~~~~~~~~~~~~~~~~~~~~~~~~~~~~~~~~~~~~~~
  f :: forall a. a -> a -> Bool
  g :: F Int -> F Int -> Bool

Consider
  f (x:Int) (y:Bool)
This gives alpha~Int, alpha~Bool.  There is an inconsistency,
but really only one error.  SherLoc may tell you which location
is most likely, based on other occurrences of alpha.

Consider
  g (x:Int) (y:Bool)
Here we get (F Int ~ Int, F Int ~ Bool), which flattens to
  (fmv ~ Int, fmv ~ Bool)
But there are really TWO separate errors.

  ** We must not complain about Int~Bool. **

Moreover these two errors could arise in entirely unrelated parts of
the code.  (In the alpha case, there must be *some* connection (eg
v:alpha in common envt).)

Note [Orientation of equalities with fmvs] and
Note [Unflattening can force the solver to iterate]
~~~~~~~~~~~~~~~~~~~~~~~~~~~~~~~~~~~~~~~~~~~~~~~~~~~
Here is a bad dilemma concerning flatten meta-vars (fmvs).

This example comes from IndTypesPerfMerge, T10226, T10009.
From the ambiguity check for
  f :: (F a ~ a) => a
we get:
      [G] F a ~ a
      [W] F alpha ~ alpha, alpha ~ a

From Givens we get
      [G] F a ~ fsk, fsk ~ a

Now if we flatten we get
      [W] alpha ~ fmv, F alpha ~ fmv, alpha ~ a

Now, processing the first one first, choosing alpha := fmv
      [W] F fmv ~ fmv, fmv ~ a

And now we are stuck.  We must either *unify* fmv := a, or
use the fmv ~ a to rewrite F fmv ~ fmv, so we can make it
meet up with the given F a ~ blah.

Old solution: always put fmvs on the left, so we get
      [W] fmv ~ alpha, F alpha ~ fmv, alpha ~ a

BUT this works badly for Trac #10340:
     get :: MonadState s m => m s
     instance MonadState s (State s) where ...

     foo :: State Any Any
     foo = get

For 'foo' we instantiate 'get' at types mm ss
       [W] MonadState ss mm, [W] mm ss ~ State Any Any
Flatten, and decompose
       [W] MnadState ss mm, [W] Any ~ fmv, [W] mm ~ State fmv, [W] fmv ~ ss
Unify mm := State fmv:
       [W] MonadState ss (State fmv), [W] Any ~ fmv, [W] fmv ~ ss
If we orient with (untouchable) fmv on the left we are now stuck:
alas, the instance does not match!!  But if instead we orient with
(touchable) ss on the left, we unify ss:=fmv, to get
       [W] MonadState fmv (State fmv), [W] Any ~ fmv
Now we can solve.

This is a real dilemma. CURRENT SOLUTION:
 * Orient with touchable variables on the left.  This is the
   simple, uniform thing to do.  So we would orient ss ~ fmv,
   not the other way round.

 * In the 'f' example, we get stuck with
        F fmv ~ fmv, fmv ~ a
   But during unflattening we will fail to dischargeFmv for the
   CFunEqCan F fmv ~ fmv, because fmv := F fmv would make an ininite
   type.  Instead we unify fmv:=a, AND record that we have done so.

   If any such "non-CFunEqCan unifications" take place (in
   unflatten_eq in TcFlatten.unflatten) iterate the entire process.
   This is done by the 'go' loop in solveSimpleWanteds.

This story does not feel right but it's the best I can do; and the
iteration only happens in pretty obscure circumstances.


************************************************************************
*                                                                      *
*                  Other notes (Oct 14)
      I have not revisted these, but I didn't want to discard them
*                                                                      *
************************************************************************


Try: rewrite wanted with wanted only for fmvs (not all meta-tyvars)

But:   fmv ~ alpha[0]
       alpha[0] ~ fmv’
Now we don’t see that fmv ~ fmv’, which is a problem for injectivity detection.

Conclusion: rewrite wanteds with wanted for all untouchables.

skol ~ untch, must re-orieint to untch ~ skol, so that we can use it to rewrite.



************************************************************************
*                                                                      *
*                  Examples
     Here is a long series of examples I had to work through
*                                                                      *
************************************************************************

Simple20
~~~~~~~~
axiom F [a] = [F a]

 [G] F [a] ~ a
-->
 [G] fsk ~ a
 [G] [F a] ~ fsk  (nc)
-->
 [G] F a ~ fsk2
 [G] fsk ~ [fsk2]
 [G] fsk ~ a
-->
 [G] F a ~ fsk2
 [G] a ~ [fsk2]
 [G] fsk ~ a


-----------------------------------

----------------------------------------
indexed-types/should_compile/T44984

  [W] H (F Bool) ~ H alpha
  [W] alpha ~ F Bool
-->
  F Bool  ~ fmv0
  H fmv0  ~ fmv1
  H alpha ~ fmv2

  fmv1 ~ fmv2
  fmv0 ~ alpha

flatten
~~~~~~~
  fmv0  := F Bool
  fmv1  := H (F Bool)
  fmv2  := H alpha
  alpha := F Bool
plus
  fmv1 ~ fmv2

But these two are equal under the above assumptions.
Solve by Refl.


--- under plan B, namely solve fmv1:=fmv2 eagerly ---
  [W] H (F Bool) ~ H alpha
  [W] alpha ~ F Bool
-->
  F Bool  ~ fmv0
  H fmv0  ~ fmv1
  H alpha ~ fmv2

  fmv1 ~ fmv2
  fmv0 ~ alpha
-->
  F Bool  ~ fmv0
  H fmv0  ~ fmv1
  H alpha ~ fmv2    fmv2 := fmv1

  fmv0 ~ alpha

flatten
  fmv0 := F Bool
  fmv1 := H fmv0 = H (F Bool)
  retain   H alpha ~ fmv2
    because fmv2 has been filled
  alpha := F Bool


----------------------------
indexed-types/should_failt/T4179

after solving
  [W] fmv_1 ~ fmv_2
  [W] A3 (FCon x)           ~ fmv_1    (CFunEqCan)
  [W] A3 (x (aoa -> fmv_2)) ~ fmv_2    (CFunEqCan)

----------------------------------------
indexed-types/should_fail/T7729a

a)  [W]   BasePrimMonad (Rand m) ~ m1
b)  [W]   tt m1 ~ BasePrimMonad (Rand m)

--->  process (b) first
    BasePrimMonad (Ramd m) ~ fmv_atH
    fmv_atH ~ tt m1

--->  now process (a)
    m1 ~ s_atH ~ tt m1    -- An obscure occurs check


----------------------------------------
typecheck/TcTypeNatSimple

Original constraint
  [W] x + y ~ x + alpha  (non-canonical)
==>
  [W] x + y     ~ fmv1   (CFunEqCan)
  [W] x + alpha ~ fmv2   (CFuneqCan)
  [W] fmv1 ~ fmv2        (CTyEqCan)

(sigh)

----------------------------------------
indexed-types/should_fail/GADTwrong1

  [G] Const a ~ ()
==> flatten
  [G] fsk ~ ()
  work item: Const a ~ fsk
==> fire top rule
  [G] fsk ~ ()
  work item fsk ~ ()

Surely the work item should rewrite to () ~ ()?  Well, maybe not;
it'a very special case.  More generally, our givens look like
F a ~ Int, where (F a) is not reducible.


----------------------------------------
indexed_types/should_fail/T8227:

Why using a different can-rewrite rule in CFunEqCan heads
does not work.

Assuming NOT rewriting wanteds with wanteds

   Inert: [W] fsk_aBh ~ fmv_aBk -> fmv_aBk
          [W] fmv_aBk ~ fsk_aBh

          [G] Scalar fsk_aBg ~ fsk_aBh
          [G] V a ~ f_aBg

   Worklist includes  [W] Scalar fmv_aBi ~ fmv_aBk
   fmv_aBi, fmv_aBk are flatten unificaiton variables

   Work item: [W] V fsk_aBh ~ fmv_aBi

Note that the inert wanteds are cyclic, because we do not rewrite
wanteds with wanteds.


Then we go into a loop when normalise the work-item, because we
use rewriteOrSame on the argument of V.

Conclusion: Don't make canRewrite context specific; instead use
[W] a ~ ty to rewrite a wanted iff 'a' is a unification variable.


----------------------------------------

Here is a somewhat similar case:

   type family G a :: *

   blah :: (G a ~ Bool, Eq (G a)) => a -> a
   blah = error "urk"

   foo x = blah x

For foo we get
   [W] Eq (G a), G a ~ Bool
Flattening
   [W] G a ~ fmv, Eq fmv, fmv ~ Bool
We can't simplify away the Eq Bool unless we substitute for fmv.
Maybe that doesn't matter: we would still be left with unsolved
G a ~ Bool.

--------------------------
Trac #9318 has a very simple program leading to

  [W] F Int ~ Int
  [W] F Int ~ Bool

We don't want to get "Error Int~Bool".  But if fmv's can rewrite
wanteds, we will

  [W] fmv ~ Int
  [W] fmv ~ Bool
--->
  [W] Int ~ Bool


************************************************************************
*                                                                      *
*                FlattenEnv & FlatM
*             The flattening environment & monad
*                                                                      *
************************************************************************

-}

type FlatWorkListRef = TcRef [Ct]  -- See Note [The flattening work list]

data FlattenEnv
  = FE { fe_mode    :: FlattenMode
       , fe_loc     :: CtLoc              -- See Note [Flattener CtLoc]
       , fe_flavour :: CtFlavour
<<<<<<< HEAD
       , fe_eq_rel  :: EqRel    -- See Note [Flattener EqRels]
       , fe_boxity  :: Boxity } -- See Note [Flavours with boxities]
=======
       , fe_eq_rel  :: EqRel              -- See Note [Flattener EqRels]
       , fe_work    :: FlatWorkListRef }  -- See Note [The flattening work list]
>>>>>>> 96dc041a

data FlattenMode  -- Postcondition for all three: inert wrt the type substitution
  = FM_FlattenAll          -- Postcondition: function-free
  | FM_SubstOnly           -- See Note [Flattening under a forall]

<<<<<<< HEAD
  --x | FM_Avoid TcTyVar Bool  -- See Note [Lazy flattening]
                           -- Postcondition:
                           --  * tyvar is only mentioned in result under a rigid path
                           --    e.g.   [a] is ok, but F a won't happen
                           --  * If flat_top is True, top level is not a function application
                           --   (but under type constructors is ok e.g. [F a])
=======
--  | FM_Avoid TcTyVar Bool  -- See Note [Lazy flattening]
--                           -- Postcondition:
--                           --  * tyvar is only mentioned in result under a rigid path
--                           --    e.g.   [a] is ok, but F a won't happen
--                           --  * If flat_top is True, top level is not a function application
--                           --   (but under type constructors is ok e.g. [F a])

mkFlattenEnv :: FlattenMode -> CtEvidence -> FlatWorkListRef -> FlattenEnv
mkFlattenEnv fm ctev ref = FE { fe_mode    = fm
                              , fe_loc     = ctEvLoc ctev
                              , fe_flavour = ctEvFlavour ctev
                              , fe_eq_rel  = ctEvEqRel ctev
                              , fe_work    = ref }

-- | The 'FlatM' monad is a wrapper around 'TcS' with the following
-- extra capabilities: (1) it offers access to a 'FlattenEnv';
-- and (2) it maintains the flattening worklist.
-- See Note [The flattening work list].
newtype FlatM a
  = FlatM { runFlatM :: FlattenEnv -> TcS a }

instance Monad FlatM where
  return = pure
  m >>= k  = FlatM $ \env ->
             do { a  <- runFlatM m env
                ; runFlatM (k a) env }

instance Functor FlatM where
  fmap = liftM

instance Applicative FlatM where
  pure x = FlatM $ const (pure x)
  (<*>) = ap

liftTcS :: TcS a -> FlatM a
liftTcS thing_inside
  = FlatM $ const thing_inside

emitFlatWork :: Ct -> FlatM ()
-- See Note [The flattening work list]
emitFlatWork ct = FlatM $ \env -> updTcRef (fe_work env) (ct :)

runFlatten :: FlattenMode -> CtEvidence -> FlatM a -> TcS a
-- Run thing_inside (which does flattening), and put all
-- the work it generates onto the main work list
-- See Note [The flattening work list]
-- NB: The returned evidence is always the same as the original, but with
-- perhaps a new CtLoc
runFlatten mode ev thing_inside
  = do { flat_ref <- newTcRef []
       ; let fmode = mkFlattenEnv mode ev flat_ref
       ; res <- runFlatM thing_inside fmode
       ; new_flats <- readTcRef flat_ref
       ; updWorkListTcS (add_flats new_flats)
       ; return res }
  where
    add_flats new_flats wl
      = wl { wl_funeqs = add_funeqs new_flats (wl_funeqs wl) }

    add_funeqs []     wl = wl
    add_funeqs (f:fs) wl = add_funeqs fs (f:wl)
      -- add_funeqs fs ws = reverse fs ++ ws
      -- e.g. add_funeqs [f1,f2,f3] [w1,w2,w3,w4]
      --        = [f3,f2,f1,w1,w2,w3,w4]

traceFlat :: String -> SDoc -> FlatM ()
traceFlat herald doc = liftTcS $ traceTcS herald doc

getFlatEnvField :: (FlattenEnv -> a) -> FlatM a
getFlatEnvField accessor
  = FlatM $ \env -> return (accessor env)

getEqRel :: FlatM EqRel
getEqRel = getFlatEnvField fe_eq_rel

getRole :: FlatM Role
getRole = eqRelRole <$> getEqRel

getFlavour :: FlatM CtFlavour
getFlavour = getFlatEnvField fe_flavour

getFlavourRole :: FlatM CtFlavourRole
getFlavourRole
  = do { flavour <- getFlavour
       ; eq_rel <- getEqRel
       ; return (flavour, eq_rel) }

getMode :: FlatM FlattenMode
getMode = getFlatEnvField fe_mode

getLoc :: FlatM CtLoc
getLoc = getFlatEnvField fe_loc

checkStackDepth :: Type -> FlatM ()
checkStackDepth ty
  = do { loc <- getLoc
       ; liftTcS $ checkReductionDepth loc ty }

-- | Change the 'EqRel' in a 'FlatM'.
setEqRel :: EqRel -> FlatM a -> FlatM a
setEqRel new_eq_rel thing_inside
  = FlatM $ \env ->
    if new_eq_rel == fe_eq_rel env
    then runFlatM thing_inside env
    else runFlatM thing_inside (env { fe_eq_rel = new_eq_rel })

-- | Change the 'FlattenMode' in a 'FlattenEnv'.
setMode :: FlattenMode -> FlatM a -> FlatM a
setMode new_mode thing_inside
  = FlatM $ \env ->
    if new_mode `eq` fe_mode env
    then runFlatM thing_inside env
    else runFlatM thing_inside (env { fe_mode = new_mode })
  where
    FM_FlattenAll   `eq` FM_FlattenAll   = True
    FM_SubstOnly    `eq` FM_SubstOnly    = True
--  FM_Avoid tv1 b1 `eq` FM_Avoid tv2 b2 = tv1 == tv2 && b1 == b2
    _               `eq` _               = False

bumpDepth :: FlatM a -> FlatM a
bumpDepth (FlatM thing_inside)
  = FlatM $ \env -> do { let env' = env { fe_loc = bumpCtLocDepth (fe_loc env) }
                       ; thing_inside env' }

-- Flatten skolems
-- ~~~~~~~~~~~~~~~~~~~~~~~~~~~~~~~~~~~~~~~~~~~~~~~~~~~~~~~~~~~~~~~~~~~
newFlattenSkolemFlatM :: TcType         -- F xis
                      -> FlatM (CtEvidence, TcTyVar)    -- [W] x:: F xis ~ fsk
newFlattenSkolemFlatM ty
  = do { flavour <- getFlavour
       ; loc <- getLoc
       ; liftTcS $ newFlattenSkolem flavour loc ty }
>>>>>>> 96dc041a

{-
Note [The flattening work list]
~~~~~~~~~~~~~~~~~~~~~~~~~~~~~~~
The "flattening work list", held in the fe_work field of FlattenEnv,
is a list of CFunEqCans generated during flattening.  The key idea
is this.  Consider flattening (Eq (F (G Int) (H Bool)):
  * The flattener recursively calls itself on sub-terms before building
    the main term, so it will encounter the terms in order
              G Int
              H Bool
              F (G Int) (H Bool)
    flattening to sub-goals
              w1: G Int ~ fuv0
              w2: H Bool ~ fuv1
              w3: F fuv0 fuv1 ~ fuv2

  * Processing w3 first is BAD, because we can't reduce i t,so it'll
    get put into the inert set, and later kicked out when w1, w2 are
    solved.  In Trac #9872 this led to inert sets containing hundreds
    of suspended calls.

  * So we want to process w1, w2 first.

  * So you might think that we should just use a FIFO deque for the work-list,
    so that putting adding goals in order w1,w2,w3 would mean we processed
    w1 first.

  * BUT suppose we have 'type instance G Int = H Char'.  Then processing
    w1 leads to a new goal
                w4: H Char ~ fuv0
    We do NOT want to put that on the far end of a deque!  Instead we want
    to put it at the *front* of the work-list so that we continue to work
    on it.

So the work-list structure is this:

  * The wl_funeqs (in TcS) is a LIFO stack; we push new goals (such as w4) on
    top (extendWorkListFunEq), and take new work from the top
    (selectWorkItem).

  * When flattening, emitFlatWork pushes new flattening goals (like
    w1,w2,w3) onto the flattening work list, fe_work, another
    push-down stack.

  * When we finish flattening, we *reverse* the fe_work stack
    onto the wl_funeqs stack (which brings w1 to the top).

The function runFlatten initialises the fe_work stack, and reverses
it onto wl_fun_eqs at the end.

<<<<<<< HEAD
mkFlattenEnv :: FlattenMode -> CtEvidence -> FlattenEnv
mkFlattenEnv fm ctev = FE { fe_mode    = fm
                          , fe_loc     = ctEvLoc ctev
                          , fe_flavour = ctEvFlavour ctev
                          , fe_eq_rel  = ctEvEqRel ctev
                          , fe_boxity  = ctEvBoxity ctev }
=======
Note [Flattener EqRels]
~~~~~~~~~~~~~~~~~~~~~~~
When flattening, we need to know which equality relation -- nominal
or representation -- we should be respecting. The only difference is
that we rewrite variables by representational equalities when fe_eq_rel
is ReprEq, and that we unwrap newtypes when flattening w.r.t.
representational equality.
>>>>>>> 96dc041a

Note [Flattener CtLoc]
~~~~~~~~~~~~~~~~~~~~~~
The flattener does eager type-family reduction.
Type families might loop, and we
don't want GHC to do so. A natural solution is to have a bounded depth
to these processes. A central difficulty is that such a solution isn't
quite compositional. For example, say it takes F Int 10 steps to get to Bool.
How many steps does it take to get from F Int -> F Int to Bool -> Bool?
10? 20? What about getting from Const Char (F Int) to Char? 11? 1? Hard to
know and hard to track. So, we punt, essentially. We store a CtLoc in
the FlattenEnv and just update the environment when recurring. In the
TyConApp case, where there may be multiple type families to flatten,
we just copy the current CtLoc into each branch. If any branch hits the
stack limit, then the whole thing fails.

A consequence of this is that setting the stack limits appropriately
will be essentially impossible. So, the official recommendation if a
stack limit is hit is to disable the check entirely. Otherwise, there
will be baffling, unpredictable errors.

Note [Lazy flattening]
~~~~~~~~~~~~~~~~~~~~~~
The idea of FM_Avoid mode is to flatten less aggressively.  If we have
       a ~ [F Int]
there seems to be no great merit in lifting out (F Int).  But if it was
       a ~ [G a Int]
then we *do* want to lift it out, in case (G a Int) reduces to Bool, say,
which gets rid of the occurs-check problem.  (For the flat_top Bool, see
comments above and at call sites.)

HOWEVER, the lazy flattening actually seems to make type inference go
*slower*, not faster.  perf/compiler/T3064 is a case in point; it gets
*dramatically* worse with FM_Avoid.  I think it may be because
floating the types out means we normalise them, and that often makes
them smaller and perhaps allows more re-use of previously solved
goals.  But to be honest I'm not absolutely certain, so I am leaving
FM_Avoid in the code base.  What I'm removing is the unique place
where it is *used*, namely in TcCanonical.canEqTyVar.

See also Note [Conservative unification check] in TcUnify, which gives
other examples where lazy flattening caused problems.

Bottom line: FM_Avoid is unused for now (Nov 14).
Note: T5321Fun got faster when I disabled FM_Avoid
      T5837 did too, but it's pathalogical anyway

Note [Phantoms in the flattener]
~~~~~~~~~~~~~~~~~~~~~~~~~~~~~~~~
Suppose we have

data Proxy p = Proxy

and we're flattening (Proxy ty) w.r.t. ReprEq. Then, we know that `ty`
is really irrelevant -- it will be ignored when solving for representational
equality later on. So, we omit flattening `ty` entirely. This may
violate the expectation of "xi"s for a bit, but the canonicaliser will
soon throw out the phantoms when decomposing a TyConApp. (Or, the
canonicaliser will emit an insoluble, in which case the unflattened version
yields a better error message anyway.)

-}

{- *********************************************************************
*                                                                      *
*      Externally callable flattening functions                        *
*                                                                      *
*  They are all wrapped in runFlatten, so their                        *
*  flattening work gets put into the work list                         *
*                                                                      *
********************************************************************* -}

flatten :: FlattenMode -> CtEvidence -> TcType
        -> TcS (Xi, TcCoercion)
flatten mode ev ty
  = runFlatten mode ev (flatten_one ty)

flattenManyNom :: CtEvidence -> [TcType] -> TcS ([Xi], [TcCoercion])
-- Externally-callable, hence runFlatten
-- Flatten a bunch of types all at once; in fact they are
-- always the arguments of a saturated type-family, so
--      ctEvFlavour ev = Nominal
-- and we want to flatten all at nominal role
flattenManyNom ev tys
  = runFlatten FM_FlattenAll ev (flatten_many_nom tys)

{- *********************************************************************
*                                                                      *
*           The main flattening functions
*                                                                      *
********************************************************************* -}

{- Note [Flattening]
~~~~~~~~~~~~~~~~~~~~
  flatten ty  ==>   (xi, cc)
    where
      xi has no type functions, unless they appear under ForAlls

      cc = Auxiliary given (equality) constraints constraining
           the fresh type variables in xi.  Evidence for these
           is always the identity coercion, because internally the
           fresh flattening skolem variables are actually identified
           with the types they have been generated to stand in for.

Note that it is flatten's job to flatten *every type function it sees*.
flatten is only called on *arguments* to type functions, by canEqGiven.

Recall that in comments we use alpha[flat = ty] to represent a
flattening skolem variable alpha which has been generated to stand in
for ty.

----- Example of flattening a constraint: ------
  flatten (List (F (G Int)))  ==>  (xi, cc)
    where
      xi  = List alpha
      cc  = { G Int ~ beta[flat = G Int],
              F beta ~ alpha[flat = F beta] }
Here
  * alpha and beta are 'flattening skolem variables'.
  * All the constraints in cc are 'given', and all their coercion terms
    are the identity.

NB: Flattening Skolems only occur in canonical constraints, which
are never zonked, so we don't need to worry about zonking doing
accidental unflattening.

Note that we prefer to leave type synonyms unexpanded when possible,
so when the flattener encounters one, it first asks whether its
transitive expansion contains any type function applications.  If so,
it expands the synonym and proceeds; if not, it simply returns the
unexpanded synonym.

Note [flatten_many performance]
~~~~~~~~~~~~~~~~~~~~~~~~~~~~~~~
In programs with lots of type-level evaluation, flatten_many becomes
part of a tight loop. For example, see test perf/compiler/T9872a, which
calls flatten_many a whopping 7,106,808 times. It is thus important
that flatten_many be efficient.

Performance testing showed that the current implementation is indeed
efficient. It's critically important that zipWithAndUnzipM be
specialized to TcS, and it's also quite helpful to actually `inline`
it. On test T9872a, here are the allocation stats (Dec 16, 2014):

 * Unspecialized, uninlined:     8,472,613,440 bytes allocated in the heap
 * Specialized, uninlined:       6,639,253,488 bytes allocated in the heap
 * Specialized, inlined:         6,281,539,792 bytes allocated in the heap

To improve performance even further, flatten_many_nom is split off
from flatten_many, as nominal equality is the common case. This would
be natural to write using mapAndUnzipM, but even inlined, that function
is not as performant as a hand-written loop.

 * mapAndUnzipM, inlined:        7,463,047,432 bytes allocated in the heap
 * hand-written recursion:       5,848,602,848 bytes allocated in the heap

If you make any change here, pay close attention to the T9872{a,b,c} tests
and T5321Fun.

If we need to make this yet more performant, a possible way forward is to
duplicate the flattener code for the nominal case, and make that case
faster. This doesn't seem quite worth it, yet.
-}

<<<<<<< HEAD
------------------
flatten :: FlattenMode -> CtEvidence -> TcType -> TcS (Xi, TcCoercion)
flatten mode ev ty
  = second mkTcCoercion <$> runFlatten (flatten_one fmode ty)
  where
    fmode = mkFlattenEnv mode ev

flattenMany :: FlattenMode -> CtEvidence -> [Role]
            -> [TcType] -> TcS ([Xi], [TcCoercion])
-- Flatten a bunch of types all at once. Roles on the coercions returned
-- always match the corresponding roles passed in.
flattenMany mode ev roles tys
  = second (map mkTcCoercion) <$> runFlatten (flatten_many fmode roles tys)
  where
    fmode = mkFlattenEnv mode ev

flattenFamApp :: FlattenMode -> CtEvidence
              -> TyCon -> [TcType] -> TcS (Xi, TcCoercion)
flattenFamApp mode ev tc tys
  = second mkTcCoercion <$> runFlatten (flatten_fam_app fmode tc tys)
  where
    fmode = mkFlattenEnv mode ev

------------------
flatten_many :: FlattenEnv -> [Role] -> [Type] -> TcS ([Xi], [Coercion])
=======
flatten_many :: [Role] -> [Type] -> FlatM ([Xi], [TcCoercion])
>>>>>>> 96dc041a
-- Coercions :: Xi ~ Type, at roles given
-- Returns True iff (no flattening happened)
-- NB: The EvVar inside the 'fe_ev :: CtEvidence' is unused,
--     we merely want (a) Given/Solved/Derived/Wanted info
--                    (b) the GivenLoc/WantedLoc for when we create new evidence
flatten_many roles tys
-- See Note [flatten_many performance]
  = inline zipWithAndUnzipM go roles tys
  where
    go Nominal          ty = setEqRel NomEq  $ flatten_one ty
    go Representational ty = setEqRel ReprEq $ flatten_one ty
    go Phantom          ty = -- See Note [Phantoms in the flattener]
                             do { ty <- zonkTcType ty
                                ; return ( ty, mkReflCo Phantom ty ) }

-- | Like 'flatten_many', but assumes that every role is nominal.
<<<<<<< HEAD
flatten_many_nom :: FlattenEnv -> [Type] -> TcS ([Xi], [Coercion])
flatten_many_nom _     [] = return ([], [])
=======
flatten_many_nom :: [Type] -> FlatM ([Xi], [TcCoercion])
flatten_many_nom [] = return ([], [])
>>>>>>> 96dc041a
-- See Note [flatten_many performance]
flatten_many_nom (ty:tys)
  = do { (xi, co) <- flatten_one ty
       ; (xis, cos) <- flatten_many_nom tys
       ; return (xi:xis, co:cos) }

------------------
<<<<<<< HEAD
flatten_one :: FlattenEnv -> TcType -> TcS (Xi, Coercion)
=======
flatten_one :: TcType -> FlatM (Xi, TcCoercion)
>>>>>>> 96dc041a
-- Flatten a type to get rid of type function applications, returning
-- the new type-function-free type, and a collection of new equality
-- constraints.  See Note [Flattening] for more detail.
--
-- Postcondition: Coercion :: Xi ~ TcType
-- The role on the result coercion matches the EqRel in the FlattenEnv

<<<<<<< HEAD
flatten_one fmode xi@(LitTy {}) = return (xi, mkReflCo (feRole fmode) xi)
=======
flatten_one xi@(LitTy {})
  = do { role <- getRole
       ; return (xi, mkTcReflCo role xi) }
>>>>>>> 96dc041a

flatten_one (TyVarTy tv)
  = do { mb_yes <- flatten_tyvar tv
       ; role <- getRole
       ; case mb_yes of
           Left tv' -> -- Done
                       do { traceFlat "flattenTyVar1" (ppr tv $$ ppr (tyVarKind tv'))
                          ; return (ty', mkTcReflCo role ty') }
                    where
                       ty' = mkTyVarTy tv'

           Right (ty1, co1)  -- Recurse
                    -> do { (ty2, co2) <- flatten_one ty1
                          ; traceFlat "flattenTyVar2" (ppr tv $$ ppr ty2)
                          ; return (ty2, co2 `mkTcTransCo` co1) } }

flatten_one (AppTy ty1 ty2)
  = do { (xi1,co1) <- flatten_one ty1
       ; eq_rel <- getEqRel
       ; case (eq_rel, nextRole xi1) of
           (NomEq,  _)                -> flatten_rhs xi1 co1 NomEq
           (ReprEq, Nominal)          -> flatten_rhs xi1 co1 NomEq
           (ReprEq, Representational) -> flatten_rhs xi1 co1 ReprEq
           (ReprEq, Phantom)          ->
             do { ty2 <- zonkTcType ty2
                ; return ( mkAppTy xi1 ty2
                         , mkAppCo co1 (mkNomReflCo ty2)) } }
  where
    flatten_rhs xi1 co1 eq_rel2
<<<<<<< HEAD
      = do { (xi2,co2) <- flatten_one (setFEEqRel fmode eq_rel2) ty2
           ; let role1 = feRole fmode
                 role2 = eqRelRole eq_rel2
           ; traceTcS "flatten/appty"
                      (ppr ty1 $$ ppr ty2 $$ ppr xi1 $$
                       ppr co1 $$ ppr xi2 $$ ppr co2 $$
                       ppr role1 $$ ppr role2)
           ; return ( mkAppTy xi1 xi2
                    , mkTransAppCo role1 co1 xi1 ty1
                                   role2 co2 xi2 ty2
                                   role1 ) }  -- output should match fmode

flatten_one fmode (TyConApp tc tys)
  -- Expand type synonyms that mention type families
  -- on the RHS; see Note [Flattening synonyms]
  | Just (tenv, rhs, tys') <- tcExpandTyCon_maybe tc tys
  , let expanded_ty = mkAppTys (substTy (mkTopTCvSubst tenv) rhs) tys'
  = case fe_mode fmode of
      FM_FlattenAll | anyNameEnv isTypeFamilyTyCon (tyConsOfType rhs)
                   -> flatten_one fmode expanded_ty
                    | otherwise
                   -> flattenTyConApp fmode tc tys
      _ -> flattenTyConApp fmode tc tys
=======
      = do { (xi2,co2) <- setEqRel eq_rel2 $ flatten_one ty2
           ; traceFlat "flatten/appty"
                       (ppr ty1 $$ ppr ty2 $$ ppr xi1 $$
                        ppr co1 $$ ppr xi2)
           ; role1 <- getRole
           ; let role2 = eqRelRole eq_rel2
           ; return ( mkAppTy xi1 xi2
                    , mkTcTransAppCo role1 co1 xi1 ty1
                                     role2 co2 xi2 ty2
                                     role1 ) }  -- output should match fmode

flatten_one (FunTy ty1 ty2)
  = do { (xi1,co1) <- flatten_one ty1
       ; (xi2,co2) <- flatten_one ty2
       ; role <- getRole
       ; return (mkFunTy xi1 xi2, mkTcFunCo role co1 co2) }

flatten_one (TyConApp tc tys)

  -- Expand type synonyms that mention type families
  -- on the RHS; see Note [Flattening synonyms]
  | Just (tenv, rhs, tys') <- expandSynTyCon_maybe tc tys
  , let expanded_ty = mkAppTys (substTy (mkTopTvSubst tenv) rhs) tys'
  = do { mode <- getMode
       ; let used_tcs = tyConsOfType rhs
       ; case mode of
           FM_FlattenAll | anyNameEnv isTypeFamilyTyCon used_tcs
                         -> flatten_one expanded_ty
           _             -> flatten_ty_con_app tc tys }
>>>>>>> 96dc041a

  -- Otherwise, it's a type function application, and we have to
  -- flatten it away as well, and generate a new given equality constraint
  -- between the application and a newly generated flattening skolem variable.
  | isTypeFamilyTyCon tc
  = flatten_fam_app tc tys

  -- For * a normal data type application
  --     * data family application
  -- we just recursively flatten the arguments.
  | otherwise
-- FM_Avoid stuff commented out; see Note [Lazy flattening]
--  , let fmode' = case fmode of  -- Switch off the flat_top bit in FM_Avoid
--                   FE { fe_mode = FM_Avoid tv _ }
--                     -> fmode { fe_mode = FM_Avoid tv False }
--                   _ -> fmode
  = flatten_ty_con_app tc tys

<<<<<<< HEAD
flatten_one fmode (ForAllTy (Anon ty1) ty2)
  = do { (xi1,co1) <- flatten_one fmode ty1
       ; (xi2,co2) <- flatten_one fmode ty2
       ; return (mkFunTy xi1 xi2, mkFunCo (feRole fmode) co1 co2) }

flatten_one fmode ty@(ForAllTy (Named {}) _)
-- TODO (RAE): This is inadequate, as it doesn't flatten the kind of
-- the bound tyvar. Doing so will require carrying around a substitution
-- and the usual substTyVarBndr-like silliness. Argh.

-- We allow for-alls when, but only when, no type function
-- applications inside the forall involve the bound type variables.
  = do { let (bndrs, rho) = splitNamedForAllTysB ty
             tvs          = map (binderVar "flatten") bndrs
       ; (rho', co) <- flatten_one (setFEMode fmode FM_SubstOnly) rho
                         -- Substitute only under a forall
                         -- See Note [Flattening under a forall]
       ; return (mkForAllTys bndrs rho', mkHomoForAllCos tvs co) }

flatten_one fmode (CastTy ty g)
  = do { (xi, co) <- flatten_one fmode ty
       ; (g', _) <- flatten_co fmode g

       ; return (mkCastTy xi g', castCoercionKind co g' g) }

flatten_one fmode (CoercionTy co) = first mkCoercionTy <$> flatten_co fmode co

-- | "Flatten" a coercion. Really, just flatten the types that it coerces
-- between and then use transitivity.
flatten_co :: FlattenEnv -> Coercion -> TcS (Coercion, Coercion)
flatten_co fmode co
  = do { let (Pair ty1 ty2, role) = coercionKindRole co
             fmode'               = setFEEqRel fmode NomEq
       ; co <- zonkCo co   -- squeeze out any metavars from the original co
       ; (_, co1) <- flatten_one fmode' ty1
       ; (_, co2) <- flatten_one fmode' ty2
       ; let co' = downgradeRole role Nominal co1 `mkTransCo`
                   co `mkTransCo`
                   mkSymCo (downgradeRole role Nominal co2)
             -- kco :: (ty1' ~r ty2') ~N (ty1 ~r ty2)
             kco = mkTyConAppCo Nominal (equalityTyCon role)
                     [ mkKindCo co1, mkKindCo co2, co1, co2 ]
       ; return (co', mkProofIrrelCo (feRole fmode) kco co' co) }

flattenTyConApp :: FlattenEnv -> TyCon -> [TcType] -> TcS (Xi, Coercion)
flattenTyConApp fmode tc tys
  = do { (xis, cos) <- case fe_eq_rel fmode of
                         NomEq  -> flatten_many_nom fmode tys
                         ReprEq -> flatten_many fmode (tyConRolesX role tc) tys
       ; return (mkTyConApp tc xis, mkTyConAppCo role tc cos) }
  where
    role = feRole fmode
=======
flatten_one ty@(ForAllTy {})
-- We allow for-alls when, but only when, no type function
-- applications inside the forall involve the bound type variables.
  = do { let (tvs, rho) = splitForAllTys ty
       ; (rho', co) <- setMode FM_SubstOnly $ flatten_one rho
                         -- Substitute only under a forall
                         -- See Note [Flattening under a forall]
       ; return (mkForAllTys tvs rho', foldr mkTcForAllCo co tvs) }

flatten_ty_con_app :: TyCon -> [TcType] -> FlatM (Xi, TcCoercion)
flatten_ty_con_app tc tys
  = do { eq_rel <- getEqRel
       ; let role = eqRelRole eq_rel
       ; (xis, cos) <- case eq_rel of
                         NomEq  -> flatten_many_nom tys
                         ReprEq -> flatten_many (tyConRolesX role tc) tys
       ; return (mkTyConApp tc xis, mkTcTyConAppCo role tc cos) }
>>>>>>> 96dc041a

{-
Note [Flattening synonyms]
~~~~~~~~~~~~~~~~~~~~~~~~~~
Not expanding synonyms aggressively improves error messages, and
keeps types smaller. But we need to take care.

Suppose
   type T a = a -> a
and we want to flatten the type (T (F a)).  Then we can safely flatten
the (F a) to a skolem, and return (T fsk).  We don't need to expand the
synonym.  This works because TcTyConAppCo can deal with synonyms
(unlike TyConAppCo), see Note [TcCoercions] in TcEvidence.

But (Trac #8979) for
   type T a = (F a, a)    where F is a type function
we must expand the synonym in (say) T Int, to expose the type function
to the flattener.


Note [Flattening under a forall]
~~~~~~~~~~~~~~~~~~~~~~~~~~~~~~~~
Under a forall, we
  (a) MUST apply the inert substitution
  (b) MUST NOT flatten type family applications
Hence FMSubstOnly.

For (a) consider   c ~ a, a ~ T (forall b. (b, [c]))
If we don't apply the c~a substitution to the second constraint
we won't see the occurs-check error.

For (b) consider  (a ~ forall b. F a b), we don't want to flatten
to     (a ~ forall b.fsk, F a b ~ fsk)
because now the 'b' has escaped its scope.  We'd have to flatten to
       (a ~ forall b. fsk b, forall b. F a b ~ fsk b)
and we have not begun to think about how to make that work!

************************************************************************
*                                                                      *
             Flattening a type-family application
*                                                                      *
************************************************************************
-}

<<<<<<< HEAD
flatten_fam_app :: FlattenEnv -> TyCon -> [TcType] -> TcS (Xi, Coercion)
=======
flatten_fam_app, flatten_exact_fam_app, flatten_exact_fam_app_fully
  :: TyCon -> [TcType] -> FlatM (Xi, TcCoercion)
>>>>>>> 96dc041a
  --   flatten_fam_app            can be over-saturated
  --   flatten_exact_fam_app       is exactly saturated
  --   flatten_exact_fam_app_fully lifts out the application to top level
  -- Postcondition: Coercion :: Xi ~ F tys
flatten_fam_app tc tys  -- Can be over-saturated
    = ASSERT2( tyConArity tc <= length tys
             , ppr tc $$ ppr (tyConArity tc) $$ ppr tys)
                 -- Type functions are saturated
                 -- The type function might be *over* saturated
                 -- in which case the remaining arguments should
                 -- be dealt with by AppTys
      do { let (tys1, tys_rest) = splitAt (tyConArity tc) tys
         ; (xi1, co1) <- flatten_exact_fam_app tc tys1
               -- co1 :: xi1 ~ F tys1

               -- all Nominal roles b/c the tycon is oversaturated
         ; (xis_rest, cos_rest) <- flatten_many (repeat Nominal) tys_rest
               -- cos_res :: xis_rest ~ tys_rest

         ; return ( mkAppTys xi1 xis_rest   -- NB mkAppTys: rhs_xi might not be a type variable
                                            --    cf Trac #5655
                  , mkAppCos co1 cos_rest
                            -- (rhs_xi :: F xis) ; (F cos :: F xis ~ F tys)
                  ) }

<<<<<<< HEAD
flatten_exact_fam_app, flatten_exact_fam_app_fully ::
  FlattenEnv -> TyCon -> [TcType] -> TcS (Xi, Coercion)
flatten_exact_fam_app fmode tc tys
  = case fe_mode fmode of
       FM_FlattenAll -> flatten_exact_fam_app_fully fmode tc tys

       FM_SubstOnly -> do { (xis, cos) <- flatten_many fmode roles tys
                          ; return ( mkTyConApp        tc xis
                                   , mkTyConAppCo role tc cos ) }

       -- FM_Avoid tv flat_top ->
       --   do { (xis, cos) <- flatten_many fmode roles tys
       --      ; if flat_top || tv `elemVarSet` tyCoVarsOfTypes xis
       --        then flatten_exact_fam_app_fully fmode tc tys
       --        else return ( mkTyConApp tc xis
       --                    , mkTyConAppCo (feRole fmode) tc cos ) }
  where
    -- These are always going to be Nominal for now,
    -- but not if #8177 is implemented
    role  = feRole fmode
    roles = tyConRolesX role tc

flatten_exact_fam_app_fully fmode tc tys
  -- See Note [Reduce type family applications eagerly]
  = try_to_reduce tc tys False id $
    do { (xis, cos) <- flatten_many_nom (setFEEqRel (setFEMode fmode FM_FlattenAll) NomEq) tys
       ; let ret_co = mkTyConAppCo (feRole fmode) tc cos
              -- ret_co :: F xis ~ F tys

       ; tclvl <- getTcLevel
       ; mb_ct <- lookupFlatCache tc xis
       ; case mb_ct of
           Just (tc_co, rhs_ty, flav)  -- co :: F xis ~ fsk
             | canRewriteOrSameFRB tclvl (flav, NomEq, tc_co_boxity tc_co)
                                         (feFRB fmode)
             ->  -- Usable hit in the flat-cache
                 -- We certainly *can* use a Wanted for a Wanted
                do { traceTcS "flatten/flat-cache hit" $ (ppr tc <+> ppr xis $$ ppr rhs_ty $$ ppr tc_co)
                   ; (fsk_xi, fsk_co) <- flatten_one fmode rhs_ty
                          -- The fsk may already have been unified, so flatten it
                          -- fsk_co :: fsk_xi ~ fsk
                   ; co <- dirtyTcCoToCo tc_co
                   ; return ( fsk_xi
                            , fsk_co `mkTransCo`
                              maybeSubCo (fe_eq_rel fmode) (mkSymCo co) `mkTransCo`
                              ret_co ) }
=======
flatten_exact_fam_app tc tys
  = do { mode <- getMode
       ; role <- getRole
       ; case mode of
           FM_FlattenAll -> flatten_exact_fam_app_fully tc tys

           FM_SubstOnly -> do { (xis, cos) <- flatten_many roles tys
                              ; return ( mkTyConApp tc xis
                                       , mkTcTyConAppCo role tc cos ) }
             where
               -- These are always going to be Nominal for now,
               -- but not if #8177 is implemented
               roles = tyConRolesX role tc }

--       FM_Avoid tv flat_top ->
--         do { (xis, cos) <- flatten_many fmode roles tys
--            ; if flat_top || tv `elemVarSet` tyVarsOfTypes xis
--              then flatten_exact_fam_app_fully fmode tc tys
--              else return ( mkTyConApp tc xis
--                          , mkTcTyConAppCo (feRole fmode) tc cos ) }

flatten_exact_fam_app_fully tc tys
  -- See Note [Reduce type family applications eagerly]
  = try_to_reduce tc tys False id $
    do { -- First, flatten the arguments
         (xis, cos) <- setEqRel NomEq $ flatten_many_nom tys
       ; eq_rel <- getEqRel
       ; let role   = eqRelRole eq_rel
             ret_co = mkTcTyConAppCo role tc cos
              -- ret_co :: F xis ~ F tys

        -- Now, look in the cache
       ; mb_ct <- liftTcS $ lookupFlatCache tc xis
       ; flavour_role <- getFlavourRole
       ; case mb_ct of
           Just (co, rhs_ty, flav)  -- co :: F xis ~ fsk
             | (flav, NomEq) `canDischargeFR` flavour_role
             ->  -- Usable hit in the flat-cache
                 -- We certainly *can* use a Wanted for a Wanted
                do { traceFlat "flatten/flat-cache hit" $ (ppr tc <+> ppr xis $$ ppr rhs_ty)
                   ; (fsk_xi, fsk_co) <- flatten_one rhs_ty
                          -- The fsk may already have been unified, so flatten it
                          -- fsk_co :: fsk_xi ~ fsk
                   ; return (fsk_xi, fsk_co `mkTcTransCo`
                                     maybeTcSubCo eq_rel
                                                  (mkTcSymCo co) `mkTcTransCo`
                                     ret_co) }
>>>>>>> 96dc041a
                                    -- :: fsk_xi ~ F xis

           -- Try to reduce the family application right now
           -- See Note [Reduce type family applications eagerly]
           _ -> try_to_reduce tc xis True (`mkTransCo` ret_co) $
                do { let fam_ty = mkTyConApp tc xis
<<<<<<< HEAD
                   ; (ev, co, fsk) <- newFlattenSkolem (fe_flavour fmode)
                                                       (fe_loc fmode)
                                                       fam_ty
                   ; let fsk_ty = mkTyVarTy fsk
                   ; extendFlatCache tc xis ( mkTcCoercion co
                                            , fsk_ty
                                            , ctEvFlavour ev )
=======
                   ; (ev, fsk) <- newFlattenSkolemFlatM fam_ty
                   ; let fsk_ty = mkTyVarTy fsk
                         co     = ctEvCoercion ev
                   ; liftTcS $ extendFlatCache tc xis (co, fsk_ty, ctEvFlavour ev)
>>>>>>> 96dc041a

                   -- The new constraint (F xis ~ fsk) is not necessarily inert
                   -- (e.g. the LHS may be a redex) so we must put it in the work list
                   ; let ct = CFunEqCan { cc_ev     = ev
                                        , cc_fun    = tc
                                        , cc_tyargs = xis
                                        , cc_fsk    = fsk }
                   ; emitFlatWork ct

<<<<<<< HEAD
                   ; traceTcS "flatten/flat-cache miss" $ (ppr fam_ty $$ ppr fsk $$ ppr ev)
                   ; (fsk_xi, fsk_co) <- flatten_one fmode fsk_ty
                   ; return (fsk_xi, fsk_co
                                     `mkTransCo`
                                     maybeSubCo (fe_eq_rel fmode)
                                                (mkSymCo co)
                                     `mkTransCo` ret_co ) }
=======
                   ; traceFlat "flatten/flat-cache miss" $ (ppr fam_ty $$ ppr fsk)
                   ; return (fsk_ty, maybeTcSubCo eq_rel
                                                  (mkTcSymCo co)
                                     `mkTcTransCo` ret_co) }
>>>>>>> 96dc041a
        }

  where
    tc_co_boxity :: TcCoercion -> Boxity
    -- if *any* covar in the coercion is lifted, return Boxed; otherwise,
    -- Unboxed. Used to check if the coercion is a suitable RHS for a top-level
    -- unlifted coercion. Laziness should hopefully prevent most runs of
    -- this function. See Note [Flavours with boxities]
    tc_co_boxity co
      | all (isUnLiftedType . varType) $ varSetElems $ coVarsOfTcCo co
      = Unboxed
      | otherwise
      = Boxed

    try_to_reduce :: TyCon   -- F, family tycon
                  -> [Type]  -- args, not necessarily flattened
                  -> Bool    -- add to the flat cache?
<<<<<<< HEAD
                  -> (   Coercion     -- :: xi ~ F args
                      -> Coercion )   -- what to return from outer function
                  -> TcS (Xi, Coercion)  -- continuation upon failure
                  -> TcS (Xi, Coercion)
=======
                  -> (   TcCoercion     -- :: xi ~ F args
                      -> TcCoercion )   -- what to return from outer function
                  -> FlatM (Xi, TcCoercion)  -- continuation upon failure
                  -> FlatM (Xi, TcCoercion)
>>>>>>> 96dc041a
    try_to_reduce tc tys cache update_co k
      = do { checkStackDepth (mkTyConApp tc tys)
           ; mb_match <- liftTcS $ matchFam tc tys
           ; case mb_match of
               Just (norm_co, norm_ty)
<<<<<<< HEAD
                 -> do { traceTcS "Eager T.F. reduction success" $
                         vcat [ ppr tc, ppr tys, ppr norm_ty
                              , ppr norm_co <+> dcolon
                                            <+> ppr (coercionKind norm_co)
                              , ppr cache]
                       ; (xi, final_co) <- flatten_one fmode norm_ty
                       ; let co = maybeSubCo (fe_eq_rel fmode) norm_co
                                  `mkTransCo` mkSymCo final_co
                           -- NB: only extend cache with nominal equalities
                       ; when (cache && fe_eq_rel fmode == NomEq) $
                         extendFlatCache tc tys ( mkTcCoercion co, xi
                                                , fe_flavour fmode)
                       ; return ( xi, update_co $ mkSymCo co ) }
=======
                 -> do { traceFlat "Eager T.F. reduction success" $
                         vcat [ppr tc, ppr tys, ppr norm_ty, ppr cache]
                       ; (xi, final_co) <- bumpDepth $ flatten_one norm_ty
                       ; let co = norm_co `mkTcTransCo` mkTcSymCo final_co
                       ; flavour <- getFlavour
                       ; when cache $
                         liftTcS $
                         extendFlatCache tc tys (co, xi, flavour)
                       ; return (xi, update_co $ mkTcSymCo co) }
>>>>>>> 96dc041a
               Nothing -> k }

{- Note [Reduce type family applications eagerly]
~~~~~~~~~~~~~~~~~~~~~~~~~~~~~~~~~~~~~~~~~~~~~~~~~
If we come across a type-family application like (Append (Cons x Nil) t),
then, rather than flattening to a skolem etc, we may as well just reduce
it on the spot to (Cons x t).  This saves a lot of intermediate steps.
Examples that are helped are tests T9872, and T5321Fun.

Performance testing indicates that it's best to try this *twice*, once
before flattening arguments and once after flattening arguments.
Adding the extra reduction attempt before flattening arguments cut
the allocation amounts for the T9872{a,b,c} tests by half.

An example of where the early reduction appears helpful:

  type family Last x where
    Last '[x]     = x
    Last (h ': t) = Last t

  workitem: (x ~ Last '[1,2,3,4,5,6])

Flattening the argument never gets us anywhere, but trying to flatten
it at every step is quadratic in the length of the list. Reducing more
eagerly makes simplifying the right-hand type linear in its length.

Testing also indicated that the early reduction should *not* use the
flat-cache, but that the later reduction *should*. (Although the
effect was not large.)  Hence the Bool argument to try_to_reduce.  To
me (SLPJ) this seems odd; I get that eager reduction usually succeeds;
and if don't use the cache for eager reduction, we will miss most of
the opportunities for using it at all.  More exploration would be good
here.

At the end, once we've got a flat rhs, we extend the flatten-cache to record
the result. Doing so can save lots of work when the same redex shows up more
than once. Note that we record the link from the redex all the way to its
*final* value, not just the single step reduction. Interestingly, using the
flat-cache for the first reduction resulted in an increase in allocations
of about 3% for the four T9872x tests. However, using the flat-cache in
the later reduction is a similar gain. I (Richard E) don't currently (Dec '14)
have any knowledge as to *why* these facts are true.

************************************************************************
*                                                                      *
             Flattening a type variable
*                                                                      *
<<<<<<< HEAD
************************************************************************


Note [The inert equalities]
~~~~~~~~~~~~~~~~~~~~~~~~~~~~

Definition [Can-rewrite relation]
A "can-rewrite" relation between flavours, written f1 >= f2, is a
binary relation with the following properties

  R1.  >= is transitive
  R2.  If f1 >= f, and f2 >= f,
       then either f1 >= f2 or f2 >= f1

Lemma.  If f1 >= f then f1 >= f1
Proof.  By property (R2), with f1=f2

Definition [Generalised substitution]
A "generalised substitution" S is a set of triples (a -f-> t), where
  a is a type variable
  t is a type
  f is a flavour
such that
  (WF1) if (a -f1-> t1) in S
           (a -f2-> t2) in S
        then neither (f1 >= f2) nor (f2 >= f1) hold
  (WF2) if (a -f-> t) is in S, then t /= a

Definition [Applying a generalised substitution]
If S is a generalised substitution
   S(f,a) = t,  if (a -fs-> t) in S, and fs >= f
          = a,  otherwise
Application extends naturally to types S(f,t), modulo roles.
See Note [Flavours with roles].

Theorem: S(f,a) is well defined as a function.
Proof: Suppose (a -f1-> t1) and (a -f2-> t2) are both in S,
               and  f1 >= f and f2 >= f
       Then by (R2) f1 >= f2 or f2 >= f1, which contradicts (WF)

Notation: repeated application.
  S^0(f,t)     = t
  S^(n+1)(f,t) = S(f, S^n(t))

Definition: inert generalised substitution
A generalised substitution S is "inert" iff

  (IG1) there is an n such that
        for every f,t, S^n(f,t) = S^(n+1)(f,t)

  (IG2) if (b -f-> t) in S, and f >= f, then S(f,t) = t
        that is, each individual binding is "self-stable"

----------------------------------------------------------------
Our main invariant:
   the inert CTyEqCans should be an inert generalised substitution
----------------------------------------------------------------

Note that inertness is not the same as idempotence.  To apply S to a
type, you may have to apply it recursive.  But inertness does
guarantee that this recursive use will terminate.

---------- The main theorem --------------
   Suppose we have a "work item"
       a -fw-> t
   and an inert generalised substitution S,
   such that
      (T1) S(fw,a) = a     -- LHS of work-item is a fixpoint of S(fw,_)
      (T2) S(fw,t) = t     -- RHS of work-item is a fixpoint of S(fw,_)
      (T3) a not in t      -- No occurs check in the work item

      (K1) if (a -fs-> s) is in S then not (fw >= fs)
      (K2) if (b -fs-> s) is in S, where b /= a, then
              (K2a) not (fs >= fs)
           or (K2b) not (fw >= fs)
           or (K2c) a not in s
      (K3) If (b -fs-> s) is in S with (fw >= fs), then
        (K3a) If the role of fs is nominal: s /= a
        (K3b) If the role of fs is representational: EITHER
                a not in s, OR
                the path from the top of s to a includes at least one non-newtype

   then the extended substition T = S+(a -fw-> t)
   is an inert generalised substitution.

The idea is that
* (T1-2) are guaranteed by exhaustively rewriting the work-item
  with S(fw,_).

* T3 is guaranteed by a simple occurs-check on the work item.

* (K1-3) are the "kick-out" criteria.  (As stated, they are really the
  "keep" criteria.) If the current inert S contains a triple that does
  not satisfy (K1-3), then we remove it from S by "kicking it out",
  and re-processing it.

* Note that kicking out is a Bad Thing, because it means we have to
  re-process a constraint.  The less we kick out, the better.
  TODO: Make sure that kicking out really *is* a Bad Thing. We've assumed
  this but haven't done the empirical study to check.

* Assume we have  G>=G, G>=W and that's all.  Then, when performing
  a unification we add a new given  a -G-> ty.  But doing so does NOT require
  us to kick out an inert wanted that mentions a, because of (K2a).  This
  is a common case, hence good not to kick out.

* Lemma (L1): The conditions of the Main Theorem imply that there is no
              (a fs-> t) in S, s.t.  (fs >= fw).
  Proof. Suppose the contrary (fs >= fw).  Then because of (T1),
  S(fw,a)=a.  But since fs>=fw, S(fw,a) = s, hence s=a.  But now we
  have (a -fs-> a) in S, which contradicts (WF2).

* The extended substitution satisfies (WF1) and (WF2)
  - (K1) plus (L1) guarantee that the extended substiution satisfies (WF1).
  - (T3) guarantees (WF2).

* (K2) is about inertness.  Intuitively, any infinite chain T^0(f,t),
  T^1(f,t), T^2(f,T).... must pass through the new work item infnitely
  often, since the substution without the work item is inert; and must
  pass through at least one of the triples in S infnitely often.

  - (K2a): if not(fs>=fs) then there is no f that fs can rewrite (fs>=f),
    and hence this triple never plays a role in application S(f,a).
    It is always safe to extend S with such a triple.

    (NB: we could strengten K1) in this way too, but see K3.

  - (K2b): If this holds, we can't pass through this triple infinitely
    often, because if we did then fs>=f, fw>=f, hence fs>=fw,
    contradicting (L1), or fw>=fs contradicting K2b.

  - (K2c): if a not in s, we hae no further opportunity to apply the
    work item.

  NB: this reasoning isn't water tight.

Key lemma to make it watertight.
  Under the conditions of the Main Theorem,
  forall f st fw >= f, a is not in S^k(f,t), for any k

Also, consider roles more carefully. See Note [Flavours with roles].

Completeness
~~~~~~~~~~~~~
K3: completeness.  (K3) is not necessary for the extended substitution
to be inert.  In fact K1 could be made stronger by saying
   ... then (not (fw >= fs) or not (fs >= fs))
But it's not enough for S to be inert; we also want completeness.
That is, we want to be able to solve all soluble wanted equalities.
Suppose we have

   work-item   b -G-> a
   inert-item  a -W-> b

Assuming (G >= W) but not (W >= W), this fulfills all the conditions,
so we could extend the inerts, thus:

   inert-items   b -G-> a
                 a -W-> b

But if we kicked-out the inert item, we'd get

   work-item     a -W-> b
   inert-item    b -G-> a

Then rewrite the work-item gives us (a -W-> a), which is soluble via Refl.
So we add one more clause to the kick-out criteria

Another way to understand (K3) is that we treat an inert item
        a -f-> b
in the same way as
        b -f-> a
So if we kick out one, we should kick out the other.  The orientation
is somewhat accidental.

When considering roles, we also need the second clause (K3b). Consider

  inert-item   a -W/R-> b c
  work-item    c -G/N-> a

The work-item doesn't get rewritten by the inert, because (>=) doesn't hold.
We've satisfied conditions (T1)-(T3) and (K1) and (K2). If all we had were
condition (K3a), then we would keep the inert around and add the work item.
But then, consider if we hit the following:

  work-item2   b -G/N-> Id

where

  newtype Id x = Id x

For similar reasons, if we only had (K3a), we wouldn't kick the
representational inert out. And then, we'd miss solving the inert, which
now reduced to reflexivity. The solution here is to kick out representational
inerts whenever the tyvar of a work item is "exposed", where exposed means
not under some proper data-type constructor, like [] or Maybe. See
isTyVarExposed in TcType. This is encoded in (K3b).

Note [Flavours with roles]
~~~~~~~~~~~~~~~~~~~~~~~~~~
The system described in Note [The inert equalities] discusses an abstract
set of flavours. In GHC, flavours have three components: the flavour proper,
taken from {Wanted, Derived, Given}; the equality relation (often called
role), taken from {NomEq, ReprEq}; and the levity, taken from {Lifted, Unlifted}.
When substituting w.r.t. the inert set,
as described in Note [The inert equalities], we must be careful to respect
all components of a flavour. For example, if we have

  inert set: a -G/R-> Int
             b -G/R-> Bool

  type role T nominal representational

and we wish to compute S(W/R, T a b), the correct answer is T a Bool, NOT
T Int Bool. The reason is that T's first parameter has a nominal role, and
thus rewriting a to Int in T a b is wrong. Indeed, this non-congruence of
subsitution means that the proof in Note [The inert equalities] may need
to be revisited, but we don't think that the end conclusion is wrong.

Note [Flavours with boxities]
~~~~~~~~~~~~~~~~~~~~~~~~~~~~~

In most circumstances, it is perfectly OK to use a lifted equality in the body
of an unlifted constraint. This is because desugaring wraps the EvBind in case
matches to unpack lifted equality witnesses to unlifted ones. However, at the
top-level, this trick fails. This is because top-level unlifted equality
witnesses are never bound -- we can't have top-level unlifted bindings.
Instead, the desugarer builds a substitution from top-level unlifted
equalities, and inlines them during desugaring. See also Note [No top-level
coercions] in DsBinds. There is no way to do this substitution trick if there
are lifted equality variables in the unlifted equality coercion. Thus, at
top-level (that is, TcLevel = 1), and *only* at top-level, we restrict lifted
equalities from rewriting unlifted ones. This is the *only* place we care
about the boxity component of a flavour.

However, there is a wrinkle in having a tri-partite flavour. For rewriting
purposes, Derived is equivalent to Wanted. Omitting Derived, then, we have
the following relation:

    GNL GNU GRL GRU WNL WNU WRL WRU
GNL  x       x       x       x
GNU  x   x   x   x   x   x   x   x
GRL          x               x
GRU          o   x           o   x
WNL
WNU
WRL
WRU

If you see an x on the row labeled GRU and the column labeled WRU, it means
that a Given, Representational, Unlifted constraint can rewrite a
Wanted, Representational, Unlifted one. And so on.

First, let's pretend the o's in there are really x's. The relation we see
then is the "natural" relation that we want, where G can rewrite W,
N can rewrite R, and U can rewrite L, but never vice versa. This relation
in transitive. But, critically, it doesn't meet criterion R2 of what it
takes to be a "can-rewrite" relation. See Note [The inert equalities].
In practice, we could get a GRU constraint (a ~ b) and a GNL constraint
(b ~ a) that rewrite some poor GRL constraint forever, causing a loop.
Note that neither GNL nor GRU can rewrite the other, so the equalities
are inert w.r.t. each other. How sad.

To fix this, we drop the two elements of the can-rewrite relation denoted
with `o`. We say, by fiat, that GRU can no longer rewrite GRL or WRL.
Now, we satisfy both criteria R1 and R2 of a can-rewrite relation. And,
what have we lost? Not much, I think. (I = Richard E) A GRU constraint
is an assumption of representational equality. However, this can-rewrite
relation only applies *at top-level*, and so there should be no assumptions!
Any assumptions that do somehow come up should also be able to be phrased
as GRL assumptions, which can happily rewrite the GRL and WRL targets.
I thus conjecture that we lose no expressiveness by this restriction.

-}

flattenTyVar :: FlattenEnv -> TcTyVar -> TcS (Xi, Coercion)
-- "Flattening" a type variable means to apply the substitution to it
-- The substitution is actually the union of
--     * the unifications that have taken place (either before the
--       solver started, or in TcInteract.solveByUnification)
--     * the CTyEqCans held in the inert set
--
-- Postcondition: co : xi ~ tv
flattenTyVar fmode tv
  = do { mb_yes <- flattenTyVarOuter fmode tv
       ; case mb_yes of
           FTRCasted tv' kco -> -- Done
                       do { traceTcS "flattenTyVar1"
                              (ppr tv' $$ ppr kco <+> dcolon
                                                 <+> ppr (coercionKind kco))
                          ; return (ty', mkReflCo (feRole fmode) ty
                                         `mkCoherenceLeftCo` mkSymCo kco ) }
                    where
                       ty  = mkTyVarTy tv'
                       ty' = ty `mkCastTy` mkSymCo kco

           FTRFollowed ty1 co1  -- Recur
                    -> do { (ty2, co2) <- flatten_one fmode ty1
                          ; traceTcS "flattenTyVar3" (ppr tv $$ ppr ty2)
                          ; return (ty2, co2 `mkTransCo` co1) }
       }

-- | The result of flattening a tyvar "one step".
data FlattenTvResult
  = FTRCasted TyVar Coercion
      -- ^ Flattening the tyvar's kind produced a cast.
      -- co :: new kind ~N old kind;
      -- The 'TyVar' in there might have a new, zonked kind
  | FTRFollowed TcType Coercion
      -- ^ The tyvar flattens to a not-necessarily flat other type.
      -- co :: new type ~r old type, where the role is determined by
      -- the FlattenEnv

flattenTyVarOuter :: FlattenEnv -> TcTyVar
                  -> TcS FlattenTvResult
-- Look up the tyvar in
--   a) the internal MetaTyVar box
--   b) the inerts
=======
********************************************************************* -}

flatten_tyvar :: TcTyVar
              -> FlatM (Either TyVar (TcType, TcCoercion))
-- "Flattening" a type variable means to apply the substitution to it
-- Specifically, look up the tyvar in
--   * the internal MetaTyVar box
--   * the inerts
-- Return (Left tv')      if it is not found, tv' has a properly zonked kind
--        (Right (ty, co) if found, with co :: ty ~ tv;
>>>>>>> 96dc041a

flatten_tyvar tv
  | not (isTcTyVar tv)             -- Happens when flatten under a (forall a. ty)
<<<<<<< HEAD
  = flattenTyVarFinal fmode tv
          -- So ty contains refernces to the non-TcTyVar a

  | otherwise
  = do { mb_ty <- isFilledMetaTyVar_maybe tv
       ; case mb_ty of {
           Just ty -> do { traceTcS "Following filled tyvar" (ppr tv <+> equals <+> ppr ty)
                         ; return (FTRFollowed ty (mkReflCo (feRole fmode) ty)) } ;
           Nothing ->

    -- Try in the inert equalities
    -- See Definition [Applying a generalised substitution]
    do { ieqs <- getInertEqs
       ; tclvl <- getTcLevel
=======
  = flatten_tyvar3 tv
          -- So ty contains references to the non-TcTyVar a

  | otherwise
  = do { mb_ty <- liftTcS $ isFilledMetaTyVar_maybe tv
       ; role <- getRole
       ; case mb_ty of
           Just ty -> do { traceFlat "Following filled tyvar" (ppr tv <+> equals <+> ppr ty)
                         ; return (Right (ty, mkTcReflCo role ty)) } ;
           Nothing -> do { flavour_role <- getFlavourRole
                         ; flatten_tyvar2  tv flavour_role } }

flatten_tyvar2 :: TcTyVar -> CtFlavourRole
               -> FlatM (Either TyVar (TcType, TcCoercion))
-- Try in the inert equalities
-- See Definition [Applying a generalised substitution] in TcSMonad
-- See Note [Stability of flattening] in TcSMonad

flatten_tyvar2 tv flavour_role@(flavour, eq_rel)
  | Derived <- flavour  -- For derived equalities, consult the inert_model (only)
  = ASSERT( eq_rel == NomEq )    -- All derived equalities are nominal
    do { model <- liftTcS $ getInertModel
       ; case lookupVarEnv model tv of
           Just (CTyEqCan { cc_rhs = rhs })
             -> return (Right (rhs, pprPanic "flatten_tyvar2" (ppr tv $$ ppr rhs)))
                              -- Evidence is irrelevant for Derived contexts
           _ -> flatten_tyvar3 tv }

  | otherwise   -- For non-derived equalities, consult the inert_eqs (only)
  = do { ieqs <- liftTcS $ getInertEqs
>>>>>>> 96dc041a
       ; case lookupVarEnv ieqs tv of
           Just (ct:_)   -- If the first doesn't work,
                         -- the subsequent ones won't either
             | CTyEqCan { cc_ev = ctev, cc_tyvar = tv, cc_rhs = rhs_ty } <- ct
<<<<<<< HEAD
             , eqCanRewriteFRB tclvl (ctEvFRB ctev) (feFRB fmode)
             ->  do { traceTcS "Following inert tyvar" (ppr tv <+> equals <+> ppr rhs_ty $$ ppr ctev)
                    ; inert_co <- dirtyTcCoToCo (ctEvCoercion ctev)
                    ; let rewrite_co1 = mkSymCo inert_co
                          rewrite_co = case (ctEvEqRel ctev, fe_eq_rel fmode) of
=======
             , ctEvFlavourRole ctev `eqCanRewriteFR` flavour_role
             ->  do { traceFlat "Following inert tyvar" (ppr tv <+> equals <+> ppr rhs_ty $$ ppr ctev)
                    ; let rewrite_co1 = mkTcSymCo (ctEvCoercion ctev)
                          rewrite_co = case (ctEvEqRel ctev, eq_rel) of
>>>>>>> 96dc041a
                            (ReprEq, _rel)  -> ASSERT( _rel == ReprEq )
                                    -- if this ASSERT fails, then
                                    -- eqCanRewriteFRB answered incorrectly
                                               rewrite_co1
                            (NomEq, NomEq)  -> rewrite_co1
                            (NomEq, ReprEq) -> mkSubCo rewrite_co1

                    ; return (FTRFollowed rhs_ty rewrite_co) }
                    -- NB: ct is Derived then fmode must be also, hence
                    -- we are not going to touch the returned coercion
                    -- so ctEvCoercion is fine.

<<<<<<< HEAD
           _other -> flattenTyVarFinal fmode tv
    } } }

flattenTyVarFinal :: FlattenEnv -> TcTyVar
                  -> TcS FlattenTvResult
flattenTyVarFinal fmode tv
  = -- Done, but make sure the kind is zonked
    do { let kind = tyVarKind tv
       ; (_new_kind, kind_co) <- flatten_one (setFEEqRel fmode NomEq) kind
       ; traceTcS "flattenTyVarFinal"
           (vcat [ ppr tv <+> dcolon <+> ppr (tyVarKind tv)
                 , ppr _new_kind
                 , ppr kind_co <+> dcolon <+> ppr (coercionKind kind_co) ])
       ; let Pair _ orig_kind = coercionKind kind_co
             -- orig_kind might be zonked
       ; return (FTRCasted (setTyVarKind tv orig_kind) kind_co) }
=======
           _other -> flatten_tyvar3 tv }

flatten_tyvar3 :: TcTyVar -> FlatM (Either TyVar a)
-- Always returns Left!
flatten_tyvar3 tv
  = -- Done, but make sure the kind is zonked
    do { let kind = tyVarKind tv
       ; (new_knd, _kind_co) <- setMode FM_SubstOnly $ flatten_one kind
       ; return (Left (setVarType tv new_knd)) }
>>>>>>> 96dc041a

{-
Note [An alternative story for the inert substitution]
~~~~~~~~~~~~~~~~~~~~~~~~~~~~~~~~~~~~~~~~~~~~~~~~~~~~~~
(This entire note is just background, left here in case we ever want
 to return the the previousl state of affairs)

We used (GHC 7.8) to have this story for the inert substitution inert_eqs

 * 'a' is not in fvs(ty)
 * They are *inert* in the weaker sense that there is no infinite chain of
   (i1 `eqCanRewrite` i2), (i2 `eqCanRewrite` i3), etc

This means that flattening must be recursive, but it does allow
  [G] a ~ [b]
  [G] b ~ Maybe c

This avoids "saturating" the Givens, which can save a modest amount of work.
It is easy to implement, in TcInteract.kick_out, by only kicking out an inert
only if (a) the work item can rewrite the inert AND
        (b) the inert cannot rewrite the work item

This is signifcantly harder to think about. It can save a LOT of work
in occurs-check cases, but we don't care about them much.  Trac #5837
is an example; all the constraints here are Givens

             [G] a ~ TF (a,Int)
    -->
    work     TF (a,Int) ~ fsk
    inert    fsk ~ a

    --->
    work     fsk ~ (TF a, TF Int)
    inert    fsk ~ a

    --->
    work     a ~ (TF a, TF Int)
    inert    fsk ~ a

    ---> (attempting to flatten (TF a) so that it does not mention a
    work     TF a ~ fsk2
    inert    a ~ (fsk2, TF Int)
    inert    fsk ~ (fsk2, TF Int)

    ---> (substitute for a)
    work     TF (fsk2, TF Int) ~ fsk2
    inert    a ~ (fsk2, TF Int)
    inert    fsk ~ (fsk2, TF Int)

    ---> (top-level reduction, re-orient)
    work     fsk2 ~ (TF fsk2, TF Int)
    inert    a ~ (fsk2, TF Int)
    inert    fsk ~ (fsk2, TF Int)

    ---> (attempt to flatten (TF fsk2) to get rid of fsk2
    work     TF fsk2 ~ fsk3
    work     fsk2 ~ (fsk3, TF Int)
    inert    a   ~ (fsk2, TF Int)
    inert    fsk ~ (fsk2, TF Int)

    --->
    work     TF fsk2 ~ fsk3
    inert    fsk2 ~ (fsk3, TF Int)
    inert    a   ~ ((fsk3, TF Int), TF Int)
    inert    fsk ~ ((fsk3, TF Int), TF Int)

Because the incoming given rewrites all the inert givens, we get more and
more duplication in the inert set.  But this really only happens in pathalogical
casee, so we don't care.
<<<<<<< HEAD
-}

eqCanRewrite :: TcLevel -> CtEvidence -> CtEvidence -> Bool
eqCanRewrite tclvl ev1 ev2 = eqCanRewriteFRB tclvl (ctEvFRB ev1) (ctEvFRB ev2)

-- | Whether or not one 'Ct' can rewrite another is determined by its
-- flavour, its equality relation, and its boxity
type CtFRB = (CtFlavour, EqRel, Boxity)

-- | Extract the flavour, role, and boxity from a 'CtEvidence'
ctEvFRB :: CtEvidence -> CtFRB
ctEvFRB ev = (ctEvFlavour ev, ctEvEqRel ev, ctEvBoxity ev)

-- | Extract the flavour and role from a 'FlattenEnv'
feFRB :: FlattenEnv -> CtFRB
feFRB (FE { fe_flavour = flav, fe_eq_rel = eq_rel, fe_boxity = boxity })
  = (flav, eq_rel, boxity)

eqCanRewriteFRB :: TcLevel -> CtFRB -> CtFRB -> Bool
-- Very important function!
-- See Note [eqCanRewrite]
-- See Note [Flavours with boxities] for first two clauses
eqCanRewriteFRB (isTopTcLevel -> True)
                  (_,     _,      Boxed)   (_, _,      Unboxed) = False
eqCanRewriteFRB (isTopTcLevel -> True)
                  (Given, ReprEq, Unboxed) (_, ReprEq, Boxed)   = False
 -- NB: Much better to check the TcLevel before looking at boxity stuff; that's
 -- why the view pattern. See co_boxity in flatten_exact_fam_app_fully, which
 -- can be avoided if we check the TcLevel first!

eqCanRewriteFRB _ (Given, NomEq,  _)       (_, _,      _)       = True
eqCanRewriteFRB _ (Given, ReprEq, _)       (_, ReprEq, _)       = True
eqCanRewriteFRB _ _                        _                    = False

canRewriteOrSame :: TcLevel -> CtEvidence -> CtEvidence -> Bool
-- See Note [canRewriteOrSame]
canRewriteOrSame tclvl ev1 ev2 = canRewriteOrSameFRB tclvl (ctEvFRB ev1) (ctEvFRB ev2)

canRewriteOrSameFRB :: TcLevel -> CtFRB -> CtFRB -> Bool
canRewriteOrSameFRB tclvl frb1 frb2
  | eqCanRewriteFRB tclvl frb1 frb2 = True
canRewriteOrSameFRB (isTopTcLevel -> True)
                      (_,  _, Boxed) (_, _, Unboxed)             = False
canRewriteOrSameFRB _ (f1, NomEq,  _) (f2, _,      _) | f1 == f2 = True
canRewriteOrSameFRB _ (f1, ReprEq, _) (f2, ReprEq, _) | f1 == f2 = True
canRewriteOrSameFRB _ _               _                          = False

{-
Note [eqCanRewrite]
~~~~~~~~~~~~~~~~~~~
(eqCanRewrite ct1 ct2) holds if the constraint ct1 (a CTyEqCan of form
tv ~ ty) can be used to rewrite ct2.  It must satisfy the properties of
a can-rewrite relation, see Definition [Can-rewrite relation]

At the moment we don't allow Wanteds to rewrite Wanteds, because that can give
rise to very confusing type error messages.  A good example is Trac #8450.
Here's another
   f :: a -> Bool
   f x = ( [x,'c'], [x,True] ) `seq` True
Here we get
  [W] a ~ Char
  [W] a ~ Bool
but we do not want to complain about Bool ~ Char!

Accordingly, we also don't let Deriveds rewrite Deriveds.

With the solver handling Coercible constraints like equality constraints,
the rewrite conditions must take role into account, never allowing
a representational equality to rewrite a nominal one.

Note [canRewriteOrSame]
~~~~~~~~~~~~~~~~~~~~~~~
canRewriteOrSame is similar but
 * returns True for Wanted/Wanted.
 * works for all kinds of constraints, not just CTyEqCans
See the call sites for explanations.
=======

>>>>>>> 96dc041a

************************************************************************
*                                                                      *
             Unflattening
*                                                                      *
************************************************************************

An unflattening example:
    [W] F a ~ alpha
flattens to
    [W] F a ~ fmv   (CFunEqCan)
    [W] fmv ~ alpha (CTyEqCan)
We must solve both!
-}

unflatten :: Cts -> Cts -> TcS Cts
unflatten tv_eqs funeqs
 = do { dflags   <- getDynFlags
      ; tclvl    <- getTcLevel

      ; traceTcS "Unflattening" $ braces $
        vcat [ ptext (sLit "Funeqs =") <+> pprCts funeqs
             , ptext (sLit "Tv eqs =") <+> pprCts tv_eqs ]

         -- Step 1: unflatten the CFunEqCans, except if that causes an occurs check
         -- Occurs check: consider  [W] alpha ~ [F alpha]
         --                 ==> (flatten) [W] F alpha ~ fmv, [W] alpha ~ [fmv]
         --                 ==> (unify)   [W] F [fmv] ~ fmv
         -- See Note [Unflatten using funeqs first]
      ; funeqs <- foldrBagM (unflatten_funeq dflags) emptyCts funeqs
      ; traceTcS "Unflattening 1" $ braces (pprCts funeqs)

          -- Step 2: unify the tv_eqs, if possible
      ; tv_eqs  <- foldrBagM (unflatten_eq dflags tclvl) emptyCts tv_eqs
      ; traceTcS "Unflattening 2" $ braces (pprCts tv_eqs)

          -- Step 3: fill any remaining fmvs with fresh unification variables
      ; funeqs <- mapBagM finalise_funeq funeqs
      ; traceTcS "Unflattening 3" $ braces (pprCts funeqs)

          -- Step 4: remove any tv_eqs that look like ty ~ ty
      ; tv_eqs <- foldrBagM finalise_eq emptyCts tv_eqs

      ; let all_flat = tv_eqs `andCts` funeqs
      ; traceTcS "Unflattening done" $ braces (pprCts all_flat)

          -- Step 5: zonk the result
          -- Motivation: makes them nice and ready for the next step
          --             (see TcInteract.solveSimpleWanteds)
      ; zonkSimples all_flat }
  where
    ----------------
    unflatten_funeq :: DynFlags -> Ct -> Cts -> TcS Cts
    unflatten_funeq dflags ct@(CFunEqCan { cc_fun = tc, cc_tyargs = xis
                                         , cc_fsk = fmv, cc_ev = ev }) rest
      = do {   -- fmv should be an un-filled flatten meta-tv;
               -- we now fix its final value by filling it, being careful
               -- to observe the occurs check.  Zonking will eliminate it
               -- altogether in due course
             rhs' <- zonkTcType (mkTyConApp tc xis)
           ; case occurCheckExpand dflags fmv rhs' of
               OC_OK rhs''    -- Normal case: fill the tyvar
                 -> do { setEvBindIfWanted ev
                               (EvCoercion (mkTcReflCo (ctEvRole ev) rhs''))
                       ; unflattenFmv fmv rhs''
                       ; return rest }

               _ ->  -- Occurs check
                     return (ct `consCts` rest) }

    unflatten_funeq _ other_ct _
      = pprPanic "unflatten_funeq" (ppr other_ct)

    ----------------
    finalise_funeq :: Ct -> TcS Ct
    finalise_funeq (CFunEqCan { cc_fsk = fmv, cc_ev = ev })
      = do { demoteUnfilledFmv fmv
           ; return (mkNonCanonical ev) }
    finalise_funeq ct = pprPanic "finalise_funeq" (ppr ct)

    ----------------
    unflatten_eq ::  DynFlags -> TcLevel -> Ct -> Cts -> TcS Cts
    unflatten_eq dflags tclvl ct@(CTyEqCan { cc_ev = ev, cc_tyvar = tv, cc_rhs = rhs }) rest
      | isFmvTyVar tv   -- Previously these fmvs were untouchable,
                        -- but now they are touchable
                        -- NB: unlike unflattenFmv, filling a fmv here does
                        --     bump the unification count; it is "improvement"
                        -- Note [Unflattening can force the solver to iterate]
      = do { lhs_elim <- tryFill dflags tv rhs ev
           ; if lhs_elim then return rest else
        do { rhs_elim <- try_fill dflags tclvl ev rhs (mkTyVarTy tv)
           ; if rhs_elim then return rest else
             return (ct `consCts` rest) } }

      | otherwise
      = return (ct `consCts` rest)

    unflatten_eq _ _ ct _ = pprPanic "unflatten_irred" (ppr ct)

    ----------------
    finalise_eq :: Ct -> Cts -> TcS Cts
    finalise_eq (CTyEqCan { cc_ev = ev, cc_tyvar = tv
                          , cc_rhs = rhs, cc_eq_rel = eq_rel }) rest
      | isFmvTyVar tv
      = do { ty1 <- zonkTcTyVar tv
           ; ty2 <- zonkTcType rhs
           ; let is_refl = ty1 `tcEqType` ty2
           ; if is_refl then do { setEvBindIfWanted ev
                                            (EvCoercion $
                                             mkTcReflCo (eqRelRole eq_rel) rhs)
                                            (ctev_loc ev)
                                ; return rest }
                        else return (mkNonCanonical ev `consCts` rest) }
      | otherwise
      = return (mkNonCanonical ev `consCts` rest)

    finalise_eq ct _ = pprPanic "finalise_irred" (ppr ct)

    ----------------
    try_fill dflags tclvl ev ty1 ty2
      | Just tv1 <- tcGetTyVar_maybe ty1
      , isTouchableOrFmv tclvl tv1
      , typeKind ty1 `eqType` tyVarKind tv1
      = tryFill dflags tv1 ty2 ev
      | otherwise
      = return False

tryFill :: DynFlags -> TcTyVar -> TcType -> CtEvidence -> TcS Bool
-- (tryFill tv rhs ev) sees if 'tv' is an un-filled MetaTv
-- If so, and if tv does not appear in 'rhs', set tv := rhs
-- bind the evidence (which should be a CtWanted) to Refl<rhs>
-- and return True.  Otherwise return False
tryFill dflags tv rhs ev
  = ASSERT2( not (isGiven ev), ppr ev )
    do { is_filled <- isFilledMetaTyVar tv
       ; if is_filled then return False else
    do { rhs' <- zonkTcType rhs
       ; case occurCheckExpand dflags tv rhs' of
           OC_OK rhs''    -- Normal case: fill the tyvar
             -> do { setEvBindIfWanted ev
                               (EvCoercion (mkTcReflCo (ctEvRole ev) rhs''))
<<<<<<< HEAD
                               (ctev_loc ev)
                   ; setWantedTyBind tv rhs''
=======
                   ; unifyTyVar tv rhs''
>>>>>>> 96dc041a
                   ; return True }

           _ ->  -- Occurs check
                 return False } }

{-
Note [Unflatten using funeqs first]
~~~~~~~~~~~~~~~~~~~~~~~~~~~~~~~~~~~
    [W] G a ~ Int
    [W] F (G a) ~ G a

do not want to end up with
    [W] F Int ~ Int
because that might actually hold!  Better to end up with the two above
unsolved constraints.  The flat form will be

    G a ~ fmv1     (CFunEqCan)
    F fmv1 ~ fmv2  (CFunEqCan)
    fmv1 ~ Int     (CTyEqCan)
    fmv1 ~ fmv2    (CTyEqCan)

Flatten using the fun-eqs first.
<<<<<<< HEAD
-}

-- | Change the 'EqRel' in a 'FlattenEnv'. Avoids allocating a
-- new 'FlattenEnv' where possible.
setFEEqRel :: FlattenEnv -> EqRel -> FlattenEnv
setFEEqRel fmode@(FE { fe_eq_rel = old_eq_rel }) new_eq_rel
  | old_eq_rel == new_eq_rel = fmode
  | otherwise                = fmode { fe_eq_rel = new_eq_rel }

-- | Change the 'FlattenMode' in a 'FlattenEnv'. Avoids allocating
-- a new 'FlattenEnv' where possible.
setFEMode :: FlattenEnv -> FlattenMode -> FlattenEnv
setFEMode fmode@(FE { fe_mode = old_mode }) new_mode
  | old_mode `eq` new_mode = fmode
  | otherwise            = fmode { fe_mode = new_mode }
  where
    FM_FlattenAll   `eq` FM_FlattenAll   = True
    FM_SubstOnly    `eq` FM_SubstOnly    = True
--    FM_Avoid tv1 b1 `eq` FM_Avoid tv2 b2 = tv1 == tv2 && b1 == b2
    _               `eq` _               = False
=======
-}
>>>>>>> 96dc041a
<|MERGE_RESOLUTION|>--- conflicted
+++ resolved
@@ -1,19 +1,10 @@
 {-# LANGUAGE CPP, ViewPatterns #-}
 
 module TcFlatten(
-<<<<<<< HEAD
-   FlattenEnv(..), FlattenMode(..), mkFlattenEnv,
-   flatten, flattenMany, flatten_many,
-   flattenFamApp, flattenTyVarOuter, FlattenTvResult(..),
-   unflatten,
-   eqCanRewrite, eqCanRewriteFRB, canRewriteOrSame,
-   CtFRB, ctEvFRB
-=======
    FlattenMode(..),
    flatten, flattenManyNom,
 
    unflatten,
->>>>>>> 96dc041a
  ) where
 
 #include "HsVersions.h"
@@ -37,14 +28,6 @@
 import Pair
 import BasicTypes  ( Boxity(..) )
 import FastString
-<<<<<<< HEAD
-import Control.Monad( when )
-import MonadUtils ( zipWithAndUnzipM )
-import GHC.Exts ( inline )
-
-import Control.Applicative ( (<$>) )
-import Control.Arrow ( first, second )
-=======
 import Control.Monad
 import MonadUtils ( zipWithAndUnzipM )
 import GHC.Exts ( inline )
@@ -52,7 +35,7 @@
 #if __GLASGOW_HASKELL__ < 709
 import Control.Applicative ( Applicative(..), (<$>) )
 #endif
->>>>>>> 96dc041a
+import Control.Arrow ( first, second )
 
 {-
 Note [The flattening story]
@@ -518,26 +501,15 @@
   = FE { fe_mode    :: FlattenMode
        , fe_loc     :: CtLoc              -- See Note [Flattener CtLoc]
        , fe_flavour :: CtFlavour
-<<<<<<< HEAD
-       , fe_eq_rel  :: EqRel    -- See Note [Flattener EqRels]
-       , fe_boxity  :: Boxity } -- See Note [Flavours with boxities]
-=======
        , fe_eq_rel  :: EqRel              -- See Note [Flattener EqRels]
+       , fe_boxity  :: Boxity             -- See Note [Flavours with boxities]
+                                          -- in TcSMonad
        , fe_work    :: FlatWorkListRef }  -- See Note [The flattening work list]
->>>>>>> 96dc041a
 
 data FlattenMode  -- Postcondition for all three: inert wrt the type substitution
   = FM_FlattenAll          -- Postcondition: function-free
   | FM_SubstOnly           -- See Note [Flattening under a forall]
 
-<<<<<<< HEAD
-  --x | FM_Avoid TcTyVar Bool  -- See Note [Lazy flattening]
-                           -- Postcondition:
-                           --  * tyvar is only mentioned in result under a rigid path
-                           --    e.g.   [a] is ok, but F a won't happen
-                           --  * If flat_top is True, top level is not a function application
-                           --   (but under type constructors is ok e.g. [F a])
-=======
 --  | FM_Avoid TcTyVar Bool  -- See Note [Lazy flattening]
 --                           -- Postcondition:
 --                           --  * tyvar is only mentioned in result under a rigid path
@@ -550,6 +522,7 @@
                               , fe_loc     = ctEvLoc ctev
                               , fe_flavour = ctEvFlavour ctev
                               , fe_eq_rel  = ctEvEqRel ctev
+                              , fe_boxity  = ctEvBoxity ctev
                               , fe_work    = ref }
 
 -- | The 'FlatM' monad is a wrapper around 'TcS' with the following
@@ -619,17 +592,21 @@
 getFlavour :: FlatM CtFlavour
 getFlavour = getFlatEnvField fe_flavour
 
-getFlavourRole :: FlatM CtFlavourRole
-getFlavourRole
+getFRB :: FlatM CtFRB
+getFRB
   = do { flavour <- getFlavour
        ; eq_rel <- getEqRel
-       ; return (flavour, eq_rel) }
+       ; boxity <- getBoxity
+       ; return (flavour, eq_rel, boxity) }
 
 getMode :: FlatM FlattenMode
 getMode = getFlatEnvField fe_mode
 
 getLoc :: FlatM CtLoc
 getLoc = getFlatEnvField fe_loc
+
+getBoxity :: FlatM Boxity
+getBoxity = getFlatEnvField fe_boxity
 
 checkStackDepth :: Type -> FlatM ()
 checkStackDepth ty
@@ -665,12 +642,11 @@
 -- Flatten skolems
 -- ~~~~~~~~~~~~~~~~~~~~~~~~~~~~~~~~~~~~~~~~~~~~~~~~~~~~~~~~~~~~~~~~~~~
 newFlattenSkolemFlatM :: TcType         -- F xis
-                      -> FlatM (CtEvidence, TcTyVar)    -- [W] x:: F xis ~ fsk
+                      -> FlatM (CtEvidence, Coercion, TcTyVar) -- [W] x:: F xis ~ fsk
 newFlattenSkolemFlatM ty
   = do { flavour <- getFlavour
        ; loc <- getLoc
        ; liftTcS $ newFlattenSkolem flavour loc ty }
->>>>>>> 96dc041a
 
 {-
 Note [The flattening work list]
@@ -722,14 +698,6 @@
 The function runFlatten initialises the fe_work stack, and reverses
 it onto wl_fun_eqs at the end.
 
-<<<<<<< HEAD
-mkFlattenEnv :: FlattenMode -> CtEvidence -> FlattenEnv
-mkFlattenEnv fm ctev = FE { fe_mode    = fm
-                          , fe_loc     = ctEvLoc ctev
-                          , fe_flavour = ctEvFlavour ctev
-                          , fe_eq_rel  = ctEvEqRel ctev
-                          , fe_boxity  = ctEvBoxity ctev }
-=======
 Note [Flattener EqRels]
 ~~~~~~~~~~~~~~~~~~~~~~~
 When flattening, we need to know which equality relation -- nominal
@@ -737,7 +705,6 @@
 that we rewrite variables by representational equalities when fe_eq_rel
 is ReprEq, and that we unwrap newtypes when flattening w.r.t.
 representational equality.
->>>>>>> 96dc041a
 
 Note [Flattener CtLoc]
 ~~~~~~~~~~~~~~~~~~~~~~
@@ -813,7 +780,7 @@
 flatten :: FlattenMode -> CtEvidence -> TcType
         -> TcS (Xi, TcCoercion)
 flatten mode ev ty
-  = runFlatten mode ev (flatten_one ty)
+  = second mkTcCoercion <$> runFlatten mode ev (flatten_one ty)
 
 flattenManyNom :: CtEvidence -> [TcType] -> TcS ([Xi], [TcCoercion])
 -- Externally-callable, hence runFlatten
@@ -822,7 +789,8 @@
 --      ctEvFlavour ev = Nominal
 -- and we want to flatten all at nominal role
 flattenManyNom ev tys
-  = runFlatten FM_FlattenAll ev (flatten_many_nom tys)
+  = second (map mkTcCoercion) <$>
+    runFlatten FM_FlattenAll ev (flatten_many_nom tys)
 
 {- *********************************************************************
 *                                                                      *
@@ -902,35 +870,7 @@
 faster. This doesn't seem quite worth it, yet.
 -}
 
-<<<<<<< HEAD
-------------------
-flatten :: FlattenMode -> CtEvidence -> TcType -> TcS (Xi, TcCoercion)
-flatten mode ev ty
-  = second mkTcCoercion <$> runFlatten (flatten_one fmode ty)
-  where
-    fmode = mkFlattenEnv mode ev
-
-flattenMany :: FlattenMode -> CtEvidence -> [Role]
-            -> [TcType] -> TcS ([Xi], [TcCoercion])
--- Flatten a bunch of types all at once. Roles on the coercions returned
--- always match the corresponding roles passed in.
-flattenMany mode ev roles tys
-  = second (map mkTcCoercion) <$> runFlatten (flatten_many fmode roles tys)
-  where
-    fmode = mkFlattenEnv mode ev
-
-flattenFamApp :: FlattenMode -> CtEvidence
-              -> TyCon -> [TcType] -> TcS (Xi, TcCoercion)
-flattenFamApp mode ev tc tys
-  = second mkTcCoercion <$> runFlatten (flatten_fam_app fmode tc tys)
-  where
-    fmode = mkFlattenEnv mode ev
-
-------------------
-flatten_many :: FlattenEnv -> [Role] -> [Type] -> TcS ([Xi], [Coercion])
-=======
-flatten_many :: [Role] -> [Type] -> FlatM ([Xi], [TcCoercion])
->>>>>>> 96dc041a
+flatten_many :: [Role] -> [Type] -> FlatM ([Xi], [Coercion])
 -- Coercions :: Xi ~ Type, at roles given
 -- Returns True iff (no flattening happened)
 -- NB: The EvVar inside the 'fe_ev :: CtEvidence' is unused,
@@ -947,13 +887,8 @@
                                 ; return ( ty, mkReflCo Phantom ty ) }
 
 -- | Like 'flatten_many', but assumes that every role is nominal.
-<<<<<<< HEAD
-flatten_many_nom :: FlattenEnv -> [Type] -> TcS ([Xi], [Coercion])
-flatten_many_nom _     [] = return ([], [])
-=======
-flatten_many_nom :: [Type] -> FlatM ([Xi], [TcCoercion])
+flatten_many_nom :: [Type] -> FlatM ([Xi], [Coercion])
 flatten_many_nom [] = return ([], [])
->>>>>>> 96dc041a
 -- See Note [flatten_many performance]
 flatten_many_nom (ty:tys)
   = do { (xi, co) <- flatten_one ty
@@ -961,11 +896,7 @@
        ; return (xi:xis, co:cos) }
 
 ------------------
-<<<<<<< HEAD
-flatten_one :: FlattenEnv -> TcType -> TcS (Xi, Coercion)
-=======
-flatten_one :: TcType -> FlatM (Xi, TcCoercion)
->>>>>>> 96dc041a
+flatten_one :: TcType -> FlatM (Xi, Coercion)
 -- Flatten a type to get rid of type function applications, returning
 -- the new type-function-free type, and a collection of new equality
 -- constraints.  See Note [Flattening] for more detail.
@@ -973,25 +904,25 @@
 -- Postcondition: Coercion :: Xi ~ TcType
 -- The role on the result coercion matches the EqRel in the FlattenEnv
 
-<<<<<<< HEAD
-flatten_one fmode xi@(LitTy {}) = return (xi, mkReflCo (feRole fmode) xi)
-=======
 flatten_one xi@(LitTy {})
   = do { role <- getRole
-       ; return (xi, mkTcReflCo role xi) }
->>>>>>> 96dc041a
+       ; return (xi, mkReflCo role xi) }
 
 flatten_one (TyVarTy tv)
   = do { mb_yes <- flatten_tyvar tv
        ; role <- getRole
        ; case mb_yes of
-           Left tv' -> -- Done
-                       do { traceFlat "flattenTyVar1" (ppr tv $$ ppr (tyVarKind tv'))
-                          ; return (ty', mkTcReflCo role ty') }
+           FTRCasted tv' kco -> -- Done
+                       do { traceFlat "flattenTyVar1"
+                              (pprTvBndr tv' $$
+                               ppr kco <+> dcolon <+> ppr (coercionKind kco))
+                          ; return (ty', mkReflCo role ty
+                                         `mkCoherenceLeftCo` mkSymCo kco) }
                     where
-                       ty' = mkTyVarTy tv'
-
-           Right (ty1, co1)  -- Recurse
+                       ty  = mkTyVarTy tv'
+                       ty' = ty `mkCastTy` mkSymCo kco
+
+           FTRFollowed ty1 co1  -- Recur
                     -> do { (ty2, co2) <- flatten_one ty1
                           ; traceFlat "flattenTyVar2" (ppr tv $$ ppr ty2)
                           ; return (ty2, co2 `mkTcTransCo` co1) } }
@@ -1009,61 +940,30 @@
                          , mkAppCo co1 (mkNomReflCo ty2)) } }
   where
     flatten_rhs xi1 co1 eq_rel2
-<<<<<<< HEAD
-      = do { (xi2,co2) <- flatten_one (setFEEqRel fmode eq_rel2) ty2
-           ; let role1 = feRole fmode
-                 role2 = eqRelRole eq_rel2
-           ; traceTcS "flatten/appty"
-                      (ppr ty1 $$ ppr ty2 $$ ppr xi1 $$
-                       ppr co1 $$ ppr xi2 $$ ppr co2 $$
-                       ppr role1 $$ ppr role2)
+      = do { (xi2,co2) <- setEqRel eq_rel2 $ flatten_one ty2
+           ; role1 <- getRole
+           ; let role2 = eqRelRole eq_rel2
+           ; traceFlat "flatten/appty"
+                       (ppr ty1 $$ ppr ty2 $$ ppr xi1 $$
+                        ppr co1 $$ ppr xi2 $$
+                        ppr role1 $$ ppr role2)
+
            ; return ( mkAppTy xi1 xi2
                     , mkTransAppCo role1 co1 xi1 ty1
                                    role2 co2 xi2 ty2
                                    role1 ) }  -- output should match fmode
 
-flatten_one fmode (TyConApp tc tys)
-  -- Expand type synonyms that mention type families
-  -- on the RHS; see Note [Flattening synonyms]
-  | Just (tenv, rhs, tys') <- tcExpandTyCon_maybe tc tys
-  , let expanded_ty = mkAppTys (substTy (mkTopTCvSubst tenv) rhs) tys'
-  = case fe_mode fmode of
-      FM_FlattenAll | anyNameEnv isTypeFamilyTyCon (tyConsOfType rhs)
-                   -> flatten_one fmode expanded_ty
-                    | otherwise
-                   -> flattenTyConApp fmode tc tys
-      _ -> flattenTyConApp fmode tc tys
-=======
-      = do { (xi2,co2) <- setEqRel eq_rel2 $ flatten_one ty2
-           ; traceFlat "flatten/appty"
-                       (ppr ty1 $$ ppr ty2 $$ ppr xi1 $$
-                        ppr co1 $$ ppr xi2)
-           ; role1 <- getRole
-           ; let role2 = eqRelRole eq_rel2
-           ; return ( mkAppTy xi1 xi2
-                    , mkTcTransAppCo role1 co1 xi1 ty1
-                                     role2 co2 xi2 ty2
-                                     role1 ) }  -- output should match fmode
-
-flatten_one (FunTy ty1 ty2)
-  = do { (xi1,co1) <- flatten_one ty1
-       ; (xi2,co2) <- flatten_one ty2
-       ; role <- getRole
-       ; return (mkFunTy xi1 xi2, mkTcFunCo role co1 co2) }
-
 flatten_one (TyConApp tc tys)
-
   -- Expand type synonyms that mention type families
   -- on the RHS; see Note [Flattening synonyms]
   | Just (tenv, rhs, tys') <- expandSynTyCon_maybe tc tys
-  , let expanded_ty = mkAppTys (substTy (mkTopTvSubst tenv) rhs) tys'
+  , let expanded_ty = mkAppTys (substTy (mkTopTCvSubst tenv) rhs) tys'
   = do { mode <- getMode
        ; let used_tcs = tyConsOfType rhs
        ; case mode of
            FM_FlattenAll | anyNameEnv isTypeFamilyTyCon used_tcs
                          -> flatten_one expanded_ty
            _             -> flatten_ty_con_app tc tys }
->>>>>>> 96dc041a
 
   -- Otherwise, it's a type function application, and we have to
   -- flatten it away as well, and generate a new given equality constraint
@@ -1082,13 +982,13 @@
 --                   _ -> fmode
   = flatten_ty_con_app tc tys
 
-<<<<<<< HEAD
-flatten_one fmode (ForAllTy (Anon ty1) ty2)
-  = do { (xi1,co1) <- flatten_one fmode ty1
-       ; (xi2,co2) <- flatten_one fmode ty2
-       ; return (mkFunTy xi1 xi2, mkFunCo (feRole fmode) co1 co2) }
-
-flatten_one fmode ty@(ForAllTy (Named {}) _)
+flatten_one (ForAllTy (Anon ty1) ty2)
+  = do { (xi1,co1) <- flatten_one ty1
+       ; (xi2,co2) <- flatten_one ty2
+       ; role <- getRole
+       ; return (mkFunTy xi1 xi2, mkFunCo role co1 co2) }
+
+flatten_one ty@(ForAllTy (Named {}) _)
 -- TODO (RAE): This is inadequate, as it doesn't flatten the kind of
 -- the bound tyvar. Doing so will require carrying around a substitution
 -- and the usual substTyVarBndr-like silliness. Argh.
@@ -1097,7 +997,7 @@
 -- applications inside the forall involve the bound type variables.
   = do { let (bndrs, rho) = splitNamedForAllTysB ty
              tvs          = map (binderVar "flatten") bndrs
-       ; (rho', co) <- flatten_one (setFEMode fmode FM_SubstOnly) rho
+       ; (rho', co) <- setMode FM_SubstOnly $ flatten_one rho
                          -- Substitute only under a forall
                          -- See Note [Flattening under a forall]
        ; return (mkForAllTys bndrs rho', mkHomoForAllCos tvs co) }
@@ -1127,33 +1027,14 @@
                      [ mkKindCo co1, mkKindCo co2, co1, co2 ]
        ; return (co', mkProofIrrelCo (feRole fmode) kco co' co) }
 
-flattenTyConApp :: FlattenEnv -> TyCon -> [TcType] -> TcS (Xi, Coercion)
-flattenTyConApp fmode tc tys
-  = do { (xis, cos) <- case fe_eq_rel fmode of
-                         NomEq  -> flatten_many_nom fmode tys
-                         ReprEq -> flatten_many fmode (tyConRolesX role tc) tys
-       ; return (mkTyConApp tc xis, mkTyConAppCo role tc cos) }
-  where
-    role = feRole fmode
-=======
-flatten_one ty@(ForAllTy {})
--- We allow for-alls when, but only when, no type function
--- applications inside the forall involve the bound type variables.
-  = do { let (tvs, rho) = splitForAllTys ty
-       ; (rho', co) <- setMode FM_SubstOnly $ flatten_one rho
-                         -- Substitute only under a forall
-                         -- See Note [Flattening under a forall]
-       ; return (mkForAllTys tvs rho', foldr mkTcForAllCo co tvs) }
-
-flatten_ty_con_app :: TyCon -> [TcType] -> FlatM (Xi, TcCoercion)
+flatten_ty_con_app :: TyCon -> [TcType] -> FlatM (Xi, Coercion)
 flatten_ty_con_app tc tys
   = do { eq_rel <- getEqRel
        ; let role = eqRelRole eq_rel
        ; (xis, cos) <- case eq_rel of
                          NomEq  -> flatten_many_nom tys
                          ReprEq -> flatten_many (tyConRolesX role tc) tys
-       ; return (mkTyConApp tc xis, mkTcTyConAppCo role tc cos) }
->>>>>>> 96dc041a
+       ; return (mkTyConApp tc xis, mkTyConAppCo role tc cos) }
 
 {-
 Note [Flattening synonyms]
@@ -1198,12 +1079,7 @@
 ************************************************************************
 -}
 
-<<<<<<< HEAD
-flatten_fam_app :: FlattenEnv -> TyCon -> [TcType] -> TcS (Xi, Coercion)
-=======
-flatten_fam_app, flatten_exact_fam_app, flatten_exact_fam_app_fully
-  :: TyCon -> [TcType] -> FlatM (Xi, TcCoercion)
->>>>>>> 96dc041a
+flatten_fam_app :: TyCon -> [TcType] -> FlatM (Xi, Coercion)
   --   flatten_fam_app            can be over-saturated
   --   flatten_exact_fam_app       is exactly saturated
   --   flatten_exact_fam_app_fully lifts out the application to top level
@@ -1229,54 +1105,9 @@
                             -- (rhs_xi :: F xis) ; (F cos :: F xis ~ F tys)
                   ) }
 
-<<<<<<< HEAD
 flatten_exact_fam_app, flatten_exact_fam_app_fully ::
-  FlattenEnv -> TyCon -> [TcType] -> TcS (Xi, Coercion)
-flatten_exact_fam_app fmode tc tys
-  = case fe_mode fmode of
-       FM_FlattenAll -> flatten_exact_fam_app_fully fmode tc tys
-
-       FM_SubstOnly -> do { (xis, cos) <- flatten_many fmode roles tys
-                          ; return ( mkTyConApp        tc xis
-                                   , mkTyConAppCo role tc cos ) }
-
-       -- FM_Avoid tv flat_top ->
-       --   do { (xis, cos) <- flatten_many fmode roles tys
-       --      ; if flat_top || tv `elemVarSet` tyCoVarsOfTypes xis
-       --        then flatten_exact_fam_app_fully fmode tc tys
-       --        else return ( mkTyConApp tc xis
-       --                    , mkTyConAppCo (feRole fmode) tc cos ) }
-  where
-    -- These are always going to be Nominal for now,
-    -- but not if #8177 is implemented
-    role  = feRole fmode
-    roles = tyConRolesX role tc
-
-flatten_exact_fam_app_fully fmode tc tys
-  -- See Note [Reduce type family applications eagerly]
-  = try_to_reduce tc tys False id $
-    do { (xis, cos) <- flatten_many_nom (setFEEqRel (setFEMode fmode FM_FlattenAll) NomEq) tys
-       ; let ret_co = mkTyConAppCo (feRole fmode) tc cos
-              -- ret_co :: F xis ~ F tys
-
-       ; tclvl <- getTcLevel
-       ; mb_ct <- lookupFlatCache tc xis
-       ; case mb_ct of
-           Just (tc_co, rhs_ty, flav)  -- co :: F xis ~ fsk
-             | canRewriteOrSameFRB tclvl (flav, NomEq, tc_co_boxity tc_co)
-                                         (feFRB fmode)
-             ->  -- Usable hit in the flat-cache
-                 -- We certainly *can* use a Wanted for a Wanted
-                do { traceTcS "flatten/flat-cache hit" $ (ppr tc <+> ppr xis $$ ppr rhs_ty $$ ppr tc_co)
-                   ; (fsk_xi, fsk_co) <- flatten_one fmode rhs_ty
-                          -- The fsk may already have been unified, so flatten it
-                          -- fsk_co :: fsk_xi ~ fsk
-                   ; co <- dirtyTcCoToCo tc_co
-                   ; return ( fsk_xi
-                            , fsk_co `mkTransCo`
-                              maybeSubCo (fe_eq_rel fmode) (mkSymCo co) `mkTransCo`
-                              ret_co ) }
-=======
+  TyCon -> [TcType] -> FlatM (Xi, Coercion)
+
 flatten_exact_fam_app tc tys
   = do { mode <- getMode
        ; role <- getRole
@@ -1293,7 +1124,7 @@
 
 --       FM_Avoid tv flat_top ->
 --         do { (xis, cos) <- flatten_many fmode roles tys
---            ; if flat_top || tv `elemVarSet` tyVarsOfTypes xis
+--            ; if flat_top || tv `elemVarSet` tyCoVarsOfTypes xis
 --              then flatten_exact_fam_app_fully fmode tc tys
 --              else return ( mkTyConApp tc xis
 --                          , mkTcTyConAppCo (feRole fmode) tc cos ) }
@@ -1305,46 +1136,36 @@
          (xis, cos) <- setEqRel NomEq $ flatten_many_nom tys
        ; eq_rel <- getEqRel
        ; let role   = eqRelRole eq_rel
-             ret_co = mkTcTyConAppCo role tc cos
+             ret_co = mkTyConAppCo role tc cos
               -- ret_co :: F xis ~ F tys
 
+       ; tclvl <- getTcLevel
         -- Now, look in the cache
        ; mb_ct <- liftTcS $ lookupFlatCache tc xis
-       ; flavour_role <- getFlavourRole
+       ; frb <- getFRB
        ; case mb_ct of
-           Just (co, rhs_ty, flav)  -- co :: F xis ~ fsk
-             | (flav, NomEq) `canDischargeFR` flavour_role
+           Just (tc_co, rhs_ty, flav)  -- co :: F xis ~ fsk
+             | canDischargeFRB tclvl (flav, NomEq, tc_co_boxity tc_co) frb
              ->  -- Usable hit in the flat-cache
                  -- We certainly *can* use a Wanted for a Wanted
                 do { traceFlat "flatten/flat-cache hit" $ (ppr tc <+> ppr xis $$ ppr rhs_ty)
                    ; (fsk_xi, fsk_co) <- flatten_one rhs_ty
                           -- The fsk may already have been unified, so flatten it
                           -- fsk_co :: fsk_xi ~ fsk
-                   ; return (fsk_xi, fsk_co `mkTcTransCo`
-                                     maybeTcSubCo eq_rel
-                                                  (mkTcSymCo co) `mkTcTransCo`
-                                     ret_co) }
->>>>>>> 96dc041a
+                   ; co <- dirtyTcCoToCo tc_co
+                   ; return ( fsk_xi
+                            , fsk_co `mkTransCo`
+                              maybeSubCo eq_rel (mkSymCo co) `mkTransCo`
+                              ret_co ) }
                                     -- :: fsk_xi ~ F xis
 
            -- Try to reduce the family application right now
            -- See Note [Reduce type family applications eagerly]
            _ -> try_to_reduce tc xis True (`mkTransCo` ret_co) $
                 do { let fam_ty = mkTyConApp tc xis
-<<<<<<< HEAD
-                   ; (ev, co, fsk) <- newFlattenSkolem (fe_flavour fmode)
-                                                       (fe_loc fmode)
-                                                       fam_ty
+                   ; (ev, co, fsk) <- newFlattenSkolemFlatM fam_ty
                    ; let fsk_ty = mkTyVarTy fsk
-                   ; extendFlatCache tc xis ( mkTcCoercion co
-                                            , fsk_ty
-                                            , ctEvFlavour ev )
-=======
-                   ; (ev, fsk) <- newFlattenSkolemFlatM fam_ty
-                   ; let fsk_ty = mkTyVarTy fsk
-                         co     = ctEvCoercion ev
                    ; liftTcS $ extendFlatCache tc xis (co, fsk_ty, ctEvFlavour ev)
->>>>>>> 96dc041a
 
                    -- The new constraint (F xis ~ fsk) is not necessarily inert
                    -- (e.g. the LHS may be a redex) so we must put it in the work list
@@ -1354,20 +1175,12 @@
                                         , cc_fsk    = fsk }
                    ; emitFlatWork ct
 
-<<<<<<< HEAD
-                   ; traceTcS "flatten/flat-cache miss" $ (ppr fam_ty $$ ppr fsk $$ ppr ev)
+                   ; traceFlat "flatten/flat-cache miss" $ (ppr fam_ty $$ ppr fsk $$ ppr ev)
                    ; (fsk_xi, fsk_co) <- flatten_one fmode fsk_ty
                    ; return (fsk_xi, fsk_co
                                      `mkTransCo`
-                                     maybeSubCo (fe_eq_rel fmode)
-                                                (mkSymCo co)
+                                     maybeSubCo eq_rel (mkSymCo co)
                                      `mkTransCo` ret_co ) }
-=======
-                   ; traceFlat "flatten/flat-cache miss" $ (ppr fam_ty $$ ppr fsk)
-                   ; return (fsk_ty, maybeTcSubCo eq_rel
-                                                  (mkTcSymCo co)
-                                     `mkTcTransCo` ret_co) }
->>>>>>> 96dc041a
         }
 
   where
@@ -1375,7 +1188,7 @@
     -- if *any* covar in the coercion is lifted, return Boxed; otherwise,
     -- Unboxed. Used to check if the coercion is a suitable RHS for a top-level
     -- unlifted coercion. Laziness should hopefully prevent most runs of
-    -- this function. See Note [Flavours with boxities]
+    -- this function. See Note [Flavours with boxities] in TcSMonad
     tc_co_boxity co
       | all (isUnLiftedType . varType) $ varSetElems $ coVarsOfTcCo co
       = Unboxed
@@ -1385,47 +1198,30 @@
     try_to_reduce :: TyCon   -- F, family tycon
                   -> [Type]  -- args, not necessarily flattened
                   -> Bool    -- add to the flat cache?
-<<<<<<< HEAD
                   -> (   Coercion     -- :: xi ~ F args
                       -> Coercion )   -- what to return from outer function
-                  -> TcS (Xi, Coercion)  -- continuation upon failure
-                  -> TcS (Xi, Coercion)
-=======
-                  -> (   TcCoercion     -- :: xi ~ F args
-                      -> TcCoercion )   -- what to return from outer function
-                  -> FlatM (Xi, TcCoercion)  -- continuation upon failure
-                  -> FlatM (Xi, TcCoercion)
->>>>>>> 96dc041a
+                  -> FlatM (Xi, Coercion)  -- continuation upon failure
+                  -> FlatM (Xi, Coercion)
     try_to_reduce tc tys cache update_co k
       = do { checkStackDepth (mkTyConApp tc tys)
            ; mb_match <- liftTcS $ matchFam tc tys
            ; case mb_match of
                Just (norm_co, norm_ty)
-<<<<<<< HEAD
-                 -> do { traceTcS "Eager T.F. reduction success" $
+                 -> do { traceFlat "Eager T.F. reduction success" $
                          vcat [ ppr tc, ppr tys, ppr norm_ty
                               , ppr norm_co <+> dcolon
                                             <+> ppr (coercionKind norm_co)
                               , ppr cache]
-                       ; (xi, final_co) <- flatten_one fmode norm_ty
+                       ; (xi, final_co) <- bumpDepth $ flatten_one norm_ty
                        ; let co = maybeSubCo (fe_eq_rel fmode) norm_co
                                   `mkTransCo` mkSymCo final_co
+                       ; flavour <- getFlavour
                            -- NB: only extend cache with nominal equalities
                        ; when (cache && fe_eq_rel fmode == NomEq) $
+                         liftTcS $
                          extendFlatCache tc tys ( mkTcCoercion co, xi
-                                                , fe_flavour fmode)
+                                                , flavour )
                        ; return ( xi, update_co $ mkSymCo co ) }
-=======
-                 -> do { traceFlat "Eager T.F. reduction success" $
-                         vcat [ppr tc, ppr tys, ppr norm_ty, ppr cache]
-                       ; (xi, final_co) <- bumpDepth $ flatten_one norm_ty
-                       ; let co = norm_co `mkTcTransCo` mkTcSymCo final_co
-                       ; flavour <- getFlavour
-                       ; when cache $
-                         liftTcS $
-                         extendFlatCache tc tys (co, xi, flavour)
-                       ; return (xi, update_co $ mkTcSymCo co) }
->>>>>>> 96dc041a
                Nothing -> k }
 
 {- Note [Reduce type family applications eagerly]
@@ -1473,308 +1269,7 @@
 *                                                                      *
              Flattening a type variable
 *                                                                      *
-<<<<<<< HEAD
-************************************************************************
-
-
-Note [The inert equalities]
-~~~~~~~~~~~~~~~~~~~~~~~~~~~~
-
-Definition [Can-rewrite relation]
-A "can-rewrite" relation between flavours, written f1 >= f2, is a
-binary relation with the following properties
-
-  R1.  >= is transitive
-  R2.  If f1 >= f, and f2 >= f,
-       then either f1 >= f2 or f2 >= f1
-
-Lemma.  If f1 >= f then f1 >= f1
-Proof.  By property (R2), with f1=f2
-
-Definition [Generalised substitution]
-A "generalised substitution" S is a set of triples (a -f-> t), where
-  a is a type variable
-  t is a type
-  f is a flavour
-such that
-  (WF1) if (a -f1-> t1) in S
-           (a -f2-> t2) in S
-        then neither (f1 >= f2) nor (f2 >= f1) hold
-  (WF2) if (a -f-> t) is in S, then t /= a
-
-Definition [Applying a generalised substitution]
-If S is a generalised substitution
-   S(f,a) = t,  if (a -fs-> t) in S, and fs >= f
-          = a,  otherwise
-Application extends naturally to types S(f,t), modulo roles.
-See Note [Flavours with roles].
-
-Theorem: S(f,a) is well defined as a function.
-Proof: Suppose (a -f1-> t1) and (a -f2-> t2) are both in S,
-               and  f1 >= f and f2 >= f
-       Then by (R2) f1 >= f2 or f2 >= f1, which contradicts (WF)
-
-Notation: repeated application.
-  S^0(f,t)     = t
-  S^(n+1)(f,t) = S(f, S^n(t))
-
-Definition: inert generalised substitution
-A generalised substitution S is "inert" iff
-
-  (IG1) there is an n such that
-        for every f,t, S^n(f,t) = S^(n+1)(f,t)
-
-  (IG2) if (b -f-> t) in S, and f >= f, then S(f,t) = t
-        that is, each individual binding is "self-stable"
-
-----------------------------------------------------------------
-Our main invariant:
-   the inert CTyEqCans should be an inert generalised substitution
-----------------------------------------------------------------
-
-Note that inertness is not the same as idempotence.  To apply S to a
-type, you may have to apply it recursive.  But inertness does
-guarantee that this recursive use will terminate.
-
----------- The main theorem --------------
-   Suppose we have a "work item"
-       a -fw-> t
-   and an inert generalised substitution S,
-   such that
-      (T1) S(fw,a) = a     -- LHS of work-item is a fixpoint of S(fw,_)
-      (T2) S(fw,t) = t     -- RHS of work-item is a fixpoint of S(fw,_)
-      (T3) a not in t      -- No occurs check in the work item
-
-      (K1) if (a -fs-> s) is in S then not (fw >= fs)
-      (K2) if (b -fs-> s) is in S, where b /= a, then
-              (K2a) not (fs >= fs)
-           or (K2b) not (fw >= fs)
-           or (K2c) a not in s
-      (K3) If (b -fs-> s) is in S with (fw >= fs), then
-        (K3a) If the role of fs is nominal: s /= a
-        (K3b) If the role of fs is representational: EITHER
-                a not in s, OR
-                the path from the top of s to a includes at least one non-newtype
-
-   then the extended substition T = S+(a -fw-> t)
-   is an inert generalised substitution.
-
-The idea is that
-* (T1-2) are guaranteed by exhaustively rewriting the work-item
-  with S(fw,_).
-
-* T3 is guaranteed by a simple occurs-check on the work item.
-
-* (K1-3) are the "kick-out" criteria.  (As stated, they are really the
-  "keep" criteria.) If the current inert S contains a triple that does
-  not satisfy (K1-3), then we remove it from S by "kicking it out",
-  and re-processing it.
-
-* Note that kicking out is a Bad Thing, because it means we have to
-  re-process a constraint.  The less we kick out, the better.
-  TODO: Make sure that kicking out really *is* a Bad Thing. We've assumed
-  this but haven't done the empirical study to check.
-
-* Assume we have  G>=G, G>=W and that's all.  Then, when performing
-  a unification we add a new given  a -G-> ty.  But doing so does NOT require
-  us to kick out an inert wanted that mentions a, because of (K2a).  This
-  is a common case, hence good not to kick out.
-
-* Lemma (L1): The conditions of the Main Theorem imply that there is no
-              (a fs-> t) in S, s.t.  (fs >= fw).
-  Proof. Suppose the contrary (fs >= fw).  Then because of (T1),
-  S(fw,a)=a.  But since fs>=fw, S(fw,a) = s, hence s=a.  But now we
-  have (a -fs-> a) in S, which contradicts (WF2).
-
-* The extended substitution satisfies (WF1) and (WF2)
-  - (K1) plus (L1) guarantee that the extended substiution satisfies (WF1).
-  - (T3) guarantees (WF2).
-
-* (K2) is about inertness.  Intuitively, any infinite chain T^0(f,t),
-  T^1(f,t), T^2(f,T).... must pass through the new work item infnitely
-  often, since the substution without the work item is inert; and must
-  pass through at least one of the triples in S infnitely often.
-
-  - (K2a): if not(fs>=fs) then there is no f that fs can rewrite (fs>=f),
-    and hence this triple never plays a role in application S(f,a).
-    It is always safe to extend S with such a triple.
-
-    (NB: we could strengten K1) in this way too, but see K3.
-
-  - (K2b): If this holds, we can't pass through this triple infinitely
-    often, because if we did then fs>=f, fw>=f, hence fs>=fw,
-    contradicting (L1), or fw>=fs contradicting K2b.
-
-  - (K2c): if a not in s, we hae no further opportunity to apply the
-    work item.
-
-  NB: this reasoning isn't water tight.
-
-Key lemma to make it watertight.
-  Under the conditions of the Main Theorem,
-  forall f st fw >= f, a is not in S^k(f,t), for any k
-
-Also, consider roles more carefully. See Note [Flavours with roles].
-
-Completeness
-~~~~~~~~~~~~~
-K3: completeness.  (K3) is not necessary for the extended substitution
-to be inert.  In fact K1 could be made stronger by saying
-   ... then (not (fw >= fs) or not (fs >= fs))
-But it's not enough for S to be inert; we also want completeness.
-That is, we want to be able to solve all soluble wanted equalities.
-Suppose we have
-
-   work-item   b -G-> a
-   inert-item  a -W-> b
-
-Assuming (G >= W) but not (W >= W), this fulfills all the conditions,
-so we could extend the inerts, thus:
-
-   inert-items   b -G-> a
-                 a -W-> b
-
-But if we kicked-out the inert item, we'd get
-
-   work-item     a -W-> b
-   inert-item    b -G-> a
-
-Then rewrite the work-item gives us (a -W-> a), which is soluble via Refl.
-So we add one more clause to the kick-out criteria
-
-Another way to understand (K3) is that we treat an inert item
-        a -f-> b
-in the same way as
-        b -f-> a
-So if we kick out one, we should kick out the other.  The orientation
-is somewhat accidental.
-
-When considering roles, we also need the second clause (K3b). Consider
-
-  inert-item   a -W/R-> b c
-  work-item    c -G/N-> a
-
-The work-item doesn't get rewritten by the inert, because (>=) doesn't hold.
-We've satisfied conditions (T1)-(T3) and (K1) and (K2). If all we had were
-condition (K3a), then we would keep the inert around and add the work item.
-But then, consider if we hit the following:
-
-  work-item2   b -G/N-> Id
-
-where
-
-  newtype Id x = Id x
-
-For similar reasons, if we only had (K3a), we wouldn't kick the
-representational inert out. And then, we'd miss solving the inert, which
-now reduced to reflexivity. The solution here is to kick out representational
-inerts whenever the tyvar of a work item is "exposed", where exposed means
-not under some proper data-type constructor, like [] or Maybe. See
-isTyVarExposed in TcType. This is encoded in (K3b).
-
-Note [Flavours with roles]
-~~~~~~~~~~~~~~~~~~~~~~~~~~
-The system described in Note [The inert equalities] discusses an abstract
-set of flavours. In GHC, flavours have three components: the flavour proper,
-taken from {Wanted, Derived, Given}; the equality relation (often called
-role), taken from {NomEq, ReprEq}; and the levity, taken from {Lifted, Unlifted}.
-When substituting w.r.t. the inert set,
-as described in Note [The inert equalities], we must be careful to respect
-all components of a flavour. For example, if we have
-
-  inert set: a -G/R-> Int
-             b -G/R-> Bool
-
-  type role T nominal representational
-
-and we wish to compute S(W/R, T a b), the correct answer is T a Bool, NOT
-T Int Bool. The reason is that T's first parameter has a nominal role, and
-thus rewriting a to Int in T a b is wrong. Indeed, this non-congruence of
-subsitution means that the proof in Note [The inert equalities] may need
-to be revisited, but we don't think that the end conclusion is wrong.
-
-Note [Flavours with boxities]
-~~~~~~~~~~~~~~~~~~~~~~~~~~~~~
-
-In most circumstances, it is perfectly OK to use a lifted equality in the body
-of an unlifted constraint. This is because desugaring wraps the EvBind in case
-matches to unpack lifted equality witnesses to unlifted ones. However, at the
-top-level, this trick fails. This is because top-level unlifted equality
-witnesses are never bound -- we can't have top-level unlifted bindings.
-Instead, the desugarer builds a substitution from top-level unlifted
-equalities, and inlines them during desugaring. See also Note [No top-level
-coercions] in DsBinds. There is no way to do this substitution trick if there
-are lifted equality variables in the unlifted equality coercion. Thus, at
-top-level (that is, TcLevel = 1), and *only* at top-level, we restrict lifted
-equalities from rewriting unlifted ones. This is the *only* place we care
-about the boxity component of a flavour.
-
-However, there is a wrinkle in having a tri-partite flavour. For rewriting
-purposes, Derived is equivalent to Wanted. Omitting Derived, then, we have
-the following relation:
-
-    GNL GNU GRL GRU WNL WNU WRL WRU
-GNL  x       x       x       x
-GNU  x   x   x   x   x   x   x   x
-GRL          x               x
-GRU          o   x           o   x
-WNL
-WNU
-WRL
-WRU
-
-If you see an x on the row labeled GRU and the column labeled WRU, it means
-that a Given, Representational, Unlifted constraint can rewrite a
-Wanted, Representational, Unlifted one. And so on.
-
-First, let's pretend the o's in there are really x's. The relation we see
-then is the "natural" relation that we want, where G can rewrite W,
-N can rewrite R, and U can rewrite L, but never vice versa. This relation
-in transitive. But, critically, it doesn't meet criterion R2 of what it
-takes to be a "can-rewrite" relation. See Note [The inert equalities].
-In practice, we could get a GRU constraint (a ~ b) and a GNL constraint
-(b ~ a) that rewrite some poor GRL constraint forever, causing a loop.
-Note that neither GNL nor GRU can rewrite the other, so the equalities
-are inert w.r.t. each other. How sad.
-
-To fix this, we drop the two elements of the can-rewrite relation denoted
-with `o`. We say, by fiat, that GRU can no longer rewrite GRL or WRL.
-Now, we satisfy both criteria R1 and R2 of a can-rewrite relation. And,
-what have we lost? Not much, I think. (I = Richard E) A GRU constraint
-is an assumption of representational equality. However, this can-rewrite
-relation only applies *at top-level*, and so there should be no assumptions!
-Any assumptions that do somehow come up should also be able to be phrased
-as GRL assumptions, which can happily rewrite the GRL and WRL targets.
-I thus conjecture that we lose no expressiveness by this restriction.
-
--}
-
-flattenTyVar :: FlattenEnv -> TcTyVar -> TcS (Xi, Coercion)
--- "Flattening" a type variable means to apply the substitution to it
--- The substitution is actually the union of
---     * the unifications that have taken place (either before the
---       solver started, or in TcInteract.solveByUnification)
---     * the CTyEqCans held in the inert set
---
--- Postcondition: co : xi ~ tv
-flattenTyVar fmode tv
-  = do { mb_yes <- flattenTyVarOuter fmode tv
-       ; case mb_yes of
-           FTRCasted tv' kco -> -- Done
-                       do { traceTcS "flattenTyVar1"
-                              (ppr tv' $$ ppr kco <+> dcolon
-                                                 <+> ppr (coercionKind kco))
-                          ; return (ty', mkReflCo (feRole fmode) ty
-                                         `mkCoherenceLeftCo` mkSymCo kco ) }
-                    where
-                       ty  = mkTyVarTy tv'
-                       ty' = ty `mkCastTy` mkSymCo kco
-
-           FTRFollowed ty1 co1  -- Recur
-                    -> do { (ty2, co2) <- flatten_one fmode ty1
-                          ; traceTcS "flattenTyVar3" (ppr tv $$ ppr ty2)
-                          ; return (ty2, co2 `mkTransCo` co1) }
-       }
+********************************************************************* -}
 
 -- | The result of flattening a tyvar "one step".
 data FlattenTvResult
@@ -1787,42 +1282,15 @@
       -- co :: new type ~r old type, where the role is determined by
       -- the FlattenEnv
 
-flattenTyVarOuter :: FlattenEnv -> TcTyVar
-                  -> TcS FlattenTvResult
--- Look up the tyvar in
---   a) the internal MetaTyVar box
---   b) the inerts
-=======
-********************************************************************* -}
-
-flatten_tyvar :: TcTyVar
-              -> FlatM (Either TyVar (TcType, TcCoercion))
+flatten_tyvar :: TcTyVar -> FlatM FlattenTvResult
 -- "Flattening" a type variable means to apply the substitution to it
 -- Specifically, look up the tyvar in
 --   * the internal MetaTyVar box
 --   * the inerts
--- Return (Left tv')      if it is not found, tv' has a properly zonked kind
---        (Right (ty, co) if found, with co :: ty ~ tv;
->>>>>>> 96dc041a
+-- See also the documentation for FlattenTvResult
 
 flatten_tyvar tv
   | not (isTcTyVar tv)             -- Happens when flatten under a (forall a. ty)
-<<<<<<< HEAD
-  = flattenTyVarFinal fmode tv
-          -- So ty contains refernces to the non-TcTyVar a
-
-  | otherwise
-  = do { mb_ty <- isFilledMetaTyVar_maybe tv
-       ; case mb_ty of {
-           Just ty -> do { traceTcS "Following filled tyvar" (ppr tv <+> equals <+> ppr ty)
-                         ; return (FTRFollowed ty (mkReflCo (feRole fmode) ty)) } ;
-           Nothing ->
-
-    -- Try in the inert equalities
-    -- See Definition [Applying a generalised substitution]
-    do { ieqs <- getInertEqs
-       ; tclvl <- getTcLevel
-=======
   = flatten_tyvar3 tv
           -- So ty contains references to the non-TcTyVar a
 
@@ -1831,45 +1299,37 @@
        ; role <- getRole
        ; case mb_ty of
            Just ty -> do { traceFlat "Following filled tyvar" (ppr tv <+> equals <+> ppr ty)
-                         ; return (Right (ty, mkTcReflCo role ty)) } ;
-           Nothing -> do { flavour_role <- getFlavourRole
-                         ; flatten_tyvar2  tv flavour_role } }
-
-flatten_tyvar2 :: TcTyVar -> CtFlavourRole
-               -> FlatM (Either TyVar (TcType, TcCoercion))
+                         ; return (FTRFollowed ty (mkReflCo role ty)) } ;
+           Nothing -> do { frb <- getFRB
+                         ; flatten_tyvar2  tv frb } }
+
+flatten_tyvar2 :: TcTyVar -> CtFRB -> FlatM FlattenTvResult
 -- Try in the inert equalities
 -- See Definition [Applying a generalised substitution] in TcSMonad
 -- See Note [Stability of flattening] in TcSMonad
 
-flatten_tyvar2 tv flavour_role@(flavour, eq_rel)
+flatten_tyvar2 tv frb@(flavour, eq_rel, _)
   | Derived <- flavour  -- For derived equalities, consult the inert_model (only)
   = ASSERT( eq_rel == NomEq )    -- All derived equalities are nominal
     do { model <- liftTcS $ getInertModel
        ; case lookupVarEnv model tv of
            Just (CTyEqCan { cc_rhs = rhs })
-             -> return (Right (rhs, pprPanic "flatten_tyvar2" (ppr tv $$ ppr rhs)))
+             -> return (FTRFollowed rhs (pprPanic "flatten_tyvar2" (ppr tv $$ ppr rhs)))
                               -- Evidence is irrelevant for Derived contexts
            _ -> flatten_tyvar3 tv }
 
   | otherwise   -- For non-derived equalities, consult the inert_eqs (only)
   = do { ieqs <- liftTcS $ getInertEqs
->>>>>>> 96dc041a
+       ; tclvl <- getTcLevel
        ; case lookupVarEnv ieqs tv of
            Just (ct:_)   -- If the first doesn't work,
                          -- the subsequent ones won't either
              | CTyEqCan { cc_ev = ctev, cc_tyvar = tv, cc_rhs = rhs_ty } <- ct
-<<<<<<< HEAD
-             , eqCanRewriteFRB tclvl (ctEvFRB ctev) (feFRB fmode)
-             ->  do { traceTcS "Following inert tyvar" (ppr tv <+> equals <+> ppr rhs_ty $$ ppr ctev)
+             , eqCanRewriteFRB tclvl (ctEvFRB ctev) frb
+             ->  do { traceFlat "Following inert tyvar" (ppr tv <+> equals <+> ppr rhs_ty $$ ppr ctev)
                     ; inert_co <- dirtyTcCoToCo (ctEvCoercion ctev)
                     ; let rewrite_co1 = mkSymCo inert_co
-                          rewrite_co = case (ctEvEqRel ctev, fe_eq_rel fmode) of
-=======
-             , ctEvFlavourRole ctev `eqCanRewriteFR` flavour_role
-             ->  do { traceFlat "Following inert tyvar" (ppr tv <+> equals <+> ppr rhs_ty $$ ppr ctev)
-                    ; let rewrite_co1 = mkTcSymCo (ctEvCoercion ctev)
                           rewrite_co = case (ctEvEqRel ctev, eq_rel) of
->>>>>>> 96dc041a
                             (ReprEq, _rel)  -> ASSERT( _rel == ReprEq )
                                     -- if this ASSERT fails, then
                                     -- eqCanRewriteFRB answered incorrectly
@@ -1882,16 +1342,14 @@
                     -- we are not going to touch the returned coercion
                     -- so ctEvCoercion is fine.
 
-<<<<<<< HEAD
-           _other -> flattenTyVarFinal fmode tv
-    } } }
-
-flattenTyVarFinal :: FlattenEnv -> TcTyVar
-                  -> TcS FlattenTvResult
-flattenTyVarFinal fmode tv
+           _other -> flatten_tyvar3 tv }
+
+flatten_tyvar3 :: TcTyVar -> FlatM FlattenTvResult
+-- Always returns FTRCasted!
+flatten_tyvar3 tv
   = -- Done, but make sure the kind is zonked
     do { let kind = tyVarKind tv
-       ; (_new_kind, kind_co) <- flatten_one (setFEEqRel fmode NomEq) kind
+       ; (_new_kind, kind_co) <- setMde FM_SubstOnly $ flatten_one kind
        ; traceTcS "flattenTyVarFinal"
            (vcat [ ppr tv <+> dcolon <+> ppr (tyVarKind tv)
                  , ppr _new_kind
@@ -1899,17 +1357,6 @@
        ; let Pair _ orig_kind = coercionKind kind_co
              -- orig_kind might be zonked
        ; return (FTRCasted (setTyVarKind tv orig_kind) kind_co) }
-=======
-           _other -> flatten_tyvar3 tv }
-
-flatten_tyvar3 :: TcTyVar -> FlatM (Either TyVar a)
--- Always returns Left!
-flatten_tyvar3 tv
-  = -- Done, but make sure the kind is zonked
-    do { let kind = tyVarKind tv
-       ; (new_knd, _kind_co) <- setMode FM_SubstOnly $ flatten_one kind
-       ; return (Left (setVarType tv new_knd)) }
->>>>>>> 96dc041a
 
 {-
 Note [An alternative story for the inert substitution]
@@ -1979,86 +1426,7 @@
 Because the incoming given rewrites all the inert givens, we get more and
 more duplication in the inert set.  But this really only happens in pathalogical
 casee, so we don't care.
-<<<<<<< HEAD
--}
-
-eqCanRewrite :: TcLevel -> CtEvidence -> CtEvidence -> Bool
-eqCanRewrite tclvl ev1 ev2 = eqCanRewriteFRB tclvl (ctEvFRB ev1) (ctEvFRB ev2)
-
--- | Whether or not one 'Ct' can rewrite another is determined by its
--- flavour, its equality relation, and its boxity
-type CtFRB = (CtFlavour, EqRel, Boxity)
-
--- | Extract the flavour, role, and boxity from a 'CtEvidence'
-ctEvFRB :: CtEvidence -> CtFRB
-ctEvFRB ev = (ctEvFlavour ev, ctEvEqRel ev, ctEvBoxity ev)
-
--- | Extract the flavour and role from a 'FlattenEnv'
-feFRB :: FlattenEnv -> CtFRB
-feFRB (FE { fe_flavour = flav, fe_eq_rel = eq_rel, fe_boxity = boxity })
-  = (flav, eq_rel, boxity)
-
-eqCanRewriteFRB :: TcLevel -> CtFRB -> CtFRB -> Bool
--- Very important function!
--- See Note [eqCanRewrite]
--- See Note [Flavours with boxities] for first two clauses
-eqCanRewriteFRB (isTopTcLevel -> True)
-                  (_,     _,      Boxed)   (_, _,      Unboxed) = False
-eqCanRewriteFRB (isTopTcLevel -> True)
-                  (Given, ReprEq, Unboxed) (_, ReprEq, Boxed)   = False
- -- NB: Much better to check the TcLevel before looking at boxity stuff; that's
- -- why the view pattern. See co_boxity in flatten_exact_fam_app_fully, which
- -- can be avoided if we check the TcLevel first!
-
-eqCanRewriteFRB _ (Given, NomEq,  _)       (_, _,      _)       = True
-eqCanRewriteFRB _ (Given, ReprEq, _)       (_, ReprEq, _)       = True
-eqCanRewriteFRB _ _                        _                    = False
-
-canRewriteOrSame :: TcLevel -> CtEvidence -> CtEvidence -> Bool
--- See Note [canRewriteOrSame]
-canRewriteOrSame tclvl ev1 ev2 = canRewriteOrSameFRB tclvl (ctEvFRB ev1) (ctEvFRB ev2)
-
-canRewriteOrSameFRB :: TcLevel -> CtFRB -> CtFRB -> Bool
-canRewriteOrSameFRB tclvl frb1 frb2
-  | eqCanRewriteFRB tclvl frb1 frb2 = True
-canRewriteOrSameFRB (isTopTcLevel -> True)
-                      (_,  _, Boxed) (_, _, Unboxed)             = False
-canRewriteOrSameFRB _ (f1, NomEq,  _) (f2, _,      _) | f1 == f2 = True
-canRewriteOrSameFRB _ (f1, ReprEq, _) (f2, ReprEq, _) | f1 == f2 = True
-canRewriteOrSameFRB _ _               _                          = False
-
-{-
-Note [eqCanRewrite]
-~~~~~~~~~~~~~~~~~~~
-(eqCanRewrite ct1 ct2) holds if the constraint ct1 (a CTyEqCan of form
-tv ~ ty) can be used to rewrite ct2.  It must satisfy the properties of
-a can-rewrite relation, see Definition [Can-rewrite relation]
-
-At the moment we don't allow Wanteds to rewrite Wanteds, because that can give
-rise to very confusing type error messages.  A good example is Trac #8450.
-Here's another
-   f :: a -> Bool
-   f x = ( [x,'c'], [x,True] ) `seq` True
-Here we get
-  [W] a ~ Char
-  [W] a ~ Bool
-but we do not want to complain about Bool ~ Char!
-
-Accordingly, we also don't let Deriveds rewrite Deriveds.
-
-With the solver handling Coercible constraints like equality constraints,
-the rewrite conditions must take role into account, never allowing
-a representational equality to rewrite a nominal one.
-
-Note [canRewriteOrSame]
-~~~~~~~~~~~~~~~~~~~~~~~
-canRewriteOrSame is similar but
- * returns True for Wanted/Wanted.
- * works for all kinds of constraints, not just CTyEqCans
-See the call sites for explanations.
-=======
-
->>>>>>> 96dc041a
+
 
 ************************************************************************
 *                                                                      *
@@ -2200,12 +1568,7 @@
            OC_OK rhs''    -- Normal case: fill the tyvar
              -> do { setEvBindIfWanted ev
                                (EvCoercion (mkTcReflCo (ctEvRole ev) rhs''))
-<<<<<<< HEAD
-                               (ctev_loc ev)
-                   ; setWantedTyBind tv rhs''
-=======
                    ; unifyTyVar tv rhs''
->>>>>>> 96dc041a
                    ; return True }
 
            _ ->  -- Occurs check
@@ -2228,27 +1591,4 @@
     fmv1 ~ fmv2    (CTyEqCan)
 
 Flatten using the fun-eqs first.
-<<<<<<< HEAD
--}
-
--- | Change the 'EqRel' in a 'FlattenEnv'. Avoids allocating a
--- new 'FlattenEnv' where possible.
-setFEEqRel :: FlattenEnv -> EqRel -> FlattenEnv
-setFEEqRel fmode@(FE { fe_eq_rel = old_eq_rel }) new_eq_rel
-  | old_eq_rel == new_eq_rel = fmode
-  | otherwise                = fmode { fe_eq_rel = new_eq_rel }
-
--- | Change the 'FlattenMode' in a 'FlattenEnv'. Avoids allocating
--- a new 'FlattenEnv' where possible.
-setFEMode :: FlattenEnv -> FlattenMode -> FlattenEnv
-setFEMode fmode@(FE { fe_mode = old_mode }) new_mode
-  | old_mode `eq` new_mode = fmode
-  | otherwise            = fmode { fe_mode = new_mode }
-  where
-    FM_FlattenAll   `eq` FM_FlattenAll   = True
-    FM_SubstOnly    `eq` FM_SubstOnly    = True
---    FM_Avoid tv1 b1 `eq` FM_Avoid tv2 b2 = tv1 == tv2 && b1 == b2
-    _               `eq` _               = False
-=======
--}
->>>>>>> 96dc041a
+-}