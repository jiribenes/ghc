%
% (c) The University of Glasgow 2006
% (c) The GRASP/AQUA Project, Glasgow University, 1992-1999
%

Analysis functions over data types.  Specficially, detecting recursive types.

This stuff is only used for source-code decls; it's recorded in interface
files for imported data types.

\begin{code}
{-# OPTIONS -fno-warn-tabs #-}
-- The above warning supression flag is a temporary kludge.
-- While working on this module you are encouraged to remove it and
-- detab the module (please do the detabbing in a separate patch). See
--     http://ghc.haskell.org/trac/ghc/wiki/Commentary/CodingStyle#TabsvsSpaces
-- for details

module TcTyDecls(
        calcRecFlags, RecTyInfo(..), 
        calcSynCycles, calcClassCycles,
        RoleAnnots, extractRoleAnnots, emptyRoleAnnots, lookupRoleAnnots
    ) where

#include "HsVersions.h"

import TyCoRep
import HsSyn
import Class
import Type
import HscTypes
import TyCon
import DataCon
import Var
import Name
<<<<<<< HEAD
=======
import NameEnv
import VarEnv
import VarSet
>>>>>>> 3e633d9b
import NameSet
import Coercion ( ltRole )
import Avail
import Digraph
import BasicTypes
import SrcLoc
import Outputable
import UniqSet
import Util
import Maybes
import Data.List
import Control.Applicative (Applicative(..))
import Control.Monad
\end{code}


%************************************************************************
%*                                                                      *
        Cycles in class and type synonym declarations
%*                                                                      *
%************************************************************************

Checking for class-decl loops is easy, because we don't allow class decls
in interface files.

We allow type synonyms in hi-boot files, but we *trust* hi-boot files,
so we don't check for loops that involve them.  So we only look for synonym
loops in the module being compiled.

We check for type synonym and class cycles on the *source* code.
Main reasons:

  a) Otherwise we'd need a special function to extract type-synonym tycons
     from a type, whereas we already have the free vars pinned on the decl

  b) If we checked for type synonym loops after building the TyCon, we
        can't do a hoistForAllTys on the type synonym rhs, (else we fall into
        a black hole) which seems unclean.  Apart from anything else, it'd mean
        that a type-synonym rhs could have for-alls to the right of an arrow,
        which means adding new cases to the validity checker

        Indeed, in general, checking for cycles beforehand means we need to
        be less careful about black holes through synonym cycles.

The main disadvantage is that a cycle that goes via a type synonym in an
.hi-boot file can lead the compiler into a loop, because it assumes that cycles
only occur entirely within the source code of the module being compiled.
But hi-boot files are trusted anyway, so this isn't much worse than (say)
a kind error.

[  NOTE ----------------------------------------------
If we reverse this decision, this comment came from tcTyDecl1, and should
 go back there
        -- dsHsType, not tcHsKindedType, to avoid a loop.  tcHsKindedType does hoisting,
        -- which requires looking through synonyms... and therefore goes into a loop
        -- on (erroneously) recursive synonyms.
        -- Solution: do not hoist synonyms, because they'll be hoisted soon enough
        --           when they are substituted

We'd also need to add back in this definition

synTyConsOfType :: Type -> [TyCon]
-- Does not look through type synonyms at all
-- Return a list of synonym tycons
synTyConsOfType ty
  = nameEnvElts (go ty)
  where
     go :: Type -> NameEnv TyCon  -- The NameEnv does duplicate elim
     go (TyVarTy v)               = emptyNameEnv
     go (TyConApp tc tys)         = go_tc tc tys
     go (AppTy a b)               = go a `plusNameEnv` go b
     go (FunTy a b)               = go a `plusNameEnv` go b
     go (ForAllTy _ ty)           = go ty

     go_tc tc tys | isSynTyCon tc = extendNameEnv (go_s tys) (tyConName tc) tc
                  | otherwise     = go_s tys
     go_s tys = foldr (plusNameEnv . go) emptyNameEnv tys
---------------------------------------- END NOTE ]

\begin{code}
mkSynEdges :: [LTyClDecl Name] -> [(LTyClDecl Name, Name, [Name])]
mkSynEdges syn_decls = [ (ldecl, name, nameSetToList fvs)
                       | ldecl@(L _ (SynDecl { tcdLName = L _ name
                                            , tcdFVs = fvs })) <- syn_decls ]

calcSynCycles :: [LTyClDecl Name] -> [SCC (LTyClDecl Name)]
calcSynCycles = stronglyConnCompFromEdgedVertices . mkSynEdges
\end{code}

Note [Superclass cycle check]
~~~~~~~~~~~~~~~~~~~~~~~~~~~~~
We can't allow cycles via superclasses because it would result in the
type checker looping when it canonicalises a class constraint (superclasses
are added during canonicalisation).  More precisely, given a constraint
    C ty1 .. tyn
we want to instantiate all of C's superclasses, transitively, and
that set must be finite.  So if
     class (D b, E b a) => C a b
then when we encounter the constraint
     C ty1 ty2
we'll instantiate the superclasses
     (D ty2, E ty2 ty1)
and then *their* superclasses, and so on.  This set must be finite!

It is OK for superclasses to be type synonyms for other classes, so
must "look through" type synonyms. Eg
     type X a = C [a]
     class X a => C a	-- No!  Recursive superclass!

We want definitions such as:

  class C cls a where cls a => a -> a
  class C D a => D a where

to be accepted, even though a naive acyclicity check would reject the
program as having a cycle between D and its superclass.  Why? Because
when we instantiate 
     D ty1
we get the superclas
     C D ty1
and C has no superclasses, so we have terminated with a finite set.

More precisely, the rule is this: the superclasses sup_C of a class C
are rejected iff:

  C \elem expand(sup_C)

Where expand is defined as follows:

(1)  expand(a ty1 ... tyN) = expand(ty1) \union ... \union expand(tyN)

(2)  expand(D ty1 ... tyN) = {D} 
                             \union sup_D[ty1/x1, ..., tyP/xP] 
                             \union expand(ty(P+1)) ... \union expand(tyN)
           where (D x1 ... xM) is a class, P = min(M,N)

(3)  expand(T ty1 ... tyN) = expand(ty1) \union ... \union expand(tyN)
        where T is not a class

Eqn (1) is conservative; when there's a type variable at the head,
look in all the argument types.  Eqn (2) expands superclasses; the
third component of the union is like Eqn (1).  Eqn (3) happens mainly
when the context is a (constraint) tuple, such as (Eq a, Show a).

Furthermore, expand always looks through type synonyms.

\begin{code}
calcClassCycles :: Class -> [[TyCon]]
calcClassCycles cls 
  = nubBy eqAsCycle $ 
    expandTheta (unitUniqSet cls) [classTyCon cls] (classSCTheta cls) []
  where
    -- The last TyCon in the cycle is always the same as the first
    eqAsCycle xs ys = any (xs ==) (cycles (tail ys))
    cycles xs = take n . map (take n) . tails . cycle $ xs
      where n = length xs

    -- No more superclasses to expand ==> no problems with cycles
    -- See Note [Superclass cycle check]
    expandTheta :: UniqSet Class -- Path of Classes to here in set form
                -> [TyCon]       -- Path to here
                -> ThetaType     -- Superclass work list
                -> [[TyCon]]     -- Input error paths
                -> [[TyCon]]     -- Final error paths
    expandTheta _    _    []           = id
    expandTheta seen path (pred:theta) = expandType seen path pred . expandTheta seen path theta

    expandType seen path (TyConApp tc tys)
      -- Expand unsaturated classes to their superclass theta if they are yet unseen.
      -- If they have already been seen then we have detected an error!
      | Just cls <- tyConClass_maybe tc
      , let (env, remainder) = papp (classTyVars cls) tys
            rest_tys = either (const []) id remainder
      = if cls `elementOfUniqSet` seen
         then (reverse (classTyCon cls:path):) 
              . flip (foldr (expandType seen path)) tys
         else expandTheta (addOneToUniqSet seen cls) (tc:path) 
                          (substTys (mkTopTCvSubst env) (classSCTheta cls))
              . flip (foldr (expandType seen path)) rest_tys

      -- For synonyms, try to expand them: some arguments might be
      -- phantoms, after all. We can expand with impunity because at
      -- this point the type synonym cycle check has already happened.
      | Just (tvs, rhs) <- synTyConDefn_maybe tc
      , let (env, remainder) = papp tvs tys
            rest_tys = either (const []) id remainder
      = expandType seen (tc:path) (substTy (mkTopTCvSubst env) rhs) 
        . flip (foldr (expandType seen path)) rest_tys

      -- For non-class, non-synonyms, just check the arguments
      | otherwise
      = flip (foldr (expandType seen path)) tys

    expandType _    _    (TyVarTy {})     = id
    expandType _    _    (LitTy {})       = id
    expandType seen path (AppTy t1 t2)    = expandType seen path t1 . expandType seen path t2
    expandType seen path (FunTy t1 t2)    = expandType seen path t1 . expandType seen path t2
    expandType seen path (ForAllTy _tv t) = expandType seen path t
    expandType seen path (CastTy ty _co)  = expandType seen path ty
    expandType _    _    (CoercionTy {})  = id

    papp :: [TyVar] -> [Type] -> ([(TyVar, Type)], Either [TyVar] [Type])
    papp []       tys      = ([], Right tys)
    papp tvs      []       = ([], Left tvs)
    papp (tv:tvs) (ty:tys) = ((tv, ty):env, remainder)
      where (env, remainder) = papp tvs tys
\end{code}


%************************************************************************
%*                                                                      *
        Deciding which type constructors are recursive
%*                                                                      *
%************************************************************************

Identification of recursive TyCons
~~~~~~~~~~~~~~~~~~~~~~~~~~~~~~~~~~
The knot-tying parameters: @rec_details_list@ is an alist mapping @Name@s to
@TyThing@s.

Identifying a TyCon as recursive serves two purposes

1.  Avoid infinite types.  Non-recursive newtypes are treated as
"transparent", like type synonyms, after the type checker.  If we did
this for all newtypes, we'd get infinite types.  So we figure out for
each newtype whether it is "recursive", and add a coercion if so.  In
effect, we are trying to "cut the loops" by identifying a loop-breaker.

2.  Avoid infinite unboxing.  This is nothing to do with newtypes.
Suppose we have
        data T = MkT Int T
        f (MkT x t) = f t
Well, this function diverges, but we don't want the strictness analyser
to diverge.  But the strictness analyser will diverge because it looks
deeper and deeper into the structure of T.   (I believe there are
examples where the function does something sane, and the strictness
analyser still diverges, but I can't see one now.)

Now, concerning (1), the FC2 branch currently adds a coercion for ALL
newtypes.  I did this as an experiment, to try to expose cases in which
the coercions got in the way of optimisations.  If it turns out that we
can indeed always use a coercion, then we don't risk recursive types,
and don't need to figure out what the loop breakers are.

For newtype *families* though, we will always have a coercion, so they
are always loop breakers!  So you can easily adjust the current
algorithm by simply treating all newtype families as loop breakers (and
indeed type families).  I think.



For newtypes, we label some as "recursive" such that

    INVARIANT: there is no cycle of non-recursive newtypes

In any loop, only one newtype need be marked as recursive; it is
a "loop breaker".  Labelling more than necessary as recursive is OK,
provided the invariant is maintained.

A newtype M.T is defined to be "recursive" iff
        (a) it is declared in an hi-boot file (see RdrHsSyn.hsIfaceDecl)
        (b) it is declared in a source file, but that source file has a
            companion hi-boot file which declares the type
   or   (c) one can get from T's rhs to T via type
            synonyms, or non-recursive newtypes *in M*
             e.g.  newtype T = MkT (T -> Int)

(a) is conservative; declarations in hi-boot files are always
        made loop breakers. That's why in (b) we can restrict attention
        to tycons in M, because any loops through newtypes outside M
        will be broken by those newtypes
(b) ensures that a newtype is not treated as a loop breaker in one place
and later as a non-loop-breaker.  This matters in GHCi particularly, when
a newtype T might be embedded in many types in the environment, and then
T's source module is compiled.  We don't want T's recursiveness to change.

The "recursive" flag for algebraic data types is irrelevant (never consulted)
for types with more than one constructor.


An algebraic data type M.T is "recursive" iff
        it has just one constructor, and
        (a) it is declared in an hi-boot file (see RdrHsSyn.hsIfaceDecl)
        (b) it is declared in a source file, but that source file has a
            companion hi-boot file which declares the type
 or     (c) one can get from its arg types to T via type synonyms,
            or by non-recursive newtypes or non-recursive product types in M
             e.g.  data T = MkT (T -> Int) Bool
Just like newtype in fact

A type synonym is recursive if one can get from its
right hand side back to it via type synonyms.  (This is
reported as an error.)

A class is recursive if one can get from its superclasses
back to it.  (This is an error too.)

Hi-boot types
~~~~~~~~~~~~~
A data type read from an hi-boot file will have an AbstractTyCon as its AlgTyConRhs
and will respond True to isAbstractTyCon. The idea is that we treat these as if one
could get from these types to anywhere.  So when we see

        module Baz where
        import {-# SOURCE #-} Foo( T )
        newtype S = MkS T

then we mark S as recursive, just in case. What that means is that if we see

        import Baz( S )
        newtype R = MkR S

then we don't need to look inside S to compute R's recursiveness.  Since S is imported
(not from an hi-boot file), one cannot get from R back to S except via an hi-boot file,
and that means that some data type will be marked recursive along the way.  So R is
unconditionly non-recursive (i.e. there'll be a loop breaker elsewhere if necessary)

This in turn means that we grovel through fewer interface files when computing
recursiveness, because we need only look at the type decls in the module being
compiled, plus the outer structure of directly-mentioned types.

\begin{code}
data RecTyInfo = RTI { rti_promotable :: Bool
                     , rti_roles      :: Name -> [Role]
                     , rti_is_rec     :: Name -> RecFlag }

calcRecFlags :: ModDetails -> Bool  -- hs-boot file?
             -> RoleAnnots -> [TyThing] -> RecTyInfo
-- The 'boot_names' are the things declared in M.hi-boot, if M is the current module.
-- Any type constructors in boot_names are automatically considered loop breakers
calcRecFlags boot_details is_boot mrole_env tyclss
  = RTI { rti_promotable = is_promotable
        , rti_roles      = roles
        , rti_is_rec     = is_rec }
  where
    rec_tycon_names = mkNameSet (map tyConName all_tycons)
    all_tycons = mapCatMaybes getTyCon tyclss
                   -- Recursion of newtypes/data types can happen via
                   -- the class TyCon, so tyclss includes the class tycons

    is_promotable = all (isPromotableTyCon rec_tycon_names) all_tycons

    roles = inferRoles is_boot mrole_env all_tycons

    ----------------- Recursion calculation ----------------
    is_rec n | n `elemNameSet` rec_names = Recursive
             | otherwise                 = NonRecursive

    boot_name_set = availsToNameSet (md_exports boot_details)
    rec_names = boot_name_set     `unionNameSets`
                nt_loop_breakers  `unionNameSets`
                prod_loop_breakers


        -------------------------------------------------
        --                      NOTE
        -- These edge-construction loops rely on
        -- every loop going via tyclss, the types and classes
        -- in the module being compiled.  Stuff in interface
        -- files should be correctly marked.  If not (e.g. a
        -- type synonym in a hi-boot file) we can get an infinite
        -- loop.  We could program round this, but it'd make the code
        -- rather less nice, so I'm not going to do that yet.

    single_con_tycons = [ tc | tc <- all_tycons
                             , not (tyConName tc `elemNameSet` boot_name_set)
                                 -- Remove the boot_name_set because they are 
                                 -- going to be loop breakers regardless.
                             , isSingleton (tyConDataCons tc) ]
        -- Both newtypes and data types, with exactly one data constructor

    (new_tycons, prod_tycons) = partition isNewTyCon single_con_tycons
        -- NB: we do *not* call isProductTyCon because that checks
	--     for vanilla-ness of data constructors; and that depends
	--     on empty existential type variables; and that is figured
	--     out by tcResultType; which uses tcMatchTy; which uses
	--     coreView; which calls coreExpandTyCon_maybe; which uses
	--     the recursiveness of the TyCon.  Result... a black hole.
	-- YUK YUK YUK

        --------------- Newtypes ----------------------
    nt_loop_breakers = mkNameSet (findLoopBreakers nt_edges)
    is_rec_nt tc = tyConName tc  `elemNameSet` nt_loop_breakers
        -- is_rec_nt is a locally-used helper function

    nt_edges = [(t, mk_nt_edges t) | t <- new_tycons]

    mk_nt_edges nt      -- Invariant: nt is a newtype
<<<<<<< HEAD
        = concatMap (mk_nt_edges1 nt) (tcTyConsOfType (new_tc_rhs nt))
                        -- tcTyConsOfType looks through synonyms
=======
        = concatMap (mk_nt_edges1 nt) (tyConsOfType (new_tc_rhs nt))
                        -- tyConsOfType looks through synonyms
>>>>>>> 3e633d9b

    mk_nt_edges1 _ tc
        | tc `elem` new_tycons = [tc]           -- Loop
                -- At this point we know that either it's a local *data* type,
                -- or it's imported.  Either way, it can't form part of a newtype cycle
        | otherwise = []

        --------------- Product types ----------------------
    prod_loop_breakers = mkNameSet (findLoopBreakers prod_edges)

    prod_edges = [(tc, mk_prod_edges tc) | tc <- prod_tycons]

    mk_prod_edges tc    -- Invariant: tc is a product tycon
        = concatMap (mk_prod_edges1 tc) (dataConOrigArgTys (head (tyConDataCons tc)))

    mk_prod_edges1 ptc ty = concatMap (mk_prod_edges2 ptc) (tyConsOfType ty)

    mk_prod_edges2 ptc tc
        | tc `elem` prod_tycons   = [tc]                -- Local product
        | tc `elem` new_tycons    = if is_rec_nt tc     -- Local newtype
                                    then []
                                    else mk_prod_edges1 ptc (new_tc_rhs tc)
                -- At this point we know that either it's a local non-product data type,
                -- or it's imported.  Either way, it can't form part of a cycle
        | otherwise = []

new_tc_rhs :: TyCon -> Type
new_tc_rhs tc = snd (newTyConRhs tc)    -- Ignore the type variables

getTyCon :: TyThing -> Maybe TyCon
getTyCon (ATyCon tc) = Just tc
getTyCon _           = Nothing

findLoopBreakers :: [(TyCon, [TyCon])] -> [Name]
-- Finds a set of tycons that cut all loops
findLoopBreakers deps
  = go [(tc,tc,ds) | (tc,ds) <- deps]
  where
    go edges = [ name
               | CyclicSCC ((tc,_,_) : edges') <- stronglyConnCompFromEdgedVerticesR edges,
                 name <- tyConName tc : go edges']
\end{code}


%************************************************************************
%*                                                                      *
                  Promotion calculation
%*                                                                      *
%************************************************************************

See Note [Checking whether a group is promotable]
~~~~~~~~~~~~~~~~~~~~~~~~~~~~~~~~~~~~~~~~~~~~~~~~~
We only want to promote a TyCon if all its data constructors
are promotable; it'd be very odd to promote some but not others.

But the data constructors may mention this or other TyCons.

So we treat the recursive uses as all OK (ie promotable) and
do one pass to check that each TyCon is promotable.

Currently type synonyms are not promotable, though that
could change.

\begin{code}
isPromotableTyCon :: NameSet -> TyCon -> Bool
isPromotableTyCon rec_tycons tc
  =  isAlgTyCon tc    -- Only algebraic; not even synonyms
                     -- (we could reconsider the latter)
  && ok_kind (tyConKind tc)
  && case algTyConRhs tc of 
       DataTyCon { data_cons = cs } -> all ok_con cs 
       NewTyCon { data_con = c }    -> ok_con c
       AbstractTyCon {}             -> False
       DataFamilyTyCon {}           -> False

  where
    ok_kind kind = all isLiftedTypeKind args && isLiftedTypeKind res
            where  -- Checks for * -> ... -> * -> *
              (args, res) = splitFunTys kind

    -- See Note [Promoted data constructors] in TyCon
    ok_con con = all (isLiftedTypeKind . tyVarKind) ex_tvs
              && null eq_spec   -- No constraints
              && null theta
              && all (isPromotableType rec_tycons) orig_arg_tys
       where
         (_, ex_tvs, eq_spec, theta, orig_arg_tys, _) = dataConFullSig con


isPromotableType :: NameSet -> Type -> Bool
-- Must line up with DataCon.promoteType
-- But the function lives here because we must treat the
-- *recursive* tycons as promotable
isPromotableType rec_tcs con_arg_ty
  = go con_arg_ty
  where
<<<<<<< HEAD
    go (TyConApp tc tys) 
      | tys `lengthIs` tyConArity tc 
      ,  tyConName tc `elemNameSet` rec_tcs 
      || isJust (promotableTyCon_maybe tc) 
                       = all go tys
      | otherwise      = False
    go (FunTy arg res) = go arg && go res
    go (AppTy arg res) = go arg && go res
    go (ForAllTy _ ty) = go ty
    go (TyVarTy {})    = True
    go (LitTy {})      = False
    go (CastTy {})     = False
    go (CoercionTy {}) = False
\end{code}

=======
    go (TyConApp tc tys) =  tys `lengthIs` tyConArity tc 
                         && (tyConName tc `elemNameSet` rec_tcs 
                             || isJust (promotableTyCon_maybe tc))
                         && all go tys
    go (FunTy arg res) 	 = go arg && go res
    go (TyVarTy {})    	 = True
    go _               	 = False
\end{code}

%************************************************************************
%*                                                                      *
        Role annotations
%*                                                                      *
%************************************************************************

\begin{code}
type RoleAnnots = NameEnv (LRoleAnnotDecl Name)

extractRoleAnnots :: TyClGroup Name -> RoleAnnots
extractRoleAnnots (TyClGroup { group_roles = roles })
  = mkNameEnv [ (tycon, role_annot)
              | role_annot@(L _ (RoleAnnotDecl (L _ tycon) _)) <- roles ]

emptyRoleAnnots :: RoleAnnots
emptyRoleAnnots = emptyNameEnv

lookupRoleAnnots :: RoleAnnots -> Name -> Maybe (LRoleAnnotDecl Name)
lookupRoleAnnots = lookupNameEnv

\end{code}

%************************************************************************
%*                                                                      *
        Role inference
%*                                                                      *
%************************************************************************

Note [Role inference]
~~~~~~~~~~~~~~~~~~~~~
The role inference algorithm datatype definitions to infer the roles on the
parameters. Although these roles are stored in the tycons, we can perform this
algorithm on the built tycons, as long as we don't peek at an as-yet-unknown
roles field! Ah, the magic of laziness.

First, we choose appropriate initial roles. For families and classes, roles
(including initial roles) are N. For datatypes, we start with the role in the
role annotation (if any), or otherwise use Phantom. This is done in
initialRoleEnv1.

The function irGroup then propagates role information until it reaches a
fixpoint, preferring N over (R or P) and R over P. To aid in this, we have a
monad RoleM, which is a combination reader and state monad. In its state are
the current RoleEnv, which gets updated by role propagation, and an update
bit, which we use to know whether or not we've reached the fixpoint. The
environment of RoleM contains the tycon whose parameters we are inferring, and
a VarEnv from parameters to their positions, so we can update the RoleEnv.
Between tycons, this reader information is missing; it is added by
addRoleInferenceInfo.

There are two kinds of tycons to consider: algebraic ones (excluding classes)
and type synonyms. (Remember, families don't participate -- all their parameters
are N.) An algebraic tycon processes each of its datacons, in turn. Note that
a datacon's universally quantified parameters might be different from the parent
tycon's parameters, so we use the datacon's univ parameters in the mapping from
vars to positions. Note also that we don't want to infer roles for existentials
(they're all at N, too), so we put them in the set of local variables. As an
optimisation, we skip any tycons whose roles are already all Nominal, as there
nowhere else for them to go. For synonyms, we just analyse their right-hand sides.

irType walks through a type, looking for uses of a variable of interest and
propagating role information. Because anything used under a phantom position
is at phantom and anything used under a nominal position is at nominal, the
irType function can assume that anything it sees is at representational. (The
other possibilities are pruned when they're encountered.)

The rest of the code is just plumbing.

How do we know that this algorithm is correct? It should meet the following
specification:

Let Z be a role context -- a mapping from variables to roles. The following
rules define the property (Z |- t : r), where t is a type and r is a role:

Z(a) = r'        r' <= r
------------------------- RCVar
Z |- a : r

---------- RCConst
Z |- T : r               -- T is a type constructor

Z |- t1 : r
Z |- t2 : N
-------------- RCApp
Z |- t1 t2 : r

forall i<=n. (r_i is R or N) implies Z |- t_i : r_i
roles(T) = r_1 .. r_n
---------------------------------------------------- RCDApp
Z |- T t_1 .. t_n : R

Z, a:N |- t : r
---------------------- RCAll
Z |- forall a:k.t : r


We also have the following rules:

For all datacon_i in type T, where a_1 .. a_n are universally quantified
and b_1 .. b_m are existentially quantified, and the arguments are t_1 .. t_p,
then if forall j<=p, a_1 : r_1 .. a_n : r_n, b_1 : N .. b_m : N |- t_j : R,
then roles(T) = r_1 .. r_n

roles(->) = R, R
roles(~#) = N, N

With -dcore-lint on, the output of this algorithm is checked in checkValidRoles,
called from checkValidTycon.

Note [Role-checking data constructor arguments]
~~~~~~~~~~~~~~~~~~~~~~~~~~~~~~~~~~~~~~~~~~~~~~~
Consider
  data T a where
    MkT :: Eq b => F a -> (a->a) -> T (G a)

Then we want to check the roles at which 'a' is used
in MkT's type.  We want to work on the user-written type,
so we need to take into account
  * the arguments:   (F a) and (a->a)
  * the context:     C a b
  * the result type: (G a)   -- this is in the eq_spec

\begin{code}
type RoleEnv    = NameEnv [Role]        -- from tycon names to roles

-- This, and any of the functions it calls, must *not* look at the roles
-- field of a tycon we are inferring roles about!
-- See Note [Role inference]
inferRoles :: Bool -> RoleAnnots -> [TyCon] -> Name -> [Role]
inferRoles is_boot annots tycons
  = let role_env  = initialRoleEnv is_boot annots tycons
        role_env' = irGroup role_env tycons in
    \name -> case lookupNameEnv role_env' name of
      Just roles -> roles
      Nothing    -> pprPanic "inferRoles" (ppr name)

initialRoleEnv :: Bool -> RoleAnnots -> [TyCon] -> RoleEnv
initialRoleEnv is_boot annots = extendNameEnvList emptyNameEnv .
                                map (initialRoleEnv1 is_boot annots)

initialRoleEnv1 :: Bool -> RoleAnnots -> TyCon -> (Name, [Role])
initialRoleEnv1 is_boot annots_env tc
  | isFamilyTyCon tc = (name, map (const Nominal) tyvars)
  |  isAlgTyCon tc
  || isSynTyCon tc   = (name, default_roles)
  | otherwise        = pprPanic "initialRoleEnv1" (ppr tc)
  where name         = tyConName tc
        tyvars       = tyConTyVars tc
        (kvs, tvs)   = span isKindVar tyvars

          -- if the number of annotations in the role annotation decl
          -- is wrong, just ignore it. We check this in the validity check.
        role_annots
          = case lookupNameEnv annots_env name of
              Just (L _ (RoleAnnotDecl _ annots))
                | annots `equalLength` tvs -> map unLoc annots
              _                            -> map (const Nothing) tvs
        default_roles = map (const Nominal) kvs ++
                        zipWith orElse role_annots (repeat default_role)

        default_role
          | isClassTyCon tc = Nominal
          | is_boot         = Representational
          | otherwise       = Phantom

irGroup :: RoleEnv -> [TyCon] -> RoleEnv
irGroup env tcs
  = let (env', update) = runRoleM env $ mapM_ irTyCon tcs in
    if update
    then irGroup env' tcs
    else env'

irTyCon :: TyCon -> RoleM ()
irTyCon tc
  | isAlgTyCon tc
  = do { old_roles <- lookupRoles tc
       ; unless (all (== Nominal) old_roles) $  -- also catches data families,
                                                -- which don't want or need role inference
    do { whenIsJust (tyConClass_maybe tc) (irClass tc_name)
       ; mapM_ (irDataCon tc_name) (visibleDataCons $ algTyConRhs tc) }}

  | Just (SynonymTyCon ty) <- synTyConRhs_maybe tc
  = addRoleInferenceInfo tc_name (tyConTyVars tc) $
    irType emptyVarSet ty

  | otherwise
  = return ()

  where
    tc_name = tyConName tc

-- any type variable used in an associated type must be Nominal
irClass :: Name -> Class -> RoleM ()
irClass tc_name cls
  = addRoleInferenceInfo tc_name cls_tvs $
    mapM_ ir_at (classATs cls)
  where
    cls_tvs    = classTyVars cls
    cls_tv_set = mkVarSet cls_tvs

    ir_at at_tc
      = mapM_ (updateRole Nominal) (varSetElems nvars)
      where nvars = (mkVarSet $ tyConTyVars at_tc) `intersectVarSet` cls_tv_set

-- See Note [Role inference]
irDataCon :: Name -> DataCon -> RoleM ()
irDataCon tc_name datacon
  = addRoleInferenceInfo tc_name univ_tvs $
    mapM_ (irType ex_var_set) (eqSpecPreds eq_spec ++ theta ++ arg_tys)
      -- See Note [Role-checking data constructor arguments] 
  where
    (univ_tvs, ex_tvs, eq_spec, theta, arg_tys, _res_ty) = dataConFullSig datacon
    ex_var_set = mkVarSet ex_tvs

irType :: VarSet -> Type -> RoleM ()
irType = go
  where
    go lcls (TyVarTy tv) = unless (tv `elemVarSet` lcls) $
                           updateRole Representational tv
    go lcls (AppTy t1 t2) = go lcls t1 >> mark_nominal lcls t2
    go lcls (TyConApp tc tys)
      = do { roles <- lookupRolesX tc
           ; zipWithM_ (go_app lcls) roles tys }
    go lcls (FunTy t1 t2) = go lcls t1 >> go lcls t2
    go lcls (ForAllTy tv ty) = go (extendVarSet lcls tv) ty
    go _    (LitTy {}) = return ()

    go_app _ Phantom _ = return ()                 -- nothing to do here
    go_app lcls Nominal ty = mark_nominal lcls ty  -- all vars below here are N
    go_app lcls Representational ty = go lcls ty

    mark_nominal lcls ty = let nvars = tyVarsOfType ty `minusVarSet` lcls in
                           mapM_ (updateRole Nominal) (varSetElems nvars)

-- like lookupRoles, but with Nominal tags at the end for oversaturated TyConApps
lookupRolesX :: TyCon -> RoleM [Role]
lookupRolesX tc
  = do { roles <- lookupRoles tc
       ; return $ roles ++ repeat Nominal }

-- gets the roles either from the environment or the tycon
lookupRoles :: TyCon -> RoleM [Role]
lookupRoles tc
  = do { env <- getRoleEnv
       ; case lookupNameEnv env (tyConName tc) of
           Just roles -> return roles
           Nothing    -> return $ tyConRoles tc }

-- tries to update a role; won't even update a role "downwards"
updateRole :: Role -> TyVar -> RoleM ()
updateRole role tv
  = do { var_ns <- getVarNs
       ; case lookupVarEnv var_ns tv of
       { Nothing -> pprPanic "updateRole" (ppr tv)
       ; Just n  -> do
       { name <- getTyConName
       ; updateRoleEnv name n role }}}

-- the state in the RoleM monad
data RoleInferenceState = RIS { role_env  :: RoleEnv
                              , update    :: Bool }

-- the environment in the RoleM monad
type VarPositions = VarEnv Int
data RoleInferenceInfo = RII { var_ns :: VarPositions
                             , name   :: Name }

-- See [Role inference]
newtype RoleM a = RM { unRM :: Maybe RoleInferenceInfo
                            -> RoleInferenceState
                            -> (a, RoleInferenceState) }

instance Functor RoleM where
    fmap = liftM

instance Applicative RoleM where
    pure = return
    (<*>) = ap

instance Monad RoleM where
  return x = RM $ \_ state -> (x, state)
  a >>= f  = RM $ \m_info state -> let (a', state') = unRM a m_info state in
                                   unRM (f a') m_info state'

runRoleM :: RoleEnv -> RoleM () -> (RoleEnv, Bool)
runRoleM env thing = (env', update)
  where RIS { role_env = env', update = update } = snd $ unRM thing Nothing state 
        state = RIS { role_env  = env, update    = False }

addRoleInferenceInfo :: Name -> [TyVar] -> RoleM a -> RoleM a
addRoleInferenceInfo name tvs thing
  = RM $ \_nothing state -> ASSERT( isNothing _nothing )
                            unRM thing (Just info) state
  where info = RII { var_ns = mkVarEnv (zip tvs [0..]), name = name }

getRoleEnv :: RoleM RoleEnv
getRoleEnv = RM $ \_ state@(RIS { role_env = env }) -> (env, state)

getVarNs :: RoleM VarPositions
getVarNs = RM $ \m_info state ->
                case m_info of
                  Nothing -> panic "getVarNs"
                  Just (RII { var_ns = var_ns }) -> (var_ns, state)

getTyConName :: RoleM Name
getTyConName = RM $ \m_info state ->
                    case m_info of
                      Nothing -> panic "getTyConName"
                      Just (RII { name = name }) -> (name, state)


updateRoleEnv :: Name -> Int -> Role -> RoleM ()
updateRoleEnv name n role
  = RM $ \_ state@(RIS { role_env = role_env }) -> ((),
         case lookupNameEnv role_env name of
           Nothing -> pprPanic "updateRoleEnv" (ppr name)
           Just roles -> let (before, old_role : after) = splitAt n roles in
                         if role `ltRole` old_role
                         then let roles' = before ++ role : after
                                  role_env' = extendNameEnv role_env name roles' in
                              RIS { role_env = role_env', update = True }
                         else state )

\end{code}
>>>>>>> 3e633d9b
<|MERGE_RESOLUTION|>--- conflicted
+++ resolved
@@ -33,12 +33,8 @@
 import DataCon
 import Var
 import Name
-<<<<<<< HEAD
-=======
-import NameEnv
 import VarEnv
 import VarSet
->>>>>>> 3e633d9b
 import NameSet
 import Coercion ( ltRole )
 import Avail
@@ -427,13 +423,8 @@
     nt_edges = [(t, mk_nt_edges t) | t <- new_tycons]
 
     mk_nt_edges nt      -- Invariant: nt is a newtype
-<<<<<<< HEAD
         = concatMap (mk_nt_edges1 nt) (tcTyConsOfType (new_tc_rhs nt))
                         -- tcTyConsOfType looks through synonyms
-=======
-        = concatMap (mk_nt_edges1 nt) (tyConsOfType (new_tc_rhs nt))
-                        -- tyConsOfType looks through synonyms
->>>>>>> 3e633d9b
 
     mk_nt_edges1 _ tc
         | tc `elem` new_tycons = [tc]           -- Loop
@@ -530,23 +521,6 @@
 isPromotableType rec_tcs con_arg_ty
   = go con_arg_ty
   where
-<<<<<<< HEAD
-    go (TyConApp tc tys) 
-      | tys `lengthIs` tyConArity tc 
-      ,  tyConName tc `elemNameSet` rec_tcs 
-      || isJust (promotableTyCon_maybe tc) 
-                       = all go tys
-      | otherwise      = False
-    go (FunTy arg res) = go arg && go res
-    go (AppTy arg res) = go arg && go res
-    go (ForAllTy _ ty) = go ty
-    go (TyVarTy {})    = True
-    go (LitTy {})      = False
-    go (CastTy {})     = False
-    go (CoercionTy {}) = False
-\end{code}
-
-=======
     go (TyConApp tc tys) =  tys `lengthIs` tyConArity tc 
                          && (tyConName tc `elemNameSet` rec_tcs 
                              || isJust (promotableTyCon_maybe tc))
@@ -879,5 +853,4 @@
                               RIS { role_env = role_env', update = True }
                          else state )
 
-\end{code}
->>>>>>> 3e633d9b
+\end{code}