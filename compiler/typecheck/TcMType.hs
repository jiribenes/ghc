{-
(c) The University of Glasgow 2006
(c) The GRASP/AQUA Project, Glasgow University, 1992-1998


Monadic type operations

This module contains monadic operations over types that contain
mutable type variables
-}

{-# LANGUAGE CPP, TupleSections, MultiWayIf #-}

module TcMType (
  TcTyVar, TcKind, TcType, TcTauType, TcThetaType, TcTyVarSet,

  --------------------------------
  -- Creating new mutable type variables
  newFlexiTyVar,
  newFlexiTyVarTy,              -- Kind -> TcM TcType
  newFlexiTyVarTys,             -- Int -> Kind -> TcM [TcType]
  newOpenFlexiTyVarTy,
  newReturnTyVar, newReturnTyVarTy,
  newMaybeReturnTyVarTy,
  newOpenReturnTyVar,
  newMetaKindVar, newMetaKindVars,
<<<<<<< HEAD
  cloneMetaTyVar,
  newFmvTyVar, newFskTyVar,
=======
  mkTcTyVarName, cloneMetaTyVar,
  tauTvsForReturnTvs,
>>>>>>> cd82a2e1

  newMetaTyVar, readMetaTyVar, writeMetaTyVar, writeMetaTyVarRef,
  newMetaDetails, isFilledMetaTyVar, isUnfilledMetaTyVar,

  --------------------------------
  -- Creating fresh type variables for pm checking
  genInstSkolTyVarsX,

  --------------------------------
  -- Creating new evidence variables
  newEvVar, newEvVars, newDict,
  newWanted, newWanteds,
  emitWanted, emitWantedEq, emitWantedEvVar, emitWantedEvVars,
  newTcEvBinds, addTcEvBind,

  newCoercionHole, fillCoercionHole, isFilledCoercionHole,
  unpackCoercionHole, unpackCoercionHole_maybe,
  checkCoercionHole,

  --------------------------------
  -- Instantiation
  tcInstTyVars, tcInstTyVarX,
  newSigTyVar,
  tcInstType,
  tcInstSkolTyVars, tcInstSkolTyVarsLoc, tcInstSuperSkolTyVarsX,
  tcInstSigTyVarsLoc, tcInstSigTyVars,
  tcInstSkolType,
  tcSkolDFunType, tcSuperSkolTyVars,

  instSkolTyCoVars, freshenTyVarBndrs, freshenCoVarBndrsX,

  --------------------------------
  -- Zonking and tidying
  zonkTidyTcType, zonkTidyOrigin,
  mkTypeErrorThing, mkTypeErrorThingArgs,
  tidyEvVar, tidyCt, tidySkolemInfo,
  skolemiseUnboundMetaTyVar,
  zonkTcTyVar, zonkTcTyVars, zonkTyCoVarsAndFV, zonkTcTypeAndFV,
  zonkQuantifiedTyVar, zonkQuantifiedTyVarOrType, quantifyTyVars,
  defaultKindVar,
  zonkTcTyCoVarBndr, zonkTcType, zonkTcTypes, zonkCo,
  zonkTyCoVarKind, zonkTcTypeMapper,

  zonkEvVar, zonkWC, zonkSimples, zonkId, zonkCt, zonkSkolemInfo,

  tcGetGlobalTyCoVars
  ) where

#include "HsVersions.h"

-- friends:
import TyCoRep ( CoercionHole(..) )
import TcType
import Type
<<<<<<< HEAD
import Coercion
=======
import Kind   ( isOpenTypeKind )
>>>>>>> cd82a2e1
import Class
import Var

-- others:
import TcRnMonad        -- TcType, amongst others
import TcEvidence
import Id
import Name
import VarSet
import TysWiredIn
import TysPrim
import VarEnv
import PrelNames
import Util
import Outputable
import FastString
import SrcLoc
import Bag
import Pair
import qualified GHC.LanguageExtensions as LangExt

import Control.Monad
import Maybes
import Data.List        ( mapAccumL, partition )

{-
************************************************************************
*                                                                      *
        Kind variables
*                                                                      *
************************************************************************
-}

mkKindName :: Unique -> Name
mkKindName unique = mkSystemName unique kind_var_occ

kind_var_occ :: OccName -- Just one for all MetaKindVars
                        -- They may be jiggled by tidying
kind_var_occ = mkOccName tvName "k"

newMetaKindVar :: TcM TcKind
newMetaKindVar = do { uniq <- newUnique
                    ; details <- newMetaDetails TauTv
                    ; let kv = mkTcTyVar (mkKindName uniq) liftedTypeKind details
                    ; return (mkTyVarTy kv) }

newMetaKindVars :: Int -> TcM [TcKind]
newMetaKindVars n = mapM (\ _ -> newMetaKindVar) (nOfThem n ())

{-
************************************************************************
*                                                                      *
     Evidence variables; range over constraints we can abstract over
*                                                                      *
************************************************************************
-}

newEvVars :: TcThetaType -> TcM [EvVar]
newEvVars theta = mapM newEvVar theta

--------------

newEvVar :: TcPredType -> TcRnIf gbl lcl EvVar
-- Creates new *rigid* variables for predicates
newEvVar ty = do { name <- newSysName (predTypeOccName ty)
                 ; return (mkLocalIdOrCoVar name ty) }

-- deals with both equality and non-equality predicates
newWanted :: CtOrigin -> Maybe TypeOrKind -> PredType -> TcM CtEvidence
newWanted orig t_or_k pty
  = do loc <- getCtLocM orig t_or_k
       d <- if isEqPred pty then HoleDest  <$> newCoercionHole
                            else EvVarDest <$> newEvVar pty
       return $ CtWanted { ctev_dest = d
                         , ctev_pred = pty
                         , ctev_loc = loc }

newWanteds :: CtOrigin -> ThetaType -> TcM [CtEvidence]
newWanteds orig = mapM (newWanted orig Nothing)

-- | Emits a new Wanted. Deals with both equalities and non-equalities.
emitWanted :: CtOrigin -> TcPredType -> TcM EvTerm
emitWanted origin pty
  = do { ev <- newWanted origin Nothing pty
       ; emitSimple $ mkNonCanonical ev
       ; return $ ctEvTerm ev }

-- | Emits a new equality constraint
emitWantedEq :: CtOrigin -> TypeOrKind -> Role -> TcType -> TcType -> TcM Coercion
emitWantedEq origin t_or_k role ty1 ty2
  = do { hole <- newCoercionHole
       ; loc <- getCtLocM origin (Just t_or_k)
       ; emitSimple $ mkNonCanonical $
           CtWanted { ctev_pred = pty, ctev_dest = HoleDest hole, ctev_loc = loc }
       ; return (mkHoleCo hole role ty1 ty2) }
  where
    pty = mkPrimEqPredRole role ty1 ty2

-- | Creates a new EvVar and immediately emits it as a Wanted.
-- No equality predicates here.
emitWantedEvVar :: CtOrigin -> TcPredType -> TcM EvVar
emitWantedEvVar origin ty
  = do { new_cv <- newEvVar ty
       ; loc <- getCtLocM origin Nothing
       ; let ctev = CtWanted { ctev_dest = EvVarDest new_cv
                             , ctev_pred = ty
                             , ctev_loc  = loc }
       ; emitSimple $ mkNonCanonical ctev
       ; return new_cv }

emitWantedEvVars :: CtOrigin -> [TcPredType] -> TcM [EvVar]
emitWantedEvVars orig = mapM (emitWantedEvVar orig)

newDict :: Class -> [TcType] -> TcM DictId
newDict cls tys
  = do { name <- newSysName (mkDictOcc (getOccName cls))
       ; return (mkLocalId name (mkClassPred cls tys)) }

predTypeOccName :: PredType -> OccName
predTypeOccName ty = case classifyPredType ty of
    ClassPred cls _ -> mkDictOcc (getOccName cls)
    EqPred _ _ _    -> mkVarOccFS (fsLit "cobox")
    IrredPred _     -> mkVarOccFS (fsLit "irred")

{-
************************************************************************
*                                                                      *
        Coercion holes
*                                                                      *
************************************************************************
-}

newCoercionHole :: TcM CoercionHole
newCoercionHole
  = do { u <- newUnique
       ; traceTc "New coercion hole:" (ppr u)
       ; ref <- newMutVar Nothing
       ; return $ CoercionHole u ref }

-- | Put a value in a coercion hole
fillCoercionHole :: CoercionHole -> Coercion -> TcM ()
fillCoercionHole (CoercionHole u ref) co
  = do {
#ifdef DEBUG
       ; cts <- readTcRef ref
       ; whenIsJust cts $ \old_co ->
         pprPanic "Filling a filled coercion hole" (ppr u $$ ppr co $$ ppr old_co)
#endif
       ; traceTc "Filling coercion hole" (ppr u <+> text ":=" <+> ppr co)
       ; writeTcRef ref (Just co) }

-- | Is a coercion hole filled in?
isFilledCoercionHole :: CoercionHole -> TcM Bool
isFilledCoercionHole (CoercionHole _ ref) = isJust <$> readTcRef ref

-- | Retrieve the contents of a coercion hole. Panics if the hole
-- is unfilled
unpackCoercionHole :: CoercionHole -> TcM Coercion
unpackCoercionHole hole
  = do { contents <- unpackCoercionHole_maybe hole
       ; case contents of
           Just co -> return co
           Nothing -> pprPanic "Unfilled coercion hole" (ppr hole) }

-- | Retrieve the contents of a coercion hole, if it is filled
unpackCoercionHole_maybe :: CoercionHole -> TcM (Maybe Coercion)
unpackCoercionHole_maybe (CoercionHole _ ref) = readTcRef ref

-- | Check that a coercion is appropriate for filling a hole. (The hole
-- itself is needed only for printing. NB: This must be /lazy/ in the coercion,
-- as it's used in TcHsSyn in the presence of knots.
-- Always returns the checked coercion, but this return value is necessary
-- so that the input coercion is forced only when the output is forced.
checkCoercionHole :: Coercion -> CoercionHole -> Role -> Type -> Type -> TcM Coercion
checkCoercionHole co h r t1 t2
-- co is already zonked, but t1 and t2 might not be
  | debugIsOn
  = do { t1 <- zonkTcType t1
       ; t2 <- zonkTcType t2
       ; let (Pair _t1 _t2, _role) = coercionKindRole co
       ; return $
         ASSERT2( t1 `eqType` _t1 && t2 `eqType` _t2 && r == _role
                , (text "Bad coercion hole" <+>
                   ppr h <> colon <+> vcat [ ppr _t1, ppr _t2, ppr _role
                                           , ppr co, ppr t1, ppr t2
                                           , ppr r ]) )
         co }
  | otherwise
  = return co


{-
************************************************************************
*                                                                      *
        SkolemTvs (immutable)
*                                                                      *
************************************************************************
-}

tcInstType :: ([TyVar] -> TcM (TCvSubst, [TcTyVar]))
                   -- ^ How to instantiate the type variables
           -> TcType                                  -- ^ Type to instantiate
           -> TcM ([TcTyVar], TcThetaType, TcType)  -- ^ Result
                -- (type vars, preds (incl equalities), rho)
tcInstType inst_tyvars ty
  = case tcSplitForAllTys ty of
        ([],    rho) -> let     -- There may be overloading despite no type variables;
                                --      (?x :: Int) => Int -> Int
                                (theta, tau) = tcSplitPhiTy rho
                            in
                            return ([], theta, tau)

        (tyvars, rho) -> do { (subst, tyvars') <- inst_tyvars tyvars
                            ; let (theta, tau) = tcSplitPhiTy (substTy subst rho)
                            ; return (tyvars', theta, tau) }

tcSkolDFunType :: Type -> TcM ([TcTyVar], TcThetaType, TcType)
-- Instantiate a type signature with skolem constants.
-- We could give them fresh names, but no need to do so
tcSkolDFunType ty = tcInstType tcInstSuperSkolTyVars ty

tcSuperSkolTyVars :: [TyVar] -> (TCvSubst, [TcTyVar])
-- Make skolem constants, but do *not* give them new names, as above
-- Moreover, make them "super skolems"; see comments with superSkolemTv
-- see Note [Kind substitution when instantiating]
-- Precondition: tyvars should be ordered by scoping
tcSuperSkolTyVars = mapAccumL tcSuperSkolTyVar (mkTopTCvSubst [])

tcSuperSkolTyVar :: TCvSubst -> TyVar -> (TCvSubst, TcTyVar)
tcSuperSkolTyVar subst tv
  = (extendTCvSubst subst tv (mkTyVarTy new_tv), new_tv)
  where
    kind   = substTy subst (tyVarKind tv)
    new_tv = mkTcTyVar (tyVarName tv) kind superSkolemTv

-- Wrappers
-- we need to be able to do this from outside the TcM monad:
tcInstSkolTyVarsLoc :: SrcSpan -> [TyVar] -> TcRnIf gbl lcl (TCvSubst, [TcTyVar])
tcInstSkolTyVarsLoc loc = instSkolTyCoVars (mkTcSkolTyVar loc False)

tcInstSkolTyVars :: [TyVar] -> TcM (TCvSubst, [TcTyVar])
tcInstSkolTyVars = tcInstSkolTyVars' False emptyTCvSubst

tcInstSuperSkolTyVars :: [TyVar] -> TcM (TCvSubst, [TcTyVar])
tcInstSuperSkolTyVars = tcInstSuperSkolTyVarsX emptyTCvSubst

tcInstSuperSkolTyVarsX :: TCvSubst -> [TyVar] -> TcM (TCvSubst, [TcTyVar])
tcInstSuperSkolTyVarsX subst = tcInstSkolTyVars' True subst

tcInstSkolTyVars' :: Bool -> TCvSubst -> [TyVar] -> TcM (TCvSubst, [TcTyVar])
-- Precondition: tyvars should be ordered (kind vars first)
-- see Note [Kind substitution when instantiating]
-- Get the location from the monad; this is a complete freshening operation
tcInstSkolTyVars' overlappable subst tvs
  = do { loc <- getSrcSpanM
       ; instSkolTyCoVarsX (mkTcSkolTyVar loc overlappable) subst tvs }

mkTcSkolTyVar :: SrcSpan -> Bool -> Unique -> Name -> Kind -> TcTyVar
mkTcSkolTyVar loc overlappable uniq old_name kind
  = mkTcTyVar (mkInternalName uniq (getOccName old_name) loc)
              kind
              (SkolemTv overlappable)

tcInstSigTyVarsLoc :: SrcSpan -> [TyVar]
                   -> TcRnIf gbl lcl (TCvSubst, [TcTyVar])
-- We specify the location
tcInstSigTyVarsLoc loc = instSkolTyCoVars (mkTcSkolTyVar loc False)

tcInstSigTyVars :: [TyVar] -> TcRnIf gbl lcl (TCvSubst, [TcTyVar])
-- Get the location from the TyVar itself, not the monad
tcInstSigTyVars
  = instSkolTyCoVars mk_tv
  where
    mk_tv uniq old_name kind
       = mkTcTyVar (setNameUnique old_name uniq) kind (SkolemTv False)

tcInstSkolType :: TcType -> TcM ([TcTyVar], TcThetaType, TcType)
-- Instantiate a type with fresh skolem constants
-- Binding location comes from the monad
tcInstSkolType ty = tcInstType tcInstSkolTyVars ty

------------------
freshenTyVarBndrs :: [TyVar] -> TcRnIf gbl lcl (TCvSubst, [TyVar])
-- ^ Give fresh uniques to a bunch of TyVars, but they stay
--   as TyVars, rather than becoming TcTyVars
-- Used in FamInst.newFamInst, and Inst.newClsInst
freshenTyVarBndrs = instSkolTyCoVars mk_tv
  where
    mk_tv uniq old_name kind = mkTyVar (setNameUnique old_name uniq) kind

freshenCoVarBndrsX :: TCvSubst -> [CoVar] -> TcRnIf gbl lcl (TCvSubst, [CoVar])
-- ^ Give fresh uniques to a bunch of CoVars
-- Used in FamInst.newFamInst
freshenCoVarBndrsX subst = instSkolTyCoVarsX mk_cv subst
  where
    mk_cv uniq old_name kind = mkCoVar (setNameUnique old_name uniq) kind

------------------
instSkolTyCoVars :: (Unique -> Name -> Kind -> TyCoVar)
                 -> [TyVar] -> TcRnIf gbl lcl (TCvSubst, [TyCoVar])
instSkolTyCoVars mk_tcv = instSkolTyCoVarsX mk_tcv emptyTCvSubst

instSkolTyCoVarsX :: (Unique -> Name -> Kind -> TyCoVar)
                  -> TCvSubst -> [TyCoVar] -> TcRnIf gbl lcl (TCvSubst, [TyCoVar])
instSkolTyCoVarsX mk_tcv = mapAccumLM (instSkolTyCoVarX mk_tcv)

instSkolTyCoVarX :: (Unique -> Name -> Kind -> TyCoVar)
                 -> TCvSubst -> TyCoVar -> TcRnIf gbl lcl (TCvSubst, TyCoVar)
instSkolTyCoVarX mk_tcv subst tycovar
  = do  { uniq <- newUnique
        ; let new_tv = mk_tcv uniq old_name kind
        ; return (extendTCvSubst subst tycovar (mk_ty_co new_tv), new_tv) }
  where
    old_name = tyVarName tycovar
    kind     = substTy subst (tyVarKind tycovar)

    mk_ty_co v
      | isTyVar v = mkTyVarTy v
      | otherwise = mkCoercionTy $ mkCoVarCo v

newFskTyVar :: TcType -> TcM TcTyVar
newFskTyVar fam_ty
  = do { uniq <- newUnique
       ; let name = mkSysTvName uniq (fsLit "fsk")
       ; return (mkTcTyVar name (typeKind fam_ty) (FlatSkol fam_ty)) }

{-
Note [Kind substitution when instantiating]
~~~~~~~~~~~~~~~~~~~~~~~~~~~~~~~~~~~~~~~~~~~
When we instantiate a bunch of kind and type variables, first we
expect them to be topologically sorted.
Then we have to instantiate the kind variables, build a substitution
from old variables to the new variables, then instantiate the type
variables substituting the original kind.

Exemple: If we want to instantiate
  [(k1 :: *), (k2 :: *), (a :: k1 -> k2), (b :: k1)]
we want
  [(?k1 :: *), (?k2 :: *), (?a :: ?k1 -> ?k2), (?b :: ?k1)]
instead of the buggous
  [(?k1 :: *), (?k2 :: *), (?a :: k1 -> k2), (?b :: k1)]


************************************************************************
*                                                                      *
        MetaTvs (meta type variables; mutable)
*                                                                      *
************************************************************************
-}

mkMetaTyVarName :: Unique -> FastString -> Name
-- Makes a /System/ Name, which is eagerly eliminated by
-- the unifier; see TcUnify.nicer_to_update_tv1, and
-- TcCanonical.canEqTyVarTyVar (nicer_to_update_tv2)
mkMetaTyVarName uniq str = mkSysTvName uniq str

newMetaTyVar :: MetaInfo -> Kind -> TcM TcTyVar
-- Make a new meta tyvar out of thin air
newMetaTyVar meta_info kind
  = do  { uniq <- newUnique
        ; let name = mkMetaTyVarName uniq s
              s = case meta_info of
                        ReturnTv    -> fsLit "r"
                        TauTv       -> fsLit "t"
                        FlatMetaTv  -> fsLit "fmv"
                        SigTv       -> fsLit "a"
        ; details <- newMetaDetails meta_info
        ; return (mkTcTyVar name kind details) }

newSigTyVar :: Name -> Kind -> TcM TcTyVar
newSigTyVar name kind
  = do { details <- newMetaDetails SigTv
       ; return (mkTcTyVar name kind details) }

newFmvTyVar :: TcType -> TcM TcTyVar
-- Very like newMetaTyVar, except sets mtv_tclvl to one less
-- so that the fmv is untouchable.
newFmvTyVar fam_ty
  = do { uniq <- newUnique
       ; ref  <- newMutVar Flexi
       ; cur_lvl <- getTcLevel
       ; let details = MetaTv { mtv_info  = FlatMetaTv
                              , mtv_ref   = ref
                              , mtv_tclvl = fmvTcLevel cur_lvl }
             name = mkMetaTyVarName uniq (fsLit "s")
       ; return (mkTcTyVar name (typeKind fam_ty) details) }

newMetaDetails :: MetaInfo -> TcM TcTyVarDetails
newMetaDetails info
  = do { ref <- newMutVar Flexi
       ; tclvl <- getTcLevel
       ; return (MetaTv { mtv_info = info
                        , mtv_ref = ref
                        , mtv_tclvl = tclvl }) }

cloneMetaTyVar :: TcTyVar -> TcM TcTyVar
cloneMetaTyVar tv
  = ASSERT( isTcTyVar tv )
    do  { uniq <- newUnique
        ; ref  <- newMutVar Flexi
        ; let name'    = setNameUnique (tyVarName tv) uniq
              details' = case tcTyVarDetails tv of
                           details@(MetaTv {}) -> details { mtv_ref = ref }
                           _ -> pprPanic "cloneMetaTyVar" (ppr tv)
        ; return (mkTcTyVar name' (tyVarKind tv) details') }

-- Works for both type and kind variables
readMetaTyVar :: TyVar -> TcM MetaDetails
readMetaTyVar tyvar = ASSERT2( isMetaTyVar tyvar, ppr tyvar )
                      readMutVar (metaTvRef tyvar)

isFilledMetaTyVar :: TyVar -> TcM Bool
-- True of a filled-in (Indirect) meta type variable
isFilledMetaTyVar tv
  | MetaTv { mtv_ref = ref } <- tcTyVarDetails tv
  = do  { details <- readMutVar ref
        ; return (isIndirect details) }
  | otherwise = return False

isUnfilledMetaTyVar :: TyVar -> TcM Bool
-- True of a un-filled-in (Flexi) meta type variable
isUnfilledMetaTyVar tv
  | MetaTv { mtv_ref = ref } <- tcTyVarDetails tv
  = do  { details <- readMutVar ref
        ; return (isFlexi details) }
  | otherwise = return False

--------------------
-- Works with both type and kind variables
writeMetaTyVar :: TcTyVar -> TcType -> TcM ()
-- Write into a currently-empty MetaTyVar

writeMetaTyVar tyvar ty
  | not debugIsOn
  = writeMetaTyVarRef tyvar (metaTvRef tyvar) ty

-- Everything from here on only happens if DEBUG is on
  | not (isTcTyVar tyvar)
  = WARN( True, text "Writing to non-tc tyvar" <+> ppr tyvar )
    return ()

  | MetaTv { mtv_ref = ref } <- tcTyVarDetails tyvar
  = writeMetaTyVarRef tyvar ref ty

  | otherwise
  = WARN( True, text "Writing to non-meta tyvar" <+> ppr tyvar )
    return ()

--------------------
writeMetaTyVarRef :: TcTyVar -> TcRef MetaDetails -> TcType -> TcM ()
-- Here the tyvar is for error checking only;
-- the ref cell must be for the same tyvar
writeMetaTyVarRef tyvar ref ty
  | not debugIsOn
  = do { traceTc "writeMetaTyVar" (ppr tyvar <+> dcolon <+> ppr (tyVarKind tyvar)
                                   <+> text ":=" <+> ppr ty)
       ; writeTcRef ref (Indirect ty) }

-- Everything from here on only happens if DEBUG is on
  | otherwise
  = do { meta_details <- readMutVar ref;
       -- Zonk kinds to allow the error check to work
       ; zonked_tv_kind <- zonkTcType tv_kind
       ; zonked_ty_kind <- zonkTcType ty_kind

       -- Check for double updates
       ; ASSERT2( isFlexi meta_details,
                  hang (text "Double update of meta tyvar")
                   2 (ppr tyvar $$ ppr meta_details) )

         traceTc "writeMetaTyVar" (ppr tyvar <+> text ":=" <+> ppr ty)
       ; writeMutVar ref (Indirect ty)
       ; when (   not (isPredTy tv_kind)
                    -- Don't check kinds for updates to coercion variables
               && not (zonked_ty_kind `tcEqKind` zonked_tv_kind))
       $ WARN( True, hang (text "Ill-kinded update to meta tyvar")
                        2 (    ppr tyvar <+> text "::" <+> (ppr tv_kind $$ ppr zonked_tv_kind)
                           <+> text ":="
                           <+> ppr ty    <+> text "::" <+> (ppr ty_kind $$ ppr zonked_ty_kind) ) )
         (return ()) }
  where
    tv_kind = tyVarKind tyvar
    ty_kind = typeKind ty

{-
% Generating fresh variables for pattern match check
-}

-- UNINSTANTIATED VERSION OF tcInstSkolTyCoVars
genInstSkolTyVarsX :: SrcSpan -> TCvSubst -> [TyVar]
                   -> TcRnIf gbl lcl (TCvSubst, [TcTyVar])
-- Precondition: tyvars should be scoping-ordered
-- see Note [Kind substitution when instantiating]
-- Get the location from the monad; this is a complete freshening operation
genInstSkolTyVarsX loc subst tvs = instSkolTyCoVarsX (mkTcSkolTyVar loc False) subst tvs

{-
************************************************************************
*                                                                      *
        MetaTvs: TauTvs
*                                                                      *
************************************************************************

Note [Sort-polymorphic tyvars accept foralls]
~~~~~~~~~~~~~~~~~~~~~~~~~~~~~~~~~~~~~~~~~~~~~
Here is a common paradigm:
   foo :: (forall a. a -> a) -> Int
   foo = error "urk"
To make this work we need to instantiate 'error' with a polytype.
A similar case is
   bar :: Bool -> (forall a. a->a) -> Int
   bar True = \x. (x 3)
   bar False = error "urk"
Here we need to instantiate 'error' with a polytype.

But 'error' has an sort-polymorphic type variable, precisely so that
we can instantiate it with Int#.  So we also allow such type variables
to be instantiate with foralls.  It's a bit of a hack, but seems
straightforward.

Note [Never need to instantiate coercion variables]
~~~~~~~~~~~~~~~~~~~~~~~~~~~~~~~~~~~~~~~~~~~~~~~~~~~
With coercion variables sloshing around in types, it might seem that we
sometimes need to instantiate coercion variables. This would be problematic,
because coercion variables inhabit unboxed equality (~#), and the constraint
solver thinks in terms only of boxed equality (~). The solution is that
we never need to instantiate coercion variables in the first place.

The tyvars that we need to instantiate come from the types of functions,
data constructors, and patterns. These will never be quantified over
coercion variables, except for the special case of the promoted Eq#. But,
that can't ever appear in user code, so we're safe!
-}

newFlexiTyVar :: Kind -> TcM TcTyVar
newFlexiTyVar kind = newMetaTyVar TauTv kind

newFlexiTyVarTy  :: Kind -> TcM TcType
newFlexiTyVarTy kind = do
    tc_tyvar <- newFlexiTyVar kind
    return (mkTyVarTy tc_tyvar)

newFlexiTyVarTys :: Int -> Kind -> TcM [TcType]
newFlexiTyVarTys n kind = mapM newFlexiTyVarTy (nOfThem n kind)

newReturnTyVar :: Kind -> TcM TcTyVar
newReturnTyVar kind = newMetaTyVar ReturnTv kind

newReturnTyVarTy :: Kind -> TcM TcType
<<<<<<< HEAD
newReturnTyVarTy kind = mkTyVarTy <$> newReturnTyVar kind

-- | Either makes a normal Flexi or a ReturnTv Flexi
newMaybeReturnTyVarTy :: Bool  -- True <=> make a ReturnTv
                      -> Kind -> TcM TcType
newMaybeReturnTyVarTy True  = newReturnTyVarTy
newMaybeReturnTyVarTy False = newFlexiTyVarTy

-- | Create a tyvar that can be a lifted or unlifted type.
newOpenFlexiTyVarTy :: TcM TcType
newOpenFlexiTyVarTy
  = do { lev <- newFlexiTyVarTy levityTy
       ; newFlexiTyVarTy (tYPE lev) }

-- | Create a *return* tyvar that can be a lifted or unlifted type.
newOpenReturnTyVar :: TcM (TcTyVar, TcKind)
newOpenReturnTyVar
  = do { lev <- newFlexiTyVarTy levityTy  -- this doesn't need ReturnTv
       ; let k = tYPE lev
       ; tv <- newReturnTyVar k
       ; return (tv, k) }

tcInstTyVars :: [TyVar] -> TcM (TCvSubst, [TcTyVar])
=======
newReturnTyVarTy kind = TyVarTy <$> newReturnTyVar kind

-- | Replace all the ReturnTvs in a type with TauTvs. These types are
-- *not* then unified. The caller may wish to do that. No variables
-- are looked through here. Similarly, no synonyms are looked through,
-- as doing so won't expose more ReturnTvs.
tauTvsForReturnTvs :: TcType -> TcM TcType
tauTvsForReturnTvs = go emptyTvSubst
  where
    go env ty@(TyVarTy tv)
      | isReturnTyVar tv     = newFlexiTyVarTy (substTy env (tyVarKind tv))
      | otherwise            = return $ substTy env ty
    go env (AppTy ty1 ty2)   = AppTy <$> go env ty1 <*> go env ty2
    go env (TyConApp tc tys) = TyConApp tc <$> mapM (go env) tys
    go env (FunTy ty1 ty2)   = FunTy <$> go env ty1 <*> go env ty2
    go env (ForAllTy tv ty)
      = do { k <- go env (tyVarKind tv)
           ; let tv'  = setTyVarKind tv k
                 env' = extendTvSubst env tv (TyVarTy tv')
           ; ForAllTy tv' <$> go env' ty }
    go _   ty@(LitTy {})     = return ty

tcInstTyVars :: [TKVar] -> TcM (TvSubst, [TcTyVar])
>>>>>>> cd82a2e1
-- Instantiate with META type variables
-- Note that this works for a sequence of kind, type, and coercion variables
-- variables.  Eg    [ (k:*), (a:k->k) ]
--             Gives [ (k7:*), (a8:k7->k7) ]
tcInstTyVars = mapAccumLM tcInstTyVarX emptyTCvSubst
    -- emptyTCvSubst has an empty in-scope set, but that's fine here
    -- Since the tyvars are freshly made, they cannot possibly be
    -- captured by any existing for-alls.

tcInstTyVarX :: TCvSubst -> TyVar -> TcM (TCvSubst, TcTyVar)
-- Make a new unification variable tyvar whose Name and Kind come from
-- an existing TyVar. We substitute kind variables in the kind.
tcInstTyVarX subst tyvar
  = do  { uniq <- newUnique
<<<<<<< HEAD
               -- See Note [Levity polymorphic variables accept foralls]
        ; let info = if isLevityPolymorphic (tyVarKind tyvar)
                     then ReturnTv
                     else TauTv
=======
        ; let info | isOpenTypeKind (tyVarKind tyvar) = ReturnTv
                         -- See Note [OpenTypeKind accepts foralls]
                   | otherwise                        = TauTv
>>>>>>> cd82a2e1
        ; details <- newMetaDetails info
        ; let name   = mkSystemName uniq (getOccName tyvar)
                       -- See Note [Name of an instantiated type variable]
              kind   = substTy subst (tyVarKind tyvar)
              new_tv = mkTcTyVar name kind details
        ; return (extendTCvSubst subst tyvar (mkTyVarTy new_tv), new_tv) }

{- Note [Name of an instantiated type variable]
~~~~~~~~~~~~~~~~~~~~~~~~~~~~~~~~~~~~~~~~~~~~~~~
At the moment we give a unification variable a System Name, which
influences the way it is tidied; see TypeRep.tidyTyVarBndr.

<<<<<<< HEAD
Note [Levity polymorphic variables accept foralls]
~~~~~~~~~~~~~~~~~~~~~~~~~~~~~~~~~~~~~~~~~~~~~~~~~~
=======
Note [OpenTypeKind accepts foralls]
~~~~~~~~~~~~~~~~~~~~~~~~~~~~~~~~~~~
>>>>>>> cd82a2e1
Here is a common paradigm:
   foo :: (forall a. a -> a) -> Int
   foo = error "urk"
To make this work we need to instantiate 'error' with a polytype.
A similar case is
   bar :: Bool -> (forall a. a->a) -> Int
   bar True = \x. (x 3)
   bar False = error "urk"
Here we need to instantiate 'error' with a polytype.

<<<<<<< HEAD
But 'error' has a levity polymorphic type variable, precisely so that
we can instantiate it with Int#.  So we also allow such type variables
to be instantiated with foralls.  It's a bit of a hack, but seems
straightforward.
=======
But 'error' has an OpenTypeKind type variable, precisely so that
we can instantiate it with Int#.  So we also allow such type variables
to be instantiated with a ReturnTv, which can unify with foralls.
It's a bit of a hack, but seems straightforward.

>>>>>>> cd82a2e1

************************************************************************
*                                                                      *
             Quantification
*                                                                      *
************************************************************************

Note [quantifyTyVars]
~~~~~~~~~~~~~~~~~~~~~
quantifyTyVars is given the free vars of a type that we
are about to wrap in a forall.

It takes these free type/kind variables (partitioned into dependent and
non-dependent variables) and
  1. Zonks them and remove globals and covars
  2. Extends kvs1 with free kind vars in the kinds of tvs (removing globals)
  3. Calls zonkQuantifiedTyVar on each

Step (2) is often unimportant, because the kind variable is often
also free in the type.  Eg
     Typeable k (a::k)
has free vars {k,a}.  But the type (see Trac #7916)
    (f::k->*) (a::k)
has free vars {f,a}, but we must add 'k' as well! Hence step (3).

This function bothers to distinguish between dependent and non-dependent
variables only to keep correct defaulting behavior with -XNoPolyKinds.
With -XPolyKinds, it treats both classes of variables identically.

Note that this function can accept covars, but will never return them.
This is because we never want to infer a quantified covar!
-}

quantifyTyVars :: TcTyCoVarSet   -- global tvs
               -> Pair TcTyCoVarSet    -- dependent tvs       We only distinguish
                                       -- nondependent tvs    between these for
                                       --                     -XNoPolyKinds
               -> TcM [TcTyVar]
-- See Note [quantifyTyVars]
-- Can be given a mixture of TcTyVars and TyVars, in the case of
--   associated type declarations. Also accepts covars, but *never* returns any.

quantifyTyVars gbl_tvs (Pair dep_tkvs nondep_tkvs)
  = do { dep_tkvs    <- zonkTyCoVarsAndFV dep_tkvs
       ; nondep_tkvs <- (`minusVarSet` dep_tkvs) <$>
                        zonkTyCoVarsAndFV nondep_tkvs
       ; gbl_tvs     <- zonkTyCoVarsAndFV gbl_tvs

       ; let all_cvs    = filterVarSet isCoVar $
                          dep_tkvs `unionVarSet` nondep_tkvs `minusVarSet` gbl_tvs
             dep_kvs    = varSetElemsWellScoped $
                          dep_tkvs `minusVarSet` gbl_tvs
                                   `minusVarSet` (closeOverKinds all_cvs)
                             -- remove any tvs that a covar depends on

             nondep_tvs = varSetElemsWellScoped $
                          nondep_tkvs `minusVarSet` gbl_tvs
                           -- no worry about dependent cvs here, as these vars
                           -- are non-dependent

                          -- NB kinds of tvs are zonked by zonkTyCoVarsAndFV

             -- In the non-PolyKinds case, default the kind variables
             -- to *, and zonk the tyvars as usual.  Notice that this
             -- may make quantifyTyVars return a shorter list
             -- than it was passed, but that's ok
       ; poly_kinds <- xoptM LangExt.PolyKinds
       ; dep_vars2 <- if poly_kinds
                      then return dep_kvs
                      else do { let (meta_kvs, skolem_kvs) = partition is_meta dep_kvs
                                    is_meta kv = isTcTyVar kv && isMetaTyVar kv

                              ; mapM_ defaultKindVar meta_kvs
                              ; return skolem_kvs }  -- should be empty

       ; let quant_vars = dep_vars2 ++ nondep_tvs

       ; traceTc "quantifyTyVars"
           (vcat [ text "globals:" <+> ppr gbl_tvs
                 , text "nondep:" <+> ppr nondep_tvs
                 , text "dep:" <+> ppr dep_kvs
                 , text "dep2:" <+> ppr dep_vars2
                 , text "quant_vars:" <+> ppr quant_vars ])

       ; mapMaybeM zonk_quant quant_vars }
           -- Because of the order, any kind variables
           -- mentioned in the kinds of the type variables refer to
           -- the now-quantified versions
  where
    zonk_quant tkv
      | isTcTyVar tkv = zonkQuantifiedTyVar tkv
      | otherwise     = return $ Just tkv
      -- For associated types, we have the class variables
      -- in scope, and they are TyVars not TcTyVars

zonkQuantifiedTyVar :: TcTyVar -> TcM (Maybe TcTyVar)
-- The quantified type variables often include meta type variables
-- we want to freeze them into ordinary type variables, and
-- default their kind (e.g. from TYPE v to TYPE Lifted)
-- The meta tyvar is updated to point to the new skolem TyVar.  Now any
-- bound occurrences of the original type variable will get zonked to
-- the immutable version.
--
-- We leave skolem TyVars alone; they are immutable.
--
-- This function is called on both kind and type variables,
-- but kind variables *only* if PolyKinds is on.
--
-- This returns a tyvar if it should be quantified over; otherwise,
-- it returns Nothing. Nothing is
-- returned only if zonkQuantifiedTyVar is passed a Levity meta-tyvar,
-- in order to default to Lifted.
zonkQuantifiedTyVar tv = left_only `liftM` zonkQuantifiedTyVarOrType tv
  where left_only :: Either a b -> Maybe a
        left_only (Left x) =  Just x
        left_only (Right _) = Nothing

-- | Like zonkQuantifiedTyVar, but if zonking reveals that the tyvar
-- should become a type (when defaulting a levity var to Lifted), it
-- returns the type instead.
zonkQuantifiedTyVarOrType :: TcTyVar -> TcM (Either TcTyVar TcType)
zonkQuantifiedTyVarOrType tv
  = case tcTyVarDetails tv of
      SkolemTv {} -> do { kind <- zonkTcType (tyVarKind tv)
                        ; return $ Left $ setTyVarKind tv kind }
        -- It might be a skolem type variable,
        -- for example from a user type signature

      MetaTv { mtv_ref = ref } ->
          do when debugIsOn $ do
                 -- [Sept 04] Check for non-empty.
                 -- See note [Silly Type Synonym]
                 cts <- readMutVar ref
                 case cts of
                     Flexi -> return ()
                     Indirect ty -> WARN( True, ppr tv $$ ppr ty )
                                    return ()
             if isLevityVar tv
             then do { writeMetaTyVar tv liftedDataConTy
                     ; return (Right liftedDataConTy) }
             else Left `liftM` skolemiseUnboundMetaTyVar tv vanillaSkolemTv
      _other -> pprPanic "zonkQuantifiedTyVar" (ppr tv) -- FlatSkol, RuntimeUnk

-- | Take an (unconstrained) meta tyvar and default it. Works only for
-- kind vars (of type BOX) and levity vars (of type Levity).
defaultKindVar :: TcTyVar -> TcM Kind
defaultKindVar kv
  | ASSERT( isMetaTyVar kv )
    isLevityVar kv
  = writeMetaTyVar kv liftedDataConTy >> return liftedDataConTy
  | otherwise
  = writeMetaTyVar kv liftedTypeKind >> return liftedTypeKind

skolemiseUnboundMetaTyVar :: TcTyVar -> TcTyVarDetails -> TcM TyVar
-- We have a Meta tyvar with a ref-cell inside it
-- Skolemise it, so that
--   we are totally out of Meta-tyvar-land
-- We create a skolem TyVar, not a regular TyVar
--   See Note [Zonking to Skolem]
skolemiseUnboundMetaTyVar tv details
  = ASSERT2( isMetaTyVar tv, ppr tv )
    do  { span <- getSrcSpanM    -- Get the location from "here"
                                 -- ie where we are generalising
<<<<<<< HEAD
        ; kind <- zonkTcType (tyVarKind tv)
        ; let uniq        = getUnique tv
                -- NB: Use same Unique as original tyvar. This is
                -- important for TcHsType.splitTelescopeTvs to work properly

              tv_name     = getOccName tv
              final_name  = mkInternalName uniq tv_name span
              final_tv    = mkTcTyVar final_name kind details
=======
        ; uniq <- newUnique      -- Remove it from TcMetaTyVar unique land
        ; kind <- zonkTcKind (tyVarKind tv)
        ; let tv_name = getOccName tv
                -- NB: make a System name. See Note [Visible type application]
                -- in TcType
              final_name = mkSystemNameAt uniq tv_name span
              final_kind = defaultKind kind
              final_tv   = mkTcTyVar final_name final_kind details
>>>>>>> cd82a2e1

        ; traceTc "Skolemising" (ppr tv <+> ptext (sLit ":=") <+> ppr final_tv)
        ; writeMetaTyVar tv (mkTyVarTy final_tv)
        ; return final_tv }

{-
Note [Zonking to Skolem]
~~~~~~~~~~~~~~~~~~~~~~~~
We used to zonk quantified type variables to regular TyVars.  However, this
leads to problems.  Consider this program from the regression test suite:

  eval :: Int -> String -> String -> String
  eval 0 root actual = evalRHS 0 root actual

  evalRHS :: Int -> a
  evalRHS 0 root actual = eval 0 root actual

It leads to the deferral of an equality (wrapped in an implication constraint)

  forall a. () => ((String -> String -> String) ~ a)

which is propagated up to the toplevel (see TcSimplify.tcSimplifyInferCheck).
In the meantime `a' is zonked and quantified to form `evalRHS's signature.
This has the *side effect* of also zonking the `a' in the deferred equality
(which at this point is being handed around wrapped in an implication
constraint).

Finally, the equality (with the zonked `a') will be handed back to the
simplifier by TcRnDriver.tcRnSrcDecls calling TcSimplify.tcSimplifyTop.
If we zonk `a' with a regular type variable, we will have this regular type
variable now floating around in the simplifier, which in many places assumes to
only see proper TcTyVars.

We can avoid this problem by zonking with a skolem.  The skolem is rigid
(which we require for a quantified variable), but is still a TcTyVar that the
simplifier knows how to deal with.

Note [Silly Type Synonyms]
~~~~~~~~~~~~~~~~~~~~~~~~~~
Consider this:
        type C u a = u  -- Note 'a' unused

        foo :: (forall a. C u a -> C u a) -> u
        foo x = ...

        bar :: Num u => u
        bar = foo (\t -> t + t)

* From the (\t -> t+t) we get type  {Num d} =>  d -> d
  where d is fresh.

* Now unify with type of foo's arg, and we get:
        {Num (C d a)} =>  C d a -> C d a
  where a is fresh.

* Now abstract over the 'a', but float out the Num (C d a) constraint
  because it does not 'really' mention a.  (see exactTyVarsOfType)
  The arg to foo becomes
        \/\a -> \t -> t+t

* So we get a dict binding for Num (C d a), which is zonked to give
        a = ()
  [Note Sept 04: now that we are zonking quantified type variables
  on construction, the 'a' will be frozen as a regular tyvar on
  quantification, so the floated dict will still have type (C d a).
  Which renders this whole note moot; happily!]

* Then the \/\a abstraction has a zonked 'a' in it.

All very silly.   I think its harmless to ignore the problem.  We'll end up with
a \/\a in the final result but all the occurrences of a will be zonked to ()

************************************************************************
*                                                                      *
              Zonking types
*                                                                      *
************************************************************************

-}

-- | @tcGetGlobalTyCoVars@ returns a fully-zonked set of *scoped* tyvars free in
-- the environment. To improve subsequent calls to the same function it writes
-- the zonked set back into the environment. Note that this returns all
-- variables free in anything (term-level or type-level) in scope. We thus
-- don't have to worry about clashes with things that are not in scope, because
-- if they are reachable, then they'll be returned here.
tcGetGlobalTyCoVars :: TcM TcTyVarSet
tcGetGlobalTyCoVars
  = do { (TcLclEnv {tcl_tyvars = gtv_var}) <- getLclEnv
       ; gbl_tvs  <- readMutVar gtv_var
       ; gbl_tvs' <- zonkTyCoVarsAndFV gbl_tvs
       ; writeMutVar gtv_var gbl_tvs'
       ; return gbl_tvs' }

zonkTcTypeAndFV :: TcType -> TcM TyCoVarSet
-- Zonk a type and take its free variables
-- With kind polymorphism it can be essential to zonk *first*
-- so that we find the right set of free variables.  Eg
--    forall k1. forall (a:k2). a
-- where k2:=k1 is in the substitution.  We don't want
-- k2 to look free in this type!
-- NB: This might be called from within the knot, so don't use
-- smart constructors. See Note [Zonking within the knot] in TcHsType
zonkTcTypeAndFV ty
  = tyCoVarsOfType <$> mapType (zonkTcTypeMapper { tcm_smart = False }) () ty

zonkTyCoVar :: TyCoVar -> TcM TcType
-- Works on TyVars and TcTyVars
zonkTyCoVar tv | isTcTyVar tv = zonkTcTyVar tv
               | isTyVar   tv = mkTyVarTy <$> zonkTyCoVarKind tv
               | otherwise    = ASSERT2( isCoVar tv, ppr tv )
                                mkCoercionTy . mkCoVarCo <$> zonkTyCoVarKind tv
   -- Hackily, when typechecking type and class decls
   -- we have TyVars in scopeadded (only) in
   -- TcHsType.tcTyClTyVars, but it seems
   -- painful to make them into TcTyVars there

zonkTyCoVarsAndFV :: TyCoVarSet -> TcM TyCoVarSet
zonkTyCoVarsAndFV tycovars = tyCoVarsOfTypes <$> mapM zonkTyCoVar (varSetElems tycovars)

zonkTcTyVars :: [TcTyVar] -> TcM [TcType]
zonkTcTyVars tyvars = mapM zonkTcTyVar tyvars

-----------------  Types
zonkTyCoVarKind :: TyCoVar -> TcM TyCoVar
zonkTyCoVarKind tv = do { kind' <- zonkTcType (tyVarKind tv)
                        ; return (setTyVarKind tv kind') }

zonkTcTypes :: [TcType] -> TcM [TcType]
zonkTcTypes tys = mapM zonkTcType tys

{-
************************************************************************
*                                                                      *
              Zonking constraints
*                                                                      *
************************************************************************
-}

zonkImplication :: Implication -> TcM Implication
zonkImplication implic@(Implic { ic_skols  = skols
                               , ic_given  = given
                               , ic_wanted = wanted
                               , ic_info   = info })
  = do { skols'  <- mapM zonkTcTyCoVarBndr skols  -- Need to zonk their kinds!
                                                  -- as Trac #7230 showed
       ; given'  <- mapM zonkEvVar given
       ; info'   <- zonkSkolemInfo info
       ; wanted' <- zonkWCRec wanted
       ; return (implic { ic_skols  = skols'
                        , ic_given  = given'
                        , ic_wanted = wanted'
                        , ic_info   = info' }) }

zonkEvVar :: EvVar -> TcM EvVar
zonkEvVar var = do { ty' <- zonkTcType (varType var)
                   ; return (setVarType var ty') }


zonkWC :: WantedConstraints -> TcM WantedConstraints
zonkWC wc = zonkWCRec wc

zonkWCRec :: WantedConstraints -> TcM WantedConstraints
zonkWCRec (WC { wc_simple = simple, wc_impl = implic, wc_insol = insol })
  = do { simple' <- zonkSimples simple
       ; implic' <- mapBagM zonkImplication implic
       ; insol'  <- zonkSimples insol
       ; return (WC { wc_simple = simple', wc_impl = implic', wc_insol = insol' }) }

zonkSimples :: Cts -> TcM Cts
zonkSimples cts = do { cts' <- mapBagM zonkCt' cts
                     ; traceTc "zonkSimples done:" (ppr cts')
                     ; return cts' }

zonkCt' :: Ct -> TcM Ct
zonkCt' ct = zonkCt ct

zonkCt :: Ct -> TcM Ct
zonkCt ct@(CHoleCan { cc_ev = ev })
  = do { ev' <- zonkCtEvidence ev
       ; return $ ct { cc_ev = ev' } }
zonkCt ct
  = do { fl' <- zonkCtEvidence (cc_ev ct)
       ; return (mkNonCanonical fl') }

zonkCtEvidence :: CtEvidence -> TcM CtEvidence
zonkCtEvidence ctev@(CtGiven { ctev_pred = pred })
  = do { pred' <- zonkTcType pred
       ; return (ctev { ctev_pred = pred'}) }
zonkCtEvidence ctev@(CtWanted { ctev_pred = pred, ctev_dest = dest })
  = do { pred' <- zonkTcType pred
       ; let dest' = case dest of
                       EvVarDest ev -> EvVarDest $ setVarType ev pred'
                         -- necessary in simplifyInfer
                       HoleDest h   -> HoleDest h
       ; return (ctev { ctev_pred = pred', ctev_dest = dest' }) }
zonkCtEvidence ctev@(CtDerived { ctev_pred = pred })
  = do { pred' <- zonkTcType pred
       ; return (ctev { ctev_pred = pred' }) }

zonkSkolemInfo :: SkolemInfo -> TcM SkolemInfo
zonkSkolemInfo (SigSkol cx ty)  = do { ty' <- zonkTcType ty
                                     ; return (SigSkol cx ty') }
zonkSkolemInfo (InferSkol ntys) = do { ntys' <- mapM do_one ntys
                                     ; return (InferSkol ntys') }
  where
    do_one (n, ty) = do { ty' <- zonkTcType ty; return (n, ty') }
zonkSkolemInfo skol_info = return skol_info

{-
%************************************************************************
%*                                                                      *
\subsection{Zonking -- the main work-horses: zonkTcType, zonkTcTyVar}
*                                                                      *
*              For internal use only!                                  *
*                                                                      *
************************************************************************

-}

-- zonkId is used *during* typechecking just to zonk the Id's type
zonkId :: TcId -> TcM TcId
zonkId id
  = do { ty' <- zonkTcType (idType id)
       ; return (Id.setIdType id ty') }

-- | A suitable TyCoMapper for zonking a type inside the knot, and
-- before all metavars are filled in.
zonkTcTypeMapper :: TyCoMapper () TcM
zonkTcTypeMapper = TyCoMapper
  { tcm_smart = True
  , tcm_tyvar = const zonkTcTyVar
  , tcm_covar = const (\cv -> mkCoVarCo <$> zonkTyCoVarKind cv)
  , tcm_hole  = hole
  , tcm_tybinder = \_env tv _vis -> ((), ) <$> zonkTcTyCoVarBndr tv }
  where
    hole :: () -> CoercionHole -> Role -> Type -> Type
         -> TcM Coercion
    hole _ h r t1 t2
      = do { contents <- unpackCoercionHole_maybe h
           ; case contents of
               Just co -> do { co <- zonkCo co
                             ; checkCoercionHole co h r t1 t2 }
               Nothing -> do { t1 <- zonkTcType t1
                             ; t2 <- zonkTcType t2
                             ; return $ mkHoleCo h r t1 t2 } }


-- For unbound, mutable tyvars, zonkType uses the function given to it
-- For tyvars bound at a for-all, zonkType zonks them to an immutable
--      type variable and zonks the kind too
zonkTcType :: TcType -> TcM TcType
zonkTcType = mapType zonkTcTypeMapper ()

-- | "Zonk" a coercion -- really, just zonk any types in the coercion
zonkCo :: Coercion -> TcM Coercion
zonkCo = mapCoercion zonkTcTypeMapper ()

zonkTcTyCoVarBndr :: TcTyCoVar -> TcM TcTyCoVar
-- A tyvar binder is never a unification variable (MetaTv),
-- rather it is always a skolems.  BUT it may have a kind
-- that has not yet been zonked, and may include kind
-- unification variables.
zonkTcTyCoVarBndr tyvar
    -- can't use isCoVar, because it looks at a TyCon. Argh.
  = ASSERT2( isImmutableTyVar tyvar || (not $ isTyVar tyvar), ppr tyvar ) do
    updateTyVarKindM zonkTcType tyvar

zonkTcTyVar :: TcTyVar -> TcM TcType
-- Simply look through all Flexis
zonkTcTyVar tv
  | isTcTyVar tv
  = case tcTyVarDetails tv of
      SkolemTv {}   -> zonk_kind_and_return
      RuntimeUnk {} -> zonk_kind_and_return
      FlatSkol ty   -> zonkTcType ty
      MetaTv { mtv_ref = ref }
         -> do { cts <- readMutVar ref
               ; case cts of
                    Flexi       -> zonk_kind_and_return
                    Indirect ty -> zonkTcType ty }

  | otherwise -- coercion variable
  = zonk_kind_and_return
  where
    zonk_kind_and_return = do { z_tv <- zonkTyCoVarKind tv
                              ; return (mkTyVarTy z_tv) }

{-
%************************************************************************
%*                                                                      *
                 Tidying
*                                                                      *
************************************************************************
-}

zonkTidyTcType :: TidyEnv -> TcType -> TcM (TidyEnv, TcType)
zonkTidyTcType env ty = do { ty' <- zonkTcType ty
                           ; return (tidyOpenType env ty') }

-- | Make an 'ErrorThing' storing a type.
mkTypeErrorThing :: TcType -> ErrorThing
mkTypeErrorThing ty = ErrorThing ty (Just $ length $ snd $ splitAppTys ty)
                                 zonkTidyTcType

-- | Make an 'ErrorThing' storing a type, with some extra args known about
mkTypeErrorThingArgs :: TcType -> Int -> ErrorThing
mkTypeErrorThingArgs ty num_args
  = ErrorThing ty (Just $ (length $ snd $ splitAppTys ty) + num_args)
               zonkTidyTcType

zonkTidyOrigin :: TidyEnv -> CtOrigin -> TcM (TidyEnv, CtOrigin)
zonkTidyOrigin env (GivenOrigin skol_info)
  = do { skol_info1 <- zonkSkolemInfo skol_info
       ; let (env1, skol_info2) = tidySkolemInfo env skol_info1
       ; return (env1, GivenOrigin skol_info2) }
zonkTidyOrigin env orig@(TypeEqOrigin { uo_actual   = act
                                      , uo_expected = exp
                                      , uo_thing    = m_thing })
  = do { (env1, act') <- zonkTidyTcType env  act
       ; (env2, exp') <- zonkTidyTcType env1 exp
       ; (env3, m_thing') <- zonkTidyErrorThing env2 m_thing
       ; return ( env3, orig { uo_actual   = act'
                             , uo_expected = exp'
                             , uo_thing    = m_thing' }) }
zonkTidyOrigin env (KindEqOrigin ty1 ty2 orig t_or_k)
  = do { (env1, ty1') <- zonkTidyTcType env  ty1
       ; (env2, ty2') <- zonkTidyTcType env1 ty2
       ; (env3, orig') <- zonkTidyOrigin env2 orig
       ; return (env3, KindEqOrigin ty1' ty2' orig' t_or_k) }
zonkTidyOrigin env (FunDepOrigin1 p1 l1 p2 l2)
  = do { (env1, p1') <- zonkTidyTcType env  p1
       ; (env2, p2') <- zonkTidyTcType env1 p2
       ; return (env2, FunDepOrigin1 p1' l1 p2' l2) }
zonkTidyOrigin env (FunDepOrigin2 p1 o1 p2 l2)
  = do { (env1, p1') <- zonkTidyTcType env  p1
       ; (env2, p2') <- zonkTidyTcType env1 p2
       ; (env3, o1') <- zonkTidyOrigin env2 o1
       ; return (env3, FunDepOrigin2 p1' o1' p2' l2) }
zonkTidyOrigin env orig = return (env, orig)

zonkTidyErrorThing :: TidyEnv -> Maybe ErrorThing
                   -> TcM (TidyEnv, Maybe ErrorThing)
zonkTidyErrorThing env (Just (ErrorThing thing n_args zonker))
  = do { (env', thing') <- zonker env thing
       ; return (env', Just $ ErrorThing thing' n_args zonker) }
zonkTidyErrorThing env Nothing
  = return (env, Nothing)

----------------
tidyCt :: TidyEnv -> Ct -> Ct
-- Used only in error reporting
-- Also converts it to non-canonical
tidyCt env ct
  = case ct of
     CHoleCan { cc_ev = ev }
       -> ct { cc_ev = tidy_ev env ev }
     _ -> mkNonCanonical (tidy_ev env (ctEvidence ct))
  where
    tidy_ev :: TidyEnv -> CtEvidence -> CtEvidence
     -- NB: we do not tidy the ctev_evar field because we don't
     --     show it in error messages
    tidy_ev env ctev@(CtGiven { ctev_pred = pred })
      = ctev { ctev_pred = tidyType env pred }
    tidy_ev env ctev@(CtWanted { ctev_pred = pred })
      = ctev { ctev_pred = tidyType env pred }
    tidy_ev env ctev@(CtDerived { ctev_pred = pred })
      = ctev { ctev_pred = tidyType env pred }

----------------
tidyEvVar :: TidyEnv -> EvVar -> EvVar
tidyEvVar env var = setVarType var (tidyType env (varType var))

----------------
tidySkolemInfo :: TidyEnv -> SkolemInfo -> (TidyEnv, SkolemInfo)
tidySkolemInfo env (SigSkol cx ty)
  = (env', SigSkol cx ty')
  where
    (env', ty') = tidyOpenType env ty

tidySkolemInfo env (InferSkol ids)
  = (env', InferSkol ids')
  where
    (env', ids') = mapAccumL do_one env ids
    do_one env (name, ty) = (env', (name, ty'))
       where
         (env', ty') = tidyOpenType env ty

tidySkolemInfo env (UnifyForAllSkol skol_tvs ty)
  = (env1, UnifyForAllSkol skol_tvs' ty')
  where
    env1 = tidyFreeTyCoVars env (tyCoVarsOfType ty `delVarSetList` skol_tvs)
    (env2, skol_tvs') = tidyTyCoVarBndrs env1 skol_tvs
    ty'               = tidyType env2 ty

tidySkolemInfo env info = (env, info)<|MERGE_RESOLUTION|>--- conflicted
+++ resolved
@@ -24,13 +24,9 @@
   newMaybeReturnTyVarTy,
   newOpenReturnTyVar,
   newMetaKindVar, newMetaKindVars,
-<<<<<<< HEAD
   cloneMetaTyVar,
   newFmvTyVar, newFskTyVar,
-=======
-  mkTcTyVarName, cloneMetaTyVar,
   tauTvsForReturnTvs,
->>>>>>> cd82a2e1
 
   newMetaTyVar, readMetaTyVar, writeMetaTyVar, writeMetaTyVarRef,
   newMetaDetails, isFilledMetaTyVar, isUnfilledMetaTyVar,
@@ -85,11 +81,7 @@
 import TyCoRep ( CoercionHole(..) )
 import TcType
 import Type
-<<<<<<< HEAD
 import Coercion
-=======
-import Kind   ( isOpenTypeKind )
->>>>>>> cd82a2e1
 import Class
 import Var
 
@@ -639,7 +631,6 @@
 newReturnTyVar kind = newMetaTyVar ReturnTv kind
 
 newReturnTyVarTy :: Kind -> TcM TcType
-<<<<<<< HEAD
 newReturnTyVarTy kind = mkTyVarTy <$> newReturnTyVar kind
 
 -- | Either makes a normal Flexi or a ReturnTv Flexi
@@ -662,32 +653,41 @@
        ; tv <- newReturnTyVar k
        ; return (tv, k) }
 
-tcInstTyVars :: [TyVar] -> TcM (TCvSubst, [TcTyVar])
-=======
-newReturnTyVarTy kind = TyVarTy <$> newReturnTyVar kind
-
 -- | Replace all the ReturnTvs in a type with TauTvs. These types are
 -- *not* then unified. The caller may wish to do that. No variables
 -- are looked through here. Similarly, no synonyms are looked through,
 -- as doing so won't expose more ReturnTvs.
 tauTvsForReturnTvs :: TcType -> TcM TcType
-tauTvsForReturnTvs = go emptyTvSubst
-  where
-    go env ty@(TyVarTy tv)
-      | isReturnTyVar tv     = newFlexiTyVarTy (substTy env (tyVarKind tv))
-      | otherwise            = return $ substTy env ty
-    go env (AppTy ty1 ty2)   = AppTy <$> go env ty1 <*> go env ty2
-    go env (TyConApp tc tys) = TyConApp tc <$> mapM (go env) tys
-    go env (FunTy ty1 ty2)   = FunTy <$> go env ty1 <*> go env ty2
-    go env (ForAllTy tv ty)
-      = do { k <- go env (tyVarKind tv)
-           ; let tv'  = setTyVarKind tv k
-                 env' = extendTvSubst env tv (TyVarTy tv')
-           ; ForAllTy tv' <$> go env' ty }
-    go _   ty@(LitTy {})     = return ty
-
-tcInstTyVars :: [TKVar] -> TcM (TvSubst, [TcTyVar])
->>>>>>> cd82a2e1
+tauTvsForReturnTvs = mapType mapper emptyTCvSubst
+  where
+    mapper = TyCoMapper { tcm_smart = False
+                        , tcm_tyvar = tyvar
+                        , tcm_covar = covar
+                        , tcm_hole  = hole
+                        , tcm_tybinder = tybinder }
+
+    tyvar :: TCvSubst -> TcTyVar -> TcM TcType
+    tyvar env tv
+      | isReturnTyVar tv = newFlexiTyVarTy (substTy env (tyVarKind tv))
+      | otherwise        = return $ substTyVar env tv
+
+    covar :: TCvSubst -> CoVar -> TcM Coercion
+    covar env cv = return $ mkCoVarCo cv
+
+    hole :: TCvSubst -> CoercionHole -> Role -> Type -> Type -> TcM Coercion
+    hole env hole role ty1 ty2
+      = do { ty1' <- mapType mapper env ty1
+           ; ty2' <- mapType mapper env ty2
+           ; return $ mkHoleCo hole role ty1' ty2' }
+
+    tybinder :: TCvSubst -> TyVar -> VisibilityFlag -> TcM (TCvSubst, TyVar)
+    tybinder env tv vis
+      = do { k <- mapType mapper env (tyVarKind tv)
+           ; let tv' = setTyVarKind tv k
+                 env' = extendTCvSubst env tv (TyVarTy tv')
+           ; return (env', tv') }
+
+tcInstTyVars :: [TyVar] -> TcM (TCvSubst, [TcTyVar])
 -- Instantiate with META type variables
 -- Note that this works for a sequence of kind, type, and coercion variables
 -- variables.  Eg    [ (k:*), (a:k->k) ]
@@ -702,16 +702,9 @@
 -- an existing TyVar. We substitute kind variables in the kind.
 tcInstTyVarX subst tyvar
   = do  { uniq <- newUnique
-<<<<<<< HEAD
                -- See Note [Levity polymorphic variables accept foralls]
-        ; let info = if isLevityPolymorphic (tyVarKind tyvar)
-                     then ReturnTv
-                     else TauTv
-=======
-        ; let info | isOpenTypeKind (tyVarKind tyvar) = ReturnTv
-                         -- See Note [OpenTypeKind accepts foralls]
-                   | otherwise                        = TauTv
->>>>>>> cd82a2e1
+        ; let info | isLevityPolymorphic (tyVarKind tyvar) = ReturnTv
+                   | otherwise                             = TauTv
         ; details <- newMetaDetails info
         ; let name   = mkSystemName uniq (getOccName tyvar)
                        -- See Note [Name of an instantiated type variable]
@@ -724,13 +717,8 @@
 At the moment we give a unification variable a System Name, which
 influences the way it is tidied; see TypeRep.tidyTyVarBndr.
 
-<<<<<<< HEAD
 Note [Levity polymorphic variables accept foralls]
 ~~~~~~~~~~~~~~~~~~~~~~~~~~~~~~~~~~~~~~~~~~~~~~~~~~
-=======
-Note [OpenTypeKind accepts foralls]
-~~~~~~~~~~~~~~~~~~~~~~~~~~~~~~~~~~~
->>>>>>> cd82a2e1
 Here is a common paradigm:
    foo :: (forall a. a -> a) -> Int
    foo = error "urk"
@@ -741,18 +729,10 @@
    bar False = error "urk"
 Here we need to instantiate 'error' with a polytype.
 
-<<<<<<< HEAD
 But 'error' has a levity polymorphic type variable, precisely so that
 we can instantiate it with Int#.  So we also allow such type variables
 to be instantiated with foralls.  It's a bit of a hack, but seems
 straightforward.
-=======
-But 'error' has an OpenTypeKind type variable, precisely so that
-we can instantiate it with Int#.  So we also allow such type variables
-to be instantiated with a ReturnTv, which can unify with foralls.
-It's a bit of a hack, but seems straightforward.
-
->>>>>>> cd82a2e1
 
 ************************************************************************
 *                                                                      *
@@ -916,7 +896,6 @@
   = ASSERT2( isMetaTyVar tv, ppr tv )
     do  { span <- getSrcSpanM    -- Get the location from "here"
                                  -- ie where we are generalising
-<<<<<<< HEAD
         ; kind <- zonkTcType (tyVarKind tv)
         ; let uniq        = getUnique tv
                 -- NB: Use same Unique as original tyvar. This is
@@ -925,16 +904,6 @@
               tv_name     = getOccName tv
               final_name  = mkInternalName uniq tv_name span
               final_tv    = mkTcTyVar final_name kind details
-=======
-        ; uniq <- newUnique      -- Remove it from TcMetaTyVar unique land
-        ; kind <- zonkTcKind (tyVarKind tv)
-        ; let tv_name = getOccName tv
-                -- NB: make a System name. See Note [Visible type application]
-                -- in TcType
-              final_name = mkSystemNameAt uniq tv_name span
-              final_kind = defaultKind kind
-              final_tv   = mkTcTyVar final_name final_kind details
->>>>>>> cd82a2e1
 
         ; traceTc "Skolemising" (ppr tv <+> ptext (sLit ":=") <+> ppr final_tv)
         ; writeMetaTyVar tv (mkTyVarTy final_tv)
