{-
(c) The University of Glasgow 2006
(c) The GRASP/AQUA Project, Glasgow University, 1992-1998


Monadic type operations

This module contains monadic operations over types that contain
mutable type variables
-}

{-# LANGUAGE CPP #-}

module TcMType (
  TcTyVar, TcKind, TcType, TcTauType, TcThetaType, TcTyVarSet,

  --------------------------------
  -- Creating new mutable type variables
  newFlexiTyVar,
  newFlexiTyVarTy,              -- Kind -> TcM TcType
  newFlexiTyVarTys,             -- Int -> Kind -> TcM [TcType]
  newOpenFlexiTyVarTy,
  newReturnTyVar,
  newOpenReturnTyVar,
  newMetaKindVar, newMetaKindVars,
  mkTcTyVarName, cloneMetaTyVar, 

  newMetaTyVar, readMetaTyVar, writeMetaTyVar, writeMetaTyVarRef,
  newMetaDetails, isFilledMetaTyVar, isUnfilledMetaTyVar,

  --------------------------------
  -- Creating new evidence variables
  newEvVar, newEvVars, newEq, newDict,
  newTcEvBinds, addTcEvBind,
  newSimpleWanted, newSimpleWanteds,

  --------------------------------
  -- Instantiation
  tcInstTyCoVars, newSigTyVar,
  tcInstType,
  tcInstSkolTyCoVars, tcInstSkolTyCoVarsLoc, tcInstSuperSkolTyCoVarsX,
  tcInstSigTyCoVarsLoc, tcInstSigTyCoVars,
  tcInstSkolType,
  tcSkolDFunType, tcSuperSkolTyCoVars,

  instSkolTyCoVars, freshenTyCoVarBndrs,

  --------------------------------
  -- Zonking and tidying
  zonkTcPredType, zonkTidyTcType, zonkTidyOrigin,
  tidyEvVar, tidyCt, tidySkolemInfo,
  skolemiseUnboundMetaTyVar,
  zonkTcTyCoVar, zonkTcTyCoVars, zonkTyCoVarsAndFV, zonkTcTypeAndFV,
  zonkQuantifiedTyCoVar, zonkQuantifiedTyCoVarOrType, quantifyTyCoVars,
  quantifyTyCoVars', defaultKindVar,
  zonkTcTyCoVarBndr, zonkTcType, zonkTcTypes, zonkTcThetaType, zonkCo,

<<<<<<< HEAD
  zonkEvVar, zonkWC, zonkFlats, zonkId, zonkCt, zonkSkolemInfo,
=======
  zonkTcKind, defaultKindVarToStar,
  zonkEvVar, zonkWC, zonkSimples, zonkId, zonkCt, zonkSkolemInfo,
>>>>>>> 30fdf86e

  tcGetGlobalTyVars,

  --------------------------------
  -- (Named) Wildcards
  newWildcardVar, newWildcardVarMetaKind
  ) where

#include "HsVersions.h"

-- friends:
import TyCoRep
import TcType
import Type
import Coercion
import Class
import Var

-- others:
import TcRnMonad        -- TcType, amongst others
import Id
import Name
import VarSet
import TysWiredIn
import TysPrim
import VarEnv
import PrelNames
import Util
import Outputable
import FastString
import SrcLoc
import Bag
import DynFlags

import Control.Monad
import Data.List        ( mapAccumL, partition )

{-
************************************************************************
*                                                                      *
        Kind variables
*                                                                      *
************************************************************************
-}

mkKindName :: Unique -> Name
mkKindName unique = mkSystemName unique kind_var_occ

kind_var_occ :: OccName -- Just one for all MetaKindVars
                        -- They may be jiggled by tidying
kind_var_occ = mkOccName tvName "k"

newMetaKindVar :: TcM TcKind
newMetaKindVar = do { uniq <- newUnique
                    ; details <- newMetaDetails (TauTv False)
                    ; let kv = mkTcTyVar (mkKindName uniq) liftedTypeKind details
                    ; return (mkOnlyTyVarTy kv) }

newMetaKindVars :: Int -> TcM [TcKind]
newMetaKindVars n = mapM (\ _ -> newMetaKindVar) (nOfThem n ())

{-
************************************************************************
*                                                                      *
     Evidence variables; range over constraints we can abstract over
*                                                                      *
************************************************************************
-}

newEvVars :: TcThetaType -> TcM [EvVar]
newEvVars theta = mapM newEvVar theta

<<<<<<< HEAD
newWantedEvVar :: TcPredType -> TcM EvVar 
newWantedEvVar = newEvVar

newWantedEvVars :: TcThetaType -> TcM [EvVar] 
newWantedEvVars theta = mapM newWantedEvVar theta 

=======
>>>>>>> 30fdf86e
--------------

newEvVar :: TcPredType -> TcRnIf gbl lcl EvVar
-- Creates new *rigid* variables for predicates
newEvVar ty = do { name <- newSysName (predTypeOccName ty) 
                 ; return (mkLocalId name ty) }

newEq :: TcType -> TcType -> TcM EvVar
newEq ty1 ty2
  = do { name <- newSysName (mkVarOccFS (fsLit "cobox"))
       ; return (mkLocalId name (mkPrimEqPred ty1 ty2)) }
           -- TODO (RAE): Get the boxity right!

newDict :: Class -> [TcType] -> TcM DictId
newDict cls tys 
  = do { name <- newSysName (mkDictOcc (getOccName cls))
       ; return (mkLocalId name (mkClassPred cls tys)) }

predTypeOccName :: PredType -> OccName
predTypeOccName ty = case classifyPredType ty of
    ClassPred cls _ -> mkDictOcc (getOccName cls)
    EqPred _ _ _    -> mkVarOccFS (fsLit "cobox")
    TuplePred _     -> mkVarOccFS (fsLit "tup")
    IrredPred _     -> mkVarOccFS (fsLit "irred")

{-
*********************************************************************************
*                                                                               * 
*                   Wanted constraints
*                                                                               *
*********************************************************************************
-}

newSimpleWanted :: CtOrigin -> PredType -> TcM Ct
newSimpleWanted orig pty
  = do loc <- getCtLoc orig
       v <- newEvVar pty
       return $ mkNonCanonical $
            CtWanted { ctev_evar = v
                     , ctev_pred = pty
                     , ctev_loc = loc }

newSimpleWanteds :: CtOrigin -> ThetaType -> TcM [Ct]
newSimpleWanteds orig = mapM (newSimpleWanted orig)

{-
************************************************************************
*                                                                      *
        SkolemTvs (immutable)
*                                                                      *
************************************************************************
-}

tcInstType :: ([TyCoVar] -> TcM (TCvSubst, [TcTyCoVar])) -- How to instantiate the type variables
           -> TcType                                     -- Type to instantiate
           -> TcM ([TcTyCoVar], TcThetaType, TcType)     -- Result
                -- (type vars (excl coercion vars), preds (incl equalities), rho)
tcInstType inst_tyvars ty
  = case tcSplitNamedForAllTys ty of
        ([],    rho) -> let     -- There may be overloading despite no type variables;
                                --      (?x :: Int) => Int -> Int
                                (theta, tau) = tcSplitPhiTy rho
                            in
                            return ([], theta, tau)

        (tyvars, rho) -> do { (subst, tyvars') <- inst_tyvars tyvars
                            ; let (theta, tau) = tcSplitPhiTy (substTy subst rho)
                            ; return (tyvars', theta, tau) }

tcSkolDFunType :: Type -> TcM ([TcTyVar], TcThetaType, TcType)
-- Instantiate a type signature with skolem constants.
-- We could give them fresh names, but no need to do so
tcSkolDFunType ty = tcInstType tcInstSuperSkolTyCoVars ty

tcSuperSkolTyCoVars :: [TyCoVar] -> (TCvSubst, [TcTyCoVar])
-- Make skolem constants, but do *not* give them new names, as above
-- Moreover, make them "super skolems"; see comments with superSkolemTv
-- see Note [Kind substitution when instantiating]
-- Precondition: tyvars should be ordered by scoping
tcSuperSkolTyCoVars = mapAccumL tcSuperSkolTyCoVar (mkTopTCvSubst [])

tcSuperSkolTyCoVar :: TCvSubst -> TyCoVar -> (TCvSubst, TcTyCoVar)
tcSuperSkolTyCoVar subst tv
  = (extendTCvSubst subst tv (mkTyCoVarTy new_tv), new_tv)
  where
    kind   = substTy subst (tyVarKind tv)
    new_tv | isTyVar tv = mkTcTyVar (tyVarName tv) kind superSkolemTv
           | otherwise  = uniqAway (getTCvInScope subst) (setVarType tv kind)

-- Wrappers
-- we need to be able to do this from outside the TcM monad:
tcInstSkolTyCoVarsLoc :: SrcSpan -> [TyCoVar] -> TcRnIf gbl lcl (TCvSubst, [TcTyCoVar])
tcInstSkolTyCoVarsLoc loc = instSkolTyCoVars (mkTcSkolTyCoVar loc False)

tcInstSkolTyCoVars :: [TyCoVar] -> TcM (TCvSubst, [TcTyCoVar])
tcInstSkolTyCoVars = tcInstSkolTyCoVars' False emptyTCvSubst

tcInstSuperSkolTyCoVars :: [TyCoVar] -> TcM (TCvSubst, [TcTyCoVar])
tcInstSuperSkolTyCoVars = tcInstSuperSkolTyCoVarsX emptyTCvSubst

tcInstSuperSkolTyCoVarsX :: TCvSubst -> [TyCoVar] -> TcM (TCvSubst, [TcTyCoVar])
tcInstSuperSkolTyCoVarsX subst = tcInstSkolTyCoVars' True subst

tcInstSkolTyCoVars' :: Bool -> TCvSubst -> [TyCoVar] -> TcM (TCvSubst, [TcTyCoVar])
-- Precondition: tyvars should be ordered (kind vars first)
-- see Note [Kind substitution when instantiating]
-- Get the location from the monad; this is a complete freshening operation
tcInstSkolTyCoVars' overlappable subst tvs
  = do { loc <- getSrcSpanM
       ; instSkolTyCoVarsX (mkTcSkolTyCoVar loc overlappable) subst tvs }

mkTcSkolTyCoVar :: SrcSpan -> Bool -> Unique -> Name -> Kind -> TcTyCoVar
mkTcSkolTyCoVar loc overlappable uniq old_name kind
  | isCoercionType kind
  = mkLocalId (mkSystemNameAt uniq (getOccName old_name) loc) kind

  | otherwise
  = mkTcTyVar (mkInternalName uniq (getOccName old_name) loc)
              kind
              (SkolemTv overlappable)

tcInstSigTyCoVarsLoc :: SrcSpan -> [TyCoVar]
                     -> TcRnIf gbl lcl (TCvSubst, [TcTyCoVar])
-- We specify the location
tcInstSigTyCoVarsLoc loc = instSkolTyCoVars (mkTcSkolTyCoVar loc False)

tcInstSigTyCoVars :: [TyCoVar] -> TcRnIf gbl lcl (TCvSubst, [TcTyCoVar])
-- Get the location from the TyVar itself, not the monad
tcInstSigTyCoVars
  = instSkolTyCoVars mk_tcv
  where
    mk_tcv uniq old_name kind
       | isCoercionType kind
       = mkLocalId (setNameUnique old_name uniq) kind

       | otherwise
       = mkTcTyVar (setNameUnique old_name uniq) kind (SkolemTv False)

tcInstSkolType :: TcType -> TcM ([TcTyCoVar], TcThetaType, TcType)
-- Instantiate a type with fresh skolem constants
-- Binding location comes from the monad
tcInstSkolType ty = tcInstType tcInstSkolTyCoVars ty

------------------
freshenTyCoVarBndrs :: [TyCoVar] -> TcRnIf gbl lcl (TCvSubst, [TyCoVar])
-- ^ Give fresh uniques to a bunch of TyVars, but they stay
--   as TyVars, rather than becoming TcTyVars
-- Used in FamInst.newFamInst, and Inst.newClsInst
freshenTyCoVarBndrs = instSkolTyCoVars mk_tcv
  where
    mk_tcv uniq old_name kind
      | isCoercionType kind = mkCoVar (setNameUnique old_name uniq) kind
      | otherwise           = mkTyVar (setNameUnique old_name uniq) kind

------------------
instSkolTyCoVars :: (Unique -> Name -> Kind -> TyCoVar)
                 -> [TyVar] -> TcRnIf gbl lcl (TCvSubst, [TyCoVar])
instSkolTyCoVars mk_tcv = instSkolTyCoVarsX mk_tcv emptyTCvSubst

instSkolTyCoVarsX :: (Unique -> Name -> Kind -> TyCoVar)
                  -> TCvSubst -> [TyCoVar] -> TcRnIf gbl lcl (TCvSubst, [TyCoVar])
instSkolTyCoVarsX mk_tcv = mapAccumLM (instSkolTyCoVarX mk_tcv)

instSkolTyCoVarX :: (Unique -> Name -> Kind -> TyCoVar)
                 -> TCvSubst -> TyCoVar -> TcRnIf gbl lcl (TCvSubst, TyCoVar)
instSkolTyCoVarX mk_tcv subst tycovar
  = do  { uniq <- newUnique
        ; let new_tv = mk_tcv uniq old_name kind
        ; return (extendTCvSubst subst tycovar (mkTyCoVarTy new_tv), new_tv) }
  where
    old_name = tyVarName tycovar
    kind     = substTy subst (tyVarKind tycovar)

{-
Note [Kind substitution when instantiating]
~~~~~~~~~~~~~~~~~~~~~~~~~~~~~~~~~~~~~~~~~~~
When we instantiate a bunch of kind and type variables, first we
expect them to be topologically sorted.
Then we have to instantiate the kind variables, build a substitution
from old variables to the new variables, then instantiate the type
variables substituting the original kind.

Exemple: If we want to instantiate
  [(k1 :: *), (k2 :: *), (a :: k1 -> k2), (b :: k1)]
we want
  [(?k1 :: *), (?k2 :: *), (?a :: ?k1 -> ?k2), (?b :: ?k1)]
instead of the buggous
  [(?k1 :: *), (?k2 :: *), (?a :: k1 -> k2), (?b :: k1)]


************************************************************************
*                                                                      *
        MetaTvs (meta type variables; mutable)
*                                                                      *
************************************************************************
-}

newMetaTyVar :: MetaInfo -> Kind -> TcM TcTyVar
-- Make a new meta tyvar out of thin air
newMetaTyVar meta_info kind
  = do  { uniq <- newUnique
        ; let name = mkTcTyVarName uniq s
              s = case meta_info of
                        ReturnTv    -> fsLit "r"
                        TauTv True  -> fsLit "w"
                        TauTv False -> fsLit "t"
                        FlatMetaTv  -> fsLit "fmv"
                        SigTv       -> fsLit "a"
        ; details <- newMetaDetails meta_info
        ; return (mkTcTyVar name kind details) }

newNamedMetaTyVar :: Name -> MetaInfo -> Kind -> TcM TcTyVar
-- Make a new meta tyvar out of thin air
newNamedMetaTyVar name meta_info kind
  = do { details <- newMetaDetails meta_info
       ; return (mkTcTyVar name kind details) }

newSigTyVar :: Name -> Kind -> TcM TcTyVar
newSigTyVar name kind
  = do { uniq <- newUnique
       ; let name' = setNameUnique name uniq
                      -- Use the same OccName so that the tidy-er
                      -- doesn't gratuitously rename 'a' to 'a0' etc
       ; details <- newMetaDetails SigTv
       ; return (mkTcTyVar name' kind details) }

newMetaDetails :: MetaInfo -> TcM TcTyVarDetails
newMetaDetails info
  = do { ref <- newMutVar Flexi
       ; tclvl <- getTcLevel
       ; return (MetaTv { mtv_info = info, mtv_ref = ref, mtv_tclvl = tclvl }) }

cloneMetaTyVar :: TcTyVar -> TcM TcTyVar
cloneMetaTyVar tv
  = ASSERT( isTcTyVar tv )
    do  { uniq <- newUnique
        ; ref  <- newMutVar Flexi
        ; let name'    = setNameUnique (tyVarName tv) uniq
              details' = case tcTyVarDetails tv of 
                           details@(MetaTv {}) -> details { mtv_ref = ref }
                           _ -> pprPanic "cloneMetaTyVar" (ppr tv)
        ; return (mkTcTyVar name' (tyVarKind tv) details') }

mkTcTyVarName :: Unique -> FastString -> Name
-- Make sure that fresh TcTyVar names finish with a digit
-- leaving the un-cluttered names free for user names
mkTcTyVarName uniq str = mkSysTvName uniq str

-- Works for both type and kind variables
readMetaTyVar :: TyVar -> TcM MetaDetails
readMetaTyVar tyvar = ASSERT2( isMetaTyVar tyvar, ppr tyvar )
                      readMutVar (metaTvRef tyvar)

isFilledMetaTyVar :: TyVar -> TcM Bool
-- True of a filled-in (Indirect) meta type variable
isFilledMetaTyVar tv
  | not (isTcTyVar tv) = return False
  | MetaTv { mtv_ref = ref } <- tcTyVarDetails tv
  = do  { details <- readMutVar ref
        ; return (isIndirect details) }
  | otherwise = return False

isUnfilledMetaTyVar :: TyVar -> TcM Bool
-- True of a un-filled-in (Flexi) meta type variable
isUnfilledMetaTyVar tv
  | not (isTcTyVar tv) = return False
  | MetaTv { mtv_ref = ref } <- tcTyVarDetails tv
  = do  { details <- readMutVar ref
        ; return (isFlexi details) }
  | otherwise = return False

--------------------
-- Works with both type and kind variables
writeMetaTyVar :: TcTyVar -> TcType -> TcM ()
-- Write into a currently-empty MetaTyVar

writeMetaTyVar tyvar ty
  | not debugIsOn 
  = writeMetaTyVarRef tyvar (metaTvRef tyvar) ty

-- Everything from here on only happens if DEBUG is on
  | not (isTcTyVar tyvar)
  = WARN( True, text "Writing to non-tc tyvar" <+> ppr tyvar )
    return ()

  | MetaTv { mtv_ref = ref } <- tcTyVarDetails tyvar
  = writeMetaTyVarRef tyvar ref ty

  | otherwise
  = WARN( True, text "Writing to non-meta tyvar" <+> ppr tyvar )
    return ()

--------------------
writeMetaTyVarRef :: TcTyVar -> TcRef MetaDetails -> TcType -> TcM ()
-- Here the tyvar is for error checking only;
-- the ref cell must be for the same tyvar
writeMetaTyVarRef tyvar ref ty
  | not debugIsOn
  = do { traceTc "writeMetaTyVar" (ppr tyvar <+> dcolon <+> ppr (tyVarKind tyvar)
                                   <+> text ":=" <+> ppr ty)
       ; writeMutVar ref (Indirect ty) }

-- Everything from here on only happens if DEBUG is on
  | otherwise
  = do { meta_details <- readMutVar ref;
       -- Zonk kinds to allow the error check to work
       ; zonked_tv_kind <- zonkTcType tv_kind
       ; zonked_ty_kind <- zonkTcType ty_kind

       -- Check for double updates
       ; ASSERT2( isFlexi meta_details,
                  hang (text "Double update of meta tyvar")
                   2 (ppr tyvar $$ ppr meta_details) )

         traceTc "writeMetaTyVar" (ppr tyvar <+> text ":=" <+> ppr ty)
       ; writeMutVar ref (Indirect ty)
       ; when (   not (isPredTy tv_kind)
                    -- Don't check kinds for updates to coercion variables
               && not (zonked_ty_kind `tcEqKind` zonked_tv_kind))
       $ WARN( True, hang (text "Ill-kinded update to meta tyvar")
                        2 (    ppr tyvar <+> text "::" <+> (ppr tv_kind $$ ppr zonked_tv_kind)
                           <+> text ":="
                           <+> ppr ty    <+> text "::" <+> (ppr ty_kind $$ ppr zonked_ty_kind) ) )
         (return ()) }
  where
    tv_kind = tyVarKind tyvar
    ty_kind = typeKind ty

{-
************************************************************************
*                                                                      *
        MetaTvs: TauTvs
*                                                                      *
************************************************************************

Note [Sort-polymorphic tyvars accept foralls]
~~~~~~~~~~~~~~~~~~~~~~~~~~~~~~~~~~~~~~~~~~~~~
Here is a common paradigm:
   foo :: (forall a. a -> a) -> Int
   foo = error "urk"
To make this work we need to instantiate 'error' with a polytype.
A similar case is
   bar :: Bool -> (forall a. a->a) -> Int
   bar True = \x. (x 3)
   bar False = error "urk"
Here we need to instantiate 'error' with a polytype. 

But 'error' has an sort-polymorphic type variable, precisely so that
we can instantiate it with Int#.  So we also allow such type variables
to be instantiate with foralls.  It's a bit of a hack, but seems
straightforward.

Note [Never need to instantiate coercion variables]
~~~~~~~~~~~~~~~~~~~~~~~~~~~~~~~~~~~~~~~~~~~~~~~~~~~
With coercion variables sloshing around in types, it might seem that we
sometimes need to instantiate coercion variables. This would be problematic,
because coercion variables inhabit unboxed equality (~#), and the constraint
solver thinks in terms only of boxed equality (~). The solution is that
we never need to instantiate coercion variables in the first place.

The tyvars that we need to instantiate come from the types of functions,
data constructors, and patterns. These will never be quantified over
coercion variables, except for the special case of the promoted Eq#. But,
that can't ever appear in user code, so we're safe!
-}

newFlexiTyVar :: Kind -> TcM TcTyVar
newFlexiTyVar kind = newMetaTyVar (TauTv False) kind

newFlexiTyVarTy  :: Kind -> TcM TcType
newFlexiTyVarTy kind = do
    tc_tyvar <- newFlexiTyVar kind
    return (TyVarTy tc_tyvar)

newFlexiTyVarTys :: Int -> Kind -> TcM [TcType]
newFlexiTyVarTys n kind = mapM newFlexiTyVarTy (nOfThem n kind)

newReturnTyVar :: Kind -> TcM TcTyVar
newReturnTyVar kind = newMetaTyVar ReturnTv kind

-- | Create a tyvar that can be a lifted or unlifted type.
newOpenFlexiTyVarTy :: TcM TcType
newOpenFlexiTyVarTy
  = do { lev <- newFlexiTyVarTy levityTy
       ; newFlexiTyVarTy (tYPE lev) }

-- | Create a *return* tyvar that can be a lifted or unlifted type.
newOpenReturnTyVar :: TcM (TcTyVar, TcKind)
newOpenReturnTyVar
  = do { lev <- newFlexiTyVarTy levityTy  -- this doesn't need ReturnTv
       ; let k = tYPE lev
       ; tv <- newReturnTyVar k
       ; return (tv, k) }

tcInstTyCoVars :: CtOrigin -> [TyCoVar] -> TcM (TCvSubst, [TcTyCoVar])
-- Instantiate with META type variables
-- Note that this works for a sequence of kind, type, and coercion variables
-- variables.  Eg    [ (k:*), (a:k->k) ]
--             Gives [ (k7:*), (a8:k7->k7) ]
tcInstTyCoVars orig = mapAccumLM (tcInstTyCoVarX orig) emptyTCvSubst
    -- emptyTCvSubst has an empty in-scope set, but that's fine here
    -- Since the tyvars are freshly made, they cannot possibly be
    -- captured by any existing for-alls.

tcInstTyCoVarX :: CtOrigin -> TCvSubst -> TyCoVar -> TcM (TCvSubst, TcTyCoVar)
-- Make a new unification variable tyvar whose Name and Kind come from
-- an existing TyVar. We substitute kind variables in the kind.
tcInstTyCoVarX origin subst tyvar
  | isTyVar tyvar
  = do  { uniq <- newUnique
               -- See Note [    -- TODO (RAE): Finish this line of comment!
               -- TODO (RAE): See Note [OpenTypeKind accepts foralls] in TcType,
               -- but then delete that note
        ; let info = if isSortPolymorphic (tyVarKind tyvar)
                     then ReturnTv
                     else TauTv False
        ; details <- newMetaDetails info
        ; let name   = mkSystemName uniq (getOccName tyvar)
              kind   = substTy subst (tyVarKind tyvar)
              new_tv = mkTcTyVar name kind details
        ; return (extendTCvSubst subst tyvar (mkOnlyTyVarTy new_tv), new_tv) }
  | otherwise
  = do { new_cv <- newEvVar (substTy subst (varType tyvar))
         -- can't call unifyType, because we need to return a CoVar,
         -- and unification might result in a TcCoercion that's not a CoVar
         -- See Note [Coercion variables in tcInstTyCoVarX]
       ; loc <- getCtLoc origin
       ; let ctev = CtWanted { ctev_evar = new_cv
                             , ctev_pred = varType new_cv
                             , ctev_loc  = loc }
       ; emitFlat $ mkNonCanonical ctev
       ; return (extendTCvSubst subst tyvar (mkTyCoVarTy new_cv), new_cv) }

{-
************************************************************************
*                                                                      *
             Quantification
*                                                                      *
************************************************************************

Note [quantifyTyCoVars]
~~~~~~~~~~~~~~~~~~~~~~~
quantifyTyCoVars is give the free vars of a type that we
are about to wrap in a forall.

It takes these free type/kind variables and 
  1. Zonks them and remove globals
  2. Partitions into type and kind variables (kvs1, tvs)
  3. Extends kvs1 with free kind vars in the kinds of tvs (removing globals)
  4. Calls zonkQuantifiedTyVar on each

Step (3) is often unimportant, because the kind variable is often
also free in the type.  Eg
     Typeable k (a::k)
has free vars {k,a}.  But the type (see Trac #7916)
    (f::k->*) (a::k)
has free vars {f,a}, but we must add 'k' as well! Hence step (3).
-}

quantifyTyCoVars :: TcTyCoVarSet -> TcTyCoVarSet -> TcM [TcTyCoVar]
quantifyTyCoVars gbls tkvs = quantifyTyCoVars' gbls tkvs False

quantifyTyCoVars' :: TcTyCoVarSet   -- globals
                  -> TcTyCoVarSet   -- variables we're quantifying
                  -> Bool           -- True <=> all variables are kind
                                    -- variables; used for -XNoPolyKinds defaults
                  -> TcM [TcTyCoVar]
-- See Note [quantifyTyCoVars]
-- The input is a mixture of type and kind variables; a kind variable k 
--   may occur *after* a tyvar mentioning k in its kind
-- Can be given a mixture of TcTyVars and TyVars, in the case of
--   associated type declarations

quantifyTyCoVars' gbl_tvs tkvs all_kind_vars
  = do { tkvs    <- zonkTyCoVarsAndFV tkvs
       ; gbl_tvs <- zonkTyCoVarsAndFV gbl_tvs
       ; let dep_var_set
               = if all_kind_vars
                 then tkvs `minusVarSet` gbl_tvs
                 else closeOverKinds (unionVarSets $
                                      map (tyCoVarsOfType . tyVarKind) $
                                      varSetElems tkvs)
                      `minusVarSet` gbl_tvs
             nondep_var_set = tkvs `minusVarSet` dep_var_set `minusVarSet` gbl_tvs
             dep_vars       = varSetElemsWellScoped dep_var_set
             nondep_vars    = varSetElemsWellScoped nondep_var_set

                              -- NB kinds of tvs are zonked by zonkTyVarsAndFV

             -- In the non-PolyKinds case, default the kind variables
             -- to *, and zonk the tyvars as usual.  Notice that this
             -- may make quantifyTyCoVars return a shorter list
             -- than it was passed, but that's ok
       ; poly_kinds <- xoptM Opt_PolyKinds
       ; dep_vars2 <- if poly_kinds
                      then return dep_vars
                      else do { let (meta_kvs, skolem_kvs) = partition is_meta dep_vars
                                    is_meta kv = isTcTyVar kv && isMetaTyVar kv
                              
                              ; mapM_ defaultKindVar meta_kvs
                              ; return skolem_kvs }  -- should be empty

       ; mapMaybeM zonk_quant (dep_vars2 ++ nondep_vars) }
           -- Because of the order, any kind variables
           -- mentioned in the kinds of the type variables refer to
           -- the now-quantified versions
  where
    zonk_quant tkv
      | isTcTyCoVar tkv = zonkQuantifiedTyCoVar tkv
      | otherwise       = return $ Just tkv
      -- For associated types, we have the class variables 
      -- in scope, and they are TyVars not TcTyVars

zonkQuantifiedTyCoVar :: TcTyCoVar -> TcM (Maybe TcTyCoVar)
-- The quantified type variables often include meta type variables
-- we want to freeze them into ordinary type variables, and
-- default their kind (e.g. from TYPE v to TYPE Lifted)
-- The meta tyvar is updated to point to the new skolem TyVar.  Now any 
-- bound occurrences of the original type variable will get zonked to 
-- the immutable version.
--
-- We leave skolem TyVars alone; they are immutable.
--
-- This function is called on both kind and type variables,
-- but kind variables *only* if PolyKinds is on.
--
-- This returns a tyvar if it should be quantified over; otherwise,
-- it returns Nothing. Nothing is
-- returned only if zonkQuantifiedTyVar is passed a Levity meta-tyvar,
-- in order to default to Lifted.
zonkQuantifiedTyCoVar tv = left_only `liftM` zonkQuantifiedTyCoVarOrType tv
  where left_only :: Either a b -> Maybe a
        left_only (Left x) =  Just x
        left_only (Right _) = Nothing

-- | Like zonkQuantifiedTyCoVar, but if zonking reveals that the tyvar
-- should become a type (when defaulting a levity var to Lifted), it
-- returns the type instead.
zonkQuantifiedTyCoVarOrType :: TcTyCoVar -> TcM (Either TcTyCoVar TcType)
zonkQuantifiedTyCoVarOrType tv
  | isTyVar tv
  = ASSERT2( isTcTyVar tv, ppr tv ) 
    case tcTyVarDetails tv of
      SkolemTv {} -> do { kind <- zonkTcType (tyVarKind tv)
                        ; return $ Left $ setTyVarKind tv kind }
        -- It might be a skolem type variable, 
        -- for example from a user type signature

      MetaTv { mtv_ref = ref } ->
          do when debugIsOn $ do
                 -- [Sept 04] Check for non-empty.
                 -- See note [Silly Type Synonym]
                 cts <- readMutVar ref
                 case cts of
                     Flexi -> return ()
                     Indirect ty -> WARN( True, ppr tv $$ ppr ty )
                                    return ()
             if isLevityVar tv
             then do { writeMetaTyVar tv liftedDataConTy
                     ; return (Right liftedDataConTy) }
             else Left `liftM` skolemiseUnboundMetaTyVar tv vanillaSkolemTv
      _other -> pprPanic "zonkQuantifiedTyCoVar" (ppr tv) -- FlatSkol, RuntimeUnk

  | otherwise -- coercion variable
  = do { ty <- zonkTcType (coVarKind tv)
       ; return $ Left $ setVarType tv ty }

-- | Take an (unconstrained) meta tyvar and default it. Works only for
-- kind vars (of type BOX) and levity vars (of type Levity).
defaultKindVar :: TcTyVar -> TcM Kind
defaultKindVar kv
  | ASSERT( isMetaTyVar kv )
    isLevityVar kv
  = writeMetaTyVar kv liftedDataConTy >> return liftedDataConTy
  | otherwise
  = writeMetaTyVar kv liftedTypeKind >> return liftedTypeKind

skolemiseUnboundMetaTyVar :: TcTyVar -> TcTyVarDetails -> TcM TyVar
-- We have a Meta tyvar with a ref-cell inside it
-- Skolemise it, including giving it a new Name, so that
--   we are totally out of Meta-tyvar-land
-- We create a skolem TyVar, not a regular TyVar
--   See Note [Zonking to Skolem]
skolemiseUnboundMetaTyVar tv details
  = ASSERT2( isMetaTyVar tv, ppr tv ) 
    do  { span <- getSrcSpanM    -- Get the location from "here"
                                 -- ie where we are generalising
        ; uniq <- newUnique      -- Remove it from TcMetaTyVar unique land
        ; kind <- zonkTcType (tyVarKind tv)
        ; let tv_name = getOccName tv
              new_tv_name = if isWildcardVar tv
                            then generaliseWildcardVarName tv_name
                            else tv_name
              final_name = mkInternalName uniq new_tv_name span
              final_tv   = mkTcTyVar final_name kind details

        ; traceTc "Skolemising" (ppr tv <+> ptext (sLit ":=") <+> ppr final_tv)
        ; writeMetaTyVar tv (mkTyCoVarTy final_tv)
        ; return final_tv }
  where
    -- If a wildcard type called _a is generalised, we rename it to tw_a
    generaliseWildcardVarName :: OccName -> OccName
    generaliseWildcardVarName name | startsWithUnderscore name
      = mkOccNameFS (occNameSpace name) (appendFS (fsLit "w") (occNameFS name))
    generaliseWildcardVarName name = name

{-
Note [Zonking to Skolem]
~~~~~~~~~~~~~~~~~~~~~~~~
We used to zonk quantified type variables to regular TyVars.  However, this
leads to problems.  Consider this program from the regression test suite:

  eval :: Int -> String -> String -> String
  eval 0 root actual = evalRHS 0 root actual

  evalRHS :: Int -> a
  evalRHS 0 root actual = eval 0 root actual

It leads to the deferral of an equality (wrapped in an implication constraint)

  forall a. () => ((String -> String -> String) ~ a)

which is propagated up to the toplevel (see TcSimplify.tcSimplifyInferCheck).
In the meantime `a' is zonked and quantified to form `evalRHS's signature.
This has the *side effect* of also zonking the `a' in the deferred equality
(which at this point is being handed around wrapped in an implication
constraint).

Finally, the equality (with the zonked `a') will be handed back to the
simplifier by TcRnDriver.tcRnSrcDecls calling TcSimplify.tcSimplifyTop.
If we zonk `a' with a regular type variable, we will have this regular type
variable now floating around in the simplifier, which in many places assumes to
only see proper TcTyVars.

We can avoid this problem by zonking with a skolem.  The skolem is rigid
(which we require for a quantified variable), but is still a TcTyVar that the
simplifier knows how to deal with.

Note [Silly Type Synonyms]
~~~~~~~~~~~~~~~~~~~~~~~~~~
Consider this:
        type C u a = u  -- Note 'a' unused

        foo :: (forall a. C u a -> C u a) -> u
        foo x = ...

        bar :: Num u => u
        bar = foo (\t -> t + t)

* From the (\t -> t+t) we get type  {Num d} =>  d -> d
  where d is fresh.

* Now unify with type of foo's arg, and we get:
        {Num (C d a)} =>  C d a -> C d a
  where a is fresh.

* Now abstract over the 'a', but float out the Num (C d a) constraint
  because it does not 'really' mention a.  (see exactTyVarsOfType)
  The arg to foo becomes
        \/\a -> \t -> t+t

* So we get a dict binding for Num (C d a), which is zonked to give
        a = ()
  [Note Sept 04: now that we are zonking quantified type variables
  on construction, the 'a' will be frozen as a regular tyvar on
  quantification, so the floated dict will still have type (C d a).
  Which renders this whole note moot; happily!]

* Then the \/\a abstraction has a zonked 'a' in it.

All very silly.   I think its harmless to ignore the problem.  We'll end up with
a \/\a in the final result but all the occurrences of a will be zonked to ()

************************************************************************
*                                                                      *
              Zonking types
*                                                                      *
************************************************************************

@tcGetGlobalTyVars@ returns a fully-zonked set of tyvars free in the environment.
To improve subsequent calls to the same function it writes the zonked set back into
the environment.
-}

tcGetGlobalTyVars :: TcM TcTyVarSet
tcGetGlobalTyVars
  = do { (TcLclEnv {tcl_tyvars = gtv_var}) <- getLclEnv
       ; gbl_tvs  <- readMutVar gtv_var
       ; gbl_tvs' <- zonkTyCoVarsAndFV gbl_tvs
       ; writeMutVar gtv_var gbl_tvs'
       ; return gbl_tvs' }
  where

zonkTcTypeAndFV :: TcType -> TcM TyCoVarSet
-- Zonk a type and take its free variables
-- With kind polymorphism it can be essential to zonk *first*
-- so that we find the right set of free variables.  Eg
--    forall k1. forall (a:k2). a
-- where k2:=k1 is in the substitution.  We don't want
-- k2 to look free in this type!
zonkTcTypeAndFV ty = do { ty <- zonkTcType ty; return (tyCoVarsOfType ty) }

zonkTyCoVar :: TyCoVar -> TcM TcType
-- Works on TyVars and TcTyVars
zonkTyCoVar tv | isTcTyVar tv = zonkTcTyCoVar tv
             | otherwise    = return (mkTyCoVarTy tv)
   -- Hackily, when typechecking type and class decls
   -- we have TyVars in scopeadded (only) in 
   -- TcHsType.tcTyClTyVars, but it seems
   -- painful to make them into TcTyVars there

zonkTyCoVarsAndFV :: TyCoVarSet -> TcM TyCoVarSet
zonkTyCoVarsAndFV tycovars = tyCoVarsOfTypes <$> mapM zonkTyCoVar (varSetElems tycovars)

zonkTcTyCoVars :: [TcTyCoVar] -> TcM [TcType]
zonkTcTyCoVars tyvars = mapM zonkTcTyCoVar tyvars

-----------------  Types
zonkTyCoVarKind :: TyCoVar -> TcM TyCoVar
zonkTyCoVarKind tv = do { kind' <- zonkTcType (tyVarKind tv)
                        ; return (setTyVarKind tv kind') }

zonkTcTypes :: [TcType] -> TcM [TcType]
zonkTcTypes tys = mapM zonkTcType tys

zonkTcThetaType :: TcThetaType -> TcM TcThetaType
zonkTcThetaType theta = mapM zonkTcPredType theta

zonkTcPredType :: TcPredType -> TcM TcPredType
zonkTcPredType = zonkTcType

{-
************************************************************************
*                                                                      *
              Zonking constraints
*                                                                      *
************************************************************************
-}

zonkImplication :: Implication -> TcM (Bag Implication)
zonkImplication implic@(Implic { ic_skols  = skols
                               , ic_given  = given
                               , ic_wanted = wanted
                               , ic_info   = info })
  = do { skols'  <- mapM zonkTcTyCoVarBndr skols  -- Need to zonk their kinds!
                                                  -- as Trac #7230 showed
       ; given'  <- mapM zonkEvVar given
       ; info'   <- zonkSkolemInfo info
       ; wanted' <- zonkWCRec wanted
       ; if isEmptyWC wanted'
         then return emptyBag
         else return $ unitBag $
              implic { ic_skols  = skols'
                     , ic_given  = given'
                     , ic_wanted = wanted'
                     , ic_info   = info' } }

zonkEvVar :: EvVar -> TcM EvVar
zonkEvVar var = do { ty' <- zonkTcType (varType var)
                   ; return (setVarType var ty') }


zonkWC :: WantedConstraints -> TcM WantedConstraints
zonkWC wc = zonkWCRec wc

zonkWCRec :: WantedConstraints -> TcM WantedConstraints
zonkWCRec (WC { wc_simple = simple, wc_impl = implic, wc_insol = insol })
  = do { simple' <- zonkSimples simple
       ; implic' <- flatMapBagM zonkImplication implic
       ; insol'  <- zonkSimples insol
       ; return (WC { wc_simple = simple', wc_impl = implic', wc_insol = insol' }) }

zonkSimples :: Cts -> TcM Cts
zonkSimples cts = do { cts' <- mapBagM zonkCt' cts
                     ; traceTc "zonkSimples done:" (ppr cts')
                     ; return cts' }

zonkCt' :: Ct -> TcM Ct
zonkCt' ct = zonkCt ct

zonkCt :: Ct -> TcM Ct
zonkCt ct@(CHoleCan { cc_ev = ev })
  = do { ev' <- zonkCtEvidence ev
       ; return $ ct { cc_ev = ev' } }
zonkCt ct
  = do { fl' <- zonkCtEvidence (cc_ev ct)
       ; return (mkNonCanonical fl') }

zonkCtEvidence :: CtEvidence -> TcM CtEvidence
zonkCtEvidence ctev@(CtGiven { ctev_pred = pred }) 
  = do { pred' <- zonkTcType pred
       ; return (ctev { ctev_pred = pred'}) }
zonkCtEvidence ctev@(CtWanted { ctev_pred = pred })
  = do { pred' <- zonkTcType pred
       ; return (ctev { ctev_pred = pred' }) }
zonkCtEvidence ctev@(CtDerived { ctev_pred = pred })
  = do { pred' <- zonkTcType pred
       ; return (ctev { ctev_pred = pred' }) }

zonkSkolemInfo :: SkolemInfo -> TcM SkolemInfo
zonkSkolemInfo (SigSkol cx ty)  = do { ty' <- zonkTcType ty
                                     ; return (SigSkol cx ty') }
zonkSkolemInfo (InferSkol ntys) = do { ntys' <- mapM do_one ntys
                                     ; return (InferSkol ntys') }
  where
    do_one (n, ty) = do { ty' <- zonkTcType ty; return (n, ty') }
zonkSkolemInfo skol_info = return skol_info

{-
%************************************************************************
%*                                                                      *
\subsection{Zonking -- the main work-horses: zonkTcType, zonkTcTyVar}
*                                                                      *
*              For internal use only!                                  *
*                                                                      *
************************************************************************
-}

-- zonkId is used *during* typechecking just to zonk the Id's type
zonkId :: TcId -> TcM TcId
zonkId id
  = do { ty' <- zonkTcType (idType id)
       ; return (Id.setIdType id ty') }

-- For unbound, mutable tyvars, zonkType uses the function given to it
-- For tyvars bound at a for-all, zonkType zonks them to an immutable
--      type variable and zonks the kind too
zonkTcType :: TcType -> TcM TcType
zonkTcType ty
  = go ty
  where
    go (TyConApp tc tys) = do tys' <- mapM go tys
                              return (TyConApp tc tys')
                -- Do NOT establish Type invariants, because
                -- doing so is strict in the TyCOn.
                -- See Note [Zonking inside the knot] in TcHsType

    go (LitTy n)         = return (LitTy n)

    go (ForAllTy (Anon arg) res)
                         = do arg' <- go arg
                              res' <- go res
                              return (mkFunTy arg' res')

    go (AppTy fun arg)   = do fun' <- go fun
                              arg' <- go arg
                              return (AppTy fun' arg')
                -- See Note [Zonking inside the knot] in TcHsType

    go (CastTy ty co)    = do ty' <- go ty
                              co' <- zonkCo co
                              return (CastTy ty' co')

    go (CoercionTy co)   = do co' <- zonkCo co
                              return (CoercionTy co')

        -- The two interesting cases!
    go (TyVarTy tyvar) | isTcTyVar tyvar = zonkTcTyCoVar tyvar
                       | otherwise       = TyVarTy <$> updateTyVarKindM go tyvar
                -- Ordinary (non Tc) tyvars occur inside quantified types

    go (ForAllTy (Named tv vis) ty)
                            = do { tv' <- zonkTcTyCoVarBndr tv
                                 ; ty' <- go ty
                                 ; return (ForAllTy (Named tv' vis) ty') }

-- | "Zonk" a coercion -- really, just zonk any types in the coercion
zonkCo :: Coercion -> TcM Coercion
zonkCo = go_co
  where
    go_co (Refl r ty)               = Refl r <$> zonkTcType ty
    go_co (TyConAppCo r tc args)    = TyConAppCo r tc <$> mapM go_arg args
    go_co (AppCo co arg)            = AppCo <$> go_co co <*> go_arg arg
    go_co (CoVarCo cv)              = CoVarCo <$> zonkTyCoVarKind cv
    go_co (AxiomInstCo ax ind args) = AxiomInstCo ax ind <$> mapM go_arg args
    go_co (PhantomCo h ty1 ty2)     = PhantomCo <$> go_co h <*> zonkTcType ty1
                                                            <*> zonkTcType ty2
    go_co (UnsafeCo r ty1 ty2)      = UnsafeCo r <$> zonkTcType ty1 <*> zonkTcType ty2
    go_co (SymCo co)                = SymCo <$> go_co co
    go_co (TransCo co1 co2)         = TransCo <$> go_co co1 <*> go_co co2
    go_co (NthCo n co)              = NthCo n <$> go_co co
    go_co (LRCo lr co)              = LRCo lr <$> go_co co
    go_co (InstCo co arg)           = InstCo <$> go_co co <*> go_arg arg
    go_co (CoherenceCo co1 co2)     = CoherenceCo <$> go_co co1 <*> go_co co2
    go_co (KindCo co)               = KindCo <$> go_co co
    go_co (SubCo co)                = SubCo <$> go_co co
    go_co (AxiomRuleCo ax ts cs)    = AxiomRuleCo ax <$> mapM zonkTcType ts <*> mapM go_co cs

    go_co (ForAllCo cobndr co)
      | Just v <- getHomoVar_maybe cobndr
      = do { v' <- zonkTcTyCoVarBndr v
           ; co' <- go_co co
           ; return (ForAllCo (mkHomoCoBndr v') co') }

      | TyHetero h tv1 tv2 cv <- cobndr
      = do { h' <- go_co h
           ; tv1' <- zonkTcTyCoVarBndr tv1
           ; tv2' <- zonkTcTyCoVarBndr tv2
           ; cv' <- zonkTcTyCoVarBndr cv
           ; co' <- go_co co
           ; return (mkForAllCo (TyHetero h' tv1' tv2' cv') co') }

      | CoHetero h cv1 cv2 <- cobndr
      = do { h' <- go_co h
           ; cv1' <- zonkTcTyCoVarBndr cv1
           ; cv2' <- zonkTcTyCoVarBndr cv2
           ; co' <- go_co co
           ; return (mkForAllCo (CoHetero h' cv1' cv2') co') }

      | otherwise
      = pprPanic "zonkTcType" (ppr cobndr)

    go_arg (TyCoArg co)        = TyCoArg <$> go_co co
    go_arg (CoCoArg r co1 co2) = CoCoArg r <$> go_co co1 <*> go_co co2

zonkTcTyCoVarBndr :: TcTyCoVar -> TcM TcTyCoVar
-- A tyvar binder is never a unification variable (MetaTv),
-- rather it is always a skolems.  BUT it may have a kind 
-- that has not yet been zonked, and may include kind
-- unification variables.
zonkTcTyCoVarBndr tyvar
    -- can't use isCoVar, because it looks at a TyCon. Argh.
  = ASSERT2( isImmutableTyVar tyvar || (not $ isTyVar tyvar), ppr tyvar ) do
    updateTyVarKindM zonkTcType tyvar

zonkTcTyCoVar :: TcTyCoVar -> TcM TcType
-- Simply look through all Flexis
zonkTcTyCoVar tv
  | isTyVar tv
  = ASSERT2( isTcTyVar tv, ppr tv ) do
    case tcTyVarDetails tv of
      SkolemTv {}   -> zonk_kind_and_return
      RuntimeUnk {} -> zonk_kind_and_return
      FlatSkol ty   -> zonkTcType ty
      MetaTv { mtv_ref = ref }
         -> do { cts <- readMutVar ref
               ; case cts of
                    Flexi       -> zonk_kind_and_return
                    Indirect ty -> zonkTcType ty }

  | otherwise -- coercion variable
  = zonk_kind_and_return
  where
    zonk_kind_and_return = do { z_tv <- zonkTyCoVarKind tv
                              ; return (mkTyCoVarTy z_tv) }

{-
%************************************************************************
%*                                                                      *
                 Tidying
*                                                                      *
************************************************************************
-}

zonkTidyTcType :: TidyEnv -> TcType -> TcM (TidyEnv, TcType)
zonkTidyTcType env ty = do { ty' <- zonkTcType ty
                           ; return (tidyOpenType env ty') }

zonkTidyOrigin :: TidyEnv -> CtOrigin -> TcM (TidyEnv, CtOrigin)
zonkTidyOrigin env (GivenOrigin skol_info)
  = do { skol_info1 <- zonkSkolemInfo skol_info
       ; let (env1, skol_info2) = tidySkolemInfo env skol_info1
       ; return (env1, GivenOrigin skol_info2) }
zonkTidyOrigin env (TypeEqOrigin { uo_actual = act, uo_expected = exp })
  = do { (env1, act') <- zonkTidyTcType env  act
       ; (env2, exp') <- zonkTidyTcType env1 exp
       ; return ( env2, TypeEqOrigin { uo_actual = act', uo_expected = exp' }) }
zonkTidyOrigin env (KindEqOrigin ty1 ty2 orig)
  = do { (env1, ty1') <- zonkTidyTcType env  ty1
       ; (env2, ty2') <- zonkTidyTcType env1 ty2
       ; (env3, orig') <- zonkTidyOrigin env2 orig
       ; return (env3, KindEqOrigin ty1' ty2' orig') }
zonkTidyOrigin env (CoercibleOrigin ty1 ty2)
  = do { (env1, ty1') <- zonkTidyTcType env  ty1
       ; (env2, ty2') <- zonkTidyTcType env1 ty2
       ; return (env2, CoercibleOrigin ty1' ty2') }
zonkTidyOrigin env (FunDepOrigin1 p1 l1 p2 l2)
  = do { (env1, p1') <- zonkTidyTcType env  p1
       ; (env2, p2') <- zonkTidyTcType env1 p2
       ; return (env2, FunDepOrigin1 p1' l1 p2' l2) }
zonkTidyOrigin env (FunDepOrigin2 p1 o1 p2 l2)
  = do { (env1, p1') <- zonkTidyTcType env  p1
       ; (env2, p2') <- zonkTidyTcType env1 p2
       ; (env3, o1') <- zonkTidyOrigin env2 o1
       ; return (env3, FunDepOrigin2 p1' o1' p2' l2) }
zonkTidyOrigin env orig = return (env, orig)

----------------
tidyCt :: TidyEnv -> Ct -> Ct
-- Used only in error reporting
-- Also converts it to non-canonical
tidyCt env ct
  = case ct of
     CHoleCan { cc_ev = ev }
       -> ct { cc_ev = tidy_ev env ev }
     _ -> mkNonCanonical (tidy_ev env (ctEvidence ct))
  where
    tidy_ev :: TidyEnv -> CtEvidence -> CtEvidence
     -- NB: we do not tidy the ctev_evtm/var field because we don't
     --     show it in error messages
    tidy_ev env ctev@(CtGiven { ctev_pred = pred })
      = ctev { ctev_pred = tidyType env pred }
    tidy_ev env ctev@(CtWanted { ctev_pred = pred })
      = ctev { ctev_pred = tidyType env pred }
    tidy_ev env ctev@(CtDerived { ctev_pred = pred })
      = ctev { ctev_pred = tidyType env pred }

----------------
tidyEvVar :: TidyEnv -> EvVar -> EvVar
tidyEvVar env var = setVarType var (tidyType env (varType var))

----------------
tidySkolemInfo :: TidyEnv -> SkolemInfo -> (TidyEnv, SkolemInfo)
tidySkolemInfo env (SigSkol cx ty)
  = (env', SigSkol cx ty')
  where
    (env', ty') = tidyOpenType env ty

tidySkolemInfo env (InferSkol ids)
  = (env', InferSkol ids')
  where
    (env', ids') = mapAccumL do_one env ids
    do_one env (name, ty) = (env', (name, ty'))
       where
         (env', ty') = tidyOpenType env ty

tidySkolemInfo env (UnifyForAllSkol skol_tvs ty)
  = (env1, UnifyForAllSkol skol_tvs' ty')
  where
    env1 = tidyFreeTyCoVars env (tyCoVarsOfType ty `delVarSetList` skol_tvs)
    (env2, skol_tvs') = tidyTyCoVarBndrs env1 skol_tvs
    ty'               = tidyType env2 ty

tidySkolemInfo env info = (env, info)

{-
************************************************************************
*                                                                      *
        (Named) Wildcards
*                                                                      *
************************************************************************
-}

-- | Create a new meta var with the given kind. This meta var should be used
-- to replace a wildcard in a type. Such a wildcard meta var can be
-- distinguished from other meta vars with the 'isWildcardVar' function.
newWildcardVar :: Name -> Kind -> TcM TcTyVar
newWildcardVar name kind = newNamedMetaTyVar name (TauTv True) kind

-- | Create a new meta var (which can unify with a type of any kind). This
-- meta var should be used to replace a wildcard in a type. Such a wildcard
-- meta var can be distinguished from other meta vars with the 'isWildcardVar'
-- function.
newWildcardVarMetaKind :: Name -> TcM TcTyVar
newWildcardVarMetaKind name = do kind <- newMetaKindVar
                                 newWildcardVar name kind

-- | Return 'True' if the argument is a meta var created for a wildcard (by
-- 'newWildcardVar' or 'newWildcardVarMetaKind').
isWildcardVar :: TcTyVar -> Bool
isWildcardVar tv | isTcTyVar tv, MetaTv (TauTv True) _ _ <- tcTyVarDetails tv = True
isWildcardVar _ = False<|MERGE_RESOLUTION|>--- conflicted
+++ resolved
@@ -55,12 +55,7 @@
   quantifyTyCoVars', defaultKindVar,
   zonkTcTyCoVarBndr, zonkTcType, zonkTcTypes, zonkTcThetaType, zonkCo,
 
-<<<<<<< HEAD
-  zonkEvVar, zonkWC, zonkFlats, zonkId, zonkCt, zonkSkolemInfo,
-=======
-  zonkTcKind, defaultKindVarToStar,
   zonkEvVar, zonkWC, zonkSimples, zonkId, zonkCt, zonkSkolemInfo,
->>>>>>> 30fdf86e
 
   tcGetGlobalTyVars,
 
@@ -133,15 +128,6 @@
 newEvVars :: TcThetaType -> TcM [EvVar]
 newEvVars theta = mapM newEvVar theta
 
-<<<<<<< HEAD
-newWantedEvVar :: TcPredType -> TcM EvVar 
-newWantedEvVar = newEvVar
-
-newWantedEvVars :: TcThetaType -> TcM [EvVar] 
-newWantedEvVars theta = mapM newWantedEvVar theta 
-
-=======
->>>>>>> 30fdf86e
 --------------
 
 newEvVar :: TcPredType -> TcRnIf gbl lcl EvVar
