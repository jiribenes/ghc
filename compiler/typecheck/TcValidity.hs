{-
(c) The University of Glasgow 2006
(c) The GRASP/AQUA Project, Glasgow University, 1992-1998
-}

{-# LANGUAGE CPP, TupleSections, ViewPatterns #-}

module TcValidity (
  Rank, UserTypeCtxt(..), checkValidType, checkValidMonoType,
  ContextKind(..), expectedKindInCtxt,
  checkValidTheta, checkValidFamPats,
  checkValidInstance, validDerivPred,
  checkInstTermination,
  ClsInfo, checkValidCoAxiom, checkValidCoAxBranch,
  checkValidTyFamEqn,
  checkConsistentFamInst,
  arityErr, badATErr,
  checkValidTelescope, checkZonkValidTelescope, checkValidInferredKinds
  ) where

#include "HsVersions.h"

-- friends:
import TcUnify    ( tcSubType_NC )
import TcSimplify ( simplifyAmbiguityCheck )
import TyCoRep
import TcType hiding ( sizeType, sizeTypes )
import TcMType
import PrelNames
import Type
import Coercion
import Unify( tcMatchTyX )
import Kind
import CoAxiom
import Class
import TyCon

-- others:
import HsSyn            -- HsType
import TcRnMonad        -- TcType, amongst others
import FunDeps
import FamInstEnv  ( isDominatedBy, injectiveBranches,
                     InjectivityCheckResult(..) )
import FamInst     ( makeInjectivityErrors )
import Name
import VarEnv
import VarSet
import ErrUtils
import DynFlags
import Util
import ListSetOps
import SrcLoc
import Outputable
import FastString
import BasicTypes
import Module
import qualified GHC.LanguageExtensions as LangExt

import Control.Monad
import Data.Maybe
import Data.List        ( (\\) )

{-
************************************************************************
*                                                                      *
          Checking for ambiguity
*                                                                      *
************************************************************************

Note [The ambiguity check for type signatures]
~~~~~~~~~~~~~~~~~~~~~~~~~~~~~~~~~~~~~~~~~~~~~~
checkAmbiguity is a check on *user-supplied type signatures*.  It is
*purely* there to report functions that cannot possibly be called.  So for
example we want to reject:
   f :: C a => Int
The idea is there can be no legal calls to 'f' because every call will
give rise to an ambiguous constraint.  We could soundly omit the
ambiguity check on type signatures entirely, at the expense of
delaying ambiguity errors to call sites.  Indeed, the flag
-XAllowAmbiguousTypes switches off the ambiguity check.

What about things like this:
   class D a b | a -> b where ..
   h :: D Int b => Int
The Int may well fix 'b' at the call site, so that signature should
not be rejected.  Moreover, using *visible* fundeps is too
conservative.  Consider
   class X a b where ...
   class D a b | a -> b where ...
   instance D a b => X [a] b where...
   h :: X a b => a -> a
Here h's type looks ambiguous in 'b', but here's a legal call:
   ...(h [True])...
That gives rise to a (X [Bool] beta) constraint, and using the
instance means we need (D Bool beta) and that fixes 'beta' via D's
fundep!

Behind all these special cases there is a simple guiding principle.
Consider

  f :: <type>
  f = ...blah...

  g :: <type>
  g = f

You would think that the definition of g would surely typecheck!
After all f has exactly the same type, and g=f. But in fact f's type
is instantiated and the instantiated constraints are solved against
the originals, so in the case an ambiguous type it won't work.
Consider our earlier example f :: C a => Int.  Then in g's definition,
we'll instantiate to (C alpha) and try to deduce (C alpha) from (C a),
and fail.

So in fact we use this as our *definition* of ambiguity.  We use a
very similar test for *inferred* types, to ensure that they are
unambiguous. See Note [Impedence matching] in TcBinds.

This test is very conveniently implemented by calling
    tcSubType <type> <type>
This neatly takes account of the functional dependecy stuff above,
and implicit parameter (see Note [Implicit parameters and ambiguity]).
And this is what checkAmbiguity does.

What about this, though?
   g :: C [a] => Int
Is every call to 'g' ambiguous?  After all, we might have
   intance C [a] where ...
at the call site.  So maybe that type is ok!  Indeed even f's
quintessentially ambiguous type might, just possibly be callable:
with -XFlexibleInstances we could have
  instance C a where ...
and now a call could be legal after all!  Well, we'll reject this
unless the instance is available *here*.

Note [When to call checkAmbiguity]
~~~~~~~~~~~~~~~~~~~~~~~~~~~~~~~~~~
We call checkAmbiguity
   (a) on user-specified type signatures
   (b) in checkValidType

Conncerning (b), you might wonder about nested foralls.  What about
    f :: forall b. (forall a. Eq a => b) -> b
The nested forall is ambiguous.  Originally we called checkAmbiguity
in the forall case of check_type, but that had two bad consequences:
  * We got two error messages about (Eq b) in a nested forall like this:
       g :: forall a. Eq a => forall b. Eq b => a -> a
  * If we try to check for ambiguity of an nested forall like
    (forall a. Eq a => b), the implication constraint doesn't bind
    all the skolems, which results in "No skolem info" in error
    messages (see Trac #10432).

To avoid this, we call checkAmbiguity once, at the top, in checkValidType.
(I'm still a bit worried about unbound skolems when the type mentions
in-scope type variables.)

In fact, because of the co/contra-variance implemented in tcSubType,
this *does* catch function f above. too.

Concerning (a) the ambiguity check is only used for *user* types, not
for types coming from inteface files.  The latter can legitimately
have ambiguous types. Example

   class S a where s :: a -> (Int,Int)
   instance S Char where s _ = (1,1)
   f:: S a => [a] -> Int -> (Int,Int)
   f (_::[a]) x = (a*x,b)
        where (a,b) = s (undefined::a)

Here the worker for f gets the type
        fw :: forall a. S a => Int -> (# Int, Int #)


Note [Implicit parameters and ambiguity]
~~~~~~~~~~~~~~~~~~~~~~~~~~~~~~~~~~~~~~~~
Only a *class* predicate can give rise to ambiguity
An *implicit parameter* cannot.  For example:
        foo :: (?x :: [a]) => Int
        foo = length ?x
is fine.  The call site will supply a particular 'x'

Furthermore, the type variables fixed by an implicit parameter
propagate to the others.  E.g.
        foo :: (Show a, ?x::[a]) => Int
        foo = show (?x++?x)
The type of foo looks ambiguous.  But it isn't, because at a call site
we might have
        let ?x = 5::Int in foo
and all is well.  In effect, implicit parameters are, well, parameters,
so we can take their type variables into account as part of the
"tau-tvs" stuff.  This is done in the function 'FunDeps.grow'.
-}

checkAmbiguity :: UserTypeCtxt -> Type -> TcM ()
checkAmbiguity ctxt ty
  | wantAmbiguityCheck ctxt
  = do { traceTc "Ambiguity check for" (ppr ty)
         -- Solve the constraints eagerly because an ambiguous type
         -- can cause a cascade of further errors.  Since the free
         -- tyvars are skolemised, we can safely use tcSimplifyTop
       ; allow_ambiguous <- xoptM LangExt.AllowAmbiguousTypes
       ; (_wrap, wanted) <- addErrCtxt (mk_msg allow_ambiguous) $
                            captureConstraints $
                            tcSubType_NC ctxt ty ty
       ; simplifyAmbiguityCheck ty wanted

       ; traceTc "Done ambiguity check for" (ppr ty) }

  | otherwise
  = return ()
 where
   mk_msg allow_ambiguous
     = vcat [ ptext (sLit "In the ambiguity check for") <+> what
            , ppUnless allow_ambiguous ambig_msg ]
   ambig_msg = ptext (sLit "To defer the ambiguity check to use sites, enable AllowAmbiguousTypes")
   what | Just n <- isSigMaybe ctxt = quotes (ppr n)
        | otherwise                 = pprUserTypeCtxt ctxt

wantAmbiguityCheck :: UserTypeCtxt -> Bool
wantAmbiguityCheck ctxt
  = case ctxt of
      GhciCtxt -> False  -- Allow ambiguous types in GHCi's :kind command
                         -- E.g.   type family T a :: *  -- T :: forall k. k -> *
                         -- Then :k T should work in GHCi, not complain that
                         -- (T k) is ambiguous!
      _ -> True


checkUserTypeError :: Type -> TcM ()
-- Check to see if the type signature mentions "TypeError blah"
-- anywhere in it, and fail if so.
--
-- Very unsatisfactorily (Trac #11144) we need to tidy the type
-- because it may have come from an /inferred/ signature, not a
-- user-supplied one.  This is really only a half-baked fix;
-- the other errors in checkValidType don't do tidying, and so
-- may give bad error messages when given an inferred type.
checkUserTypeError = check
  where
  check ty
    | Just msg     <- userTypeError_maybe ty  = fail_with msg
    | Just (_,ts)  <- splitTyConApp_maybe ty  = mapM_ check ts
    | Just (t1,t2) <- splitAppTy_maybe ty     = check t1 >> check t2
    | Just (_,t1)  <- splitForAllTy_maybe ty  = check t1
    | otherwise                               = return ()

  fail_with msg = do { env0 <- tcInitTidyEnv
                     ; let (env1, tidy_msg) = tidyOpenType env0 msg
                     ; failWithTcM (env1, pprUserTypeErrorTy tidy_msg) }


{-
************************************************************************
*                                                                      *
          Checking validity of a user-defined type
*                                                                      *
************************************************************************

When dealing with a user-written type, we first translate it from an HsType
to a Type, performing kind checking, and then check various things that should
be true about it.  We don't want to perform these checks at the same time
as the initial translation because (a) they are unnecessary for interface-file
types and (b) when checking a mutually recursive group of type and class decls,
we can't "look" at the tycons/classes yet.  Also, the checks are rather
diverse, and used to really mess up the other code.

One thing we check for is 'rank'.

        Rank 0:         monotypes (no foralls)
        Rank 1:         foralls at the front only, Rank 0 inside
        Rank 2:         foralls at the front, Rank 1 on left of fn arrow,

        basic ::= tyvar | T basic ... basic

        r2  ::= forall tvs. cxt => r2a
        r2a ::= r1 -> r2a | basic
        r1  ::= forall tvs. cxt => r0
        r0  ::= r0 -> r0 | basic

Another thing is to check that type synonyms are saturated.
This might not necessarily show up in kind checking.
        type A i = i
        data T k = MkT (k Int)
        f :: T A        -- BAD!
-}

checkValidType :: UserTypeCtxt -> Type -> TcM ()
-- Checks that a user-written type is valid for the given context
-- Assumes arguemt is fully zonked
-- Not used for instance decls; checkValidInstance instead
checkValidType ctxt ty
  = do { traceTc "checkValidType" (ppr ty <+> text "::" <+> ppr (typeKind ty))
<<<<<<< HEAD
       ; rankn_flag  <- xoptM LangExt.RankNTypes
=======
       ; let (_, tidy_ty) = tidyOpenType emptyTidyEnv ty
       ; rankn_flag  <- xoptM Opt_RankNTypes
>>>>>>> cd82a2e1
       ; let gen_rank :: Rank -> Rank
             gen_rank r | rankn_flag = ArbitraryRank
                        | otherwise  = r

             rank1 = gen_rank r1
             rank0 = gen_rank r0

             r0 = rankZeroMonoType
             r1 = LimitedRank True r0

             rank
               = case ctxt of
                 DefaultDeclCtxt-> MustBeMonoType
                 ResSigCtxt     -> MustBeMonoType
                 PatSigCtxt     -> rank0
                 RuleSigCtxt _  -> rank1
                 TySynCtxt _    -> rank0

<<<<<<< HEAD
                 ExprSigCtxt     -> rank1
                 FunSigCtxt {}   -> rank1
                 InfSigCtxt _    -> ArbitraryRank        -- Inferred type
                 ConArgCtxt _    -> rank1 -- We are given the type of the entire
                                          -- constructor, hence rank 1
=======
                 ExprSigCtxt    -> rank1
                 TypeAppCtxt    -> rank0
                 FunSigCtxt {}  -> rank1
                 InfSigCtxt _   -> ArbitraryRank        -- Inferred type
                 ConArgCtxt _   -> rank1 -- We are given the type of the entire
                                         -- constructor, hence rank 1
>>>>>>> cd82a2e1

                 ForSigCtxt _   -> rank1
                 SpecInstCtxt   -> rank1
                 ThBrackCtxt    -> rank1
                 GhciCtxt       -> ArbitraryRank
                 _              -> panic "checkValidType"
                                          -- Can't happen; not used for *user* sigs

       ; env <- tcInitOpenTidyEnv (tyCoVarsOfType ty)

        -- Check the internal validity of the type itself
<<<<<<< HEAD
       ; check_type env ctxt rank ty
=======
       ; check_type ctxt rank tidy_ty
>>>>>>> cd82a2e1

        -- Check that the thing has kind Type, and is lifted if necessary.
        -- Do this *after* check_type, because we can't usefully take
        -- the kind of an ill-formed type such as (a~Int)
<<<<<<< HEAD
       ; check_kind env ctxt ty

       ; checkUserTypeError ty
=======
       ; check_kind ctxt tidy_ty
>>>>>>> cd82a2e1

       -- Check for ambiguous types.  See Note [When to call checkAmbiguity]
       -- NB: this will happen even for monotypes, but that should be cheap;
       --     and there may be nested foralls for the subtype test to examine
       ; checkAmbiguity ctxt tidy_ty

       ; traceTc "checkValidType done" (ppr ty <+> text "::" <+> ppr (typeKind ty)) }

checkValidMonoType :: Type -> TcM ()
-- Assumes arguemt is fully zonked
checkValidMonoType ty
  = do { env <- tcInitOpenTidyEnv (tyCoVarsOfType ty)
       ; check_type env SigmaCtxt MustBeMonoType ty }

check_kind :: TidyEnv -> UserTypeCtxt -> TcType -> TcM ()
-- Check that the type's kind is acceptable for the context
check_kind env ctxt ty
  | TySynCtxt {} <- ctxt
  , returnsConstraintKind actual_kind
  = do { ck <- xoptM LangExt.ConstraintKinds
       ; if ck
         then  when (isConstraintKind actual_kind)
                    (do { dflags <- getDynFlags
                        ; check_pred_ty env dflags ctxt ty })
         else addErrTcM (constraintSynErr env actual_kind) }

  | otherwise
  = case expectedKindInCtxt ctxt of
      TheKind k -> checkTcM (tcEqType actual_kind k)               (kindErr env actual_kind)
      OpenKind  -> checkTcM (classifiesTypeWithValues actual_kind) (kindErr env actual_kind)
      AnythingKind -> return ()
  where
    actual_kind = typeKind ty

-- | The kind expected in a certain context.
data ContextKind = TheKind Kind   -- ^ a specific kind
                 | AnythingKind   -- ^ any kind will do
                 | OpenKind       -- ^ something of the form @TYPE _@

-- Depending on the context, we might accept any kind (for instance, in a TH
-- splice), or only certain kinds (like in type signatures).
<<<<<<< HEAD
expectedKindInCtxt :: UserTypeCtxt -> ContextKind
expectedKindInCtxt (TySynCtxt _)   = AnythingKind
expectedKindInCtxt ThBrackCtxt     = AnythingKind
expectedKindInCtxt GhciCtxt        = AnythingKind
-- The types in a 'default' decl can have varying kinds
-- See Note [Extended defaults]" in TcEnv
expectedKindInCtxt DefaultDeclCtxt = AnythingKind
expectedKindInCtxt (ForSigCtxt _)  = TheKind liftedTypeKind
expectedKindInCtxt InstDeclCtxt    = TheKind constraintKind
expectedKindInCtxt SpecInstCtxt    = TheKind constraintKind
expectedKindInCtxt _               = OpenKind
=======
expectedKindInCtxt :: UserTypeCtxt -> Maybe Kind
expectedKindInCtxt (TySynCtxt _)  = Nothing -- Any kind will do
expectedKindInCtxt ThBrackCtxt    = Nothing
expectedKindInCtxt GhciCtxt       = Nothing
expectedKindInCtxt TypeAppCtxt    = Nothing
expectedKindInCtxt (ForSigCtxt _) = Just liftedTypeKind
expectedKindInCtxt InstDeclCtxt   = Just constraintKind
expectedKindInCtxt SpecInstCtxt   = Just constraintKind
expectedKindInCtxt _              = Just openTypeKind
>>>>>>> cd82a2e1

{-
Note [Higher rank types]
~~~~~~~~~~~~~~~~~~~~~~~~
Technically
            Int -> forall a. a->a
is still a rank-1 type, but it's not Haskell 98 (Trac #5957).  So the
validity checker allow a forall after an arrow only if we allow it
before -- that is, with Rank2Types or RankNTypes
-}

data Rank = ArbitraryRank         -- Any rank ok

          | LimitedRank   -- Note [Higher rank types]
                 Bool     -- Forall ok at top
                 Rank     -- Use for function arguments

          | MonoType SDoc   -- Monotype, with a suggestion of how it could be a polytype

          | MustBeMonoType  -- Monotype regardless of flags

rankZeroMonoType, tyConArgMonoType, synArgMonoType :: Rank
rankZeroMonoType = MonoType (ptext (sLit "Perhaps you intended to use RankNTypes or Rank2Types"))
tyConArgMonoType = MonoType (ptext (sLit "GHC doesn't yet support impredicative polymorphism"))
synArgMonoType   = MonoType (ptext (sLit "Perhaps you intended to use LiberalTypeSynonyms"))

funArgResRank :: Rank -> (Rank, Rank)             -- Function argument and result
funArgResRank (LimitedRank _ arg_rank) = (arg_rank, LimitedRank (forAllAllowed arg_rank) arg_rank)
funArgResRank other_rank               = (other_rank, other_rank)

forAllAllowed :: Rank -> Bool
forAllAllowed ArbitraryRank             = True
forAllAllowed (LimitedRank forall_ok _) = forall_ok
forAllAllowed _                         = False

----------------------------------------
-- | Fail with error message if the type is unlifted
check_lifted :: TidyEnv -> Type -> TcM ()
check_lifted env ty
  = checkTcM (not (isUnLiftedType ty)) (unliftedArgErr env ty)

check_type :: TidyEnv -> UserTypeCtxt -> Rank -> Type -> TcM ()
-- The args say what the *type context* requires, independent
-- of *flag* settings.  You test the flag settings at usage sites.
--
-- Rank is allowed rank for function args
-- Rank 0 means no for-alls anywhere

check_type env ctxt rank ty
  | not (null tvs && null theta)
  = do  { checkTcM (forAllAllowed rank) (forAllTyErr env' rank ty)
                -- Reject e.g. (Maybe (?x::Int => Int)),
                -- with a decent error message

        ; check_valid_theta env' SigmaCtxt theta
                -- Allow     type T = ?x::Int => Int -> Int
                -- but not   type T = ?x::Int

        ; check_type env' ctxt rank tau      -- Allow foralls to right of arrow
        ; checkTcM (not (any (`elemVarSet` tyCoVarsOfType tau_kind) tvs))
                   (forAllEscapeErr env' ty tau_kind)
        }
  where
    (tvs, theta, tau) = tcSplitSigmaTy ty
    tau_kind          = typeKind tau
    (env', _)         = tidyTyCoVarBndrs env tvs

check_type _ _ _ (TyVarTy _) = return ()

check_type env ctxt rank (ForAllTy (Anon arg_ty) res_ty)
  = do  { check_type env ctxt arg_rank arg_ty
        ; check_type env ctxt res_rank res_ty }
  where
    (arg_rank, res_rank) = funArgResRank rank

check_type env ctxt rank (AppTy ty1 ty2)
  = do  { check_arg_type env ctxt rank ty1
        ; check_arg_type env ctxt rank ty2 }

check_type env ctxt rank ty@(TyConApp tc tys)
  | isTypeSynonymTyCon tc || isTypeFamilyTyCon tc
  = check_syn_tc_app env ctxt rank ty tc tys
  | isUnboxedTupleTyCon tc = check_ubx_tuple  env ctxt      ty    tys
  | otherwise              = mapM_ (check_arg_type env ctxt rank) tys

check_type _ _ _ (LitTy {}) = return ()

check_type env ctxt rank (CastTy ty _) = check_type env ctxt rank ty

check_type _ _ _ ty = pprPanic "check_type" (ppr ty)

----------------------------------------
check_syn_tc_app :: TidyEnv -> UserTypeCtxt -> Rank -> KindOrType
                 -> TyCon -> [KindOrType] -> TcM ()
-- Used for type synonyms and type synonym families,
-- which must be saturated,
-- but not data families, which need not be saturated
check_syn_tc_app env ctxt rank ty tc tys
  | tc_arity <= length tys   -- Saturated
       -- Check that the synonym has enough args
       -- This applies equally to open and closed synonyms
       -- It's OK to have an *over-applied* type synonym
       --      data Tree a b = ...
       --      type Foo a = Tree [a]
       --      f :: Foo a b -> ...
  = do  { -- See Note [Liberal type synonyms]
        ; liberal <- xoptM LangExt.LiberalTypeSynonyms
        ; if not liberal || isTypeFamilyTyCon tc then
                -- For H98 and synonym families, do check the type args
                mapM_ check_arg tys

          else  -- In the liberal case (only for closed syns), expand then check
          case coreView ty of
             Just ty' -> check_type env ctxt rank ty'
             Nothing  -> pprPanic "check_tau_type" (ppr ty)  }

  | GhciCtxt <- ctxt  -- Accept under-saturated type synonyms in
                      -- GHCi :kind commands; see Trac #7586
  = mapM_ check_arg tys

  | otherwise
  = failWithTc (tyConArityErr tc tys)
  where
    tc_arity  = tyConArity tc
    check_arg | isTypeFamilyTyCon tc = check_arg_type  env ctxt rank
              | otherwise            = check_type      env ctxt synArgMonoType

----------------------------------------
check_ubx_tuple :: TidyEnv -> UserTypeCtxt -> KindOrType
                -> [KindOrType] -> TcM ()
check_ubx_tuple env ctxt ty tys
  = do  { ub_tuples_allowed <- xoptM LangExt.UnboxedTuples
        ; checkTcM ub_tuples_allowed (ubxArgTyErr env ty)

        ; impred <- xoptM LangExt.ImpredicativeTypes
        ; let rank' = if impred then ArbitraryRank else tyConArgMonoType
                -- c.f. check_arg_type
                -- However, args are allowed to be unlifted, or
                -- more unboxed tuples, so can't use check_arg_ty
        ; mapM_ (check_type env ctxt rank') tys }

----------------------------------------
check_arg_type :: TidyEnv -> UserTypeCtxt -> Rank -> KindOrType -> TcM ()
-- The sort of type that can instantiate a type variable,
-- or be the argument of a type constructor.
-- Not an unboxed tuple, but now *can* be a forall (since impredicativity)
-- Other unboxed types are very occasionally allowed as type
-- arguments depending on the kind of the type constructor
--
-- For example, we want to reject things like:
--
--      instance Ord a => Ord (forall s. T s a)
-- and
--      g :: T s (forall b.b)
--
-- NB: unboxed tuples can have polymorphic or unboxed args.
--     This happens in the workers for functions returning
--     product types with polymorphic components.
--     But not in user code.
-- Anyway, they are dealt with by a special case in check_tau_type

check_arg_type _ _ _ (CoercionTy {}) = return ()

check_arg_type env ctxt rank ty
  = do  { impred <- xoptM LangExt.ImpredicativeTypes
        ; let rank' = case rank of          -- Predictive => must be monotype
                        MustBeMonoType     -> MustBeMonoType  -- Monotype, regardless
                        _other | impred    -> ArbitraryRank
                               | otherwise -> tyConArgMonoType
                        -- Make sure that MustBeMonoType is propagated,
                        -- so that we don't suggest -XImpredicativeTypes in
                        --    (Ord (forall a.a)) => a -> a
                        -- and so that if it Must be a monotype, we check that it is!

        ; check_type env ctxt rank' ty
        ; check_lifted env ty }
             -- NB the isUnLiftedType test also checks for
             --    T State#
             -- where there is an illegal partial application of State# (which has
             -- kind * -> #); see Note [The kind invariant] in TyCoRep

----------------------------------------
forAllTyErr :: TidyEnv -> Rank -> Type -> (TidyEnv, SDoc)
forAllTyErr env rank ty
   = ( env
     , vcat [ hang (ptext (sLit "Illegal polymorphic or qualified type:")) 2 (ppr_tidy env ty)
            , suggestion ] )
  where
    suggestion = case rank of
                   LimitedRank {} -> ptext (sLit "Perhaps you intended to use RankNTypes or Rank2Types")
                   MonoType d     -> d
                   _              -> Outputable.empty -- Polytype is always illegal

forAllEscapeErr :: TidyEnv -> Type -> Kind -> (TidyEnv, SDoc)
forAllEscapeErr env ty tau_kind
  = ( env
    , hang (vcat [ text "Quantified type's kind mentions quantified type variable"
                 , text "(skolem escape)" ])
         2 (vcat [ text "   type:" <+> ppr_tidy env ty
                 , text "of kind:" <+> ppr_tidy env tau_kind ]) )

unliftedArgErr, ubxArgTyErr :: TidyEnv -> Type -> (TidyEnv, SDoc)
unliftedArgErr  env ty = (env, sep [ptext (sLit "Illegal unlifted type:"), ppr_tidy env ty])
ubxArgTyErr     env ty = (env, sep [ptext (sLit "Illegal unboxed tuple type as function argument:"), ppr_tidy env ty])

kindErr :: TidyEnv -> Kind -> (TidyEnv, SDoc)
kindErr env kind = (env, sep [ptext (sLit "Expecting an ordinary type, but found a type of kind"), ppr_tidy env kind])

{-
Note [Liberal type synonyms]
~~~~~~~~~~~~~~~~~~~~~~~~~~~~
If -XLiberalTypeSynonyms is on, expand closed type synonyms *before*
doing validity checking.  This allows us to instantiate a synonym defn
with a for-all type, or with a partially-applied type synonym.
        e.g.   type T a b = a
               type S m   = m ()
               f :: S (T Int)
Here, T is partially applied, so it's illegal in H98.  But if you
expand S first, then T we get just
               f :: Int
which is fine.

IMPORTANT: suppose T is a type synonym.  Then we must do validity
checking on an appliation (T ty1 ty2)

        *either* before expansion (i.e. check ty1, ty2)
        *or* after expansion (i.e. expand T ty1 ty2, and then check)
        BUT NOT BOTH

If we do both, we get exponential behaviour!!

  data TIACons1 i r c = c i ::: r c
  type TIACons2 t x = TIACons1 t (TIACons1 t x)
  type TIACons3 t x = TIACons2 t (TIACons1 t x)
  type TIACons4 t x = TIACons2 t (TIACons2 t x)
  type TIACons7 t x = TIACons4 t (TIACons3 t x)


************************************************************************
*                                                                      *
\subsection{Checking a theta or source type}
*                                                                      *
************************************************************************

Note [Implicit parameters in instance decls]
~~~~~~~~~~~~~~~~~~~~~~~~~~~~~~~~~~~~~~~~~~~~
Implicit parameters _only_ allowed in type signatures; not in instance
decls, superclasses etc. The reason for not allowing implicit params in
instances is a bit subtle.  If we allowed
  instance (?x::Int, Eq a) => Foo [a] where ...
then when we saw
     (e :: (?x::Int) => t)
it would be unclear how to discharge all the potential uses of the ?x
in e.  For example, a constraint Foo [Int] might come out of e, and
applying the instance decl would show up two uses of ?x.  Trac #8912.
-}

checkValidTheta :: UserTypeCtxt -> ThetaType -> TcM ()
-- Assumes arguemt is fully zonked
checkValidTheta ctxt theta
<<<<<<< HEAD
  = do { env <- tcInitOpenTidyEnv (tyCoVarsOfTypes theta)
       ; addErrCtxtM (checkThetaCtxt ctxt theta) $
         check_valid_theta env ctxt theta }
=======
  = checkValidTidyTheta ctxt tidy_theta
  where
    (_, tidy_theta) = tidyOpenTypes emptyTidyEnv theta

-- | Variant of 'checkValidTheta' that assumes the input is already tidy
checkValidTidyTheta :: UserTypeCtxt -> ThetaType -> TcM ()
checkValidTidyTheta ctxt theta
  = addErrCtxt (checkThetaCtxt ctxt theta) (check_valid_theta ctxt theta)
>>>>>>> cd82a2e1

-------------------------
check_valid_theta :: TidyEnv -> UserTypeCtxt -> [PredType] -> TcM ()
check_valid_theta _ _ []
  = return ()
check_valid_theta env ctxt theta
  = do { dflags <- getDynFlags
       ; warnTcM (wopt Opt_WarnDuplicateConstraints dflags &&
                  notNull dups) (dupPredWarn env dups)
       ; traceTc "check_valid_theta" (ppr theta)
       ; mapM_ (check_pred_ty env dflags ctxt) theta }
  where
    (_,dups) = removeDups cmpType theta

-------------------------
check_pred_ty :: TidyEnv -> DynFlags -> UserTypeCtxt -> PredType -> TcM ()
-- Check the validity of a predicate in a signature
-- Do not look through any type synonyms; any constraint kinded
-- type synonyms have been checked at their definition site
-- C.f. Trac #9838

check_pred_ty env dflags ctxt pred
  = do { check_type env SigmaCtxt MustBeMonoType pred
       ; check_pred_help False env dflags ctxt pred }

check_pred_help :: Bool    -- True <=> under a type synonym
                -> TidyEnv
                -> DynFlags -> UserTypeCtxt
                -> PredType -> TcM ()
check_pred_help under_syn env dflags ctxt pred
  | Just pred' <- coreView pred  -- Switch on under_syn when going under a
                                 -- synonym (Trac #9838, yuk)
  = check_pred_help True env dflags ctxt pred'
  | otherwise
  = case splitTyConApp_maybe pred of
      Just (tc, tys)
        | isTupleTyCon tc
        -> check_tuple_pred under_syn env dflags ctxt pred tys
           -- NB: this equality check must come first, because (~) is a class,
           -- too.
        | tc `hasKey` heqTyConKey ||
          tc `hasKey` eqTyConKey ||
          tc `hasKey` eqPrimTyConKey
        -> check_eq_pred env dflags pred tc tys
        | Just cls <- tyConClass_maybe tc
        -> check_class_pred env dflags ctxt pred cls tys  -- Includes Coercible
      _ -> check_irred_pred under_syn env dflags ctxt pred

check_eq_pred :: TidyEnv -> DynFlags -> PredType -> TyCon -> [TcType] -> TcM ()
check_eq_pred env dflags pred tc tys
  =         -- Equational constraints are valid in all contexts if type
            -- families are permitted
    do { checkTc (length tys == tyConArity tc) (tyConArityErr tc tys)
       ; checkTcM (xopt LangExt.TypeFamilies dflags
                   || xopt LangExt.GADTs dflags)
                  (eqPredTyErr env pred) }

check_tuple_pred :: Bool -> TidyEnv -> DynFlags -> UserTypeCtxt -> PredType -> [PredType] -> TcM ()
check_tuple_pred under_syn env dflags ctxt pred ts
  = do { -- See Note [ConstraintKinds in predicates]
         checkTcM (under_syn || xopt LangExt.ConstraintKinds dflags)
                  (predTupleErr env pred)
       ; mapM_ (check_pred_help under_syn env dflags ctxt) ts }
    -- This case will not normally be executed because without
    -- -XConstraintKinds tuple types are only kind-checked as *

check_irred_pred :: Bool -> TidyEnv -> DynFlags -> UserTypeCtxt -> PredType -> TcM ()
check_irred_pred under_syn env dflags ctxt pred
    -- The predicate looks like (X t1 t2) or (x t1 t2) :: Constraint
    -- where X is a type function
  = do { -- If it looks like (x t1 t2), require ConstraintKinds
         --   see Note [ConstraintKinds in predicates]
         -- But (X t1 t2) is always ok because we just require ConstraintKinds
         -- at the definition site (Trac #9838)
        failIfTcM (not under_syn && not (xopt LangExt.ConstraintKinds dflags)
                                && hasTyVarHead pred)
                  (predIrredErr env pred)

         -- Make sure it is OK to have an irred pred in this context
         -- See Note [Irreducible predicates in superclasses]
       ; failIfTcM (is_superclass ctxt
                    && not (xopt LangExt.UndecidableInstances dflags)
                    && has_tyfun_head pred)
                   (predSuperClassErr env pred) }
  where
    is_superclass ctxt = case ctxt of { ClassSCCtxt _ -> True; _ -> False }
    has_tyfun_head ty
      = case tcSplitTyConApp_maybe ty of
          Just (tc, _) -> isTypeFamilyTyCon tc
          Nothing      -> False

{- Note [ConstraintKinds in predicates]
~~~~~~~~~~~~~~~~~~~~~~~~~~~~~~~~~~~~~~~
Don't check for -XConstraintKinds under a type synonym, because that
was done at the type synonym definition site; see Trac #9838
e.g.   module A where
          type C a = (Eq a, Ix a)   -- Needs -XConstraintKinds
       module B where
          import A
          f :: C a => a -> a        -- Does *not* need -XConstraintKinds

Note [Irreducible predicates in superclasses]
~~~~~~~~~~~~~~~~~~~~~~~~~~~~~~~~~~~~~~~~~~~~~
Allowing type-family calls in class superclasses is somewhat dangerous
because we can write:

 type family Fooish x :: * -> Constraint
 type instance Fooish () = Foo
 class Fooish () a => Foo a where

This will cause the constraint simplifier to loop because every time we canonicalise a
(Foo a) class constraint we add a (Fooish () a) constraint which will be immediately
solved to add+canonicalise another (Foo a) constraint.  -}

-------------------------
check_class_pred :: TidyEnv -> DynFlags -> UserTypeCtxt -> PredType -> Class -> [TcType] -> TcM ()
check_class_pred env dflags ctxt pred cls tys
  | isIPClass cls
  = do { check_arity
       ; checkTcM (okIPCtxt ctxt) (badIPPred env pred) }

  | otherwise
  = do { check_arity
       ; checkTcM arg_tys_ok (env, predTyVarErr (tidyType env pred)) }
  where
    check_arity = checkTc (classArity cls == length tys)
                          (tyConArityErr (classTyCon cls) tys)
    flexible_contexts = xopt LangExt.FlexibleContexts     dflags
    undecidable_ok    = xopt LangExt.UndecidableInstances dflags

    arg_tys_ok = case ctxt of
        SpecInstCtxt -> True    -- {-# SPECIALISE instance Eq (T Int) #-} is fine
        InstDeclCtxt -> checkValidClsArgs (flexible_contexts || undecidable_ok) cls tys
                                -- Further checks on head and theta
                                -- in checkInstTermination
        _            -> checkValidClsArgs flexible_contexts cls tys

-------------------------
okIPCtxt :: UserTypeCtxt -> Bool
  -- See Note [Implicit parameters in instance decls]
okIPCtxt (FunSigCtxt {})    = True
okIPCtxt (InfSigCtxt {})    = True
okIPCtxt ExprSigCtxt        = True
okIPCtxt TypeAppCtxt        = True
okIPCtxt PatSigCtxt         = True
okIPCtxt ResSigCtxt         = True
okIPCtxt GenSigCtxt         = True
okIPCtxt (ConArgCtxt {})    = True
okIPCtxt (ForSigCtxt {})    = True  -- ??
okIPCtxt ThBrackCtxt        = True
okIPCtxt GhciCtxt           = True
okIPCtxt SigmaCtxt          = True
okIPCtxt (DataTyCtxt {})    = True
okIPCtxt (PatSynCtxt {})    = True

okIPCtxt (ClassSCCtxt {})  = False
okIPCtxt (InstDeclCtxt {}) = False
okIPCtxt (SpecInstCtxt {}) = False
okIPCtxt (TySynCtxt {})    = False
okIPCtxt (RuleSigCtxt {})  = False
okIPCtxt DefaultDeclCtxt   = False

badIPPred :: TidyEnv -> PredType -> (TidyEnv, SDoc)
badIPPred env pred
  = ( env
    , ptext (sLit "Illegal implicit parameter") <+> quotes (ppr_tidy env pred) )

{-
Note [Kind polymorphic type classes]
~~~~~~~~~~~~~~~~~~~~~~~~~~~~~~~~~~~~
MultiParam check:

    class C f where...   -- C :: forall k. k -> Constraint
    instance C Maybe where...

  The dictionary gets type [C * Maybe] even if it's not a MultiParam
  type class.

Flexibility check:

    class C f where...   -- C :: forall k. k -> Constraint
    data D a = D a
    instance C D where

  The dictionary gets type [C * (D *)]. IA0_TODO it should be
  generalized actually.
-}

checkThetaCtxt :: UserTypeCtxt -> ThetaType -> TidyEnv -> TcM (TidyEnv, SDoc)
checkThetaCtxt ctxt theta env
  = return ( env
           , vcat [ ptext (sLit "In the context:") <+> pprTheta (tidyTypes env theta)
                  , ptext (sLit "While checking") <+> pprUserTypeCtxt ctxt ] )

eqPredTyErr, predTupleErr, predIrredErr, predSuperClassErr :: TidyEnv -> PredType -> (TidyEnv, SDoc)
eqPredTyErr  env pred
  = ( env
    , ptext (sLit "Illegal equational constraint") <+> ppr_tidy env pred $$
      parens (ptext (sLit "Use GADTs or TypeFamilies to permit this")) )
predTupleErr env pred
  = ( env
    , hang (ptext (sLit "Illegal tuple constraint:") <+> ppr_tidy env pred)
         2 (parens constraintKindsMsg) )
predIrredErr env pred
  = ( env
    , hang (ptext (sLit "Illegal constraint:") <+> ppr_tidy env pred)
         2 (parens constraintKindsMsg) )
predSuperClassErr env pred
  = ( env
    , hang (ptext (sLit "Illegal constraint") <+> quotes (ppr_tidy env pred)
            <+> ptext (sLit "in a superclass context"))
         2 (parens undecidableMsg) )

predTyVarErr :: PredType -> SDoc   -- type is already tidied!
predTyVarErr pred
  = vcat [ hang (ptext (sLit "Non type-variable argument"))
              2 (ptext (sLit "in the constraint:") <+> ppr pred)
         , parens (ptext (sLit "Use FlexibleContexts to permit this")) ]

constraintSynErr :: TidyEnv -> Type -> (TidyEnv, SDoc)
constraintSynErr env kind
  = ( env
    , hang (ptext (sLit "Illegal constraint synonym of kind:") <+> quotes (ppr_tidy env kind))
         2 (parens constraintKindsMsg) )

dupPredWarn :: TidyEnv -> [[PredType]] -> (TidyEnv, SDoc)
dupPredWarn env dups
  = ( env
    , text "Duplicate constraint" <> plural primaryDups <> text ":"
      <+> pprWithCommas (ppr_tidy env) primaryDups )
  where
    primaryDups = map head dups

tyConArityErr :: TyCon -> [TcType] -> SDoc
-- For type-constructor arity errors, be careful to report
-- the number of /visible/ arguments required and supplied,
-- ignoring the /invisible/ arguments, which the user does not see.
-- (e.g. Trac #10516)
tyConArityErr tc tks
  = arityErr (tyConFlavour tc) (tyConName tc)
             tc_type_arity tc_type_args
  where
    vis_tks = filterOutInvisibleTypes tc tks

    -- tc_type_arity = number of *type* args expected
    -- tc_type_args  = number of *type* args encountered
    tc_type_arity = count isVisibleBinder $ fst $ splitPiTys (tyConKind tc)
    tc_type_args  = length vis_tks

arityErr :: Outputable a => String -> a -> Int -> Int -> SDoc
arityErr what name n m
  = hsep [ ptext (sLit "The") <+> text what, quotes (ppr name), ptext (sLit "should have"),
           n_arguments <> comma, text "but has been given",
           if m==0 then text "none" else int m]
    where
        n_arguments | n == 0 = ptext (sLit "no arguments")
                    | n == 1 = ptext (sLit "1 argument")
                    | True   = hsep [int n, ptext (sLit "arguments")]

{-
************************************************************************
*                                                                      *
\subsection{Checking for a decent instance head type}
*                                                                      *
************************************************************************

@checkValidInstHead@ checks the type {\em and} its syntactic constraints:
it must normally look like: @instance Foo (Tycon a b c ...) ...@

The exceptions to this syntactic checking: (1)~if the @GlasgowExts@
flag is on, or (2)~the instance is imported (they must have been
compiled elsewhere). In these cases, we let them go through anyway.

We can also have instances for functions: @instance Foo (a -> b) ...@.
-}

checkValidInstHead :: UserTypeCtxt -> Class -> [Type] -> TcM ()
checkValidInstHead ctxt clas cls_args
  = do { dflags <- getDynFlags

       ; mod <- getModule
       ; checkTc (getUnique clas `notElem` abstractClassKeys ||
                  nameModule (getName clas) == mod)
                 (instTypeErr clas cls_args abstract_class_msg)

           -- Check language restrictions;
           -- but not for SPECIALISE isntance pragmas
       ; let ty_args = filterOutInvisibleTypes (classTyCon clas) cls_args
       ; unless spec_inst_prag $
         do { checkTc (xopt LangExt.TypeSynonymInstances dflags ||
                       all tcInstHeadTyNotSynonym ty_args)
                 (instTypeErr clas cls_args head_type_synonym_msg)
            ; checkTc (xopt LangExt.FlexibleInstances dflags ||
                       all tcInstHeadTyAppAllTyVars ty_args)
                 (instTypeErr clas cls_args head_type_args_tyvars_msg)
            ; checkTc (xopt LangExt.MultiParamTypeClasses dflags ||
                       length ty_args == 1 ||  -- Only count type arguments
                       (xopt LangExt.NullaryTypeClasses dflags &&
                        null ty_args))
                 (instTypeErr clas cls_args head_one_type_msg) }

         -- May not contain type family applications
       ; mapM_ checkTyFamFreeness ty_args

       ; mapM_ checkValidMonoType ty_args
        -- For now, I only allow tau-types (not polytypes) in
        -- the head of an instance decl.
        --      E.g.  instance C (forall a. a->a) is rejected
        -- One could imagine generalising that, but I'm not sure
        -- what all the consequences might be

         -- We can't have unlifted type arguments.
         -- check_arg_type is redundant with checkValidMonoType
       ; env <- tcInitOpenTidyEnv (tyCoVarsOfTypes ty_args)
       ; mapM_ (check_lifted env) ty_args
       }

  where
    spec_inst_prag = case ctxt of { SpecInstCtxt -> True; _ -> False }

    head_type_synonym_msg = parens (
                text "All instance types must be of the form (T t1 ... tn)" $$
                text "where T is not a synonym." $$
                text "Use TypeSynonymInstances if you want to disable this.")

    head_type_args_tyvars_msg = parens (vcat [
                text "All instance types must be of the form (T a1 ... an)",
                text "where a1 ... an are *distinct type variables*,",
                text "and each type variable appears at most once in the instance head.",
                text "Use FlexibleInstances if you want to disable this."])

    head_one_type_msg = parens (
                text "Only one type can be given in an instance head." $$
                text "Use MultiParamTypeClasses if you want to allow more, or zero.")

    abstract_class_msg =
                text "Manual instances of this class are not permitted."

abstractClassKeys :: [Unique]
abstractClassKeys = [ heqTyConKey
                    , eqTyConKey
                    , coercibleTyConKey
                    ] -- See Note [Equality class instances]

instTypeErr :: Class -> [Type] -> SDoc -> SDoc
instTypeErr cls tys msg
  = hang (hang (ptext (sLit "Illegal instance declaration for"))
             2 (quotes (pprClassPred cls tys)))
       2 msg

{- Note [Valid 'deriving' predicate]
~~~~~~~~~~~~~~~~~~~~~~~~~~~~~~~~~~~~
validDerivPred checks for OK 'deriving' context.  See Note [Exotic
derived instance contexts] in TcDeriv.  However the predicate is
here because it uses sizeTypes, fvTypes.

It checks for three things

  * No repeated variables (hasNoDups fvs)

  * No type constructors.  This is done by comparing
        sizeTypes tys == length (fvTypes tys)
    sizeTypes counts variables and constructors; fvTypes returns variables.
    So if they are the same, there must be no constructors.  But there
    might be applications thus (f (g x)).

  * Also check for a bizarre corner case, when the derived instance decl
    would look like
       instance C a b => D (T a) where ...
    Note that 'b' isn't a parameter of T.  This gives rise to all sorts of
    problems; in particular, it's hard to compare solutions for equality
    when finding the fixpoint, and that means the inferContext loop does
   not converge.  See Trac #5287.

Note [Equality class instances]
~~~~~~~~~~~~~~~~~~~~~~~~~~~~~~~
We can't have users writing instances for the equality classes. But we
still need to be able to write instances for them ourselves. So we allow
instances only in the defining module.

-}

validDerivPred :: TyVarSet -> PredType -> Bool
-- See Note [Valid 'deriving' predicate]
validDerivPred tv_set pred
  = case classifyPredType pred of
       ClassPred cls _ -> cls `hasKey` typeableClassKey
                -- Typeable constraints are bigger than they appear due
                -- to kind polymorphism, but that's OK
                       || check_tys
       EqPred {}       -> False  -- reject equality constraints
       _               -> True   -- Non-class predicates are ok
  where
    check_tys = hasNoDups fvs
                   -- use sizePred to ignore implicit args
                && sizePred pred == fromIntegral (length fvs)
                && all (`elemVarSet` tv_set) fvs

    fvs = fvType pred

{-
************************************************************************
*                                                                      *
\subsection{Checking instance for termination}
*                                                                      *
************************************************************************
-}

checkValidInstance :: UserTypeCtxt -> LHsSigType Name -> Type
                   -> TcM ([TyVar], ThetaType, Class, [Type])
checkValidInstance ctxt hs_type ty
  | Just (clas,inst_tys) <- getClassPredTys_maybe tau
  , inst_tys `lengthIs` classArity clas
  = do  { let (tidy_env0, tidy_tys)   = tidyOpenTypes emptyTidyEnv inst_tys
              (tidy_env1, tidy_theta) = tidyOpenTypes tidy_env0 theta
              (_,         tidy_ty)    = tidyOpenType  tidy_env1 ty
           -- even though the inst_tys are user-specified, we still must
           -- tidy, because of the possibility of kind variables. See,
           -- for example, test case polykinds/TidyClassKinds

        ; setSrcSpan head_loc (checkValidInstHead ctxt clas tidy_tys)
        ; checkValidTidyTheta ctxt tidy_theta

        -- The Termination and Coverate Conditions
        -- Check that instance inference will terminate (if we care)
        -- For Haskell 98 this will already have been done by checkValidTheta,
        -- but as we may be using other extensions we need to check.
        --
        -- Note that the Termination Condition is *more conservative* than
        -- the checkAmbiguity test we do on other type signatures
        --   e.g.  Bar a => Bar Int is ambiguous, but it also fails
        --   the termination condition, because 'a' appears more often
        --   in the constraint than in the head
        ; undecidable_ok <- xoptM LangExt.UndecidableInstances
        ; traceTc "cvi" (ppr undecidable_ok $$ ppr ty)
        ; if undecidable_ok
          then checkAmbiguity ctxt tidy_ty
          else checkInstTermination tidy_tys tidy_theta

        ; case (checkInstCoverage undecidable_ok clas tidy_theta tidy_tys) of
            IsValid      -> return ()   -- Check succeeded
            NotValid msg -> addErrTc (instTypeErr clas tidy_tys msg)

        ; return (tvs, theta, clas, inst_tys) }

  | otherwise
  = failWithTc (ptext (sLit "Malformed instance head:") <+> ppr tau)
  where
    (tvs, theta, tau) = tcSplitSigmaTy ty

        -- The location of the "head" of the instance
    head_loc = case splitLHsInstDeclTy hs_type of
                 (_, _, L loc _) -> loc

{-
Note [Paterson conditions]
~~~~~~~~~~~~~~~~~~~~~~~~~~
Termination test: the so-called "Paterson conditions" (see Section 5 of
"Understanding functional dependencies via Constraint Handling Rules,
JFP Jan 2007).

We check that each assertion in the context satisfies:
 (1) no variable has more occurrences in the assertion than in the head, and
 (2) the assertion has fewer constructors and variables (taken together
     and counting repetitions) than the head.
This is only needed with -fglasgow-exts, as Haskell 98 restrictions
(which have already been checked) guarantee termination.

The underlying idea is that

    for any ground substitution, each assertion in the
    context has fewer type constructors than the head.
-}

checkInstTermination :: [TcType] -> ThetaType -> TcM ()
-- See Note [Paterson conditions]
checkInstTermination tys theta
  = check_preds theta
  where
   head_fvs  = fvTypes tys
   head_size = sizeTypes tys

   check_preds :: [PredType] -> TcM ()
   check_preds preds = mapM_ check preds

   check :: PredType -> TcM ()
   check pred
     = case classifyPredType pred of
         EqPred {}    -> return ()  -- See Trac #4200.
         IrredPred {} -> check2 pred (sizeType pred)
         ClassPred cls tys
           | isTerminatingClass cls
           -> return ()

           | isCTupleClass cls  -- Look inside tuple predicates; Trac #8359
           -> check_preds tys

           | otherwise
           -> check2 pred (sizeTypes $ filterOutInvisibleTypes (classTyCon cls) tys)
                       -- Other ClassPreds

   check2 pred pred_size
     | not (null bad_tvs)     = addErrTc (noMoreMsg bad_tvs what)
     | pred_size >= head_size = addErrTc (smallerMsg what)
     | otherwise              = return ()
     where
        what    = ptext (sLit "constraint") <+> quotes (ppr pred)
        bad_tvs = fvType pred \\ head_fvs

smallerMsg :: SDoc -> SDoc
smallerMsg what
  = vcat [ hang (ptext (sLit "The") <+> what)
              2 (ptext (sLit "is no smaller than the instance head"))
         , parens undecidableMsg ]

noMoreMsg :: [TcTyVar] -> SDoc -> SDoc
noMoreMsg tvs what
  = vcat [ hang (ptext (sLit "Variable") <> plural tvs <+> quotes (pprWithCommas ppr tvs)
                <+> occurs <+> ptext (sLit "more often"))
              2 (sep [ ptext (sLit "in the") <+> what
                     , ptext (sLit "than in the instance head") ])
         , parens undecidableMsg ]
  where
   occurs = if isSingleton tvs then ptext (sLit "occurs")
                               else ptext (sLit "occur")

undecidableMsg, constraintKindsMsg :: SDoc
undecidableMsg     = ptext (sLit "Use UndecidableInstances to permit this")
constraintKindsMsg = ptext (sLit "Use ConstraintKinds to permit this")

{-
Note [Associated type instances]
~~~~~~~~~~~~~~~~~~~~~~~~~~~~~~~~
We allow this:
  class C a where
    type T x a
  instance C Int where
    type T (S y) Int = y
    type T Z     Int = Char

Note that
  a) The variable 'x' is not bound by the class decl
  b) 'x' is instantiated to a non-type-variable in the instance
  c) There are several type instance decls for T in the instance

All this is fine.  Of course, you can't give any *more* instances
for (T ty Int) elsewhere, because it's an *associated* type.

Note [Checking consistent instantiation]
~~~~~~~~~~~~~~~~~~~~~~~~~~~~~~~~~~~~~~~~
  class C a b where
    type T a x b

  instance C [p] Int
    type T [p] y Int = (p,y,y)  -- Induces the family instance TyCon
                                --    type TR p y = (p,y,y)

So we
  * Form the mini-envt from the class type variables a,b
    to the instance decl types [p],Int:   [a->[p], b->Int]

  * Look at the tyvars a,x,b of the type family constructor T
    (it shares tyvars with the class C)

  * Apply the mini-evnt to them, and check that the result is
    consistent with the instance types [p] y Int

We do *not* assume (at this point) the the bound variables of
the associated type instance decl are the same as for the parent
instance decl. So, for example,

  instance C [p] Int
    type T [q] y Int = ...

would work equally well. Reason: making the *kind* variables line
up is much harder. Example (Trac #7282):
  class Foo (xs :: [k]) where
     type Bar xs :: *

   instance Foo '[] where
     type Bar '[] = Int
Here the instance decl really looks like
   instance Foo k ('[] k) where
     type Bar k ('[] k) = Int
but the k's are not scoped, and hence won't match Uniques.

So instead we just match structure, with tcMatchTyX, and check
that distinct type variables match 1-1 with distinct type variables.

HOWEVER, we *still* make the instance type variables scope over the
type instances, to pick up non-obvious kinds.  Eg
   class Foo (a :: k) where
      type F a
   instance Foo (b :: k -> k) where
      type F b = Int
Here the instance is kind-indexed and really looks like
      type F (k->k) (b::k->k) = Int
But if the 'b' didn't scope, we would make F's instance too
poly-kinded.
-}

-- | Extra information needed when type-checking associated types. The 'Class' is
-- the enclosing class, and the @VarEnv Type@ maps class variables to their
-- instance types.
type ClsInfo       = (Class, VarEnv Type)

checkConsistentFamInst
               :: Maybe ClsInfo
               -> TyCon              -- ^ Family tycon
               -> [TyVar]            -- ^ Type variables of the family instance
               -> [Type]             -- ^ Type patterns from instance
               -> TcM ()
-- See Note [Checking consistent instantiation]

checkConsistentFamInst Nothing _ _ _ = return ()
checkConsistentFamInst (Just (clas, mini_env)) fam_tc at_tvs at_tys
  = do { -- Check that the associated type indeed comes from this class
         checkTc (Just clas == tyConAssoc_maybe fam_tc)
                 (badATErr (className clas) (tyConName fam_tc))

         -- See Note [Checking consistent instantiation] in TcTyClsDecls
         -- Check right to left, so that we spot type variable
         -- inconsistencies before (more confusing) kind variables
       ; discardResult $ foldrM check_arg emptyTCvSubst $
                         tyConTyVars fam_tc `zip` at_tys }
  where
    at_tv_set = mkVarSet at_tvs

    check_arg :: (TyVar, Type) -> TCvSubst -> TcM TCvSubst
    check_arg (fam_tc_tv, at_ty) subst
      | Just inst_ty <- lookupVarEnv mini_env fam_tc_tv
      = case tcMatchTyX at_tv_set subst at_ty inst_ty of
           Just subst | all_distinct subst -> return subst
           _ -> failWithTc $ wrongATArgErr at_ty inst_ty
                -- No need to instantiate here, because the axiom
                -- uses the same type variables as the assocated class
      | otherwise
      = return subst   -- Allow non-type-variable instantiation
                       -- See Note [Associated type instances]

    all_distinct :: TCvSubst -> Bool
    -- True if all the variables mapped the substitution
    -- map to *distinct* type *variables*
    all_distinct subst = go [] at_tvs
       where
         go _   []       = True
         go acc (tv:tvs) = case lookupTyVar subst tv of
                             Nothing -> go acc tvs
                             Just ty | Just tv' <- tcGetTyVar_maybe ty
                                     , tv' `notElem` acc
                                     -> go (tv' : acc) tvs
                             _other -> False

badATErr :: Name -> Name -> SDoc
badATErr clas op
  = hsep [ptext (sLit "Class"), quotes (ppr clas),
          ptext (sLit "does not have an associated type"), quotes (ppr op)]

wrongATArgErr :: Type -> Type -> SDoc
wrongATArgErr ty instTy =
  sep [ ptext (sLit "Type indexes must match class instance head")
      , ptext (sLit "Found") <+> quotes (ppr ty)
        <+> ptext (sLit "but expected") <+> quotes (ppr instTy)
      ]

{-
************************************************************************
*                                                                      *
        Checking type instance well-formedness and termination
*                                                                      *
************************************************************************
-}

checkValidCoAxiom :: CoAxiom Branched -> TcM ()
checkValidCoAxiom ax@(CoAxiom { co_ax_tc = fam_tc, co_ax_branches = branches })
  = do { mapM_ (checkValidCoAxBranch Nothing fam_tc) branch_list
       ; foldlM_ check_branch_compat [] branch_list }
  where
    branch_list = fromBranches branches
    injectivity = familyTyConInjectivityInfo fam_tc

    check_branch_compat :: [CoAxBranch]    -- previous branches in reverse order
                        -> CoAxBranch      -- current branch
                        -> TcM [CoAxBranch]-- current branch : previous branches
    -- Check for
    --   (a) this banch is dominated by previous ones
    --   (b) failure of injectivity
    check_branch_compat prev_branches cur_branch
      | cur_branch `isDominatedBy` prev_branches
      = do { addWarnAt (coAxBranchSpan cur_branch) $
             inaccessibleCoAxBranch ax cur_branch
           ; return prev_branches }
      | otherwise
      = do { check_injectivity prev_branches cur_branch
           ; return (cur_branch : prev_branches) }

     -- Injectivity check: check whether a new (CoAxBranch) can extend
     -- already checked equations without violating injectivity
     -- annotation supplied by the user.
     -- See Note [Verifying injectivity annotation] in FamInstEnv
    check_injectivity prev_branches cur_branch
      | Injective inj <- injectivity
      = do { let conflicts =
                     fst $ foldl (gather_conflicts inj prev_branches cur_branch)
                                 ([], 0) prev_branches
           ; mapM_ (\(err, span) -> setSrcSpan span $ addErr err)
                   (makeInjectivityErrors ax cur_branch inj conflicts) }
      | otherwise
      = return ()

    gather_conflicts inj prev_branches cur_branch (acc, n) branch
               -- n is 0-based index of branch in prev_branches
      = case injectiveBranches inj cur_branch branch of
          InjectivityUnified ax1 ax2
            | ax1 `isDominatedBy` (replace_br prev_branches n ax2)
                -> (acc, n + 1)
            | otherwise
                -> (branch : acc, n + 1)
          InjectivityAccepted -> (acc, n + 1)

    -- Replace n-th element in the list. Assumes 0-based indexing.
    replace_br :: [CoAxBranch] -> Int -> CoAxBranch -> [CoAxBranch]
    replace_br brs n br = take n brs ++ [br] ++ drop (n+1) brs


-- Check that a "type instance" is well-formed (which includes decidability
-- unless -XUndecidableInstances is given).
--
checkValidCoAxBranch :: Maybe ClsInfo
                     -> TyCon -> CoAxBranch -> TcM ()
checkValidCoAxBranch mb_clsinfo fam_tc
                    (CoAxBranch { cab_tvs = tvs, cab_cvs = cvs
                                , cab_lhs = typats
                                , cab_rhs = rhs, cab_loc = loc })
  = checkValidTyFamEqn mb_clsinfo fam_tc tvs cvs typats rhs loc

-- | Do validity checks on a type family equation, including consistency
-- with any enclosing class instance head, termination, and lack of
-- polytypes.
checkValidTyFamEqn :: Maybe ClsInfo
                   -> TyCon   -- ^ of the type family
                   -> [TyVar] -- ^ bound tyvars in the equation
                   -> [CoVar] -- ^ bound covars in the equation
                   -> [Type]  -- ^ type patterns
                   -> Type    -- ^ rhs
                   -> SrcSpan
                   -> TcM ()
checkValidTyFamEqn mb_clsinfo fam_tc tvs cvs typats rhs loc
  = setSrcSpan loc $
    do { checkValidFamPats fam_tc tvs cvs typats

         -- The argument patterns, and RHS, are all boxed tau types
         -- E.g  Reject type family F (a :: k1) :: k2
         --             type instance F (forall a. a->a) = ...
         --             type instance F Int#             = ...
         --             type instance F Int              = forall a. a->a
         --             type instance F Int              = Int#
         -- See Trac #9357
       ; env <- tcInitOpenTidyEnv (tyCoVarsOfTypes (rhs : typats))
       ; mapM_ checkValidMonoType typats
       ; mapM_ (check_lifted env) typats
       ; checkValidMonoType rhs
       ; check_lifted env rhs

         -- We have a decidable instance unless otherwise permitted
       ; undecidable_ok <- xoptM LangExt.UndecidableInstances
       ; unless undecidable_ok $
           mapM_ addErrTc (checkFamInstRhs typats (tcTyFamInsts rhs))

         -- Check that type patterns match the class instance head
       ; checkConsistentFamInst mb_clsinfo fam_tc tvs typats }

-- Make sure that each type family application is
--   (1) strictly smaller than the lhs,
--   (2) mentions no type variable more often than the lhs, and
--   (3) does not contain any further type family instances.
--
checkFamInstRhs :: [Type]                  -- lhs
                -> [(TyCon, [Type])]       -- type family instances
                -> [MsgDoc]
checkFamInstRhs lhsTys famInsts
  = mapMaybe check famInsts
  where
   size = sizeTypes lhsTys
   fvs  = fvTypes lhsTys
   check (tc, tys)
      | not (all isTyFamFree tys) = Just (nestedMsg what)
      | not (null bad_tvs)        = Just (noMoreMsg bad_tvs what)
      | size <= sizeTypes tys     = Just (smallerMsg what)
      | otherwise                 = Nothing
      where
        what    = ptext (sLit "type family application") <+> quotes (pprType (TyConApp tc tys))
        bad_tvs = fvTypes tys \\ fvs

checkValidFamPats :: TyCon -> [TyVar] -> [CoVar] -> [Type] -> TcM ()
-- Patterns in a 'type instance' or 'data instance' decl should
-- a) contain no type family applications
--    (vanilla synonyms are fine, though)
-- b) properly bind all their free type variables
--    e.g. we disallow (Trac #7536)
--         type T a = Int
--         type instance F (T a) = a
-- c) Have the right number of patterns
checkValidFamPats fam_tc tvs cvs ty_pats
  = do { -- A family instance must have exactly the same number of type
         -- parameters as the family declaration.  You can't write
         --     type family F a :: * -> *
         --     type instance F Int y = y
         -- because then the type (F Int) would be like (\y.y)
         checkTc (length ty_pats == fam_arity) $
           wrongNumberOfParmsErr (fam_arity - count isInvisibleBinder fam_bndrs)
             -- report only explicit arguments

       ; mapM_ checkTyFamFreeness ty_pats
       ; let unbound_tcvs = filterOut (`elemVarSet` exactTyCoVarsOfTypes ty_pats) (tvs ++ cvs)
       ; checkTc (null unbound_tcvs) (famPatErr fam_tc unbound_tcvs ty_pats) }
  where fam_arity    = tyConArity fam_tc
        fam_bndrs    = take fam_arity $ fst $ splitPiTys (tyConKind fam_tc)

wrongNumberOfParmsErr :: Arity -> SDoc
wrongNumberOfParmsErr exp_arity
  = ptext (sLit "Number of parameters must match family declaration; expected")
    <+> ppr exp_arity

-- Ensure that no type family instances occur in a type.
checkTyFamFreeness :: Type -> TcM ()
checkTyFamFreeness ty
  = checkTc (isTyFamFree ty) $
    tyFamInstIllegalErr ty

-- Check that a type does not contain any type family applications.
--
isTyFamFree :: Type -> Bool
isTyFamFree = null . tcTyFamInsts

-- Error messages

inaccessibleCoAxBranch :: CoAxiom br -> CoAxBranch -> SDoc
inaccessibleCoAxBranch fi_ax cur_branch
  = ptext (sLit "Type family instance equation is overlapped:") $$
    nest 2 (pprCoAxBranch fi_ax cur_branch)

tyFamInstIllegalErr :: Type -> SDoc
tyFamInstIllegalErr ty
  = hang (ptext (sLit "Illegal type synonym family application in instance") <>
         colon) 2 $
      ppr ty

nestedMsg :: SDoc -> SDoc
nestedMsg what
  = sep [ ptext (sLit "Illegal nested") <+> what
        , parens undecidableMsg ]

famPatErr :: TyCon -> [TyVar] -> [Type] -> SDoc
famPatErr fam_tc tvs pats
  = hang (ptext (sLit "Family instance purports to bind type variable") <> plural tvs
          <+> pprQuotedList tvs)
       2 (hang (ptext (sLit "but the real LHS (expanding synonyms) is:"))
             2 (pprTypeApp fam_tc (map expandTypeSynonyms pats) <+> ptext (sLit "= ...")))

{-
************************************************************************
*                                                                      *
   Telescope checking
*                                                                      *
************************************************************************

Note [Bad telescopes]
~~~~~~~~~~~~~~~~~~~~~
Now that we can mix type and kind variables, there are an awful lot of
ways to shoot yourself in the foot. Here are some.

  data SameKind :: k -> k -> *   -- just to force unification

1.  data T1 a k (b :: k) (x :: SameKind a b)

The problem here is that we discover that a and b should have the same
kind. But this kind mentions k, which is bound *after* a.
(Testcase: dependent/should_fail/BadTelescope)

2.  data T2 a (c :: Proxy b) (d :: Proxy a) (x :: SameKind b d)

Note that b is not bound. Yet its kind mentions a. Because we have
a nice rule that all implicitly bound variables come before others,
this is bogus. (We could probably figure out to put b between a and c.
But I think this is doing users a disservice, in the long run.)
(Testcase: dependent/should_fail/BadTelescope4)

3. t3 :: forall a. (forall k (b :: k). SameKind a b) -> ()

This is a straightforward skolem escape. Note that a and b need to have
the same kind.
(Testcase: polykinds/T11142)

How do we deal with all of this? For TyCons, we have checkValidTyConTyVars.
That function looks to see if any of the tyConTyVars are repeated, but
it's really a telescope check. It works because all tycons are kind-generalized.
If there is a bad telescope, the kind-generalization will end up generalizing
over a variable bound later in the telescope.

For non-tycons, we do scope checking when we bring tyvars into scope,
in tcImplicitTKBndrs and tcHsTyVarBndrs. Note that we also have to
sort implicit binders into a well-scoped order whenever we have implicit
binders to worry about. This is done in quantifyTyVars and in
tcImplicitTKBndrs.
-}

-- | Check a list of binders to see if they make a valid telescope.
-- The key property we're checking for is scoping. For example:
-- > data SameKind :: k -> k -> *
-- > data X a k (b :: k) (c :: SameKind a b)
-- Kind inference says that a's kind should be k. But that's impossible,
-- because k isn't in scope when a is bound. This check has to come before
-- general validity checking, because once we kind-generalise, this sort
-- of problem is harder to spot (as we'll generalise over the unbound
-- k in a's type.) See also Note [Bad telescopes].
checkValidTelescope :: SDoc        -- the original user-written telescope
                    -> [TyVar]     -- explicit vars (not necessarily zonked)
                    -> SDoc        -- note to put at bottom of message
                    -> TcM ()      -- returns zonked tyvars
checkValidTelescope hs_tvs orig_tvs extra
  = discardResult $ checkZonkValidTelescope hs_tvs orig_tvs extra

-- | Like 'checkZonkValidTelescope', but returns the zonked tyvars
checkZonkValidTelescope :: SDoc
                        -> [TyVar]
                        -> SDoc
                        -> TcM [TyVar]
checkZonkValidTelescope hs_tvs orig_tvs extra
  = do { orig_tvs <- mapM zonkTyCoVarKind orig_tvs
       ; let (_, sorted_tidied_tvs) = tidyTyCoVarBndrs emptyTidyEnv $
                                      toposortTyVars orig_tvs
       ; unless (go [] emptyVarSet orig_tvs) $
         addErr $
         vcat [ hang (text "These kind and type variables:" <+> hs_tvs $$
                      text "are out of dependency order. Perhaps try this ordering:")
                   2 (sep (map pprTvBndr sorted_tidied_tvs))
              , extra ]
       ; return orig_tvs }

  where
    go :: [TyVar]  -- misplaced variables
       -> TyVarSet -> [TyVar] -> Bool
    go errs in_scope [] = null (filter (`elemVarSet` in_scope) errs)
        -- report an error only when the variable in the kind is brought
        -- into scope later in the telescope. Otherwise, we'll just quantify
        -- over it in kindGeneralize, as we should.

    go errs in_scope  (tv:tvs)
      = let bad_tvs = tyCoVarsOfType (tyVarKind tv) `minusVarSet` in_scope in
        go (varSetElems bad_tvs ++ errs) (in_scope `extendVarSet` tv) tvs

-- | After inferring kinds of type variables, check to make sure that the
-- inferred kinds any of the type variables bound in a smaller scope.
-- This is a skolem escape check. See also Note [Bad telescopes].
checkValidInferredKinds :: [TyVar]     -- ^ vars to check (zonked)
                        -> TyVarSet    -- ^ vars out of scope
                        -> SDoc        -- ^ suffix to error message
                        -> TcM ()
checkValidInferredKinds orig_kvs out_of_scope extra
  = do { let bad_pairs = [ (tv, kv)
                         | kv <- orig_kvs
                         , Just tv <- map (lookupVarSet out_of_scope)
                                          (tyCoVarsOfTypeList (tyVarKind kv)) ]
             report (tidyTyVarOcc env -> tv, tidyTyVarOcc env -> kv)
               = addErr $
                 text "The kind of variable" <+>
                 quotes (ppr kv) <> text ", namely" <+>
                 quotes (ppr (tyVarKind kv)) <> comma $$
                 text "depends on variable" <+>
                 quotes (ppr tv) <+> text "from an inner scope" $$
                 text "Perhaps bind" <+> quotes (ppr kv) <+>
                 text "sometime after binding" <+>
                 quotes (ppr tv) $$
                 extra
       ; mapM_ report bad_pairs }

  where
    (env1, _) = tidyTyCoVarBndrs emptyTidyEnv orig_kvs
    (env, _)  = tidyTyCoVarBndrs env1         (varSetElems out_of_scope)

{-
************************************************************************
*                                                                      *
\subsection{Auxiliary functions}
*                                                                      *
************************************************************************
-}

-- Free variables of a type, retaining repetitions, and expanding synonyms
fvType :: Type -> [TyCoVar]
fvType ty | Just exp_ty <- coreView ty = fvType exp_ty
fvType (TyVarTy tv)          = [tv]
fvType (TyConApp _ tys)      = fvTypes tys
fvType (LitTy {})            = []
fvType (AppTy fun arg)       = fvType fun ++ fvType arg
fvType (ForAllTy bndr ty)
  = fvType (binderType bndr) ++
    caseBinder bndr (\tv -> filter (/= tv)) (const id) (fvType ty)
fvType (CastTy ty co)        = fvType ty ++ fvCo co
fvType (CoercionTy co)       = fvCo co

fvTypes :: [Type] -> [TyVar]
<<<<<<< HEAD
fvTypes tys                = concat (map fvType tys)

fvCo :: Coercion -> [TyCoVar]
fvCo (Refl _ ty)            = fvType ty
fvCo (TyConAppCo _ _ args)  = concatMap fvCo args
fvCo (AppCo co arg)         = fvCo co ++ fvCo arg
fvCo (ForAllCo tv h co)     = filter (/= tv) (fvCo co) ++ fvCo h
fvCo (CoVarCo v)            = [v]
fvCo (AxiomInstCo _ _ args) = concatMap fvCo args
fvCo (UnivCo p _ t1 t2)     = fvProv p ++ fvType t1 ++ fvType t2
fvCo (SymCo co)             = fvCo co
fvCo (TransCo co1 co2)      = fvCo co1 ++ fvCo co2
fvCo (NthCo _ co)           = fvCo co
fvCo (LRCo _ co)            = fvCo co
fvCo (InstCo co arg)        = fvCo co ++ fvCo arg
fvCo (CoherenceCo co1 co2)  = fvCo co1 ++ fvCo co2
fvCo (KindCo co)            = fvCo co
fvCo (SubCo co)             = fvCo co
fvCo (AxiomRuleCo _ cs)     = concatMap fvCo cs

fvProv :: UnivCoProvenance -> [TyCoVar]
fvProv UnsafeCoerceProv    = []
fvProv (PhantomProv co)    = fvCo co
fvProv (ProofIrrelProv co) = fvCo co
fvProv (PluginProv _)      = []
fvProv (HoleProv h)        = pprPanic "fvProv falls into a hole" (ppr h)

sizeType :: Type -> Int
-- Size of a type: the number of variables and constructors
sizeType ty | Just exp_ty <- coreView ty = sizeType exp_ty
sizeType (TyVarTy {})      = 1
sizeType (TyConApp _ tys)  = sizeTypes tys + 1
sizeType (LitTy {})        = 1
sizeType (AppTy fun arg)   = sizeType fun + sizeType arg
sizeType (ForAllTy (Anon arg) res)
                           = sizeType arg + sizeType res + 1
sizeType (ForAllTy (Named {}) ty)
                           = sizeType ty
sizeType (CastTy ty _)     = sizeType ty
sizeType (CoercionTy _)    = 1

sizeTypes :: [Type] -> Int
sizeTypes = sum . map sizeType

-- Size of a predicate
--
-- We are considering whether class constraints terminate.
-- Equality constraints and constraints for the implicit
-- parameter class always termiante so it is safe to say "size 0".
-- (Implicit parameter constraints always terminate because
-- there are no instances for them---they are only solved by
-- "local instances" in expressions).
-- See Trac #4200.
sizePred :: PredType -> Int
sizePred ty = goClass ty
  where
    goClass p = go (classifyPredType p)

    go (ClassPred cls tys')
      | isTerminatingClass cls = 0
      | otherwise              = sizeTypes tys'
    go (EqPred {})        = 0
    go (IrredPred ty)     = sizeType ty

-- | When this says "True", ignore this class constraint during
-- a termination check
isTerminatingClass :: Class -> Bool
isTerminatingClass cls
  = isIPClass cls
    || cls `hasKey` typeableClassKey
    || cls `hasKey` coercibleTyConKey
    || cls `hasKey` eqTyConKey
    || cls `hasKey` heqTyConKey

-- | Tidy before printing a type
ppr_tidy :: TidyEnv -> Type -> SDoc
ppr_tidy env ty = pprType (tidyType env ty)
=======
fvTypes tys = concat (map fvType tys)
>>>>>>> cd82a2e1
<|MERGE_RESOLUTION|>--- conflicted
+++ resolved
@@ -290,12 +290,7 @@
 -- Not used for instance decls; checkValidInstance instead
 checkValidType ctxt ty
   = do { traceTc "checkValidType" (ppr ty <+> text "::" <+> ppr (typeKind ty))
-<<<<<<< HEAD
        ; rankn_flag  <- xoptM LangExt.RankNTypes
-=======
-       ; let (_, tidy_ty) = tidyOpenType emptyTidyEnv ty
-       ; rankn_flag  <- xoptM Opt_RankNTypes
->>>>>>> cd82a2e1
        ; let gen_rank :: Rank -> Rank
              gen_rank r | rankn_flag = ArbitraryRank
                         | otherwise  = r
@@ -314,20 +309,12 @@
                  RuleSigCtxt _  -> rank1
                  TySynCtxt _    -> rank0
 
-<<<<<<< HEAD
-                 ExprSigCtxt     -> rank1
-                 FunSigCtxt {}   -> rank1
-                 InfSigCtxt _    -> ArbitraryRank        -- Inferred type
-                 ConArgCtxt _    -> rank1 -- We are given the type of the entire
-                                          -- constructor, hence rank 1
-=======
                  ExprSigCtxt    -> rank1
                  TypeAppCtxt    -> rank0
                  FunSigCtxt {}  -> rank1
                  InfSigCtxt _   -> ArbitraryRank        -- Inferred type
                  ConArgCtxt _   -> rank1 -- We are given the type of the entire
                                          -- constructor, hence rank 1
->>>>>>> cd82a2e1
 
                  ForSigCtxt _   -> rank1
                  SpecInstCtxt   -> rank1
@@ -339,22 +326,14 @@
        ; env <- tcInitOpenTidyEnv (tyCoVarsOfType ty)
 
         -- Check the internal validity of the type itself
-<<<<<<< HEAD
        ; check_type env ctxt rank ty
-=======
-       ; check_type ctxt rank tidy_ty
->>>>>>> cd82a2e1
 
         -- Check that the thing has kind Type, and is lifted if necessary.
         -- Do this *after* check_type, because we can't usefully take
         -- the kind of an ill-formed type such as (a~Int)
-<<<<<<< HEAD
        ; check_kind env ctxt ty
 
        ; checkUserTypeError ty
-=======
-       ; check_kind ctxt tidy_ty
->>>>>>> cd82a2e1
 
        -- Check for ambiguous types.  See Note [When to call checkAmbiguity]
        -- NB: this will happen even for monotypes, but that should be cheap;
@@ -396,7 +375,6 @@
 
 -- Depending on the context, we might accept any kind (for instance, in a TH
 -- splice), or only certain kinds (like in type signatures).
-<<<<<<< HEAD
 expectedKindInCtxt :: UserTypeCtxt -> ContextKind
 expectedKindInCtxt (TySynCtxt _)   = AnythingKind
 expectedKindInCtxt ThBrackCtxt     = AnythingKind
@@ -404,21 +382,11 @@
 -- The types in a 'default' decl can have varying kinds
 -- See Note [Extended defaults]" in TcEnv
 expectedKindInCtxt DefaultDeclCtxt = AnythingKind
+expectedKindInCtxt TypeAppCtxt     = AnythingKind
 expectedKindInCtxt (ForSigCtxt _)  = TheKind liftedTypeKind
 expectedKindInCtxt InstDeclCtxt    = TheKind constraintKind
 expectedKindInCtxt SpecInstCtxt    = TheKind constraintKind
 expectedKindInCtxt _               = OpenKind
-=======
-expectedKindInCtxt :: UserTypeCtxt -> Maybe Kind
-expectedKindInCtxt (TySynCtxt _)  = Nothing -- Any kind will do
-expectedKindInCtxt ThBrackCtxt    = Nothing
-expectedKindInCtxt GhciCtxt       = Nothing
-expectedKindInCtxt TypeAppCtxt    = Nothing
-expectedKindInCtxt (ForSigCtxt _) = Just liftedTypeKind
-expectedKindInCtxt InstDeclCtxt   = Just constraintKind
-expectedKindInCtxt SpecInstCtxt   = Just constraintKind
-expectedKindInCtxt _              = Just openTypeKind
->>>>>>> cd82a2e1
 
 {-
 Note [Higher rank types]
@@ -679,20 +647,9 @@
 checkValidTheta :: UserTypeCtxt -> ThetaType -> TcM ()
 -- Assumes arguemt is fully zonked
 checkValidTheta ctxt theta
-<<<<<<< HEAD
   = do { env <- tcInitOpenTidyEnv (tyCoVarsOfTypes theta)
        ; addErrCtxtM (checkThetaCtxt ctxt theta) $
          check_valid_theta env ctxt theta }
-=======
-  = checkValidTidyTheta ctxt tidy_theta
-  where
-    (_, tidy_theta) = tidyOpenTypes emptyTidyEnv theta
-
--- | Variant of 'checkValidTheta' that assumes the input is already tidy
-checkValidTidyTheta :: UserTypeCtxt -> ThetaType -> TcM ()
-checkValidTidyTheta ctxt theta
-  = addErrCtxt (checkThetaCtxt ctxt theta) (check_valid_theta ctxt theta)
->>>>>>> cd82a2e1
 
 -------------------------
 check_valid_theta :: TidyEnv -> UserTypeCtxt -> [PredType] -> TcM ()
@@ -1696,7 +1653,6 @@
 fvType (CoercionTy co)       = fvCo co
 
 fvTypes :: [Type] -> [TyVar]
-<<<<<<< HEAD
 fvTypes tys                = concat (map fvType tys)
 
 fvCo :: Coercion -> [TyCoVar]
@@ -1773,7 +1729,4 @@
 
 -- | Tidy before printing a type
 ppr_tidy :: TidyEnv -> Type -> SDoc
-ppr_tidy env ty = pprType (tidyType env ty)
-=======
-fvTypes tys = concat (map fvType tys)
->>>>>>> cd82a2e1
+ppr_tidy env ty = pprType (tidyType env ty)