--- conflicted
+++ resolved
@@ -201,13 +201,8 @@
     getName (TcPatSynInfo tpsi) = patsig_name tpsi
 
 instance Outputable TcSigInfo where
-<<<<<<< HEAD
-    ppr (TcSigInfo { sig_id = id, sig_tvs = tyvars, sig_theta = theta, sig_tau = tau})
+    ppr (TcSigInfo { sig_id = id, sig_tvs = tyvars, sig_theta = theta, sig_tau = tau })
         = ppr id <+> dcolon <+> vcat [ pprSigmaType (mkInvSigmaTy (map snd tyvars) theta tau)
-=======
-    ppr (TcSigInfo { sig_id = id, sig_tvs = tyvars, sig_theta = theta, sig_tau = tau })
-        = ppr id <+> dcolon <+> vcat [ pprSigmaType (mkSigmaTy (map snd tyvars) theta tau)
->>>>>>> 0511c0ab
                                      , ppr (map fst tyvars) ]
     ppr (TcPatSynInfo tpsi) = text "TcPatSynInfo" <+> ppr tpsi
 
