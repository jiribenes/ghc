--- conflicted
+++ resolved
@@ -53,10 +53,6 @@
 import Type
 import TypeRep( Type(..) )  -- For the mkNakedXXX stuff
 import Kind
-<<<<<<< HEAD
-import TyCoRep( mkNakedTyConApp )
-=======
->>>>>>> 3e633d9b
 import Var
 import VarSet
 import TyCon
@@ -304,13 +300,9 @@
 -- The result is not necessarily zonked, and has not been checked for validity
 tcCheckHsTypeAndGen hs_ty kind
   = do { ty  <- tc_hs_type hs_ty (EK kind expectedKindMsg)
-<<<<<<< HEAD
-       ; kvs <- kindGeneralize (tyCoVarsOfType ty) []
-=======
        ; traceTc "tcCheckHsTypeAndGen" (ppr hs_ty)
        ; kvs <- zonkTcTypeAndFV ty 
        ; kvs <- kindGeneralize kvs
->>>>>>> 3e633d9b
        ; return (mkForAllTys kvs ty) }
 \end{code}
 
@@ -1187,12 +1179,7 @@
 kindGeneralize :: TyVarSet -> TcM [KindVar]
 kindGeneralize tkvs
   = do { gbl_tvs <- tcGetGlobalTyVars -- Already zonked
-<<<<<<< HEAD
-       ; tkvs    <- zonkTyCoVarsAndFV tkvs
-       ; let kvs_to_quantify = filter isKindVar (varSetElems (tkvs `minusVarSet` gbl_tvs))
-=======
        ; quantifyTyVars gbl_tvs (filterVarSet isKindVar tkvs) }
->>>>>>> 3e633d9b
                 -- ToDo: remove the (filter isKindVar)
                 -- Any type variables in tkvs will be in scope,
                 -- and hence in gbl_tvs, so after removing gbl_tvs
@@ -1203,20 +1190,6 @@
                 -- When typechecking the body of the bracket, we typecheck $t to a
                 -- unification variable 'alpha', with no biding forall.  We don't
                 -- want to kind-quantify it!
-<<<<<<< HEAD
-
-       ; traceTc "kindGeneralise" (vcat [ppr kvs_to_quantify])
-       ; ASSERT2 (all isKindVar kvs_to_quantify, ppr kvs_to_quantify $$ ppr tkvs)
-             -- This assertion is obviosly true because of the filter isKindVar
-             -- but we'll remove that when reorganising TH, and then the assertion
-             -- will mean something
-
-             -- If we tidied the kind variables, which should all be mutable,
-             -- this 'zonkQuantifiedTyCoVars' update the original TyVar to point to
-             -- the tided and skolemised one
-         zonkQuantifiedTyCoVars kvs_to_quantify }
-=======
->>>>>>> 3e633d9b
 \end{code}
 
 Note [Kind generalisation]
