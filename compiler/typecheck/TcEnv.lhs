--- conflicted
+++ resolved
@@ -726,12 +726,6 @@
 
 data InstBindings a
   = InstBindings
-<<<<<<< HEAD
-      { ib_binds :: (LHsBinds a)  -- Bindings for the instance methods
-      , ib_pragmas :: [LSig a]    -- User pragmas recorded for generating 
-                                  -- specialised instances
-      , ib_extensions :: [ExtensionFlag] -- any extra extensions that should
-=======
       { ib_tyvars  :: [Name]        -- Names of the tyvars from the instance head
                                     -- that are lexically in scope in the bindings
 
@@ -741,7 +735,6 @@
                                     -- specialised instances
 
       , ib_extensions :: [ExtensionFlag] -- Any extra extensions that should
->>>>>>> ce9d6f25
                                          -- be enabled when type-checking this
                                          -- instance; needed for
                                          -- GeneralizedNewtypeDeriving
