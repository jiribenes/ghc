module TcTypeNats
  ( typeNatTyCons
  , typeNatCoAxiomRules
  , BuiltInSynFamily(..)
  ) where

import Type
import Pair
import TcType     ( TcType, tcEqType )
import TyCon      ( TyCon, SynTyConRhs(..), mkSynTyCon, TyConParent(..)  )
import Coercion   ( Role(..) )
import TcRnTypes  ( Xi )
import CoAxiom    ( CoAxiomRule(..), BuiltInSynFamily(..) )
import Name       ( Name, BuiltInSyntax(..) )
<<<<<<< HEAD
import TysWiredIn ( typeNatKind, mkWiredInTyConName
                  , promotedFalseDataCon, promotedTrueDataCon
                  , boolTy
=======
import TysWiredIn ( typeNatKind, typeSymbolKind
                  , mkWiredInTyConName
                  , promotedBoolTyCon
                  , promotedFalseDataCon, promotedTrueDataCon
                  , promotedOrderingTyCon
                  , promotedLTDataCon
                  , promotedEQDataCon
                  , promotedGTDataCon
>>>>>>> 0a6cfb57
                  )
import TysPrim    ( tyVarList, mkArrowKinds )
import PrelNames  ( gHC_TYPELITS
                  , typeNatAddTyFamNameKey
                  , typeNatMulTyFamNameKey
                  , typeNatExpTyFamNameKey
                  , typeNatLeqTyFamNameKey
                  , typeNatSubTyFamNameKey
                  , typeNatCmpTyFamNameKey
                  , typeSymbolCmpTyFamNameKey
                  )
import FastString ( FastString, fsLit )
import qualified Data.Map as Map
import Data.Maybe ( isJust )

{-------------------------------------------------------------------------------
Built-in type constructors for functions on type-lelve nats
-}

typeNatTyCons :: [TyCon]
typeNatTyCons =
  [ typeNatAddTyCon
  , typeNatMulTyCon
  , typeNatExpTyCon
  , typeNatLeqTyCon
  , typeNatSubTyCon
  , typeNatCmpTyCon
  , typeSymbolCmpTyCon
  ]

typeNatAddTyCon :: TyCon
typeNatAddTyCon = mkTypeNatFunTyCon2 name
  BuiltInSynFamily
    { sfMatchFam      = matchFamAdd
    , sfInteractTop   = interactTopAdd
    , sfInteractInert = interactInertAdd
    }
  where
  name = mkWiredInTyConName UserSyntax gHC_TYPELITS (fsLit "+")
            typeNatAddTyFamNameKey typeNatAddTyCon

typeNatSubTyCon :: TyCon
typeNatSubTyCon = mkTypeNatFunTyCon2 name
  BuiltInSynFamily
    { sfMatchFam      = matchFamSub
    , sfInteractTop   = interactTopSub
    , sfInteractInert = interactInertSub
    }
  where
  name = mkWiredInTyConName UserSyntax gHC_TYPELITS (fsLit "-")
            typeNatSubTyFamNameKey typeNatSubTyCon

typeNatMulTyCon :: TyCon
typeNatMulTyCon = mkTypeNatFunTyCon2 name
  BuiltInSynFamily
    { sfMatchFam      = matchFamMul
    , sfInteractTop   = interactTopMul
    , sfInteractInert = interactInertMul
    }
  where
  name = mkWiredInTyConName UserSyntax gHC_TYPELITS (fsLit "*")
            typeNatMulTyFamNameKey typeNatMulTyCon

typeNatExpTyCon :: TyCon
typeNatExpTyCon = mkTypeNatFunTyCon2 name
  BuiltInSynFamily
    { sfMatchFam      = matchFamExp
    , sfInteractTop   = interactTopExp
    , sfInteractInert = interactInertExp
    }
  where
  name = mkWiredInTyConName UserSyntax gHC_TYPELITS (fsLit "^")
                typeNatExpTyFamNameKey typeNatExpTyCon

typeNatLeqTyCon :: TyCon
typeNatLeqTyCon =
  mkSynTyCon name
    (mkArrowKinds [ typeNatKind, typeNatKind ] boolTy)
    (take 2 $ tyVarList typeNatKind)
    [Nominal,Nominal]
    (BuiltInSynFamTyCon ops)
    NoParentTyCon

  where
  name = mkWiredInTyConName UserSyntax gHC_TYPELITS (fsLit "<=?")
                typeNatLeqTyFamNameKey typeNatLeqTyCon
  ops = BuiltInSynFamily
    { sfMatchFam      = matchFamLeq
    , sfInteractTop   = interactTopLeq
    , sfInteractInert = interactInertLeq
    }

typeNatCmpTyCon :: TyCon
typeNatCmpTyCon =
  mkSynTyCon name
    (mkArrowKinds [ typeNatKind, typeNatKind ] orderingKind)
    (take 2 $ tyVarList typeNatKind)
    [Nominal,Nominal]
    (BuiltInSynFamTyCon ops)
    NoParentTyCon

  where
  name = mkWiredInTyConName UserSyntax gHC_TYPELITS (fsLit "CmpNat")
                typeNatCmpTyFamNameKey typeNatCmpTyCon
  ops = BuiltInSynFamily
    { sfMatchFam      = matchFamCmpNat
    , sfInteractTop   = interactTopCmpNat
    , sfInteractInert = \_ _ _ _ -> []
    }

typeSymbolCmpTyCon :: TyCon
typeSymbolCmpTyCon =
  mkSynTyCon name
    (mkArrowKinds [ typeSymbolKind, typeSymbolKind ] orderingKind)
    (take 2 $ tyVarList typeSymbolKind)
    [Nominal,Nominal]
    (BuiltInSynFamTyCon ops)
    NoParentTyCon

  where
  name = mkWiredInTyConName UserSyntax gHC_TYPELITS (fsLit "CmpSymbol")
                typeSymbolCmpTyFamNameKey typeSymbolCmpTyCon
  ops = BuiltInSynFamily
    { sfMatchFam      = matchFamCmpSymbol
    , sfInteractTop   = interactTopCmpSymbol
    , sfInteractInert = \_ _ _ _ -> []
    }





-- Make a binary built-in constructor of kind: Nat -> Nat -> Nat
mkTypeNatFunTyCon2 :: Name -> BuiltInSynFamily -> TyCon
mkTypeNatFunTyCon2 op tcb =
  mkSynTyCon op
    (mkArrowKinds [ typeNatKind, typeNatKind ] typeNatKind)
    (take 2 $ tyVarList typeNatKind)
    [Nominal,Nominal]
    (BuiltInSynFamTyCon tcb)
    NoParentTyCon




{-------------------------------------------------------------------------------
Built-in rules axioms
-------------------------------------------------------------------------------}

-- If you add additional rules, please remember to add them to
-- `typeNatCoAxiomRules` also.
axAddDef
  , axMulDef
  , axExpDef
  , axLeqDef
  , axCmpNatDef
  , axCmpSymbolDef
  , axAdd0L
  , axAdd0R
  , axMul0L
  , axMul0R
  , axMul1L
  , axMul1R
  , axExp1L
  , axExp0R
  , axExp1R
  , axLeqRefl
  , axCmpNatRefl
  , axCmpSymbolRefl
  , axLeq0L
  , axSubDef
  , axSub0R
  :: CoAxiomRule

axAddDef = mkBinAxiom "AddDef" typeNatAddTyCon $
              \x y -> Just $ num (x + y)

axMulDef = mkBinAxiom "MulDef" typeNatMulTyCon $
              \x y -> Just $ num (x * y)

axExpDef = mkBinAxiom "ExpDef" typeNatExpTyCon $
              \x y -> Just $ num (x ^ y)

axLeqDef = mkBinAxiom "LeqDef" typeNatLeqTyCon $
              \x y -> Just $ bool (x <= y)

axCmpNatDef   = mkBinAxiom "CmpNatDef" typeNatCmpTyCon
              $ \x y -> Just $ ordering (compare x y)

axCmpSymbolDef =
  CoAxiomRule
    { coaxrName      = fsLit "CmpSymbolDef"
    , coaxrTypeArity = 2
    , coaxrAsmpRoles = []
    , coaxrRole      = Nominal
    , coaxrProves    = \ts cs ->
        case (ts,cs) of
          ([s,t],[]) ->
            do x <- isStrLitTy s
               y <- isStrLitTy t
               return (mkTyConApp typeSymbolCmpTyCon [s,t] ===
                      ordering (compare x y))
          _ -> Nothing
    }

axSubDef = mkBinAxiom "SubDef" typeNatSubTyCon $
              \x y -> fmap num (minus x y)

axAdd0L     = mkAxiom1 "Add0L"    $ \t -> (num 0 .+. t) === t
axAdd0R     = mkAxiom1 "Add0R"    $ \t -> (t .+. num 0) === t
axSub0R     = mkAxiom1 "Sub0R"    $ \t -> (t .-. num 0) === t
axMul0L     = mkAxiom1 "Mul0L"    $ \t -> (num 0 .*. t) === num 0
axMul0R     = mkAxiom1 "Mul0R"    $ \t -> (t .*. num 0) === num 0
axMul1L     = mkAxiom1 "Mul1L"    $ \t -> (num 1 .*. t) === t
axMul1R     = mkAxiom1 "Mul1R"    $ \t -> (t .*. num 1) === t
axExp1L     = mkAxiom1 "Exp1L"    $ \t -> (num 1 .^. t) === num 1
axExp0R     = mkAxiom1 "Exp0R"    $ \t -> (t .^. num 0) === num 1
axExp1R     = mkAxiom1 "Exp1R"    $ \t -> (t .^. num 1) === t
axLeqRefl   = mkAxiom1 "LeqRefl"  $ \t -> (t <== t) === bool True
axCmpNatRefl    = mkAxiom1 "CmpNatRefl"
                $ \t -> (cmpNat t t) === ordering EQ
axCmpSymbolRefl = mkAxiom1 "CmpSymbolRefl"
                $ \t -> (cmpSymbol t t) === ordering EQ
axLeq0L     = mkAxiom1 "Leq0L"    $ \t -> (num 0 <== t) === bool True

typeNatCoAxiomRules :: Map.Map FastString CoAxiomRule
typeNatCoAxiomRules = Map.fromList $ map (\x -> (coaxrName x, x))
  [ axAddDef
  , axMulDef
  , axExpDef
  , axLeqDef
  , axCmpNatDef
  , axCmpSymbolDef
  , axAdd0L
  , axAdd0R
  , axMul0L
  , axMul0R
  , axMul1L
  , axMul1R
  , axExp1L
  , axExp0R
  , axExp1R
  , axLeqRefl
  , axCmpNatRefl
  , axCmpSymbolRefl
  , axLeq0L
  , axSubDef
  ]



{-------------------------------------------------------------------------------
Various utilities for making axioms and types
-------------------------------------------------------------------------------}

(.+.) :: Type -> Type -> Type
s .+. t = mkTyConApp typeNatAddTyCon [s,t]

(.-.) :: Type -> Type -> Type
s .-. t = mkTyConApp typeNatSubTyCon [s,t]

(.*.) :: Type -> Type -> Type
s .*. t = mkTyConApp typeNatMulTyCon [s,t]

(.^.) :: Type -> Type -> Type
s .^. t = mkTyConApp typeNatExpTyCon [s,t]

(<==) :: Type -> Type -> Type
s <== t = mkTyConApp typeNatLeqTyCon [s,t]

cmpNat :: Type -> Type -> Type
cmpNat s t = mkTyConApp typeNatCmpTyCon [s,t]

cmpSymbol :: Type -> Type -> Type
cmpSymbol s t = mkTyConApp typeSymbolCmpTyCon [s,t]

(===) :: Type -> Type -> Pair Type
x === y = Pair x y

num :: Integer -> Type
num = mkNumLitTy

bool :: Bool -> Type
bool b = if b then mkTyConApp promotedTrueDataCon []
              else mkTyConApp promotedFalseDataCon []

isBoolLitTy :: Type -> Maybe Bool
isBoolLitTy tc =
  do (tc,[]) <- splitTyConApp_maybe tc
     case () of
       _ | tc == promotedFalseDataCon -> return False
         | tc == promotedTrueDataCon  -> return True
         | otherwise                   -> Nothing

orderingKind :: Kind
orderingKind = mkTyConApp promotedOrderingTyCon []

ordering :: Ordering -> Type
ordering o =
  case o of
    LT -> mkTyConApp promotedLTDataCon []
    EQ -> mkTyConApp promotedEQDataCon []
    GT -> mkTyConApp promotedGTDataCon []

isOrderingLitTy :: Type -> Maybe Ordering
isOrderingLitTy tc =
  do (tc1,[]) <- splitTyConApp_maybe tc
     case () of
       _ | tc1 == promotedLTDataCon -> return LT
         | tc1 == promotedEQDataCon -> return EQ
         | tc1 == promotedGTDataCon -> return GT
         | otherwise                -> Nothing

known :: (Integer -> Bool) -> TcType -> Bool
known p x = case isNumLitTy x of
              Just a  -> p a
              Nothing -> False




-- For the definitional axioms
mkBinAxiom :: String -> TyCon ->
              (Integer -> Integer -> Maybe Type) -> CoAxiomRule
mkBinAxiom str tc f =
  CoAxiomRule
    { coaxrName      = fsLit str
    , coaxrTypeArity = 2
    , coaxrAsmpRoles = []
    , coaxrRole      = Nominal
    , coaxrProves    = \ts cs ->
        case (ts,cs) of
          ([s,t],[]) -> do x <- isNumLitTy s
                           y <- isNumLitTy t
                           z <- f x y
                           return (mkTyConApp tc [s,t] === z)
          _ -> Nothing
    }



mkAxiom1 :: String -> (Type -> Pair Type) -> CoAxiomRule
mkAxiom1 str f =
  CoAxiomRule
    { coaxrName      = fsLit str
    , coaxrTypeArity = 1
    , coaxrAsmpRoles = []
    , coaxrRole      = Nominal
    , coaxrProves    = \ts cs ->
        case (ts,cs) of
          ([s],[]) -> return (f s)
          _        -> Nothing
    }


{-------------------------------------------------------------------------------
Evaluation
-------------------------------------------------------------------------------}

matchFamAdd :: [Type] -> Maybe (CoAxiomRule, [Type], Type)
matchFamAdd [s,t]
  | Just 0 <- mbX = Just (axAdd0L, [t], t)
  | Just 0 <- mbY = Just (axAdd0R, [s], s)
  | Just x <- mbX, Just y <- mbY =
    Just (axAddDef, [s,t], num (x + y))
  where mbX = isNumLitTy s
        mbY = isNumLitTy t
matchFamAdd _ = Nothing

matchFamSub :: [Type] -> Maybe (CoAxiomRule, [Type], Type)
matchFamSub [s,t]
  | Just 0 <- mbY = Just (axSub0R, [s], s)
  | Just x <- mbX, Just y <- mbY, Just z <- minus x y =
    Just (axSubDef, [s,t], num z)
  where mbX = isNumLitTy s
        mbY = isNumLitTy t
matchFamSub _ = Nothing

matchFamMul :: [Type] -> Maybe (CoAxiomRule, [Type], Type)
matchFamMul [s,t]
  | Just 0 <- mbX = Just (axMul0L, [t], num 0)
  | Just 0 <- mbY = Just (axMul0R, [s], num 0)
  | Just 1 <- mbX = Just (axMul1L, [t], t)
  | Just 1 <- mbY = Just (axMul1R, [s], s)
  | Just x <- mbX, Just y <- mbY =
    Just (axMulDef, [s,t], num (x * y))
  where mbX = isNumLitTy s
        mbY = isNumLitTy t
matchFamMul _ = Nothing

matchFamExp :: [Type] -> Maybe (CoAxiomRule, [Type], Type)
matchFamExp [s,t]
  | Just 0 <- mbY = Just (axExp0R, [s], num 1)
  | Just 1 <- mbX = Just (axExp1L, [t], num 1)
  | Just 1 <- mbY = Just (axExp1R, [s], s)
  | Just x <- mbX, Just y <- mbY =
    Just (axExpDef, [s,t], num (x ^ y))
  where mbX = isNumLitTy s
        mbY = isNumLitTy t
matchFamExp _ = Nothing

matchFamLeq :: [Type] -> Maybe (CoAxiomRule, [Type], Type)
matchFamLeq [s,t]
  | Just 0 <- mbX = Just (axLeq0L, [t], bool True)
  | Just x <- mbX, Just y <- mbY =
    Just (axLeqDef, [s,t], bool (x <= y))
  | tcEqType s t  = Just (axLeqRefl, [s], bool True)
  where mbX = isNumLitTy s
        mbY = isNumLitTy t
matchFamLeq _ = Nothing

matchFamCmpNat :: [Type] -> Maybe (CoAxiomRule, [Type], Type)
matchFamCmpNat [s,t]
  | Just x <- mbX, Just y <- mbY =
    Just (axCmpNatDef, [s,t], ordering (compare x y))
  | tcEqType s t = Just (axCmpNatRefl, [s], ordering EQ)
  where mbX = isNumLitTy s
        mbY = isNumLitTy t
matchFamCmpNat _ = Nothing

matchFamCmpSymbol :: [Type] -> Maybe (CoAxiomRule, [Type], Type)
matchFamCmpSymbol [s,t]
  | Just x <- mbX, Just y <- mbY =
    Just (axCmpSymbolDef, [s,t], ordering (compare x y))
  | tcEqType s t = Just (axCmpSymbolRefl, [s], ordering EQ)
  where mbX = isStrLitTy s
        mbY = isStrLitTy t
matchFamCmpSymbol _ = Nothing


{-------------------------------------------------------------------------------
Interact with axioms
-------------------------------------------------------------------------------}

interactTopAdd :: [Xi] -> Xi -> [Pair Type]
interactTopAdd [s,t] r
  | Just 0 <- mbZ = [ s === num 0, t === num 0 ]                          -- (s + t ~ 0) => (s ~ 0, t ~ 0)
  | Just x <- mbX, Just z <- mbZ, Just y <- minus z x = [t === num y]     -- (5 + t ~ 8) => (t ~ 3)
  | Just y <- mbY, Just z <- mbZ, Just x <- minus z y = [s === num x]     -- (s + 5 ~ 8) => (s ~ 3)
  where
  mbX = isNumLitTy s
  mbY = isNumLitTy t
  mbZ = isNumLitTy r
interactTopAdd _ _ = []

{-
Note [Weakened interaction rule for subtraction]
~~~~~~~~~~~~~~~~~~~~~~~~~~~~~~~~~~~~~~~~~~~~~~~~

A simpler interaction here might be:

  `s - t ~ r` --> `t + r ~ s`

This would enable us to reuse all the code for addition.
Unfortunately, this works a little too well at the moment.
Consider the following example:

    0 - 5 ~ r --> 5 + r ~ 0 --> (5 = 0, r = 0)

This (correctly) spots that the constraint cannot be solved.

However, this may be a problem if the constraint did not
need to be solved in the first place!  Consider the following example:

f :: Proxy (If (5 <=? 0) (0 - 5) (5 - 0)) -> Proxy 5
f = id

Currently, GHC is strict while evaluating functions, so this does not
work, because even though the `If` should evaluate to `5 - 0`, we
also evaluate the "then" branch which generates the constraint `0 - 5 ~ r`,
which fails.

So, for the time being, we only add an improvement when the RHS is a constant,
which happens to work OK for the moment, although clearly we need to do
something more general.
-}
interactTopSub :: [Xi] -> Xi -> [Pair Type]
interactTopSub [s,t] r
  | Just z <- mbZ = [ s === (num z .+. t) ]         -- (s - t ~ 5) => (5 + t ~ s)
  where
  mbZ = isNumLitTy r
interactTopSub _ _ = []





interactTopMul :: [Xi] -> Xi -> [Pair Type]
interactTopMul [s,t] r
  | Just 1 <- mbZ = [ s === num 1, t === num 1 ]                        -- (s * t ~ 1)  => (s ~ 1, t ~ 1)
  | Just x <- mbX, Just z <- mbZ, Just y <- divide z x = [t === num y]  -- (3 * t ~ 15) => (t ~ 5)
  | Just y <- mbY, Just z <- mbZ, Just x <- divide z y = [s === num x]  -- (s * 3 ~ 15) => (s ~ 5)
  where
  mbX = isNumLitTy s
  mbY = isNumLitTy t
  mbZ = isNumLitTy r
interactTopMul _ _ = []

interactTopExp :: [Xi] -> Xi -> [Pair Type]
interactTopExp [s,t] r
  | Just 0 <- mbZ = [ s === num 0 ]                                       -- (s ^ t ~ 0) => (s ~ 0)
  | Just x <- mbX, Just z <- mbZ, Just y <- logExact  z x = [t === num y] -- (2 ^ t ~ 8) => (t ~ 3)
  | Just y <- mbY, Just z <- mbZ, Just x <- rootExact z y = [s === num x] -- (s ^ 2 ~ 9) => (s ~ 3)
  where
  mbX = isNumLitTy s
  mbY = isNumLitTy t
  mbZ = isNumLitTy r
interactTopExp _ _ = []

interactTopLeq :: [Xi] -> Xi -> [Pair Type]
interactTopLeq [s,t] r
  | Just 0 <- mbY, Just True <- mbZ = [ s === num 0 ]                     -- (s <= 0) => (s ~ 0)
  where
  mbY = isNumLitTy t
  mbZ = isBoolLitTy r
interactTopLeq _ _ = []

interactTopCmpNat :: [Xi] -> Xi -> [Pair Type]
interactTopCmpNat [s,t] r
  | Just EQ <- isOrderingLitTy r = [ s === t ]
interactTopCmpNat _ _ = []

interactTopCmpSymbol :: [Xi] -> Xi -> [Pair Type]
interactTopCmpSymbol [s,t] r
  | Just EQ <- isOrderingLitTy r = [ s === t ]
interactTopCmpSymbol _ _ = []




{-------------------------------------------------------------------------------
Interaction with inerts
-------------------------------------------------------------------------------}

interactInertAdd :: [Xi] -> Xi -> [Xi] -> Xi -> [Pair Type]
interactInertAdd [x1,y1] z1 [x2,y2] z2
  | sameZ && tcEqType x1 x2         = [ y1 === y2 ]
  | sameZ && tcEqType y1 y2         = [ x1 === x2 ]
  where sameZ = tcEqType z1 z2
interactInertAdd _ _ _ _ = []

interactInertSub :: [Xi] -> Xi -> [Xi] -> Xi -> [Pair Type]
interactInertSub [x1,y1] z1 [x2,y2] z2
  | sameZ && tcEqType x1 x2         = [ y1 === y2 ]
  | sameZ && tcEqType y1 y2         = [ x1 === x2 ]
  where sameZ = tcEqType z1 z2
interactInertSub _ _ _ _ = []

interactInertMul :: [Xi] -> Xi -> [Xi] -> Xi -> [Pair Type]
interactInertMul [x1,y1] z1 [x2,y2] z2
  | sameZ && known (/= 0) x1 && tcEqType x1 x2 = [ y1 === y2 ]
  | sameZ && known (/= 0) y1 && tcEqType y1 y2 = [ x1 === x2 ]
  where sameZ   = tcEqType z1 z2

interactInertMul _ _ _ _ = []

interactInertExp :: [Xi] -> Xi -> [Xi] -> Xi -> [Pair Type]
interactInertExp [x1,y1] z1 [x2,y2] z2
  | sameZ && known (> 1) x1 && tcEqType x1 x2 = [ y1 === y2 ]
  | sameZ && known (> 0) y1 && tcEqType y1 y2 = [ x1 === x2 ]
  where sameZ = tcEqType z1 z2

interactInertExp _ _ _ _ = []


interactInertLeq :: [Xi] -> Xi -> [Xi] -> Xi -> [Pair Type]
interactInertLeq [x1,y1] z1 [x2,y2] z2
  | bothTrue && tcEqType x1 y2 && tcEqType y1 x2 = [ x1 === y1 ]
  | bothTrue && tcEqType y1 x2                 = [ (x1 <== y2) === bool True ]
  | bothTrue && tcEqType y2 x1                 = [ (x2 <== y1) === bool True ]
  where bothTrue = isJust $ do True <- isBoolLitTy z1
                               True <- isBoolLitTy z2
                               return ()

interactInertLeq _ _ _ _ = []








{- -----------------------------------------------------------------------------
These inverse functions are used for simplifying propositions using
concrete natural numbers.
----------------------------------------------------------------------------- -}

-- | Subtract two natural numbers.
minus :: Integer -> Integer -> Maybe Integer
minus x y = if x >= y then Just (x - y) else Nothing

-- | Compute the exact logarithm of a natural number.
-- The logarithm base is the second argument.
logExact :: Integer -> Integer -> Maybe Integer
logExact x y = do (z,True) <- genLog x y
                  return z


-- | Divide two natural numbers.
divide :: Integer -> Integer -> Maybe Integer
divide _ 0  = Nothing
divide x y  = case divMod x y of
                (a,0) -> Just a
                _     -> Nothing

-- | Compute the exact root of a natural number.
-- The second argument specifies which root we are computing.
rootExact :: Integer -> Integer -> Maybe Integer
rootExact x y = do (z,True) <- genRoot x y
                   return z



{- | Compute the the n-th root of a natural number, rounded down to
the closest natural number.  The boolean indicates if the result
is exact (i.e., True means no rounding was done, False means rounded down).
The second argument specifies which root we are computing. -}
genRoot :: Integer -> Integer -> Maybe (Integer, Bool)
genRoot _  0    = Nothing
genRoot x0 1    = Just (x0, True)
genRoot x0 root = Just (search 0 (x0+1))
  where
  search from to = let x = from + div (to - from) 2
                       a = x ^ root
                   in case compare a x0 of
                        EQ              -> (x, True)
                        LT | x /= from  -> search x to
                           | otherwise  -> (from, False)
                        GT | x /= to    -> search from x
                           | otherwise  -> (from, False)

{- | Compute the logarithm of a number in the given base, rounded down to the
closest integer.  The boolean indicates if we the result is exact
(i.e., True means no rounding happened, False means we rounded down).
The logarithm base is the second argument. -}
genLog :: Integer -> Integer -> Maybe (Integer, Bool)
genLog x 0    = if x == 1 then Just (0, True) else Nothing
genLog _ 1    = Nothing
genLog 0 _    = Nothing
genLog x base = Just (exactLoop 0 x)
  where
  exactLoop s i
    | i == 1     = (s,True)
    | i < base   = (s,False)
    | otherwise  =
        let s1 = s + 1
        in s1 `seq` case divMod i base of
                      (j,r)
                        | r == 0    -> exactLoop s1 j
                        | otherwise -> (underLoop s1 j, False)

  underLoop s i
    | i < base  = s
    | otherwise = let s1 = s + 1 in s1 `seq` underLoop s1 (div i base)






<|MERGE_RESOLUTION|>--- conflicted
+++ resolved
@@ -12,21 +12,7 @@
 import TcRnTypes  ( Xi )
 import CoAxiom    ( CoAxiomRule(..), BuiltInSynFamily(..) )
 import Name       ( Name, BuiltInSyntax(..) )
-<<<<<<< HEAD
-import TysWiredIn ( typeNatKind, mkWiredInTyConName
-                  , promotedFalseDataCon, promotedTrueDataCon
-                  , boolTy
-=======
-import TysWiredIn ( typeNatKind, typeSymbolKind
-                  , mkWiredInTyConName
-                  , promotedBoolTyCon
-                  , promotedFalseDataCon, promotedTrueDataCon
-                  , promotedOrderingTyCon
-                  , promotedLTDataCon
-                  , promotedEQDataCon
-                  , promotedGTDataCon
->>>>>>> 0a6cfb57
-                  )
+import TysWiredIn
 import TysPrim    ( tyVarList, mkArrowKinds )
 import PrelNames  ( gHC_TYPELITS
                   , typeNatAddTyFamNameKey
