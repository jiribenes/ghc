%
% (c) The University of Glasgow 2011
%

The deriving code for the Generic class
(equivalent to the code in TcGenDeriv, for other classes)

\begin{code}
{-# LANGUAGE CPP, ScopedTypeVariables #-}
{-# LANGUAGE FlexibleContexts #-}

module TcGenGenerics (canDoGenerics, canDoGenerics1,
                      GenericKind(..),
                      MetaTyCons, genGenericMetaTyCons,
                      gen_Generic_binds, get_gen1_constrained_tys) where

import DynFlags
import HsSyn
import Type
import TcType
import TcGenDeriv
import DataCon
import TyCon
import FamInstEnv       ( FamInst, FamFlavor(..), mkSingleCoAxiom )
import FamInst
import Module           ( Module, moduleName, moduleNameString )
import IfaceEnv         ( newGlobalBinder )
import Name      hiding ( varName )
import RdrName
import BasicTypes
import TysWiredIn
import PrelNames
import InstEnv
import TcEnv
import MkId
import TcRnMonad
import HscTypes
import ErrUtils( Validity(..), andValid )
import BuildTyCl
import SrcLoc
import Bag
import VarSet (elemVarSet)
import Outputable
import FastString
import Util

import Control.Monad (mplus,forM)

#include "HsVersions.h"
\end{code}

%************************************************************************
%*                                                                      *
\subsection{Bindings for the new generic deriving mechanism}
%*                                                                      *
%************************************************************************

For the generic representation we need to generate:
\begin{itemize}
\item A Generic instance
\item A Rep type instance
\item Many auxiliary datatypes and instances for them (for the meta-information)
\end{itemize}

\begin{code}
gen_Generic_binds :: GenericKind -> TyCon -> MetaTyCons -> Module
                 -> TcM (LHsBinds RdrName, FamInst)
gen_Generic_binds gk tc metaTyCons mod = do
  repTyInsts <- tc_mkRepFamInsts gk tc metaTyCons mod
  return (mkBindsRep gk tc, repTyInsts)

genGenericMetaTyCons :: TyCon -> Module -> TcM (MetaTyCons, BagDerivStuff)
genGenericMetaTyCons tc mod =
  do  loc <- getSrcSpanM
      let
        tc_name   = tyConName tc
        tc_cons   = tyConDataCons tc
        tc_arits  = map dataConSourceArity tc_cons

        tc_occ    = nameOccName tc_name
        d_occ     = mkGenD tc_occ
        c_occ m   = mkGenC tc_occ m
        s_occ m n = mkGenS tc_occ m n

        mkTyCon name = ASSERT( isExternalName name )
                       mkAlgTyCon name liftedTypeKind
                                  [] [] Nothing [] distinctAbstractTyConRhs
                                  NoParentTyCon
                                  NonRecursive
                                  False          -- Not GADT syntax

      d_name  <- newGlobalBinder mod d_occ loc
      c_names <- forM (zip [0..] tc_cons) $ \(m,_) ->
                    newGlobalBinder mod (c_occ m) loc
      s_names <- forM (zip [0..] tc_arits) $ \(m,a) -> forM [0..a-1] $ \n ->
                    newGlobalBinder mod (s_occ m n) loc

      let metaDTyCon  = mkTyCon d_name
          metaCTyCons = map mkTyCon c_names
          metaSTyCons = map (map mkTyCon) s_names

          metaDts = MetaTyCons metaDTyCon metaCTyCons metaSTyCons

      -- pprTrace "rep0" (ppr rep0_tycon) $
      (,) metaDts `fmap` metaTyConsToDerivStuff tc metaDts

-- both the tycon declarations and related instances
metaTyConsToDerivStuff :: TyCon -> MetaTyCons -> TcM BagDerivStuff
metaTyConsToDerivStuff tc metaDts =
  do  loc <- getSrcSpanM
      dflags <- getDynFlags
      dClas <- tcLookupClass datatypeClassName
      let new_dfun_name clas tycon = newDFunName clas [mkTyConApp tycon []] loc
      d_dfun_name <- new_dfun_name dClas tc
      cClas <- tcLookupClass constructorClassName
      c_dfun_names <- sequence [ new_dfun_name cClas tc | _ <- metaC metaDts ]
      sClas <- tcLookupClass selectorClassName
      s_dfun_names <- sequence (map sequence [ [ new_dfun_name sClas tc
                                               | _ <- x ]
                                             | x <- metaS metaDts ])
      fix_env <- getFixityEnv

      let
        (dBinds,cBinds,sBinds) = mkBindsMetaD fix_env tc
        mk_inst clas tc dfun_name
          = mkLocalInstance (mkDictFunId dfun_name [] [] clas tys)
                            OverlapFlag { overlapMode   = NoOverlap
                                        , isSafeOverlap = safeLanguageOn dflags }
                            [] clas tys
          where
            tys = [mkTyConTy tc]

        -- Datatype
        d_metaTycon = metaD metaDts
        d_inst   = mk_inst dClas d_metaTycon d_dfun_name
        d_binds  = InstBindings { ib_binds = dBinds
                                , ib_pragmas = []
                                , ib_extensions = []
                                , ib_standalone_deriving = False }
        d_mkInst = DerivInst (InstInfo { iSpec = d_inst, iBinds = d_binds })

        -- Constructor
        c_metaTycons = metaC metaDts
        c_insts = [ mk_inst cClas c ds
                  | (c, ds) <- myZip1 c_metaTycons c_dfun_names ]
        c_binds = [ InstBindings { ib_binds = c
                                 , ib_pragmas = []
                                 , ib_extensions = []
                                 , ib_standalone_deriving = False }
                  | c <- cBinds ]
        c_mkInst = [ DerivInst (InstInfo { iSpec = is, iBinds = bs })
                   | (is,bs) <- myZip1 c_insts c_binds ]

        -- Selector
        s_metaTycons = metaS metaDts
        s_insts = map (map (\(s,ds) -> mk_inst sClas s ds))
                      (myZip2 s_metaTycons s_dfun_names)
        s_binds = [ [ InstBindings { ib_binds = s
                                   , ib_pragmas = []
                                   , ib_extensions = []
                                   , ib_standalone_deriving = False }
                    | s <- ss ] | ss <- sBinds ]
        s_mkInst = map (map (\(is,bs) -> DerivInst (InstInfo { iSpec  = is
                                                             , iBinds = bs})))
                       (myZip2 s_insts s_binds)

        myZip1 :: [a] -> [b] -> [(a,b)]
        myZip1 l1 l2 = ASSERT(length l1 == length l2) zip l1 l2

        myZip2 :: [[a]] -> [[b]] -> [[(a,b)]]
        myZip2 l1 l2 =
          ASSERT(and (zipWith (>=) (map length l1) (map length l2)))
            [ zip x1 x2 | (x1,x2) <- zip l1 l2 ]

      return $ mapBag DerivTyCon (metaTyCons2TyCons metaDts)
               `unionBags` listToBag (d_mkInst : c_mkInst ++ concat s_mkInst)
\end{code}

%************************************************************************
%*                                                                      *
\subsection{Generating representation types}
%*                                                                      *
%************************************************************************

\begin{code}
get_gen1_constrained_tys :: TyVar -> Type -> [Type]
-- called by TcDeriv.inferConstraints; generates a list of types, each of which
-- must be a Functor in order for the Generic1 instance to work.
get_gen1_constrained_tys argVar
  = argTyFold argVar $ ArgTyAlg { ata_rec0 = const []
                                , ata_par1 = [], ata_rec1 = const []
                                , ata_comp = (:) }

{-

Note [Requirements for deriving Generic and Rep]
~~~~~~~~~~~~~~~~~~~~~~~~~~~~~~~~~~~~~~~~~~~~~~~~

In the following, T, Tfun, and Targ are "meta-variables" ranging over type
expressions.

(Generic T) and (Rep T) are derivable for some type expression T if the
following constraints are satisfied.

  (a) T = (D v1 ... vn) with free variables v1, v2, ..., vn where n >= 0 v1
      ... vn are distinct type variables. Cf #5939.

  (b) D is a type constructor *value*. In other words, D is either a type
      constructor or it is equivalent to the head of a data family instance (up to
      alpha-renaming).

  (c) D cannot have a "stupid context".

  (d) The right-hand side of D cannot include unboxed types, existential types,
      or universally quantified types.

  (e) T :: *.

(Generic1 T) and (Rep1 T) are derivable for some type expression T if the
following constraints are satisfied.

  (a),(b),(c),(d) As above.

  (f) T must expect arguments, and its last parameter must have kind *.

      We use `a' to denote the parameter of D that corresponds to the last
      parameter of T.

  (g) For any type-level application (Tfun Targ) in the right-hand side of D
      where the head of Tfun is not a tuple constructor:

      (b1) `a' must not occur in Tfun.

      (b2) If `a' occurs in Targ, then Tfun :: * -> *.

-}

canDoGenerics :: TyCon -> [Type] -> Validity
-- canDoGenerics rep_tc tc_args determines if Generic/Rep can be derived for a
-- type expression (rep_tc tc_arg0 tc_arg1 ... tc_argn).
--
-- Check (b) from Note [Requirements for deriving Generic and Rep] is taken
-- care of because canDoGenerics is applied to rep tycons.
--
-- It returns Nothing if deriving is possible. It returns (Just reason) if not.
canDoGenerics tc tc_args
  = mergeErrors (
          -- Check (c) from Note [Requirements for deriving Generic and Rep].
              (if (not (null (tyConStupidTheta tc)))
                then (NotValid (tc_name <+> text "must not have a datatype context"))
                else IsValid) :
          -- Check (a) from Note [Requirements for deriving Generic and Rep].
          --
          -- Data family indices can be instantiated; the `tc_args` here are
          -- the representation tycon args
<<<<<<< HEAD
              (if (all isTyVarTy (filterInvisibles tc tc_args))
                then Nothing
                else Just (tc_name <+> text "must not be instantiated;" <+>
                           text "try deriving `" <> tc_name <+> tc_tys <>
                           text "' instead"))
=======
              (if (all isTyVarTy (filterOut isKind tc_args))
                then IsValid
                else NotValid (tc_name <+> text "must not be instantiated;" <+>
                               text "try deriving `" <> tc_name <+> tc_tys <>
                               text "' instead"))
>>>>>>> d5e48748
          -- See comment below
            : (map bad_con (tyConDataCons tc)))
  where
    -- The tc can be a representation tycon. When we want to display it to the
    -- user (in an error message) we should print its parent
    (tc_name, tc_tys) = case tyConParent tc of
        FamInstTyCon _ ptc tys -> (ppr ptc, hsep (map ppr
                                            (tys ++ drop (length tys) tc_args)))
        _                      -> (ppr tc, hsep (map ppr (tyConTyVars tc)))

        -- Check (d) from Note [Requirements for deriving Generic and Rep].
        --
        -- If any of the constructors has an unboxed type as argument,
        -- then we can't build the embedding-projection pair, because
        -- it relies on instantiating *polymorphic* sum and product types
        -- at the argument types of the constructors
    bad_con dc = if (any bad_arg_type (dataConOrigArgTys dc))
                  then (NotValid (ppr dc <+> text "must not have unlifted or polymorphic arguments"))
                  else (if (not (isVanillaDataCon dc))
                          then (NotValid (ppr dc <+> text "must be a vanilla data constructor"))
                          else IsValid)

        -- Nor can we do the job if it's an existential data constructor,
        -- Nor if the args are polymorphic types (I don't think)
    bad_arg_type ty = isUnLiftedType ty || not (isTauTy ty)

mergeErrors :: [Validity] -> Validity
mergeErrors []             = IsValid
mergeErrors (NotValid s:t) = case mergeErrors t of
  IsValid     -> NotValid s
  NotValid s' -> NotValid (s <> text ", and" $$ s')
mergeErrors (IsValid : t) = mergeErrors t

-- A datatype used only inside of canDoGenerics1. It's the result of analysing
-- a type term.
data Check_for_CanDoGenerics1 = CCDG1
  { _ccdg1_hasParam :: Bool       -- does the parameter of interest occurs in
                                  -- this type?
  , _ccdg1_errors   :: Validity   -- errors generated by this type
  }

{-

Note [degenerate use of FFoldType]
~~~~~~~~~~~~~~~~~~~~~~~~~~~~~~~~~~

We use foldDataConArgs here only for its ability to treat tuples
specially. foldDataConArgs also tracks covariance (though it assumes all
higher-order type parameters are covariant) and has hooks for special handling
of functions and polytypes, but we do *not* use those.

The key issue is that Generic1 deriving currently offers no sophisticated
support for functions. For example, we cannot handle

  data F a = F ((a -> Int) -> Int)

even though a is occurring covariantly.

In fact, our rule is harsh: a is simply not allowed to occur within the first
argument of (->). We treat (->) the same as any other non-tuple tycon.

Unfortunately, this means we have to track "the parameter occurs in this type"
explicitly, even though foldDataConArgs is also doing this internally.

-}

-- canDoGenerics1 rep_tc tc_args determines if a Generic1/Rep1 can be derived
-- for a type expression (rep_tc tc_arg0 tc_arg1 ... tc_argn).
--
-- Checks (a) through (d) from Note [Requirements for deriving Generic and Rep]
-- are taken care of by the call to canDoGenerics.
--
-- It returns Nothing if deriving is possible. It returns (Just reason) if not.
canDoGenerics1 :: TyCon -> [Type] -> Validity
canDoGenerics1 rep_tc tc_args =
  canDoGenerics rep_tc tc_args `andValid` additionalChecks
  where
    additionalChecks
        -- check (f) from Note [Requirements for deriving Generic and Rep]
      | null (tyConTyVars rep_tc) = NotValid $
          ptext (sLit "Data type") <+> quotes (ppr rep_tc)
      <+> ptext (sLit "must have some type parameters")

      | otherwise = mergeErrors $ concatMap check_con data_cons

    data_cons = tyConDataCons rep_tc
    check_con con = case check_vanilla con of
      j@(NotValid {}) -> [j]
      IsValid -> _ccdg1_errors `map` foldDataConArgs (ft_check con) con

    bad :: DataCon -> SDoc -> SDoc
    bad con msg = ptext (sLit "Constructor") <+> quotes (ppr con) <+> msg

    check_vanilla :: DataCon -> Validity
    check_vanilla con | isVanillaDataCon con = IsValid
                      | otherwise            = NotValid (bad con existential)

    bmzero      = CCDG1 False IsValid
    bmbad con s = CCDG1 True $ NotValid $ bad con s
    bmplus (CCDG1 b1 m1) (CCDG1 b2 m2) = CCDG1 (b1 || b2) (m1 `andValid` m2)

    -- check (g) from Note [degenerate use of FFoldType]
    ft_check :: DataCon -> FFoldType Check_for_CanDoGenerics1
    ft_check con = FT
      { ft_triv = bmzero

      , ft_var = caseVar, ft_co_var = caseVar

      -- (component_0,component_1,...,component_n)
      , ft_tup = \_ components -> if any _ccdg1_hasParam (init components)
                                  then bmbad con wrong_arg
                                  else foldr bmplus bmzero components

      -- (dom -> rng), where the head of ty is not a tuple tycon
      , ft_fun = \dom rng -> -- cf #8516
          if _ccdg1_hasParam dom
          then bmbad con wrong_arg
          else bmplus dom rng

      -- (ty arg), where head of ty is neither (->) nor a tuple constructor and
      -- the parameter of interest does not occur in ty
      , ft_ty_app = \_ arg -> arg

      , ft_bad_app = bmbad con wrong_arg
      , ft_forall  = \_ body -> body -- polytypes are handled elsewhere
      }
      where
        caseVar = CCDG1 True IsValid


    existential = text "must not have existential arguments"
    wrong_arg   = text "applies a type to an argument involving the last parameter"
               $$ text "but the applied type is not of kind * -> *"

\end{code}

%************************************************************************
%*                                                                      *
\subsection{Generating the RHS of a generic default method}
%*                                                                      *
%************************************************************************

\begin{code}
type US = Int   -- Local unique supply, just a plain Int
type Alt = (LPat RdrName, LHsExpr RdrName)

-- GenericKind serves to mark if a datatype derives Generic (Gen0) or
-- Generic1 (Gen1).
data GenericKind = Gen0 | Gen1

-- as above, but with a payload of the TyCon's name for "the" parameter
data GenericKind_ = Gen0_ | Gen1_ TyVar

-- as above, but using a single datacon's name for "the" parameter
data GenericKind_DC = Gen0_DC | Gen1_DC TyVar

forgetArgVar :: GenericKind_DC -> GenericKind
forgetArgVar Gen0_DC   = Gen0
forgetArgVar Gen1_DC{} = Gen1

-- When working only within a single datacon, "the" parameter's name should
-- match that datacon's name for it.
gk2gkDC :: GenericKind_ -> DataCon -> GenericKind_DC
gk2gkDC Gen0_   _ = Gen0_DC
gk2gkDC Gen1_{} d = Gen1_DC $ last $ dataConUnivTyVars d



-- Bindings for the Generic instance
mkBindsRep :: GenericKind -> TyCon -> LHsBinds RdrName
mkBindsRep gk tycon =
    unitBag (mkRdrFunBind (L loc from01_RDR) from_matches)
  `unionBags`
    unitBag (mkRdrFunBind (L loc to01_RDR) to_matches)
      where
        from_matches  = [mkSimpleHsAlt pat rhs | (pat,rhs) <- from_alts]
        to_matches    = [mkSimpleHsAlt pat rhs | (pat,rhs) <- to_alts  ]
        loc           = srcLocSpan (getSrcLoc tycon)
        datacons      = tyConDataCons tycon

        (from01_RDR, to01_RDR) = case gk of
                                   Gen0 -> (from_RDR,  to_RDR)
                                   Gen1 -> (from1_RDR, to1_RDR)

        -- Recurse over the sum first
        from_alts, to_alts :: [Alt]
        (from_alts, to_alts) = mkSum gk_ (1 :: US) tycon datacons
          where gk_ = case gk of
                  Gen0 -> Gen0_
                  Gen1 -> ASSERT(length tyvars >= 1)
                          Gen1_ (last tyvars)
                    where tyvars = tyConTyVars tycon

--------------------------------------------------------------------------------
-- The type synonym instance and synonym
--       type instance Rep (D a b) = Rep_D a b
--       type Rep_D a b = ...representation type for D ...
--------------------------------------------------------------------------------

tc_mkRepFamInsts :: GenericKind     -- Gen0 or Gen1
               -> TyCon           -- The type to generate representation for
               -> MetaTyCons      -- Metadata datatypes to refer to
               -> Module          -- Used as the location of the new RepTy
               -> TcM (FamInst)   -- Generated representation0 coercion
tc_mkRepFamInsts gk tycon metaDts mod =
       -- Consider the example input tycon `D`, where data D a b = D_ a
       -- Also consider `R:DInt`, where { data family D x y :: * -> *
       --                               ; data instance D Int a b = D_ a }
  do { -- `rep` = GHC.Generics.Rep or GHC.Generics.Rep1 (type family)
       fam_tc <- case gk of
         Gen0 -> tcLookupTyCon repTyConName
         Gen1 -> tcLookupTyCon rep1TyConName

     ; let -- `tyvars` = [a,b]
           (tyvars, gk_) = case gk of
             Gen0 -> (all_tyvars, Gen0_)
             Gen1 -> ASSERT(not $ null all_tyvars)
                     (init all_tyvars, Gen1_ $ last all_tyvars)
             where all_tyvars = tyConTyVars tycon

           tyvar_args = mkTyCoVarTys tyvars

           appT :: [Type]
           appT = case tyConFamInst_maybe tycon of
                     -- `appT` = D Int a b (data families case)
                     Just (famtycon, apps) ->
                       -- `fam` = D
                       -- `apps` = [Int, a, b]
                       let allApps = case gk of
                                       Gen0 -> apps
                                       Gen1 -> ASSERT(not $ null apps)
                                               init apps
                       in [mkTyConApp famtycon allApps]
                     -- `appT` = D a b (normal case)
                     Nothing -> [mkTyConApp tycon tyvar_args]

       -- `repTy` = D1 ... (C1 ... (S1 ... (Rec0 a))) :: * -> *
     ; repTy <- tc_mkRepTy gk_ tycon metaDts

       -- `rep_name` is a name we generate for the synonym
     ; rep_name <- let mkGen = case gk of Gen0 -> mkGenR; Gen1 -> mkGen1R
                   in newGlobalBinder mod (mkGen (nameOccName (tyConName tycon)))
                        (nameSrcSpan (tyConName tycon))

     ; let axiom = mkSingleCoAxiom rep_name tyvars fam_tc appT repTy
     ; newFamInst SynFamilyInst axiom  }

--------------------------------------------------------------------------------
-- Type representation
--------------------------------------------------------------------------------

-- | See documentation of 'argTyFold'; that function uses the fields of this
-- type to interpret the structure of a type when that type is considered as an
-- argument to a constructor that is being represented with 'Rep1'.
data ArgTyAlg a = ArgTyAlg
  { ata_rec0 :: (Type -> a)
  , ata_par1 :: a, ata_rec1 :: (Type -> a)
  , ata_comp :: (Type -> a -> a)
  }

-- | @argTyFold@ implements a generalised and safer variant of the @arg@
-- function from Figure 3 in <http://dreixel.net/research/pdf/gdmh.pdf>. @arg@
-- is conceptually equivalent to:
--
-- > arg t = case t of
-- >   _ | isTyVar t         -> if (t == argVar) then Par1 else Par0 t
-- >   App f [t'] |
-- >     representable1 f &&
-- >     t' == argVar        -> Rec1 f
-- >   App f [t'] |
-- >     representable1 f &&
-- >     t' has tyvars       -> f :.: (arg t')
-- >   _                     -> Rec0 t
--
-- where @argVar@ is the last type variable in the data type declaration we are
-- finding the representation for.
--
-- @argTyFold@ is more general than @arg@ because it uses 'ArgTyAlg' to
-- abstract out the concrete invocations of @Par0@, @Rec0@, @Par1@, @Rec1@, and
-- @:.:@.
--
-- @argTyFold@ is safer than @arg@ because @arg@ would lead to a GHC panic for
-- some data types. The problematic case is when @t@ is an application of a
-- non-representable type @f@ to @argVar@: @App f [argVar]@ is caught by the
-- @_@ pattern, and ends up represented as @Rec0 t@. This type occurs /free/ in
-- the RHS of the eventual @Rep1@ instance, which is therefore ill-formed. Some
-- representable1 checks have been relaxed, and others were moved to
-- @canDoGenerics1@.
argTyFold :: forall a. TyVar -> ArgTyAlg a -> Type -> a
argTyFold argVar (ArgTyAlg {ata_rec0 = mkRec0,
                            ata_par1 = mkPar1, ata_rec1 = mkRec1,
                            ata_comp = mkComp}) =
  -- mkRec0 is the default; use it if there is no interesting structure
  -- (e.g. occurrences of parameters or recursive occurrences)
  \t -> maybe (mkRec0 t) id $ go t where
  go :: Type -> -- type to fold through
        Maybe a -- the result (e.g. representation type), unless it's trivial
  go t = isParam `mplus` isApp where

    isParam = do -- handles parameters
      t' <- getTyCoVar_maybe t
      Just $ if t' == argVar then mkPar1 -- moreover, it is "the" parameter
             else mkRec0 t -- NB mkRec0 instead of the conventional mkPar0

    isApp = do -- handles applications
      (phi, beta) <- tcSplitAppTy_maybe t

      let interesting = argVar `elemVarSet` exactTyCoVarsOfType beta

      -- Does it have no interesting structure to represent?
      if not interesting then Nothing
        else -- Is the argument the parameter? Special case for mkRec1.
          if Just argVar == getTyCoVar_maybe beta then Just $ mkRec1 phi
            else mkComp phi `fmap` go beta -- It must be a composition.


tc_mkRepTy ::  -- Gen0_ or Gen1_, for Rep or Rep1
               GenericKind_
              -- The type to generate representation for
            -> TyCon
               -- Metadata datatypes to refer to
            -> MetaTyCons
               -- Generated representation0 type
            -> TcM Type
tc_mkRepTy gk_ tycon metaDts =
  do
    d1    <- tcLookupTyCon d1TyConName
    c1    <- tcLookupTyCon c1TyConName
    s1    <- tcLookupTyCon s1TyConName
    nS1   <- tcLookupTyCon noSelTyConName
    rec0  <- tcLookupTyCon rec0TyConName
    rec1  <- tcLookupTyCon rec1TyConName
    par1  <- tcLookupTyCon par1TyConName
    u1    <- tcLookupTyCon u1TyConName
    v1    <- tcLookupTyCon v1TyConName
    plus  <- tcLookupTyCon sumTyConName
    times <- tcLookupTyCon prodTyConName
    comp  <- tcLookupTyCon compTyConName

    let mkSum' a b = mkTyConApp plus  [a,b]
        mkProd a b = mkTyConApp times [a,b]
        mkComp a b = mkTyConApp comp  [a,b]
        mkRec0 a   = mkTyConApp rec0  [a]
        mkRec1 a   = mkTyConApp rec1  [a]
        mkPar1     = mkTyConTy  par1
        mkD    a   = mkTyConApp d1    [metaDTyCon, sumP (tyConDataCons a)]
        mkC  i d a = mkTyConApp c1    [d, prod i (dataConInstOrigArgTys a $ mkOnlyTyVarTys $ tyConTyVars tycon)
                                                 (null (dataConFieldLabels a))]
        -- This field has no label
        mkS True  _ a = mkTyConApp s1 [mkTyConTy nS1, a]
        -- This field has a  label
        mkS False d a = mkTyConApp s1 [d, a]

        -- Sums and products are done in the same way for both Rep and Rep1
        sumP [] = mkTyConTy v1
        sumP l  = ASSERT(length metaCTyCons == length l)
                    foldBal mkSum' [ mkC i d a
                                   | (d,(a,i)) <- zip metaCTyCons (zip l [0..])]
        -- The Bool is True if this constructor has labelled fields
        prod :: Int -> [Type] -> Bool -> Type
        prod i [] _ = ASSERT(length metaSTyCons > i)
                        ASSERT(length (metaSTyCons !! i) == 0)
                          mkTyConTy u1
        prod i l b  = ASSERT(length metaSTyCons > i)
                        ASSERT(length l == length (metaSTyCons !! i))
                          foldBal mkProd [ arg d t b
                                         | (d,t) <- zip (metaSTyCons !! i) l ]

        arg :: Type -> Type -> Bool -> Type
        arg d t b = mkS b d $ case gk_ of
            -- Here we previously used Par0 if t was a type variable, but we
            -- realized that we can't always guarantee that we are wrapping-up
            -- all type variables in Par0. So we decided to stop using Par0
            -- altogether, and use Rec0 all the time.
                      Gen0_        -> mkRec0 t
                      Gen1_ argVar -> argPar argVar t
          where
            -- Builds argument represention for Rep1 (more complicated due to
            -- the presence of composition).
            argPar argVar = argTyFold argVar $ ArgTyAlg
              {ata_rec0 = mkRec0, ata_par1 = mkPar1,
               ata_rec1 = mkRec1, ata_comp = mkComp}


        metaDTyCon  = mkTyConTy (metaD metaDts)
        metaCTyCons = map mkTyConTy (metaC metaDts)
        metaSTyCons = map (map mkTyConTy) (metaS metaDts)

    return (mkD tycon)

--------------------------------------------------------------------------------
-- Meta-information
--------------------------------------------------------------------------------

data MetaTyCons = MetaTyCons { -- One meta datatype per datatype
                               metaD :: TyCon
                               -- One meta datatype per constructor
                             , metaC :: [TyCon]
                               -- One meta datatype per selector per constructor
                             , metaS :: [[TyCon]] }

instance Outputable MetaTyCons where
  ppr (MetaTyCons d c s) = ppr d $$ vcat (map ppr c) $$ vcat (map ppr (concat s))

metaTyCons2TyCons :: MetaTyCons -> Bag TyCon
metaTyCons2TyCons (MetaTyCons d c s) = listToBag (d : c ++ concat s)


-- Bindings for Datatype, Constructor, and Selector instances
mkBindsMetaD :: FixityEnv -> TyCon
             -> ( LHsBinds RdrName      -- Datatype instance
                , [LHsBinds RdrName]    -- Constructor instances
                , [[LHsBinds RdrName]]) -- Selector instances
mkBindsMetaD fix_env tycon = (dtBinds, allConBinds, allSelBinds)
      where
        mkBag l = foldr1 unionBags
                    [ unitBag (mkRdrFunBind (L loc name) matches)
                        | (name, matches) <- l ]
        dtBinds       = mkBag ( [ (datatypeName_RDR, dtName_matches)
                                , (moduleName_RDR, moduleName_matches)]
                              ++ ifElseEmpty (isNewTyCon tycon)
                                [ (isNewtypeName_RDR, isNewtype_matches) ] )

        allConBinds   = map conBinds datacons
        conBinds c    = mkBag ( [ (conName_RDR, conName_matches c)]
                              ++ ifElseEmpty (dataConIsInfix c)
                                   [ (conFixity_RDR, conFixity_matches c) ]
                              ++ ifElseEmpty (length (dataConFieldLabels c) > 0)
                                   [ (conIsRecord_RDR, conIsRecord_matches c) ]
                              )

        ifElseEmpty p x = if p then x else []
        fixity c      = case lookupFixity fix_env (dataConName c) of
                          Fixity n InfixL -> buildFix n leftAssocDataCon_RDR
                          Fixity n InfixR -> buildFix n rightAssocDataCon_RDR
                          Fixity n InfixN -> buildFix n notAssocDataCon_RDR
        buildFix n assoc = nlHsApps infixDataCon_RDR [nlHsVar assoc
                                                     , nlHsIntLit (toInteger n)]

        allSelBinds   = map (map selBinds) datasels
        selBinds s    = mkBag [(selName_RDR, selName_matches s)]

        loc           = srcLocSpan (getSrcLoc tycon)
        mkStringLHS s = [mkSimpleHsAlt nlWildPat (nlHsLit (mkHsString s))]
        datacons      = tyConDataCons tycon
        datasels      = map dataConFieldLabels datacons

        tyConName_user = case tyConFamInst_maybe tycon of
                           Just (ptycon, _) -> tyConName ptycon
                           Nothing          -> tyConName tycon

        dtName_matches     = mkStringLHS . occNameString . nameOccName
                           $ tyConName_user
        moduleName_matches = mkStringLHS . moduleNameString . moduleName
                           . nameModule . tyConName $ tycon
        isNewtype_matches  = [mkSimpleHsAlt nlWildPat (nlHsVar true_RDR)]

        conName_matches     c = mkStringLHS . occNameString . nameOccName
                              . dataConName $ c
        conFixity_matches   c = [mkSimpleHsAlt nlWildPat (fixity c)]
        conIsRecord_matches _ = [mkSimpleHsAlt nlWildPat (nlHsVar true_RDR)]

        selName_matches     s = mkStringLHS (occNameString (nameOccName s))


--------------------------------------------------------------------------------
-- Dealing with sums
--------------------------------------------------------------------------------

mkSum :: GenericKind_ -- Generic or Generic1?
      -> US          -- Base for generating unique names
      -> TyCon       -- The type constructor
      -> [DataCon]   -- The data constructors
      -> ([Alt],     -- Alternatives for the T->Trep "from" function
          [Alt])     -- Alternatives for the Trep->T "to" function

-- Datatype without any constructors
mkSum _ _ tycon [] = ([from_alt], [to_alt])
  where
    from_alt = (nlWildPat, mkM1_E (makeError errMsgFrom))
    to_alt   = (mkM1_P nlWildPat, makeError errMsgTo)
               -- These M1s are meta-information for the datatype
    makeError s = nlHsApp (nlHsVar error_RDR) (nlHsLit (mkHsString s))
    tyConStr   = occNameString (nameOccName (tyConName tycon))
    errMsgFrom = "No generic representation for empty datatype " ++ tyConStr
    errMsgTo   = "No values for empty datatype " ++ tyConStr

-- Datatype with at least one constructor
mkSum gk_ us _ datacons =
  -- switch the payload of gk_ to be datacon-centric instead of tycon-centric
 unzip [ mk1Sum (gk2gkDC gk_ d) us i (length datacons) d
           | (d,i) <- zip datacons [1..] ]

-- Build the sum for a particular constructor
mk1Sum :: GenericKind_DC -- Generic or Generic1?
       -> US        -- Base for generating unique names
       -> Int       -- The index of this constructor
       -> Int       -- Total number of constructors
       -> DataCon   -- The data constructor
       -> (Alt,     -- Alternative for the T->Trep "from" function
           Alt)     -- Alternative for the Trep->T "to" function
mk1Sum gk_ us i n datacon = (from_alt, to_alt)
  where
    gk = forgetArgVar gk_

    -- Existentials already excluded
    argTys = dataConOrigArgTys datacon
    n_args = dataConSourceArity datacon

    datacon_varTys = zip (map mkGenericLocal [us .. us+n_args-1]) argTys
    datacon_vars = map fst datacon_varTys
    us'          = us + n_args

    datacon_rdr  = getRdrName datacon

    from_alt     = (nlConVarPat datacon_rdr datacon_vars, from_alt_rhs)
    from_alt_rhs = mkM1_E (genLR_E i n (mkProd_E gk_ us' datacon_varTys))

    to_alt     = (mkM1_P (genLR_P i n (mkProd_P gk us' datacon_vars)), to_alt_rhs)
                 -- These M1s are meta-information for the datatype
    to_alt_rhs = case gk_ of
      Gen0_DC        -> nlHsVarApps datacon_rdr datacon_vars
      Gen1_DC argVar -> nlHsApps datacon_rdr $ map argTo datacon_varTys
        where
          argTo (var, ty) = converter ty `nlHsApp` nlHsVar var where
            converter = argTyFold argVar $ ArgTyAlg
              {ata_rec0 = const $ nlHsVar unK1_RDR,
               ata_par1 = nlHsVar unPar1_RDR,
               ata_rec1 = const $ nlHsVar unRec1_RDR,
               ata_comp = \_ cnv -> (nlHsVar fmap_RDR `nlHsApp` cnv)
                                    `nlHsCompose` nlHsVar unComp1_RDR}



-- Generates the L1/R1 sum pattern
genLR_P :: Int -> Int -> LPat RdrName -> LPat RdrName
genLR_P i n p
  | n == 0       = error "impossible"
  | n == 1       = p
  | i <= div n 2 = nlConPat l1DataCon_RDR [genLR_P i     (div n 2) p]
  | otherwise    = nlConPat r1DataCon_RDR [genLR_P (i-m) (n-m)     p]
                     where m = div n 2

-- Generates the L1/R1 sum expression
genLR_E :: Int -> Int -> LHsExpr RdrName -> LHsExpr RdrName
genLR_E i n e
  | n == 0       = error "impossible"
  | n == 1       = e
  | i <= div n 2 = nlHsVar l1DataCon_RDR `nlHsApp` genLR_E i     (div n 2) e
  | otherwise    = nlHsVar r1DataCon_RDR `nlHsApp` genLR_E (i-m) (n-m)     e
                     where m = div n 2

--------------------------------------------------------------------------------
-- Dealing with products
--------------------------------------------------------------------------------

-- Build a product expression
mkProd_E :: GenericKind_DC      -- Generic or Generic1?
         -> US              -- Base for unique names
         -> [(RdrName, Type)] -- List of variables matched on the lhs and their types
         -> LHsExpr RdrName -- Resulting product expression
mkProd_E _   _ []     = mkM1_E (nlHsVar u1DataCon_RDR)
mkProd_E gk_ _ varTys = mkM1_E (foldBal prod appVars)
                     -- These M1s are meta-information for the constructor
  where
    appVars = map (wrapArg_E gk_) varTys
    prod a b = prodDataCon_RDR `nlHsApps` [a,b]

wrapArg_E :: GenericKind_DC -> (RdrName, Type) -> LHsExpr RdrName
wrapArg_E Gen0_DC          (var, _)  = mkM1_E (k1DataCon_RDR `nlHsVarApps` [var])
                         -- This M1 is meta-information for the selector
wrapArg_E (Gen1_DC argVar) (var, ty) = mkM1_E $ converter ty `nlHsApp` nlHsVar var
                         -- This M1 is meta-information for the selector
  where converter = argTyFold argVar $ ArgTyAlg
          {ata_rec0 = const $ nlHsVar k1DataCon_RDR,
           ata_par1 = nlHsVar par1DataCon_RDR,
           ata_rec1 = const $ nlHsVar rec1DataCon_RDR,
           ata_comp = \_ cnv -> nlHsVar comp1DataCon_RDR `nlHsCompose`
                                  (nlHsVar fmap_RDR `nlHsApp` cnv)}



-- Build a product pattern
mkProd_P :: GenericKind   -- Gen0 or Gen1
         -> US                  -- Base for unique names
               -> [RdrName]     -- List of variables to match
               -> LPat RdrName  -- Resulting product pattern
mkProd_P _  _ []   = mkM1_P (nlNullaryConPat u1DataCon_RDR)
mkProd_P gk _ vars = mkM1_P (foldBal prod appVars)
                     -- These M1s are meta-information for the constructor
  where
    appVars = map (wrapArg_P gk) vars
    prod a b = prodDataCon_RDR `nlConPat` [a,b]

wrapArg_P :: GenericKind -> RdrName -> LPat RdrName
wrapArg_P Gen0 v = mkM1_P (k1DataCon_RDR `nlConVarPat` [v])
                   -- This M1 is meta-information for the selector
wrapArg_P Gen1 v = m1DataCon_RDR `nlConVarPat` [v]

mkGenericLocal :: US -> RdrName
mkGenericLocal u = mkVarUnqual (mkFastString ("g" ++ show u))

mkM1_E :: LHsExpr RdrName -> LHsExpr RdrName
mkM1_E e = nlHsVar m1DataCon_RDR `nlHsApp` e

mkM1_P :: LPat RdrName -> LPat RdrName
mkM1_P p = m1DataCon_RDR `nlConPat` [p]

nlHsCompose :: LHsExpr RdrName -> LHsExpr RdrName -> LHsExpr RdrName
nlHsCompose x y = compose_RDR `nlHsApps` [x, y]

-- | Variant of foldr1 for producing balanced lists
foldBal :: (a -> a -> a) -> [a] -> a
foldBal op = foldBal' op (error "foldBal: empty list")

foldBal' :: (a -> a -> a) -> a -> [a] -> a
foldBal' _  x []  = x
foldBal' _  _ [y] = y
foldBal' op x l   = let (a,b) = splitAt (length l `div` 2) l
                    in foldBal' op x a `op` foldBal' op x b

\end{code}<|MERGE_RESOLUTION|>--- conflicted
+++ resolved
@@ -253,19 +253,11 @@
           --
           -- Data family indices can be instantiated; the `tc_args` here are
           -- the representation tycon args
-<<<<<<< HEAD
               (if (all isTyVarTy (filterInvisibles tc tc_args))
-                then Nothing
-                else Just (tc_name <+> text "must not be instantiated;" <+>
-                           text "try deriving `" <> tc_name <+> tc_tys <>
-                           text "' instead"))
-=======
-              (if (all isTyVarTy (filterOut isKind tc_args))
                 then IsValid
                 else NotValid (tc_name <+> text "must not be instantiated;" <+>
                                text "try deriving `" <> tc_name <+> tc_tys <>
                                text "' instead"))
->>>>>>> d5e48748
           -- See comment below
             : (map bad_con (tyConDataCons tc)))
   where
