--- conflicted
+++ resolved
@@ -537,13 +537,8 @@
                            tv_set'  = tyCoVarsOfTypes pat_tys'
                            tvs'     = varSetElems tv_set'
                      ; rep_tc_name <- newFamInstTyConName (noLoc (tyConName fam_tc)) pat_tys'
-<<<<<<< HEAD
                      ; ASSERT( tyCoVarsOfType rhs' `subVarSet` tv_set' ) 
-                       return (mkSingleSynFamInst rep_tc_name tvs' fam_tc pat_tys' rhs') }
-=======
-                     ; ASSERT( tyVarsOfType rhs' `subVarSet` tv_set' ) 
                        mkFreshenedSynInst rep_tc_name tvs' fam_tc pat_tys' rhs' }
->>>>>>> 2c12b912
 
         ; tyfam_insts1 <- mapM mk_deflt_at_instances (classATItems clas)
         
