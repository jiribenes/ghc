%
% (c) The University of Glasgow 2006
% (c) The GRASP/AQUA Project, Glasgow University, 1992-1998
%

TcInstDecls: Typechecking instance declarations

\begin{code}
{-# LANGUAGE CPP #-}
{-# OPTIONS_GHC -fno-warn-tabs #-}
-- The above warning supression flag is a temporary kludge.
-- While working on this module you are encouraged to remove it and
-- detab the module (please do the detabbing in a separate patch). See
--     http://ghc.haskell.org/trac/ghc/wiki/Commentary/CodingStyle#TabsvsSpaces
-- for details

module TcInstDcls ( tcInstDecls1, tcInstDecls2 ) where

#include "HsVersions.h"

import HsSyn
import TcBinds
import TcTyClsDecls
import TcClassDcl( tcClassDecl2, 
                   HsSigFun, lookupHsSig, mkHsSigFun,
                   findMethodBind, instantiateMethod, tcInstanceMethodBody )
import TcPat      ( addInlinePrags )
import TcRnMonad
import TcValidity
import TcMType
import TcType
import BuildTyCl
import Inst
import InstEnv
import FamInst
import FamInstEnv
import TcDeriv
import TcEnv
import TcHsType
import TcUnify
import Coercion   ( pprCoAxiom )
import MkCore     ( nO_METHOD_BINDING_ERROR_ID )
import Type
import TcEvidence
import TyCon
import Coercion   ( emptyCvSubstEnv )
import CoAxiom
import DataCon
import Class
import Var
import VarEnv
import VarSet 
import CoreUnfold ( mkDFunUnfolding )
import CoreSyn    ( Expr(Var, Type), CoreExpr, mkTyApps, mkVarApps )
import PrelNames  ( tYPEABLE_INTERNAL, typeableClassName, oldTypeableClassNames )

import Bag
import BasicTypes
import DynFlags
import ErrUtils
import FastString
import HscTypes ( isHsBoot )
import Id
import MkId
import Name
import NameSet
import Outputable
import SrcLoc
import Util
import BooleanFormula ( isUnsatisfied, pprBooleanFormulaNice )

import Control.Monad
import Maybes     ( isNothing, isJust, whenIsJust )
import Data.List  ( mapAccumL )
\end{code}

Typechecking instance declarations is done in two passes. The first
pass, made by @tcInstDecls1@, collects information to be used in the
second pass.

This pre-processed info includes the as-yet-unprocessed bindings
inside the instance declaration.  These are type-checked in the second
pass, when the class-instance envs and GVE contain all the info from
all the instance and value decls.  Indeed that's the reason we need
two passes over the instance decls.


Note [How instance declarations are translated]
~~~~~~~~~~~~~~~~~~~~~~~~~~~~~~~~~~~~~~~~~~~~~~~
Here is how we translation instance declarations into Core

Running example:
        class C a where
           op1, op2 :: Ix b => a -> b -> b
           op2 = <dm-rhs>

        instance C a => C [a]
           {-# INLINE [2] op1 #-}
           op1 = <rhs>
===>
        -- Method selectors
        op1,op2 :: forall a. C a => forall b. Ix b => a -> b -> b
        op1 = ...
        op2 = ...

        -- Default methods get the 'self' dictionary as argument
        -- so they can call other methods at the same type
        -- Default methods get the same type as their method selector
        $dmop2 :: forall a. C a => forall b. Ix b => a -> b -> b
        $dmop2 = /\a. \(d:C a). /\b. \(d2: Ix b). <dm-rhs>
               -- NB: type variables 'a' and 'b' are *both* in scope in <dm-rhs>
               -- Note [Tricky type variable scoping]

        -- A top-level definition for each instance method
        -- Here op1_i, op2_i are the "instance method Ids"
        -- The INLINE pragma comes from the user pragma
        {-# INLINE [2] op1_i #-}  -- From the instance decl bindings
        op1_i, op2_i :: forall a. C a => forall b. Ix b => [a] -> b -> b
        op1_i = /\a. \(d:C a).
               let this :: C [a]
                   this = df_i a d
                     -- Note [Subtle interaction of recursion and overlap]

                   local_op1 :: forall b. Ix b => [a] -> b -> b
                   local_op1 = <rhs>
                     -- Source code; run the type checker on this
                     -- NB: Type variable 'a' (but not 'b') is in scope in <rhs>
                     -- Note [Tricky type variable scoping]

               in local_op1 a d

        op2_i = /\a \d:C a. $dmop2 [a] (df_i a d)

        -- The dictionary function itself
        {-# NOINLINE CONLIKE df_i #-}   -- Never inline dictionary functions
        df_i :: forall a. C a -> C [a]
        df_i = /\a. \d:C a. MkC (op1_i a d) (op2_i a d)
                -- But see Note [Default methods in instances]
                -- We can't apply the type checker to the default-method call

        -- Use a RULE to short-circuit applications of the class ops
        {-# RULE "op1@C[a]" forall a, d:C a.
                            op1 [a] (df_i d) = op1_i a d #-}

Note [Instances and loop breakers]
~~~~~~~~~~~~~~~~~~~~~~~~~~~~~~~~~~
* Note that df_i may be mutually recursive with both op1_i and op2_i.
  It's crucial that df_i is not chosen as the loop breaker, even
  though op1_i has a (user-specified) INLINE pragma.

* Instead the idea is to inline df_i into op1_i, which may then select
  methods from the MkC record, and thereby break the recursion with
  df_i, leaving a *self*-recurisve op1_i.  (If op1_i doesn't call op at
  the same type, it won't mention df_i, so there won't be recursion in
  the first place.)

* If op1_i is marked INLINE by the user there's a danger that we won't
  inline df_i in it, and that in turn means that (since it'll be a
  loop-breaker because df_i isn't), op1_i will ironically never be
  inlined.  But this is OK: the recursion breaking happens by way of
  a RULE (the magic ClassOp rule above), and RULES work inside InlineRule
  unfoldings. See Note [RULEs enabled in SimplGently] in SimplUtils

Note [ClassOp/DFun selection]
~~~~~~~~~~~~~~~~~~~~~~~~~~~~~
One thing we see a lot is stuff like
    op2 (df d1 d2)
where 'op2' is a ClassOp and 'df' is DFun.  Now, we could inline *both*
'op2' and 'df' to get
     case (MkD ($cop1 d1 d2) ($cop2 d1 d2) ... of
       MkD _ op2 _ _ _ -> op2
And that will reduce to ($cop2 d1 d2) which is what we wanted.

But it's tricky to make this work in practice, because it requires us to
inline both 'op2' and 'df'.  But neither is keen to inline without having
seen the other's result; and it's very easy to get code bloat (from the
big intermediate) if you inline a bit too much.

Instead we use a cunning trick.
 * We arrange that 'df' and 'op2' NEVER inline.

 * We arrange that 'df' is ALWAYS defined in the sylised form
      df d1 d2 = MkD ($cop1 d1 d2) ($cop2 d1 d2) ...

 * We give 'df' a magical unfolding (DFunUnfolding [$cop1, $cop2, ..])
   that lists its methods.

 * We make CoreUnfold.exprIsConApp_maybe spot a DFunUnfolding and return
   a suitable constructor application -- inlining df "on the fly" as it
   were.

 * ClassOp rules: We give the ClassOp 'op2' a BuiltinRule that
   extracts the right piece iff its argument satisfies
   exprIsConApp_maybe.  This is done in MkId mkDictSelId

 * We make 'df' CONLIKE, so that shared uses still match; eg
      let d = df d1 d2
      in ...(op2 d)...(op1 d)...

Note [Single-method classes]
~~~~~~~~~~~~~~~~~~~~~~~~~~~~
If the class has just one method (or, more accurately, just one element
of {superclasses + methods}), then we use a different strategy.

   class C a where op :: a -> a
   instance C a => C [a] where op = <blah>

We translate the class decl into a newtype, which just gives a
top-level axiom. The "constructor" MkC expands to a cast, as does the
class-op selector.

   axiom Co:C a :: C a ~ (a->a)

   op :: forall a. C a -> (a -> a)
   op a d = d |> (Co:C a)

   MkC :: forall a. (a->a) -> C a
   MkC = /\a.\op. op |> (sym Co:C a)

The clever RULE stuff doesn't work now, because ($df a d) isn't
a constructor application, so exprIsConApp_maybe won't return
Just <blah>.

Instead, we simply rely on the fact that casts are cheap:

   $df :: forall a. C a => C [a]
   {-# INLINE df #-}  -- NB: INLINE this
   $df = /\a. \d. MkC [a] ($cop_list a d)
       = $cop_list |> forall a. C a -> (sym (Co:C [a]))

   $cop_list :: forall a. C a => [a] -> [a]
   $cop_list = <blah>

So if we see
   (op ($df a d))
we'll inline 'op' and '$df', since both are simply casts, and
good things happen.

Why do we use this different strategy?  Because otherwise we
end up with non-inlined dictionaries that look like
    $df = $cop |> blah
which adds an extra indirection to every use, which seems stupid.  See
Trac #4138 for an example (although the regression reported there
wasn't due to the indirection).

There is an awkward wrinkle though: we want to be very
careful when we have
    instance C a => C [a] where
      {-# INLINE op #-}
      op = ...
then we'll get an INLINE pragma on $cop_list but it's important that
$cop_list only inlines when it's applied to *two* arguments (the
dictionary and the list argument).  So we must not eta-expand $df
above.  We ensure that this doesn't happen by putting an INLINE
pragma on the dfun itself; after all, it ends up being just a cast.

There is one more dark corner to the INLINE story, even more deeply
buried.  Consider this (Trac #3772):

    class DeepSeq a => C a where
      gen :: Int -> a

    instance C a => C [a] where
      gen n = ...

    class DeepSeq a where
      deepSeq :: a -> b -> b

    instance DeepSeq a => DeepSeq [a] where
      {-# INLINE deepSeq #-}
      deepSeq xs b = foldr deepSeq b xs

That gives rise to these defns:

    $cdeepSeq :: DeepSeq a -> [a] -> b -> b
    -- User INLINE( 3 args )!
    $cdeepSeq a (d:DS a) b (x:[a]) (y:b) = ...

    $fDeepSeq[] :: DeepSeq a -> DeepSeq [a]
    -- DFun (with auto INLINE pragma)
    $fDeepSeq[] a d = $cdeepSeq a d |> blah

    $cp1 a d :: C a => DeepSep [a]
    -- We don't want to eta-expand this, lest
    -- $cdeepSeq gets inlined in it!
    $cp1 a d = $fDeepSep[] a (scsel a d)

    $fC[] :: C a => C [a]
    -- Ordinary DFun
    $fC[] a d = MkC ($cp1 a d) ($cgen a d)

Here $cp1 is the code that generates the superclass for C [a].  The
issue is this: we must not eta-expand $cp1 either, or else $fDeepSeq[]
and then $cdeepSeq will inline there, which is definitely wrong.  Like
on the dfun, we solve this by adding an INLINE pragma to $cp1.

Note [Subtle interaction of recursion and overlap]
~~~~~~~~~~~~~~~~~~~~~~~~~~~~~~~~~~~~~~~~~~~~~~~~~~
Consider this
  class C a where { op1,op2 :: a -> a }
  instance C a => C [a] where
    op1 x = op2 x ++ op2 x
    op2 x = ...
  instance C [Int] where
    ...

When type-checking the C [a] instance, we need a C [a] dictionary (for
the call of op2).  If we look up in the instance environment, we find
an overlap.  And in *general* the right thing is to complain (see Note
[Overlapping instances] in InstEnv).  But in *this* case it's wrong to
complain, because we just want to delegate to the op2 of this same
instance.

Why is this justified?  Because we generate a (C [a]) constraint in
a context in which 'a' cannot be instantiated to anything that matches
other overlapping instances, or else we would not be executing this
version of op1 in the first place.

It might even be a bit disguised:

  nullFail :: C [a] => [a] -> [a]
  nullFail x = op2 x ++ op2 x

  instance C a => C [a] where
    op1 x = nullFail x

Precisely this is used in package 'regex-base', module Context.hs.
See the overlapping instances for RegexContext, and the fact that they
call 'nullFail' just like the example above.  The DoCon package also
does the same thing; it shows up in module Fraction.hs.

Conclusion: when typechecking the methods in a C [a] instance, we want to
treat the 'a' as an *existential* type variable, in the sense described
by Note [Binding when looking up instances].  That is why isOverlappableTyVar
responds True to an InstSkol, which is the kind of skolem we use in
tcInstDecl2.


Note [Tricky type variable scoping]
~~~~~~~~~~~~~~~~~~~~~~~~~~~~~~~~~~~
In our example
        class C a where
           op1, op2 :: Ix b => a -> b -> b
           op2 = <dm-rhs>

        instance C a => C [a]
           {-# INLINE [2] op1 #-}
           op1 = <rhs>

note that 'a' and 'b' are *both* in scope in <dm-rhs>, but only 'a' is
in scope in <rhs>.  In particular, we must make sure that 'b' is in
scope when typechecking <dm-rhs>.  This is achieved by subFunTys,
which brings appropriate tyvars into scope. This happens for both
<dm-rhs> and for <rhs>, but that doesn't matter: the *renamer* will have
complained if 'b' is mentioned in <rhs>.



%************************************************************************
%*                                                                      *
\subsection{Extracting instance decls}
%*                                                                      *
%************************************************************************

Gather up the instance declarations from their various sources

\begin{code}
tcInstDecls1    -- Deal with both source-code and imported instance decls
   :: [LTyClDecl Name]          -- For deriving stuff
   -> [LInstDecl Name]          -- Source code instance decls
   -> [LDerivDecl Name]         -- Source code stand-alone deriving decls
   -> TcM (TcGblEnv,            -- The full inst env
           [InstInfo Name],     -- Source-code instance decls to process;
                                -- contains all dfuns for this module
           HsValBinds Name)     -- Supporting bindings for derived instances

tcInstDecls1 tycl_decls inst_decls deriv_decls 
  = checkNoErrs $
    do {    -- Stop if addInstInfos etc discovers any errors
            -- (they recover, so that we get more than one error each
            -- round)

            -- Do class and family instance declarations
       ; env <- getGblEnv
       ; stuff <- mapAndRecoverM tcLocalInstDecl inst_decls
       ; let (local_infos_s, fam_insts_s) = unzip stuff
             fam_insts    = concat fam_insts_s
             local_infos' = concat local_infos_s
             -- Handwritten instances of the poly-kinded Typeable class are
             -- forbidden, so we handle those separately
             (typeable_instances, local_infos) = splitTypeable env local_infos'

       ; addClsInsts local_infos $
         addFamInsts fam_insts   $
    do {    -- Compute instances from "deriving" clauses;
            -- This stuff computes a context for the derived instance
            -- decl, so it needs to know about all the instances possible
            -- NB: class instance declarations can contain derivings as
            --     part of associated data type declarations
         failIfErrsM    -- If the addInsts stuff gave any errors, don't
                        -- try the deriving stuff, because that may give
                        -- more errors still

       ; traceTc "tcDeriving" empty
       ; th_stage <- getStage   -- See Note [Deriving inside TH brackets ]
       ; (gbl_env, deriv_inst_info, deriv_binds)
              <- if isBrackStage th_stage 
                 then do { gbl_env <- getGblEnv
                         ; return (gbl_env, emptyBag, emptyValBindsOut) }
                 else tcDeriving tycl_decls inst_decls deriv_decls

       -- Fail if there are any handwritten instance of poly-kinded Typeable
       ; mapM_ (failWithTc . instMsg) typeable_instances

       -- Check that if the module is compiled with -XSafe, there are no
       -- hand written instances of old Typeable as then unsafe casts could be
       -- performed. Derived instances are OK.
       ; dflags <- getDynFlags
       ; when (safeLanguageOn dflags) $
             mapM_ (\x -> when (typInstCheck x)
                               (addErrAt (getSrcSpan $ iSpec x) typInstErr))
                   local_infos
       -- As above but for Safe Inference mode.
       ; when (safeInferOn dflags) $
             mapM_ (\x -> when (typInstCheck x) recordUnsafeInfer) local_infos

       ; return ( gbl_env
                , bagToList deriv_inst_info ++ local_infos
                , deriv_binds)
    }}
  where
    -- Separate the Typeable instances from the rest
    splitTypeable _   []     = ([],[])
    splitTypeable env (i:is) =
      let (typeableInsts, otherInsts) = splitTypeable env is
      in if -- We will filter out instances of Typeable
            (typeableClassName == is_cls_nm (iSpec i))
            -- but not those that come from Data.Typeable.Internal
            && tcg_mod env /= tYPEABLE_INTERNAL
            -- nor those from an .hs-boot file (deriving can't be used there)
            && not (isHsBoot (tcg_src env))
         then (i:typeableInsts, otherInsts)
         else (typeableInsts, i:otherInsts)

    typInstCheck ty = is_cls_nm (iSpec ty) `elem` oldTypeableClassNames
    typInstErr = ptext $ sLit $ "Can't create hand written instances of Typeable in Safe"
                              ++ " Haskell! Can only derive them"

    instMsg i = hang (ptext (sLit $ "Typeable instances can only be derived; replace "
                                 ++ "the following instance:"))
                     2 (pprInstance (iSpec i))

addClsInsts :: [InstInfo Name] -> TcM a -> TcM a
addClsInsts infos thing_inside
  = tcExtendLocalInstEnv (map iSpec infos) thing_inside

addFamInsts :: [FamInst] -> TcM a -> TcM a
-- Extend (a) the family instance envt
--        (b) the type envt with stuff from data type decls
addFamInsts fam_insts thing_inside
  = tcExtendLocalFamInstEnv fam_insts $ 
    tcExtendGlobalEnv things  $ 
    do { traceTc "addFamInsts" (pprFamInsts fam_insts)
       ; tcg_env <- tcAddImplicits things
       ; setGblEnv tcg_env thing_inside }
  where
    axioms = map (toBranchedAxiom . famInstAxiom) fam_insts
    tycons = famInstsRepTyCons fam_insts
    things = map ATyCon tycons ++ map ACoAxiom axioms 
\end{code}

Note [Deriving inside TH brackets]
~~~~~~~~~~~~~~~~~~~~~~~~~~~~~~~~~~
Given a declaration bracket
  [d| data T = A | B deriving( Show ) |]

there is really no point in generating the derived code for deriving(
Show) and then type-checking it. This will happen at the call site
anyway, and the type check should never fail!  Moreover (Trac #6005)
the scoping of the generated code inside the bracket does not seem to 
work out.  

The easy solution is simply not to generate the derived instances at
all.  (A less brutal solution would be to generate them with no
bindings.)  This will become moot when we shift to the new TH plan, so 
the brutal solution will do.


\begin{code}
tcLocalInstDecl :: LInstDecl Name
                -> TcM ([InstInfo Name], [FamInst])
        -- A source-file instance declaration
        -- Type-check all the stuff before the "where"
        --
        -- We check for respectable instance type, and context
tcLocalInstDecl (L loc (TyFamInstD { tfid_inst = decl }))
  = do { fam_inst <- tcTyFamInstDecl Nothing (L loc decl)
       ; return ([], [fam_inst]) }

tcLocalInstDecl (L loc (DataFamInstD { dfid_inst = decl }))
  = do { fam_inst <- tcDataFamInstDecl Nothing (L loc decl)
       ; return ([], [fam_inst]) }

tcLocalInstDecl (L loc (ClsInstD { cid_inst = decl }))
  = do { (insts, fam_insts) <- tcClsInstDecl (L loc decl)
       ; return (insts, fam_insts) }

tcClsInstDecl :: LClsInstDecl Name -> TcM ([InstInfo Name], [FamInst])
tcClsInstDecl (L loc (ClsInstDecl { cid_poly_ty = poly_ty, cid_binds = binds
                                  , cid_sigs = uprags, cid_tyfam_insts = ats
                                  , cid_overlap_mode = overlap_mode
                                  , cid_datafam_insts = adts }))
  = setSrcSpan loc                      $
    addErrCtxt (instDeclCtxt1 poly_ty)  $
    do  { is_boot <- tcIsHsBoot
        ; checkTc (not is_boot || (isEmptyLHsBinds binds && null uprags))
                  badBootDeclErr

        ; (tyvars, theta, clas, inst_tys) <- tcHsInstHead InstDeclCtxt poly_ty
        ; let mini_env   = mkVarEnv (classTyVars clas `zip` inst_tys)
              mini_subst = mkTCvSubst (mkInScopeSet (mkVarSet tyvars))
                                      mini_env emptyCvSubstEnv
              mb_info    = Just (clas, mini_env)
                           
        -- Next, process any associated types.
        ; traceTc "tcLocalInstDecl" (ppr poly_ty)
        ; tyfam_insts0 <- tcExtendTyVarEnv tyvars $
                          mapAndRecoverM (tcAssocTyDecl clas mini_env) ats
        ; datafam_insts <- tcExtendTyVarEnv tyvars $
                           mapAndRecoverM (tcDataFamInstDecl mb_info) adts

        -- Check for missing associated types and build them
        -- from their defaults (if available)
        ; let defined_ats = mkNameSet (map (tyFamInstDeclName . unLoc) ats)
                            `unionNameSets` 
                            mkNameSet (map (unLoc . dfid_tycon . unLoc) adts)
        ; tyfam_insts1 <- mapM (tcATDefault mini_subst defined_ats) 
                               (classATItems clas)
        
        -- Finally, construct the Core representation of the instance.
        -- (This no longer includes the associated types.)
        ; dfun_name <- newDFunName clas inst_tys (getLoc poly_ty)
                -- Dfun location is that of instance *header*

        ; overlap_flag <-
            do defaultOverlapFlag <- getOverlapFlag
               return $ setOverlapModeMaybe defaultOverlapFlag overlap_mode
        ; (subst, tyvars') <- tcInstSkolTyCoVars tyvars
        ; let dfun  	= mkDictFunId dfun_name tyvars theta clas inst_tys
              ispec 	= mkLocalInstance dfun overlap_flag tyvars' clas (substTys subst inst_tys)
                            -- Be sure to freshen those type variables, 
                            -- so they are sure not to appear in any lookup
              inst_info = InstInfo { iSpec  = ispec
                                   , iBinds = InstBindings
                                     { ib_binds = binds
                                     , ib_pragmas = uprags
                                     , ib_extensions = []
                                     , ib_standalone_deriving = False } }

        ; return ( [inst_info], tyfam_insts0 ++ concat tyfam_insts1 ++ datafam_insts) }


tcATDefault :: TCvSubst -> NameSet -> ClassATItem -> TcM [FamInst]
-- ^ Construct default instances for any associated types that
-- aren't given a user definition
-- Returns [] or singleton
tcATDefault inst_subst defined_ats (ATI fam_tc defs)
  -- User supplied instances ==> everything is OK
  | tyConName fam_tc `elemNameSet` defined_ats
  = return []

  -- No user instance, have defaults ==> instatiate them
   -- Example:   class C a where { type F a b :: *; type F a b = () }
   --            instance C [x]
   -- Then we want to generate the decl:   type F [x] b = ()
  | Just rhs_ty <- defs
  = do { let (subst', pat_tys') = mapAccumL subst_tv inst_subst
                                            (tyConTyVars fam_tc)
             rhs'     = substTy subst' rhs_ty
             tv_set'  = tyCoVarsOfTypes pat_tys'
             tvs'     = varSetElemsWellScoped tv_set'
       ; rep_tc_name <- newFamInstTyConName (noLoc (tyConName fam_tc)) pat_tys'
       ; let axiom = mkSingleCoAxiom rep_tc_name tvs' fam_tc pat_tys' rhs'
       ; traceTc "mk_deflt_at_instance" (vcat [ ppr fam_tc, ppr rhs_ty
                                              , pprCoAxiom axiom ])
       ; fam_inst <- ASSERT( tyCoVarsOfType rhs' `subVarSet` tv_set' ) 
                     newFamInst SynFamilyInst axiom
       ; return [fam_inst] }

   -- No defaults ==> generate a warning
  | otherwise  -- defs = Nothing
  = do { warnMissingMethodOrAT "associated type" (tyConName fam_tc)
       ; return [] }
  where
    subst_tv subst tc_tv 
      | Just ty <- lookupVarEnv (getTvSubstEnv subst) tc_tv
      = (subst, ty)
      | otherwise
      = (extendTCvSubst subst tc_tv ty', ty')
      where
        ty' = mkOnlyTyVarTy (updateTyVarKind (substTy subst) tc_tv)
                           

--------------
tcAssocTyDecl :: Class                   -- Class of associated type
              -> VarEnv Type             -- Instantiation of class TyVars
              -> LTyFamInstDecl Name     
              -> TcM (FamInst)
tcAssocTyDecl clas mini_env ldecl
  = do { fam_inst <- tcTyFamInstDecl (Just (clas, mini_env)) ldecl
       ; return fam_inst }
\end{code}

%************************************************************************
%*                                                                      *
               Type checking family instances
%*                                                                      *
%************************************************************************

Family instances are somewhat of a hybrid.  They are processed together with
class instance heads, but can contain data constructors and hence they share a
lot of kinding and type checking code with ordinary algebraic data types (and
GADTs).

\begin{code}
tcFamInstDeclCombined :: Maybe (Class, VarEnv Type) -- the class & mini_env if applicable
                      -> Located Name -> TcM TyCon
tcFamInstDeclCombined mb_clsinfo fam_tc_lname
  = do { -- Type family instances require -XTypeFamilies
         -- and can't (currently) be in an hs-boot file
       ; traceTc "tcFamInstDecl" (ppr fam_tc_lname)
       ; type_families <- xoptM Opt_TypeFamilies
       ; is_boot <- tcIsHsBoot   -- Are we compiling an hs-boot file?
       ; checkTc type_families $ badFamInstDecl fam_tc_lname
       ; checkTc (not is_boot) $ badBootFamInstDeclErr

       -- Look up the family TyCon and check for validity including
       -- check that toplevel type instances are not for associated types.
       ; fam_tc <- tcLookupLocatedTyCon fam_tc_lname
       ; when (isNothing mb_clsinfo &&   -- Not in a class decl
               isTyConAssoc fam_tc)      -- but an associated type
              (addErr $ assocInClassErr fam_tc_lname)

       ; return fam_tc }

tcTyFamInstDecl :: Maybe (Class, VarEnv Type) -- the class & mini_env if applicable
                -> LTyFamInstDecl Name -> TcM FamInst
  -- "type instance"
tcTyFamInstDecl mb_clsinfo (L loc decl@(TyFamInstDecl { tfid_eqn = eqn }))
  = setSrcSpan loc           $
    tcAddTyFamInstCtxt decl  $
    do { let fam_lname = tfe_tycon (unLoc eqn)
       ; fam_tc <- tcFamInstDeclCombined mb_clsinfo fam_lname

         -- (0) Check it's an open type family
       ; checkTc (isFamilyTyCon fam_tc)        (notFamily fam_tc)
       ; checkTc (isSynFamilyTyCon fam_tc)     (wrongKindOfFamily fam_tc)
       ; checkTc (isOpenSynFamilyTyCon fam_tc) (notOpenFamily fam_tc)

         -- (1) do the work of verifying the synonym group
       ; co_ax_branch <- tcTyFamInstEqn (famTyConShape fam_tc) eqn

         -- (2) check for validity
       ; checkValidTyFamInst mb_clsinfo fam_tc co_ax_branch

         -- (3) construct coercion axiom
       ; rep_tc_name <- newFamInstAxiomName loc (unLoc fam_lname)
                                            [co_ax_branch]
       ; let axiom = mkUnbranchedCoAxiom rep_tc_name fam_tc co_ax_branch
       ; newFamInst SynFamilyInst axiom }

tcDataFamInstDecl :: Maybe (Class, VarEnv Type)
                  -> LDataFamInstDecl Name -> TcM FamInst
  -- "newtype instance" and "data instance"
tcDataFamInstDecl mb_clsinfo 
    (L loc decl@(DataFamInstDecl
       { dfid_pats = pats
       , dfid_tycon = fam_tc_name
       , dfid_defn = defn@HsDataDefn { dd_ND = new_or_data, dd_cType = cType
                                     , dd_ctxt = ctxt, dd_cons = cons } }))
  = setSrcSpan loc             $
    tcAddDataFamInstCtxt decl  $
    do { fam_tc <- tcFamInstDeclCombined mb_clsinfo fam_tc_name

         -- Check that the family declaration is for the right kind
       ; checkTc (isFamilyTyCon fam_tc) (notFamily fam_tc)
       ; checkTc (isAlgTyCon fam_tc) (wrongKindOfFamily fam_tc)

         -- Kind check type patterns
       ; tcFamTyPats (famTyConShape fam_tc) pats
                     (kcDataDefn defn) $ 
           \tvs' pats' res_kind -> do

       { -- Check that left-hand side contains no type family applications
         -- (vanilla synonyms are fine, though, and we checked for
         --  foralls earlier)
         checkValidFamPats fam_tc tvs' pats'
         -- Check that type patterns match class instance head, if any
       ; checkConsistentFamInst mb_clsinfo fam_tc tvs' pats'
         
         -- Result kind must be '*' (otherwise, we have too few patterns)
       ; checkTc (isLiftedTypeKind res_kind) $ tooFewParmsErr (tyConArity fam_tc)

       ; stupid_theta <- tcHsContext ctxt
       ; gadt_syntax <- dataDeclChecks (tyConName fam_tc) new_or_data stupid_theta cons

         -- Construct representation tycon
       ; rep_tc_name <- newFamInstTyConName fam_tc_name pats'
       ; axiom_name  <- newImplicitBinder rep_tc_name mkInstTyCoOcc
       ; let orig_res_ty = mkTyConApp fam_tc pats'

       ; (rep_tc, fam_inst) <- fixM $ \ ~(rec_rep_tc, _) ->
           do { data_cons <- tcConDecls new_or_data rec_rep_tc
                                       (tvs', orig_res_ty) cons
              ; tc_rhs <- case new_or_data of
                     DataType -> return (mkDataTyConRhs data_cons)
                     NewType  -> ASSERT( not (null data_cons) )
                                 mkNewTyConRhs rep_tc_name rec_rep_tc (head data_cons)
              -- freshen tyvars
              ; let (eta_tvs, eta_pats) = eta_reduce tvs' pats'
                    axiom    = mkSingleCoAxiom axiom_name eta_tvs fam_tc eta_pats 
                                               (mkTyConApp rep_tc (mkTyCoVarTys eta_tvs))
                    parent   = FamInstTyCon axiom fam_tc pats'
                    roles    = map (const Nominal) tvs'
<<<<<<< HEAD
                    kind     = mkPiTypesPreferFunTy tvs' liftedTypeKind
                    rep_tc   = mkAlgTyCon rep_tc_name kind
                                          tvs' roles cType stupid_theta tc_rhs 
                                          parent Recursive h98_syntax 
=======
                    rep_tc   = buildAlgTyCon rep_tc_name tvs' roles cType stupid_theta tc_rhs 
                                             Recursive 
                                             False      -- No promotable to the kind level
                                             gadt_syntax parent
>>>>>>> 0a6cfb57
                 -- We always assume that indexed types are recursive.  Why?
                 -- (1) Due to their open nature, we can never be sure that a
                 -- further instance might not introduce a new recursive
                 -- dependency.  (2) They are always valid loop breakers as
                 -- they involve a coercion.
              ; fam_inst <- newFamInst (DataFamilyInst rep_tc) axiom
              ; return (rep_tc, fam_inst) }

         -- Remember to check validity; no recursion to worry about here
       ; checkValidTyCon rep_tc
       ; return fam_inst } }
  where
    -- See Note [Eta reduction for data family axioms]
    --  [a,b,c,d].T [a] c Int c d  ==>  [a,b,c]. T [a] c Int c
    eta_reduce tvs pats = go (reverse tvs) (reverse pats)
    go (tv:tvs) (pat:pats)
      | Just tv' <- getTyVar_maybe pat
      , tv == tv'
      , not (tv `elemVarSet` tyCoVarsOfTypes pats)
      = go tvs pats
    go tvs pats = (reverse tvs, reverse pats)

\end{code}

Note [Eta reduction for data family axioms]
~~~~~~~~~~~~~~~~~~~~~~~~~~~~~~~~~~~~~~~~~~~
Consider this
   data family T a b :: *
   newtype instance T Int a = MkT (IO a) deriving( Monad )
We'd like this to work.  From the 'newtype instance' you might
think we'd get:
   newtype TInt a = MkT (IO a)
   axiom ax1 a :: T Int a ~ TInt a   -- The type-instance part
   axiom ax2 a :: TInt a ~ IO a      -- The newtype part

But now what can we do?  We have this problem
   Given:   d  :: Monad IO
   Wanted:  d' :: Monad (T Int) = d |> ????
What coercion can we use for the ???

Solution: eta-reduce both axioms, thus:
   axiom ax1 :: T Int ~ TInt
   axiom ax2 :: TInt ~ IO
Now
   d' = d |> Monad (sym (ax2 ; ax1))

This eta reduction happens both for data instances and newtype instances.

See Note [Newtype eta] in TyCon.



%************************************************************************
%*                                                                      *
      Type-checking instance declarations, pass 2
%*                                                                      *
%************************************************************************

\begin{code}
tcInstDecls2 :: [LTyClDecl Name] -> [InstInfo Name]
             -> TcM (LHsBinds Id)
-- (a) From each class declaration,
--      generate any default-method bindings
-- (b) From each instance decl
--      generate the dfun binding

tcInstDecls2 tycl_decls inst_decls
  = do  { -- (a) Default methods from class decls
          let class_decls = filter (isClassDecl . unLoc) tycl_decls
        ; dm_binds_s <- mapM tcClassDecl2 class_decls
        ; let dm_binds = unionManyBags dm_binds_s

          -- (b) instance declarations
        ; let dm_ids = collectHsBindsBinders dm_binds
              -- Add the default method Ids (again)
              -- See Note [Default methods and instances]
        ; inst_binds_s <- tcExtendLetEnv TopLevel TopLevel dm_ids $
                          mapM tcInstDecl2 inst_decls

          -- Done
        ; return (dm_binds `unionBags` unionManyBags inst_binds_s) }
\end{code}

See Note [Default methods and instances]
~~~~~~~~~~~~~~~~~~~~~~~~~~~~~~~~~~~~~~~~
The default method Ids are already in the type environment (see Note
[Default method Ids and Template Haskell] in TcTyClsDcls), BUT they
don't have their InlinePragmas yet.  Usually that would not matter,
because the simplifier propagates information from binding site to
use.  But, unusually, when compiling instance decls we *copy* the
INLINE pragma from the default method to the method for that
particular operation (see Note [INLINE and default methods] below).

So right here in tcInstDecls2 we must re-extend the type envt with
the default method Ids replete with their INLINE pragmas.  Urk.

\begin{code}

tcInstDecl2 :: InstInfo Name -> TcM (LHsBinds Id)
            -- Returns a binding for the dfun
tcInstDecl2 (InstInfo { iSpec = ispec, iBinds = ibinds })
  = recoverM (return emptyLHsBinds)             $
    setSrcSpan loc                              $
    addErrCtxt (instDeclCtxt2 (idType dfun_id)) $
    do {  -- Instantiate the instance decl with skolem constants
       ; (inst_tyvars, dfun_theta, inst_head) <- tcSkolDFunType (idType dfun_id)
                     -- We instantiate the dfun_id with superSkolems.
                     -- See Note [Subtle interaction of recursion and overlap]
                     -- and Note [Binding when looking up instances]
       ; let (clas, inst_tys) = tcSplitDFunHead inst_head
             (class_tyvars, sc_theta, _, op_items) = classBigSig clas
             sc_theta' = substTheta (zipOpenTCvSubst class_tyvars inst_tys) sc_theta

       ; dfun_ev_vars <- newEvVars dfun_theta

       ; (sc_binds, sc_ev_vars) <- tcSuperClasses dfun_id inst_tyvars dfun_ev_vars sc_theta'

       -- Deal with 'SPECIALISE instance' pragmas
       -- See Note [SPECIALISE instance pragmas]
       ; spec_inst_info@(spec_inst_prags,_) <- tcSpecInstPrags dfun_id ibinds

        -- Typecheck the methods
       ; (meth_ids, meth_binds)
           <- tcExtendTyVarEnv inst_tyvars $
                -- The inst_tyvars scope over the 'where' part
                -- Those tyvars are inside the dfun_id's type, which is a bit
                -- bizarre, but OK so long as you realise it!
              tcInstanceMethods dfun_id clas inst_tyvars dfun_ev_vars
                                inst_tys spec_inst_info
                                op_items ibinds

       -- Create the result bindings
       ; self_dict <- newDict clas inst_tys
       ; let class_tc      = classTyCon clas
             [dict_constr] = tyConDataCons class_tc
             dict_bind     = mkVarBind self_dict (L loc con_app_args)

                     -- We don't produce a binding for the dict_constr; instead we
                     -- rely on the simplifier to unfold this saturated application
                     -- We do this rather than generate an HsCon directly, because
                     -- it means that the special cases (e.g. dictionary with only one
                     -- member) are dealt with by the common MkId.mkDataConWrapId
                     -- code rather than needing to be repeated here.
                     --    con_app_tys  = MkD ty1 ty2
                     --    con_app_scs  = MkD ty1 ty2 sc1 sc2
                     --    con_app_args = MkD ty1 ty2 sc1 sc2 op1 op2
             con_app_tys  = wrapId (mkWpTyApps inst_tys)
                                   (dataConWrapId dict_constr)
             con_app_scs  = mkHsWrap (mkWpEvApps (map EvId sc_ev_vars)) con_app_tys
             con_app_args = foldl app_to_meth con_app_scs meth_ids

             app_to_meth :: HsExpr Id -> Id -> HsExpr Id
             app_to_meth fun meth_id = L loc fun `HsApp` L loc (wrapId arg_wrapper meth_id)

             inst_tv_tys = mkTyCoVarTys inst_tyvars
             arg_wrapper = mkWpEvVarApps dfun_ev_vars <.> mkWpTyApps inst_tv_tys

                -- Do not inline the dfun; instead give it a magic DFunFunfolding
                -- See Note [ClassOp/DFun selection]
                -- See also note [Single-method classes]
             (dfun_id_w_fun, dfun_spec_prags)
                | isNewTyCon class_tc
                = ( dfun_id `setInlinePragma` alwaysInlinePragma { inl_sat = Just 0 }
                  , SpecPrags [] )   -- Newtype dfuns just inline unconditionally,
                                     -- so don't attempt to specialise them
                | otherwise
                = ( dfun_id `setIdUnfolding`  mkDFunUnfolding (inst_tyvars ++ dfun_ev_vars)
                                                              dict_constr dfun_args
                            `setInlinePragma` dfunInlinePragma
                  , SpecPrags spec_inst_prags )

             dfun_args :: [CoreExpr]
             dfun_args = map Type inst_tys        ++
                         map Var  sc_ev_vars      ++ 
                         map mk_meth_app meth_ids
             mk_meth_app meth_id = Var meth_id `mkTyApps` inst_tv_tys `mkVarApps` dfun_ev_vars 

             export = ABE { abe_wrap = idHsWrapper, abe_poly = dfun_id_w_fun
                          , abe_mono = self_dict, abe_prags = dfun_spec_prags }
                          -- NB: see Note [SPECIALISE instance pragmas]
             main_bind = AbsBinds { abs_tvs = inst_tyvars
                                  , abs_ev_vars = dfun_ev_vars
                                  , abs_exports = [export]
                                  , abs_ev_binds = sc_binds
                                  , abs_binds = unitBag dict_bind }

       ; return (unitBag (L loc main_bind) `unionBags`
                 listToBag meth_binds)
       }
 where
   dfun_id = instanceDFunId ispec
   loc     = getSrcSpan dfun_id

------------------------------
tcSuperClasses :: DFunId -> [TcTyVar] -> [EvVar] -> TcThetaType
               -> TcM (TcEvBinds, [EvVar])
-- See Note [Silent superclass arguments]
tcSuperClasses dfun_id inst_tyvars dfun_ev_vars sc_theta
  = do {   -- Check that all superclasses can be deduced from
           -- the originally-specified dfun arguments
       ; (sc_binds, sc_evs) <- checkConstraints InstSkol inst_tyvars orig_ev_vars $
                               emitWanteds ScOrigin sc_theta

       ; if null inst_tyvars && null dfun_ev_vars 
         then return (sc_binds,       sc_evs)
         else return (emptyTcEvBinds, sc_lam_args) }
  where
    n_silent     = dfunNSilent dfun_id
    orig_ev_vars = drop n_silent dfun_ev_vars

    sc_lam_args = map (find dfun_ev_vars) sc_theta
    find [] pred 
      = pprPanic "tcInstDecl2" (ppr dfun_id $$ ppr (idType dfun_id) $$ ppr pred)
    find (ev:evs) pred 
      | pred `eqPred` evVarPred ev = ev
      | otherwise                  = find evs pred

----------------------
mkMethIds :: HsSigFun -> Class -> [TcTyVar] -> [EvVar] 
          -> [TcType] -> Id -> TcM (TcId, TcSigInfo)
mkMethIds sig_fn clas tyvars dfun_ev_vars inst_tys sel_id
  = do  { let sel_occ = nameOccName sel_name
        ; meth_name <- newName (mkClassOpAuxOcc sel_occ)
        ; local_meth_name <- newName sel_occ
                  -- Base the local_meth_name on the selector name, because
                  -- type errors from tcInstanceMethodBody come from here

        ; local_meth_sig <- case lookupHsSig sig_fn sel_name of
            Just hs_ty  -- There is a signature in the instance declaration
               -> do { sig_ty <- check_inst_sig hs_ty
                     ; instTcTySig hs_ty sig_ty local_meth_name }

            Nothing     -- No type signature
               -> do { loc <- getSrcSpanM
                     ; instTcTySigFromId loc (mkLocalId local_meth_name local_meth_ty) }
              -- Absent a type sig, there are no new scoped type variables here
              -- Only the ones from the instance decl itself, which are already
              -- in scope.  Example:
              --      class C a where { op :: forall b. Eq b => ... }
              --      instance C [c] where { op = <rhs> }
              -- In <rhs>, 'c' is scope but 'b' is not!

        ; let meth_id = mkLocalId meth_name meth_ty
        ; return (meth_id, local_meth_sig) }
  where
    sel_name      = idName sel_id
    local_meth_ty = instantiateMethod clas sel_id inst_tys
    meth_ty       = mkInvForAllTys tyvars $ mkPiTypes dfun_ev_vars local_meth_ty

    -- Check that any type signatures have exactly the right type
    check_inst_sig hs_ty@(L loc _) 
       = setSrcSpan loc $ 
         do { sig_ty <- tcHsSigType (FunSigCtxt sel_name) hs_ty
            ; inst_sigs <- xoptM Opt_InstanceSigs
            ; if inst_sigs then 
                unless (sig_ty `eqType` local_meth_ty)
                       (badInstSigErr sel_name local_meth_ty)
              else
                addErrTc (misplacedInstSig sel_name hs_ty)
            ; return sig_ty }

badInstSigErr :: Name -> Type -> TcM ()
badInstSigErr meth ty
  = do { env0 <- tcInitTidyEnv
       ; let tidy_ty = tidyType env0 ty
                 -- Tidy the type using the ambient TidyEnv, 
                 -- to avoid apparent name capture (Trac #7475)
                 --    class C a where { op :: a -> b }
                 --    instance C (a->b) where
                 --       op :: forall x. x
                 --       op = ...blah...
       ; addErrTc (hang (ptext (sLit "Method signature does not match class; it should be"))
                      2 (pprPrefixName meth <+> dcolon <+> ppr tidy_ty)) }

misplacedInstSig :: Name -> LHsType Name -> SDoc
misplacedInstSig name hs_ty
  = vcat [ hang (ptext (sLit "Illegal type signature in instance declaration:"))
              2 (hang (pprPrefixName name)
                    2 (dcolon <+> ppr hs_ty))
         , ptext (sLit "(Use InstanceSigs to allow this)") ]

------------------------------
tcSpecInstPrags :: DFunId -> InstBindings Name
                -> TcM ([Located TcSpecPrag], PragFun)
tcSpecInstPrags dfun_id (InstBindings { ib_binds = binds, ib_pragmas = uprags })
  = do { spec_inst_prags <- mapM (wrapLocM (tcSpecInst dfun_id)) $
                            filter isSpecInstLSig uprags
             -- The filter removes the pragmas for methods
       ; return (spec_inst_prags, mkPragFun uprags binds) }
\end{code}

Note [Silent superclass arguments]
~~~~~~~~~~~~~~~~~~~~~~~~~~~~~~~~~~
See Trac #3731, #4809, #5751, #5913, #6117, which all
describe somewhat more complicated situations, but ones
encountered in practice.  

      THE PROBLEM

The problem is that it is all too easy to create a class whose
superclass is bottom when it should not be.

Consider the following (extreme) situation:
        class C a => D a where ...
        instance D [a] => D [a] where ...
Although this looks wrong (assume D [a] to prove D [a]), it is only a
more extreme case of what happens with recursive dictionaries, and it
can, just about, make sense because the methods do some work before
recursing.

To implement the dfun we must generate code for the superclass C [a],
which we had better not get by superclass selection from the supplied
argument:
       dfun :: forall a. D [a] -> D [a]
       dfun = \d::D [a] -> MkD (scsel d) ..

Otherwise if we later encounter a situation where
we have a [Wanted] dw::D [a] we might solve it thus:
     dw := dfun dw
Which is all fine except that now ** the superclass C is bottom **!

      THE SOLUTION

Our solution to this problem "silent superclass arguments".  We pass
to each dfun some ``silent superclass arguments’’, which are the
immediate superclasses of the dictionary we are trying to
construct. In our example:
       dfun :: forall a. C [a] -> D [a] -> D [a]
       dfun = \(dc::C [a]) (dd::D [a]) -> DOrd dc ...
Notice the extra (dc :: C [a]) argument compared to the previous version.

This gives us:

     -----------------------------------------------------------
     DFun Superclass Invariant
     ~~~~~~~~~~~~~~~~~~~~~~~~
     In the body of a DFun, every superclass argument to the
     returned dictionary is
       either   * one of the arguments of the DFun,
       or       * constant, bound at top level
     -----------------------------------------------------------

This net effect is that it is safe to treat a dfun application as
wrapping a dictionary constructor around its arguments (in particular,
a dfun never picks superclasses from the arguments under the
dictionary constructor). No superclass is hidden inside a dfun
application.

The extra arguments required to satisfy the DFun Superclass Invariant
always come first, and are called the "silent" arguments.  You can
find out how many silent arguments there are using Id.dfunNSilent;
and then you can just drop that number of arguments to see the ones
that were in the original instance declaration.

DFun types are built (only) by MkId.mkDictFunId, so that is where we
decide what silent arguments are to be added.

In our example, if we had  [Wanted] dw :: D [a] we would get via the instance:
    dw := dfun d1 d2
    [Wanted] (d1 :: C [a])
    [Wanted] (d2 :: D [a])

And now, though we *can* solve: 
     d2 := dw
That's fine; and we solve d1:C[a] separately.

Test case SCLoop tests this fix.

Note [SPECIALISE instance pragmas]
~~~~~~~~~~~~~~~~~~~~~~~~~~~~~~~~~~
Consider

   instance (Ix a, Ix b) => Ix (a,b) where
     {-# SPECIALISE instance Ix (Int,Int) #-}
     range (x,y) = ...

We make a specialised version of the dictionary function, AND
specialised versions of each *method*.  Thus we should generate
something like this:

  $dfIxPair :: (Ix a, Ix b) => Ix (a,b)
  {-# DFUN [$crangePair, ...] #-}
  {-# SPECIALISE $dfIxPair :: Ix (Int,Int) #-}
  $dfIxPair da db = Ix ($crangePair da db) (...other methods...)

  $crange :: (Ix a, Ix b) -> ((a,b),(a,b)) -> [(a,b)]
  {-# SPECIALISE $crange :: ((Int,Int),(Int,Int)) -> [(Int,Int)] #-}
  $crange da db = <blah>

The SPECIALISE pragmas are acted upon by the desugarer, which generate

  dii :: Ix Int
  dii = ...

  $s$dfIxPair :: Ix ((Int,Int),(Int,Int))
  {-# DFUN [$crangePair di di, ...] #-}
  $s$dfIxPair = Ix ($crangePair di di) (...)

  {-# RULE forall (d1,d2:Ix Int). $dfIxPair Int Int d1 d2 = $s$dfIxPair #-}

  $s$crangePair :: ((Int,Int),(Int,Int)) -> [(Int,Int)]
  $c$crangePair = ...specialised RHS of $crangePair...

  {-# RULE forall (d1,d2:Ix Int). $crangePair Int Int d1 d2 = $s$crangePair #-}
 
Note that

  * The specialised dictionary $s$dfIxPair is very much needed, in case we
    call a function that takes a dictionary, but in a context where the 
    specialised dictionary can be used.  See Trac #7797.

  * The ClassOp rule for 'range' works equally well on $s$dfIxPair, because
    it still has a DFunUnfolding.  See Note [ClassOp/DFun selection]

  * A call (range ($dfIxPair Int Int d1 d2)) might simplify two ways:
       --> {ClassOp rule for range}     $crangePair Int Int d1 d2
       --> {SPEC rule for $crangePair}  $s$crangePair
    or thus:
       --> {SPEC rule for $dfIxPair}    range $s$dfIxPair
       --> {ClassOpRule for range}      $s$crangePair
    It doesn't matter which way.

  * We want to specialise the RHS of both $dfIxPair and $crangePair,
    but the SAME HsWrapper will do for both!  We can call tcSpecPrag
    just once, and pass the result (in spec_inst_info) to tcInstanceMethods.


\begin{code}
tcSpecInst :: Id -> Sig Name -> TcM TcSpecPrag
tcSpecInst dfun_id prag@(SpecInstSig hs_ty)
  = addErrCtxt (spec_ctxt prag) $
    do  { let name = idName dfun_id
        ; (tyvars, theta, clas, tys) <- tcHsInstHead SpecInstCtxt hs_ty
        ; let (_, spec_dfun_ty) = mkDictFunTy tyvars theta clas tys

        ; co_fn <- tcSubType (SpecPragOrigin name) SpecInstCtxt
                             (idType dfun_id) spec_dfun_ty
        ; return (SpecPrag dfun_id co_fn defaultInlinePragma) }
  where
    spec_ctxt prag = hang (ptext (sLit "In the SPECIALISE pragma")) 2 (ppr prag)

tcSpecInst _  _ = panic "tcSpecInst"
\end{code}

%************************************************************************
%*                                                                      *
      Type-checking an instance method
%*                                                                      *
%************************************************************************

tcInstanceMethod
- Make the method bindings, as a [(NonRec, HsBinds)], one per method
- Remembering to use fresh Name (the instance method Name) as the binder
- Bring the instance method Ids into scope, for the benefit of tcInstSig
- Use sig_fn mapping instance method Name -> instance tyvars
- Ditto prag_fn
- Use tcValBinds to do the checking

\begin{code}
tcInstanceMethods :: DFunId -> Class -> [TcTyVar]
                  -> [EvVar]
                  -> [TcType]
                  -> ([Located TcSpecPrag], PragFun)
                  -> [(Id, DefMeth)]
                  -> InstBindings Name
                  -> TcM ([Id], [LHsBind Id])
        -- The returned inst_meth_ids all have types starting
        --      forall tvs. theta => ...
tcInstanceMethods dfun_id clas tyvars dfun_ev_vars inst_tys
                  (spec_inst_prags, prag_fn)
                  op_items (InstBindings { ib_binds = binds
                                         , ib_pragmas = sigs
                                         , ib_extensions = exts
                                         , ib_standalone_deriving
                                              = standalone_deriv })
  = do { traceTc "tcInstMeth" (ppr sigs $$ ppr binds)
       ; let hs_sig_fn = mkHsSigFun sigs
       ; checkMinimalDefinition
       ; set_exts exts $ mapAndUnzipM (tc_item hs_sig_fn) op_items }
  where
    set_exts :: [ExtensionFlag] -> TcM a -> TcM a
    set_exts es thing = foldr setXOptM thing es
    
    ----------------------
    tc_item :: HsSigFun -> (Id, DefMeth) -> TcM (Id, LHsBind Id)
    tc_item sig_fn (sel_id, dm_info)
      = case findMethodBind (idName sel_id) binds of
            Just (user_bind, bndr_loc) 
                     -> tc_body sig_fn sel_id standalone_deriv user_bind bndr_loc
            Nothing  -> do { traceTc "tc_def" (ppr sel_id)
                           ; tc_default sig_fn sel_id dm_info }

    ----------------------
    tc_body :: HsSigFun -> Id -> Bool -> LHsBind Name
            -> SrcSpan -> TcM (TcId, LHsBind Id)
    tc_body sig_fn sel_id generated_code rn_bind bndr_loc
      = add_meth_ctxt sel_id generated_code rn_bind $
        do { traceTc "tc_item" (ppr sel_id <+> ppr (idType sel_id))
           ; (meth_id, local_meth_sig) <- setSrcSpan bndr_loc $
                                          mkMethIds sig_fn clas tyvars dfun_ev_vars
                                                    inst_tys sel_id
           ; let prags = prag_fn (idName sel_id)
           ; meth_id1 <- addInlinePrags meth_id prags
           ; spec_prags <- tcSpecPrags meth_id1 prags
           ; bind <- tcInstanceMethodBody InstSkol
                          tyvars dfun_ev_vars
                          meth_id1 local_meth_sig
                          (mk_meth_spec_prags meth_id1 spec_prags)
                          rn_bind
           ; return (meth_id1, bind) }

    ----------------------
    tc_default :: HsSigFun -> Id -> DefMeth -> TcM (TcId, LHsBind Id)

    tc_default sig_fn sel_id (GenDefMeth dm_name)
      = do { meth_bind <- mkGenericDefMethBind clas inst_tys sel_id dm_name
           ; tc_body sig_fn sel_id False {- Not generated code? -} 
                     meth_bind inst_loc }

    tc_default sig_fn sel_id NoDefMeth     -- No default method at all
      = do { traceTc "tc_def: warn" (ppr sel_id)
           ; (meth_id, _) <- mkMethIds sig_fn clas tyvars dfun_ev_vars
                                       inst_tys sel_id
           ; dflags <- getDynFlags
           ; return (meth_id,
                     mkVarBind meth_id $
                       mkLHsWrap lam_wrapper (error_rhs dflags)) }
      where
        error_rhs dflags = L inst_loc $ HsApp error_fun (error_msg dflags)
        error_fun    = L inst_loc $
                       wrapId (mkWpTyApps
                                [ getLevity "tcInstanceMethods.tc_default" meth_tau
                                , meth_tau])
                              nO_METHOD_BINDING_ERROR_ID
        error_msg dflags = L inst_loc (HsLit (HsStringPrim (unsafeMkByteString (error_string dflags))))
        meth_tau     = funResultTy (applyTys (idType sel_id) inst_tys)
        error_string dflags = showSDoc dflags (hcat [ppr inst_loc, text "|", ppr sel_id ])
        lam_wrapper  = mkWpTyLams tyvars <.> mkWpLams dfun_ev_vars

    tc_default sig_fn sel_id (DefMeth dm_name) -- A polymorphic default method
      = do {   -- Build the typechecked version directly,
                 -- without calling typecheck_method;
                 -- see Note [Default methods in instances]
                 -- Generate   /\as.\ds. let self = df as ds
                 --                      in $dm inst_tys self
                 -- The 'let' is necessary only because HsSyn doesn't allow
                 -- you to apply a function to a dictionary *expression*.

           ; self_dict <- newDict clas inst_tys
           ; let self_ev_bind = EvBind self_dict
                                (EvDFunApp dfun_id (mkTyCoVarTys tyvars) (map EvId dfun_ev_vars))

           ; (meth_id, local_meth_sig) <- mkMethIds sig_fn clas tyvars dfun_ev_vars
                                                    inst_tys sel_id
           ; dm_id <- tcLookupId dm_name
           ; let dm_inline_prag = idInlinePragma dm_id
                 rhs = HsWrap (mkWpEvVarApps [self_dict] <.> mkWpTyApps inst_tys) $
                       HsVar dm_id

                 local_meth_id = sig_id local_meth_sig
                 meth_bind = mkVarBind local_meth_id (L inst_loc rhs)
                 meth_id1 = meth_id `setInlinePragma` dm_inline_prag
                        -- Copy the inline pragma (if any) from the default
                        -- method to this version. Note [INLINE and default methods]

                  
                 export = ABE { abe_wrap = idHsWrapper, abe_poly = meth_id1
                              , abe_mono = local_meth_id
                              , abe_prags = mk_meth_spec_prags meth_id1 [] }
                 bind = AbsBinds { abs_tvs = tyvars, abs_ev_vars = dfun_ev_vars
                                 , abs_exports = [export]
                                 , abs_ev_binds = EvBinds (unitBag self_ev_bind)
                                 , abs_binds    = unitBag meth_bind }
             -- Default methods in an instance declaration can't have their own
             -- INLINE or SPECIALISE pragmas. It'd be possible to allow them, but
             -- currently they are rejected with
             --           "INLINE pragma lacks an accompanying binding"

           ; return (meth_id1, L inst_loc bind) }

    ----------------------
    mk_meth_spec_prags :: Id -> [LTcSpecPrag] -> TcSpecPrags
        -- Adapt the 'SPECIALISE instance' pragmas to work for this method Id
        -- There are two sources:
        --   * spec_prags_for_me: {-# SPECIALISE op :: <blah> #-}
        --   * spec_prags_from_inst: derived from {-# SPECIALISE instance :: <blah> #-}
        --     These ones have the dfun inside, but [perhaps surprisingly]
        --     the correct wrapper.
    mk_meth_spec_prags meth_id spec_prags_for_me
      = SpecPrags (spec_prags_for_me ++ spec_prags_from_inst)
      where
        spec_prags_from_inst
           | isInlinePragma (idInlinePragma meth_id)
           = []  -- Do not inherit SPECIALISE from the instance if the
                 -- method is marked INLINE, because then it'll be inlined
                 -- and the specialisation would do nothing. (Indeed it'll provoke
                 -- a warning from the desugarer
           | otherwise 
           = [ L inst_loc (SpecPrag meth_id wrap inl)
             | L inst_loc (SpecPrag _ wrap inl) <- spec_inst_prags]

    inst_loc = getSrcSpan dfun_id

        -- For instance decls that come from standalone deriving clauses
        -- we want to print out the full source code if there's an error
        -- because otherwise the user won't see the code at all
    add_meth_ctxt sel_id generated_code rn_bind thing
      | generated_code = addLandmarkErrCtxt (derivBindCtxt sel_id clas inst_tys rn_bind) thing
      | otherwise      = thing

    ----------------------

    -- check if one of the minimal complete definitions is satisfied
    checkMinimalDefinition
      = whenIsJust (isUnsatisfied methodExists (classMinimalDef clas)) $
          warnUnsatisifiedMinimalDefinition
      where
      methodExists meth = isJust (findMethodBind meth binds)

mkGenericDefMethBind :: Class -> [Type] -> Id -> Name -> TcM (LHsBind Name)
mkGenericDefMethBind clas inst_tys sel_id dm_name
  = 	-- A generic default method
    	-- If the method is defined generically, we only have to call the
        -- dm_name.
    do	{ dflags <- getDynFlags
	; liftIO (dumpIfSet_dyn dflags Opt_D_dump_deriv "Filling in method body"
		   (vcat [ppr clas <+> ppr inst_tys,
			  nest 2 (ppr sel_id <+> equals <+> ppr rhs)]))

        ; return (noLoc $ mkTopFunBind Generated (noLoc (idName sel_id))
                                       [mkSimpleMatch [] rhs]) }
  where
    rhs = nlHsVar dm_name

----------------------
wrapId :: HsWrapper -> id -> HsExpr id
wrapId wrapper id = mkHsWrap wrapper (HsVar id)

derivBindCtxt :: Id -> Class -> [Type ] -> LHsBind Name -> SDoc
derivBindCtxt sel_id clas tys _bind
   = vcat [ ptext (sLit "When typechecking the code for ") <+> quotes (ppr sel_id)
          , nest 2 (ptext (sLit "in a standalone derived instance for")
                    <+> quotes (pprClassPred clas tys) <> colon)
          , nest 2 $ ptext (sLit "To see the code I am typechecking, use -ddump-deriv") ]

warnMissingMethodOrAT :: String -> Name -> TcM ()
warnMissingMethodOrAT what name
  = do { warn <- woptM Opt_WarnMissingMethods
       ; traceTc "warn" (ppr name <+> ppr warn <+> ppr (not (startsWithUnderscore (getOccName name))))
       ; warnTc (warn  -- Warn only if -fwarn-missing-methods
                 && not (startsWithUnderscore (getOccName name)))
                                        -- Don't warn about _foo methods
                (ptext (sLit "No explicit") <+> text what <+> ptext (sLit "or default declaration for")
                 <+> quotes (ppr name)) }

warnUnsatisifiedMinimalDefinition :: ClassMinimalDef -> TcM ()
warnUnsatisifiedMinimalDefinition mindef
  = do { warn <- woptM Opt_WarnMissingMethods
       ; warnTc warn message
       }
  where
    message = vcat [ptext (sLit "No explicit implementation for")
                   ,nest 2 $ pprBooleanFormulaNice mindef
                   ]
\end{code}

Note [Export helper functions]
~~~~~~~~~~~~~~~~~~~~~~~~~~~~~~
We arrange to export the "helper functions" of an instance declaration,
so that they are not subject to preInlineUnconditionally, even if their
RHS is trivial.  Reason: they are mentioned in the DFunUnfolding of
the dict fun as Ids, not as CoreExprs, so we can't substitute a
non-variable for them.

We could change this by making DFunUnfoldings have CoreExprs, but it
seems a bit simpler this way.

Note [Default methods in instances]
~~~~~~~~~~~~~~~~~~~~~~~~~~~~~~~~~~~
Consider this

   class Baz v x where
      foo :: x -> x
      foo y = <blah>

   instance Baz Int Int

From the class decl we get

   $dmfoo :: forall v x. Baz v x => x -> x
   $dmfoo y = <blah>

Notice that the type is ambiguous.  That's fine, though. The instance
decl generates

   $dBazIntInt = MkBaz fooIntInt
   fooIntInt = $dmfoo Int Int $dBazIntInt

BUT this does mean we must generate the dictionary translation of
fooIntInt directly, rather than generating source-code and
type-checking it.  That was the bug in Trac #1061. In any case it's
less work to generate the translated version!

Note [INLINE and default methods]
~~~~~~~~~~~~~~~~~~~~~~~~~~~~~~~~~
Default methods need special case.  They are supposed to behave rather like
macros.  For exmample

  class Foo a where
    op1, op2 :: Bool -> a -> a

    {-# INLINE op1 #-}
    op1 b x = op2 (not b) x

  instance Foo Int where
    -- op1 via default method
    op2 b x = <blah>

The instance declaration should behave

   just as if 'op1' had been defined with the
   code, and INLINE pragma, from its original
   definition.

That is, just as if you'd written

  instance Foo Int where
    op2 b x = <blah>

    {-# INLINE op1 #-}
    op1 b x = op2 (not b) x

So for the above example we generate:

  {-# INLINE $dmop1 #-}
  -- $dmop1 has an InlineCompulsory unfolding
  $dmop1 d b x = op2 d (not b) x

  $fFooInt = MkD $cop1 $cop2

  {-# INLINE $cop1 #-}
  $cop1 = $dmop1 $fFooInt

  $cop2 = <blah>

Note carefullly:

* We *copy* any INLINE pragma from the default method $dmop1 to the
  instance $cop1.  Otherwise we'll just inline the former in the
  latter and stop, which isn't what the user expected

* Regardless of its pragma, we give the default method an
  unfolding with an InlineCompulsory source. That means
  that it'll be inlined at every use site, notably in
  each instance declaration, such as $cop1.  This inlining
  must happen even though
    a) $dmop1 is not saturated in $cop1
    b) $cop1 itself has an INLINE pragma

  It's vital that $dmop1 *is* inlined in this way, to allow the mutual
  recursion between $fooInt and $cop1 to be broken

* To communicate the need for an InlineCompulsory to the desugarer
  (which makes the Unfoldings), we use the IsDefaultMethod constructor
  in TcSpecPrags.


%************************************************************************
%*                                                                      *
\subsection{Error messages}
%*                                                                      *
%************************************************************************

\begin{code}
instDeclCtxt1 :: LHsType Name -> SDoc
instDeclCtxt1 hs_inst_ty
  = inst_decl_ctxt (case unLoc hs_inst_ty of
                        HsForAllTy _ _ _ (L _ ty') -> ppr ty'
                        _                          -> ppr hs_inst_ty)     -- Don't expect this
instDeclCtxt2 :: Type -> SDoc
instDeclCtxt2 dfun_ty
  = inst_decl_ctxt (ppr (mkClassPred cls tys))
  where
    (_,_,cls,tys) = tcSplitDFunTy dfun_ty

inst_decl_ctxt :: SDoc -> SDoc
inst_decl_ctxt doc = hang (ptext (sLit "In the instance declaration for"))
                        2 (quotes doc)

badBootFamInstDeclErr :: SDoc
badBootFamInstDeclErr
  = ptext (sLit "Illegal family instance in hs-boot file")

notFamily :: TyCon -> SDoc
notFamily tycon
  = vcat [ ptext (sLit "Illegal family instance for") <+> quotes (ppr tycon)
         , nest 2 $ parens (ppr tycon <+> ptext (sLit "is not an indexed type family"))]

tooFewParmsErr :: Arity -> SDoc
tooFewParmsErr arity
  = ptext (sLit "Family instance has too few parameters; expected") <+>
    ppr arity

assocInClassErr :: Located Name -> SDoc
assocInClassErr name
 = ptext (sLit "Associated type") <+> quotes (ppr name) <+>
   ptext (sLit "must be inside a class instance")

badFamInstDecl :: Located Name -> SDoc
badFamInstDecl tc_name
  = vcat [ ptext (sLit "Illegal family instance for") <+>
           quotes (ppr tc_name)
         , nest 2 (parens $ ptext (sLit "Use TypeFamilies to allow indexed type families")) ]

notOpenFamily :: TyCon -> SDoc
notOpenFamily tc
  = ptext (sLit "Illegal instance for closed family") <+> quotes (ppr tc)
\end{code}<|MERGE_RESOLUTION|>--- conflicted
+++ resolved
@@ -722,17 +722,10 @@
                                                (mkTyConApp rep_tc (mkTyCoVarTys eta_tvs))
                     parent   = FamInstTyCon axiom fam_tc pats'
                     roles    = map (const Nominal) tvs'
-<<<<<<< HEAD
                     kind     = mkPiTypesPreferFunTy tvs' liftedTypeKind
                     rep_tc   = mkAlgTyCon rep_tc_name kind
                                           tvs' roles cType stupid_theta tc_rhs 
-                                          parent Recursive h98_syntax 
-=======
-                    rep_tc   = buildAlgTyCon rep_tc_name tvs' roles cType stupid_theta tc_rhs 
-                                             Recursive 
-                                             False      -- No promotable to the kind level
-                                             gadt_syntax parent
->>>>>>> 0a6cfb57
+                                          parent Recursive gadt_syntax 
                  -- We always assume that indexed types are recursive.  Why?
                  -- (1) Due to their open nature, we can never be sure that a
                  -- further instance might not introduce a new recursive
