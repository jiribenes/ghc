%
% (c) The University of Glasgow 2006
%

\begin{code}
{-# LANGUAGE CPP, DeriveDataTypeable #-}

module TcEvidence (

  -- HsWrapper
<<<<<<< HEAD
  HsWrapper(..), 
  (<.>), mkWpTyEvApps,
  mkWpTyApps, mkWpEvApps, mkWpEvVarApps, mkWpTyLams, mkWpLams, mkWpLet, mkWpCast,
  idHsWrapper, isIdHsWrapper, pprHsWrapper,
=======
  HsWrapper(..),
  (<.>), mkWpTyApps, mkWpEvApps, mkWpEvVarApps, mkWpTyLams, mkWpLams, mkWpLet, mkWpCast,
  mkWpFun, idHsWrapper, isIdHsWrapper, pprHsWrapper,
>>>>>>> 0511c0ab

  -- Evidence bindings
  TcEvBinds(..), EvBindsVar(..), 
  EvBindMap(..), emptyEvBindMap, extendEvBinds, lookupEvBind, evBindMapBinds,
  EvBind(..), emptyTcEvBinds, isEmptyTcEvBinds, 
  EvTerm(..), mkEvCast, evVarsOfTerm, 
  EvLit(..), evTermCoercion,

  -- TcCoercion
  TcCoercion(..), LeftOrRight(..), pickLR,
  mkTcReflCo, mkTcNomReflCo, 
  mkTcTyConAppCo, mkTcAppCo, mkTcAppCos, mkTcFunCo,
  mkTcAxInstCo, mkTcUnbranchedAxInstCo, mkTcForAllCo, mkTcForAllCos, 
  mkTcSymCo, mkTcTransCo, mkTcNthCo, mkTcLRCo, mkTcSubCo,
  mkTcAxiomRuleCo, mkTcCoherenceLeftCo, mkTcCoherenceRightCo,
  castTcCoercionKind, mkTcKindCo,
  tcCoercionKind, coVarsOfTcCo, isEqVar, mkTcCoVarCo, 
  isTcReflCo, getTcCoVar_maybe,
  tcCoercionRole, eqVarRole
  ) where
#include "HsVersions.h"

import Var
import Coercion( getCoVar_maybe, nthRole )
import PprCore ()   -- Instance OutputableBndr TyVar
import TyCoRep  -- Knows type representation
import TcType
import Type
import TyCon
import CoAxiom
import PrelNames
import VarEnv
import VarSet
import Name

import Util
import BasicTypes ( Boxity(..), isBoxed )
import Bag
import Pair
import Control.Applicative
#if __GLASGOW_HASKELL__ < 709
import Data.Traversable (traverse, sequenceA)
#endif
import qualified Data.Data as Data 
import Outputable
import FastString
import Data.IORef( IORef )
\end{code}


Note [TcCoercions]
~~~~~~~~~~~~~~~~~~
| TcCoercions are a hack used by the typechecker. Normally,
Coercions have free variables of type (a ~# b): we call these
CoVars. However, the type checker passes around equality evidence
(boxed up) at type (a ~ b).

An TcCoercion is simply a Coercion whose free variables have the
boxed type (a ~ b). After we are done with typechecking the
desugarer finds the free variables, unboxes them, and creates a
resulting real Coercion with kosher free variables.

The data type is similar to Coercion.Coercion, with the following
differences
  * Most important, TcLetCo adds let-bindings for coercions.
    This is what lets us unify two for-all types and generate
    equality constraints underneath

  * UnsafeCo aren't required, but we do have TcPhantomCo

  * Representation invariants are weaker:
     - we are allowed to have type synonyms in TcTyConAppCo
     - the first arg of a TcAppCo can be a TcTyConAppCo
     - TcSubCo is not applied as deep as done with mkSubCo
    Reason: they'll get established when we desugar to Coercion

See also Note [TcCoercion kinds]

Note [TcCoercion kinds]
~~~~~~~~~~~~~~~~~~~~~~~
TcCoercions can be classified either by (t1 ~ t2) OR by (t1 ~# t2).
This is a direct consequence of the fact that both (~) and (~#) are considered
pred-types by classifyPredType. This is all necessary so that the solver can
work with both lifted equality and unlifted equality, which in turn is
necessary because lifted equality can't be used in types.

The way this works out is that the desugarer checks the type of any coercion
variables used in a TcCoercion. Any lifted equality variables get unboxed;
any unlifted ones are left alone. See dsTcCoercion.

Then, because equality should always be lifted in terms, dsEvTerm calls
mkEqBox appropriately. On the other hand, because equality should always
be unlifted in types, no extra processing is done there.

tcCoercionKind returns a (Pair Type), so it's not affected by this ambiguity.

Note [TcAxiomInstCo takes TcCoercions]
~~~~~~~~~~~~~~~~~~~~~~~~~~~~~~~~~~~~~~
Why does TcAxiomInstCo take a list of TcCoercions? Because AxiomInstCo does,
of course! Generally, we think of axioms as being applied to a list of types.
The only reason for coercions in AxiomInstCo is to allow for coercion
optimization -- see Note [Coercion axioms applied to coercions] in TyCoRep.
But, of course, we don't want to fiddle with
CoCoArgs in the type-checker, so we ensure that all CoCoArgs are actually
reflexive and then we can proceed.

\begin{code}
data TcCoercion 
  = TcRefl Role TcType
  | TcTyConAppCo Role TyCon [TcCoercion]
  | TcAppCo TcCoercion TcCoercion
  | TcForAllCo TyCoVar TcCoercion 
  | TcCoVarCo EqVar
  | TcAxiomInstCo (CoAxiom Branched) BranchIndex [TcCoercion]
          -- See Note [TcAxiomInstCo takes TcCoercions]
  -- This is number of types and coercions are expected to match to CoAxiomRule
  -- (i.e., the CoAxiomRules are always fully saturated)
  | TcAxiomRuleCo CoAxiomRule [TcType] [TcCoercion]
  | TcPhantomCo TcCoercion TcType TcType
  | TcSymCo TcCoercion
  | TcTransCo TcCoercion TcCoercion
  | TcNthCo Int TcCoercion
  | TcLRCo LeftOrRight TcCoercion
  | TcSubCo TcCoercion
  | TcCastCo TcCoercion TcCoercion     -- co1 |> co2
  | TcCoherenceCo TcCoercion Coercion
  | TcKindCo TcCoercion
  | TcLetCo TcEvBinds TcCoercion
  deriving (Data.Data, Data.Typeable)

isEqVar :: Var -> Bool 
-- Is lifted coercion variable (only!)
isEqVar v = case tyConAppTyCon_maybe (varType v) of
               Just tc -> tc `hasKey` eqTyConKey
               Nothing -> False

isTcReflCo_maybe :: TcCoercion -> Maybe TcType
isTcReflCo_maybe (TcRefl _ ty) = Just ty
isTcReflCo_maybe _             = Nothing

isTcReflCo :: TcCoercion -> Bool
isTcReflCo (TcRefl {}) = True
isTcReflCo _           = False

getTcCoVar_maybe :: TcCoercion -> Maybe CoVar
getTcCoVar_maybe (TcCoVarCo v) = Just v
getTcCoVar_maybe _             = Nothing

mkTcReflCo :: Role -> TcType -> TcCoercion
mkTcReflCo = TcRefl

mkTcNomReflCo :: TcType -> TcCoercion
mkTcNomReflCo = TcRefl Nominal

mkTcRepReflCo :: TcType -> TcCoercion
mkTcRepReflCo = TcRefl Representational

mkTcFunCo :: Role -> TcCoercion -> TcCoercion -> TcCoercion
mkTcFunCo role co1 co2 = mkTcTyConAppCo role funTyCon [co1, co2]

mkTcTyConAppCo :: Role -> TyCon -> [TcCoercion] -> TcCoercion
mkTcTyConAppCo role tc cos -- No need to expand type synonyms
                           -- See Note [TcCoercions]
  | Just tys <- traverse isTcReflCo_maybe cos 
  = TcRefl role (mkTyConApp tc tys)  -- See Note [Refl invariant]

  | otherwise = TcTyConAppCo role tc cos

-- input coercion is Nominal
-- mkSubCo will do some normalisation. We do not do it for TcCoercions, but
-- defer that to desugaring; just to reduce the code duplication a little bit
mkTcSubCo :: TcCoercion -> TcCoercion
mkTcSubCo co = ASSERT2( tcCoercionRole co == Nominal, ppr co)
               TcSubCo co

maybeTcSubCo2_maybe :: Role   -- desired role
                    -> Role   -- current role
                    -> TcCoercion -> Maybe TcCoercion
maybeTcSubCo2_maybe Representational Nominal = Just . mkTcSubCo
maybeTcSubCo2_maybe Nominal Representational = const Nothing
maybeTcSubCo2_maybe Phantom _                = panic "maybeTcSubCo2_maybe Phantom" -- not supported (not needed at the moment)
maybeTcSubCo2_maybe _ Phantom                = const Nothing
maybeTcSubCo2_maybe _ _                      = Just

maybeTcSubCo2 :: Role  -- desired role
              -> Role  -- current role
              -> TcCoercion -> TcCoercion
maybeTcSubCo2 r1 r2 co
  = case maybeTcSubCo2_maybe r1 r2 co of
      Just co' -> co'
      Nothing  -> pprPanic "maybeTcSubCo2" (ppr r1 <+> ppr r2 <+> ppr co)

mkTcAxInstCo :: Role -> CoAxiom br -> Int -> [TcType] -> TcCoercion
mkTcAxInstCo role ax index tys
  | ASSERT2( not (role == Nominal && ax_role == Representational) , ppr (ax, tys) )
    arity == n_tys = maybeTcSubCo2 role ax_role $ TcAxiomInstCo ax_br index rtys
  | otherwise      = ASSERT( arity < n_tys )
                     maybeTcSubCo2 role ax_role $ 
                     foldl TcAppCo (TcAxiomInstCo ax_br index (take arity rtys))
                                   (drop arity rtys)
  where
    n_tys     = length tys
    ax_br     = toBranchedAxiom ax
    branch    = coAxiomNthBranch ax_br index
    arity     = length $ coAxBranchTyCoVars branch
    ax_role   = coAxiomRole ax
    arg_roles = coAxBranchRoles branch
    rtys      = zipWith mkTcReflCo (arg_roles ++ repeat Nominal) tys

mkTcAxiomRuleCo :: CoAxiomRule -> [TcType] -> [TcCoercion] -> TcCoercion
mkTcAxiomRuleCo = TcAxiomRuleCo

mkTcUnbranchedAxInstCo :: Role -> CoAxiom Unbranched -> [TcType] -> TcCoercion
mkTcUnbranchedAxInstCo role ax tys
  = mkTcAxInstCo role ax 0 tys

mkTcAppCo :: TcCoercion -> TcCoercion -> TcCoercion
-- No need to deal with TyConApp on the left; see Note [TcCoercions]
mkTcAppCo (TcRefl r ty1) (TcRefl _ ty2) = TcRefl r (mkAppTy ty1 ty2)
mkTcAppCo co1 co2                       = TcAppCo co1 co2

mkTcSymCo :: TcCoercion -> TcCoercion
mkTcSymCo co@(TcRefl {})  = co
mkTcSymCo    (TcSymCo co) = co
mkTcSymCo co              = TcSymCo co

mkTcTransCo :: TcCoercion -> TcCoercion -> TcCoercion
mkTcTransCo (TcRefl {}) co = co
mkTcTransCo co (TcRefl {}) = co
mkTcTransCo co1 co2        = TcTransCo co1 co2

mkTcNthCo :: Int -> TcCoercion -> TcCoercion
mkTcNthCo n (TcRefl r ty) = TcRefl r (tyConAppArgN n ty)
mkTcNthCo n co            = TcNthCo n co

mkTcLRCo :: LeftOrRight -> TcCoercion -> TcCoercion
mkTcLRCo lr (TcRefl r ty) = TcRefl r (pickLR lr (tcSplitAppTy ty))
mkTcLRCo lr co            = TcLRCo lr co

mkTcAppCos :: TcCoercion -> [TcCoercion] -> TcCoercion
mkTcAppCos co1 tys = foldl mkTcAppCo co1 tys

mkTcForAllCo :: TyCoVar -> TcCoercion -> TcCoercion
-- note that a TyVar or CoVar should be used here, not a TcTyVar
mkTcForAllCo tv (TcRefl r ty) = TcRefl r (mkNamedForAllTy tv Invisible ty)  -- TODO (RAE): Check.
mkTcForAllCo tv  co           = TcForAllCo tv co

mkTcForAllCos :: [TyCoVar] -> TcCoercion -> TcCoercion
mkTcForAllCos tvs (TcRefl r ty) = TcRefl r (mkInvForAllTys tvs ty)  -- TODO (RAE): Check.
mkTcForAllCos tvs co            = foldr TcForAllCo co tvs

mkTcCoVarCo :: EqVar -> TcCoercion
-- ipv :: s ~ t  (the boxed equality type) or Coercible s t (the boxed representational equality type)
mkTcCoVarCo ipv = TcCoVarCo ipv
  -- Previously I checked for (ty ~ ty) and generated Refl,
  -- but in fact ipv may not even (visibly) have a (t1 ~ t2) type, because
  -- the constraint solver does not substitute in the types of
  -- evidence variables as it goes.  In any case, the optimisation
  -- will be done in the later zonking phase

-- | Cast the left type in a coercion. The second coercion must be
-- Representational.
mkTcCoherenceLeftCo :: TcCoercion -> Coercion -> TcCoercion
mkTcCoherenceLeftCo co g = TcCoherenceCo co g

-- | Cast the right type in a coercion. The second coercion must be
-- Representational.
mkTcCoherenceRightCo :: TcCoercion -> Coercion -> TcCoercion
mkTcCoherenceRightCo c1 c2 = mkTcSymCo (mkTcCoherenceLeftCo (mkTcSymCo c1) c2)

-- | Cast both types in a coercion. The second and third coercions must be
-- Representational.
castTcCoercionKind :: TcCoercion -> Coercion -> Coercion -> TcCoercion
castTcCoercionKind g h1 h2
  = g `mkTcCoherenceLeftCo` h1 `mkTcCoherenceRightCo` h2

mkTcKindCo :: TcCoercion -> TcCoercion
mkTcKindCo = TcKindCo
\end{code}

\begin{code}
tcCoercionKind :: TcCoercion -> Pair Type
tcCoercionKind co = go co 
  where 
    go (TcRefl _ ty)          = Pair ty ty
    go (TcLetCo _ co)         = go co
    go (TcCastCo _ co)        = case getEqPredTys (pSnd (go co)) of
                                   (ty1,ty2) -> Pair ty1 ty2
    go (TcCoherenceCo co g)   = pLiftFst (`mkCastTy` g) (go co)
    go (TcKindCo co)          = typeKind <$> go co
    go (TcTyConAppCo _ tc cos)= mkTyConApp tc <$> (sequenceA $ map go cos)
    go (TcAppCo co1 co2)      = mkAppTy <$> go co1 <*> go co2
    go (TcForAllCo tv co)     = mkNamedForAllTy tv Invisible <$> go co
       -- TODO (RAE): Check above.
    go (TcCoVarCo cv)         = eqVarKind cv
    go (TcAxiomInstCo ax ind cos)
      = let branch = coAxiomNthBranch ax ind
            tvs = coAxBranchTyCoVars branch
            Pair tys1 tys2 = sequenceA (map go cos)
        in ASSERT( cos `equalLength` tvs )
           Pair (substTyWith tvs tys1 (coAxNthLHS ax ind))
                (substTyWith tvs tys2 (coAxBranchRHS branch))
    go (TcPhantomCo _ ty1 ty2)= Pair ty1 ty2
    go (TcSymCo co)           = swap (go co)
    go (TcTransCo co1 co2)    = Pair (pFst (go co1)) (pSnd (go co2))
    go (TcNthCo d co)         = tyConAppArgN d <$> go co
    go (TcLRCo lr co)         = (pickLR lr . tcSplitAppTy) <$> go co
    go (TcSubCo co)           = go co
    go (TcAxiomRuleCo ax ts cs) =
       case coaxrProves ax ts (map tcCoercionKind cs) of
         Just res -> res
         Nothing -> panic "tcCoercionKind: malformed TcAxiomRuleCo"

eqVarRole :: EqVar -> Role
eqVarRole cv = getEqPredRole (varType cv)

eqVarKind :: EqVar -> Pair Type
eqVarKind cv
 | Just (tc, [_kind,ty1,ty2]) <- tcSplitTyConApp_maybe (varType cv)
 = ASSERT(tc `hasKey` eqTyConKey)
   Pair ty1 ty2
 | otherwise = pprPanic "eqVarKind, non coercion variable" (ppr cv <+> dcolon <+> ppr (varType cv))

tcCoercionRole :: TcCoercion -> Role
tcCoercionRole = go
  where
    go (TcRefl r _)           = r
    go (TcTyConAppCo r _ _)   = r
    go (TcAppCo co _)         = go co
    go (TcForAllCo _ co)      = go co
    go (TcCoVarCo cv)         = eqVarRole cv
    go (TcAxiomInstCo ax _ _) = coAxiomRole ax
    go (TcPhantomCo _ _ _)    = Phantom
    go (TcSymCo co)           = go co
    go (TcTransCo co1 _)      = go co1 -- same as go co2
    go (TcNthCo n co)         = let Pair ty1 _ = tcCoercionKind co
                                    (tc, _) = tcSplitTyConApp ty1
                                in nthRole (go co) tc n
    go (TcLRCo _ _)           = Nominal
    go (TcSubCo _)            = Representational
    go (TcAxiomRuleCo c _ _)  = coaxrRole c
    go (TcCastCo c _)         = go c
    go (TcCoherenceCo co _)   = go co
    go (TcKindCo _)           = Representational
    go (TcLetCo _ c)          = go c


coVarsOfTcCo :: TcCoercion -> VarSet
-- Only works on *zonked* coercions, because of TcLetCo
coVarsOfTcCo tc_co
  = go tc_co
  where
    go (TcRefl _ t)              = coVarsOfType t
    go (TcTyConAppCo _ _ cos)    = mapUnionVarSet go cos
    go (TcAppCo co1 co2)         = go co1 `unionVarSet` go co2
    go (TcCastCo co1 co2)        = go co1 `unionVarSet` go co2
    go (TcCoherenceCo co g)      = go co `unionVarSet` coVarsOfCo g
    go (TcKindCo co)             = go co
    go (TcForAllCo _ co)         = go co
    go (TcCoVarCo v)             = unitVarSet v
    go (TcAxiomInstCo _ _ cos)   = mapUnionVarSet go cos
    go (TcPhantomCo h t1 t2)     = go h `unionVarSet`
                                   coVarsOfType t1 `unionVarSet` coVarsOfType t2
    go (TcSymCo co)              = go co
    go (TcTransCo co1 co2)       = go co1 `unionVarSet` go co2
    go (TcNthCo _ co)            = go co
    go (TcLRCo  _ co)            = go co
    go (TcSubCo co)              = go co
    go (TcLetCo (EvBinds bs) co) = foldrBag (unionVarSet . go_bind) (go co) bs
                                   `minusVarSet` get_bndrs bs
    go (TcLetCo {}) = emptyVarSet    -- Harumph. This does legitimately happen in the call
                                     -- to evVarsOfTerm in the DEBUG check of setEvBind
    go (TcAxiomRuleCo _ _ cos)   = mapUnionVarSet go cos


    -- We expect only coercion bindings, so use evTermCoercion 
    go_bind :: EvBind -> VarSet
    go_bind (EvBind _ tm) = go (evTermCoercion tm)

    get_bndrs :: Bag EvBind -> VarSet
    get_bndrs = foldrBag (\ (EvBind b _) bs -> extendVarSet bs b) emptyVarSet 
\end{code}

Pretty printing

\begin{code}
instance Outputable TcCoercion where
  ppr = pprTcCo

pprTcCo, pprParendTcCo :: TcCoercion -> SDoc
pprTcCo       co = ppr_co TopPrec   co
pprParendTcCo co = ppr_co TyConPrec co

ppr_co :: TyPrec -> TcCoercion -> SDoc
ppr_co _ (TcRefl r ty) = angleBrackets (ppr ty) <> ppr_role r

ppr_co p co@(TcTyConAppCo _ tc [_,_])
  | tc `hasKey` funTyConKey = ppr_fun_co p co

ppr_co p (TcTyConAppCo r tc cos) = pprTcApp   p ppr_co tc cos <> ppr_role r
ppr_co p (TcLetCo bs co)         = maybeParen p TopPrec $
                                   sep [ptext (sLit "let") <+> braces (ppr bs), ppr co]
ppr_co p (TcAppCo co1 co2)       = maybeParen p TyConPrec $
                                   pprTcCo co1 <+> ppr_co TyConPrec co2
                                   -- TODO (RAE): Printing TcCastCo like this is terrible.
ppr_co p (TcCastCo co1 co2)      = maybeParen p FunPrec $
                                   ppr_co FunPrec co1 <+> ptext (sLit "|>") <+> ppr_co FunPrec co2
ppr_co p (TcCoherenceCo co g)    = maybeParen p FunPrec $
                                   ppr_co FunPrec co <+> text "|>>" <+> ppr g
ppr_co p (TcKindCo co)           = maybeParen p FunPrec $
                                   text "kind" <+> ppr_co FunPrec co
ppr_co p co@(TcForAllCo {})      = ppr_forall_co p co
                     
ppr_co _ (TcCoVarCo cv)          = parenSymOcc (getOccName cv) (ppr cv)

ppr_co p (TcAxiomInstCo con ind cos)
  = pprPrefixApp p (ppr (getName con) <> brackets (ppr ind)) (map pprParendTcCo cos)

ppr_co p (TcTransCo co1 co2) = maybeParen p FunPrec $
                               ppr_co FunPrec co1
                               <+> ptext (sLit ";")
                               <+> ppr_co FunPrec co2
ppr_co p (TcPhantomCo _ t1 t2)= pprPrefixApp p (ptext (sLit "PhantomCo")) [pprParendType t1, pprParendType t2]
ppr_co p (TcSymCo co)         = pprPrefixApp p (ptext (sLit "Sym")) [pprParendTcCo co]
ppr_co p (TcNthCo n co)       = pprPrefixApp p (ptext (sLit "Nth:") <+> int n) [pprParendTcCo co]
ppr_co p (TcLRCo lr co)       = pprPrefixApp p (ppr lr) [pprParendTcCo co]
ppr_co p (TcSubCo co)         = pprPrefixApp p (ptext (sLit "Sub")) [pprParendTcCo co]
ppr_co p (TcAxiomRuleCo co ts ps) = maybeParen p TopPrec
                                  $ ppr_tc_axiom_rule_co co ts ps

ppr_tc_axiom_rule_co :: CoAxiomRule -> [TcType] -> [TcCoercion] -> SDoc
ppr_tc_axiom_rule_co co ts ps = ppr (coaxrName co) <> ppTs ts $$ nest 2 (ppPs ps)
  where
  ppTs []   = Outputable.empty
  ppTs [t]  = ptext (sLit "@") <> ppr_type TopPrec t
  ppTs ts   = ptext (sLit "@") <>
                parens (hsep $ punctuate comma $ map pprType ts)

  ppPs []   = Outputable.empty
  ppPs [p]  = pprParendTcCo p
  ppPs (p : ps) = ptext (sLit "(") <+> pprTcCo p $$
                  vcat [ ptext (sLit ",") <+> pprTcCo q | q <- ps ] $$
                  ptext (sLit ")")

ppr_role :: Role -> SDoc
ppr_role r = underscore <> pp_role
  where pp_role = case r of
                    Nominal          -> char 'N'
                    Representational -> char 'R'
                    Phantom          -> char 'P'

ppr_fun_co :: TyPrec -> TcCoercion -> SDoc
ppr_fun_co p co = pprArrowChain p (split co)
  where
    split :: TcCoercion -> [SDoc]
    split (TcTyConAppCo _ f [arg,res])
      | f `hasKey` funTyConKey
      = ppr_co FunPrec arg : split res
    split co = [ppr_co TopPrec co]

ppr_forall_co :: TyPrec -> TcCoercion -> SDoc
ppr_forall_co p ty
  = maybeParen p FunPrec $
    sep [pprForAllImplicit tvs, ppr_co TopPrec rho]
  where
    (tvs,  rho) = split1 [] ty
    split1 tvs (TcForAllCo tv ty) = split1 (tv:tvs) ty
    split1 tvs ty                 = (reverse tvs, ty)
\end{code}

%************************************************************************
%*                                                                      *
                  HsWrapper
%*                                                                      *
%************************************************************************

\begin{code}
data HsWrapper
  = WpHole                      -- The identity coercion

  | WpCompose HsWrapper HsWrapper
       -- (wrap1 `WpCompose` wrap2)[e] = wrap1[ wrap2[ e ]]
       --
       -- Hence  (\a. []) `WpCompose` (\b. []) = (\a b. [])
       -- But    ([] a)   `WpCompose` ([] b)   = ([] b a)

  | WpFun HsWrapper HsWrapper TcType TcType
       -- (WpFun wrap1 wrap2 t1 t2)[e] = \(x:t1). wrap2[ e wrap1[x] ] :: t2
       -- So note that if  wrap1 :: exp_arg <= act_arg
       --                  wrap2 :: act_res <= exp_res
       --           then   WpFun wrap1 wrap2 : (act_arg -> arg_res) <= (exp_arg -> exp_res)
       -- This isn't the same as for mkTcFunCo, but it has to be this way
       -- because we can't use 'sym' to flip around these HsWrappers

  | WpCast TcCoercion         -- A cast:  [] `cast` co
                              -- Guaranteed not the identity coercion
                              -- At role Representational

        -- Evidence abstraction and application
        -- (both dictionaries and coercions)
<<<<<<< HEAD
  | WpEvLam EvVar               -- \d. []       the 'd' is an evidence variable
  | WpEvApp EvTerm              -- [] d         the 'd' is evidence for a constraint
  | WpEvPrimApp TcCoercion      -- [] @~ d      the 'd' will be an *unboxed* coercion
=======
  | WpEvLam  EvVar               -- \d. []       the 'd' is an evidence variable
  | WpEvApp  EvTerm              -- [] d         the 'd' is evidence for a constraint
>>>>>>> 0511c0ab

        -- Kind and Type abstraction and application
  | WpTyLam TyVar       -- \a. []  the 'a' is a type/kind variable (not coercion var)
  | WpTyApp KindOrType  -- [] t    the 't' is a type (not coercion)


  | WpLet TcEvBinds             -- Non-empty (or possibly non-empty) evidence bindings,
                                -- so that the identity coercion is always exactly WpHole
  deriving (Data.Data, Data.Typeable)


(<.>) :: HsWrapper -> HsWrapper -> HsWrapper
WpHole <.> c = c
c <.> WpHole = c
c1 <.> c2    = c1 `WpCompose` c2

mkWpFun :: HsWrapper -> HsWrapper -> TcType -> TcType -> HsWrapper
mkWpFun WpHole       WpHole       _  _  = WpHole 
mkWpFun WpHole       (WpCast co2) t1 _  = WpCast (mkTcFunCo Representational (mkTcRepReflCo t1) co2)
mkWpFun (WpCast co1) WpHole       _  t2 = WpCast (mkTcFunCo Representational (mkTcSymCo co1) (mkTcRepReflCo t2))
mkWpFun (WpCast co1) (WpCast co2) _  _  = WpCast (mkTcFunCo Representational (mkTcSymCo co1) co2)
mkWpFun co1          co2          t1 t2 = WpFun co1 co2 t1 t2

mkWpCast :: TcCoercion -> HsWrapper
mkWpCast co 
  | isTcReflCo co = WpHole
  | otherwise     = ASSERT2(tcCoercionRole co == Representational, ppr co)
                    WpCast co

-- | Make a wrapper from the list of types returned by a tcInstTyCoVars. This
-- list of types contains only type and coercion variables.
mkWpTyEvApps :: [Type] -> HsWrapper
mkWpTyEvApps tys = mk_co_app_fn wp_ty_or_ev_app tys
  where wp_ty_or_ev_app ty
          | Just co <- isCoercionTy_maybe ty
          , Just cv <- getCoVar_maybe co
          = WpEvPrimApp (TcCoVarCo cv)

          | otherwise
          = WpTyApp ty

mkWpTyApps :: [Type] -> HsWrapper
mkWpTyApps tys = mk_co_app_fn WpTyApp tys

mkWpEvApps :: [Boxity] -> [EvTerm] -> HsWrapper
mkWpEvApps boxities args = mk_co_app_fn wp_ev_app (zip (map isBoxed boxities) args)

wp_ev_app :: (Bool, EvTerm) -> HsWrapper
wp_ev_app (True,  evterm) = WpEvApp evterm
wp_ev_app (False, evterm) = WpEvPrimApp (evTermCoercion evterm)

mkWpEvVarApps :: [EvVar] -> HsWrapper
mkWpEvVarApps vs = mk_co_app_fn wp_ev_app (zip (map (not . isUnLiftedType . varType) vs)
                                               (map EvId vs))

mkWpTyLams :: [TyVar] -> HsWrapper
mkWpTyLams ids = mk_co_lam_fn WpTyLam ids

mkWpLams :: [Var] -> HsWrapper
mkWpLams ids = mk_co_lam_fn WpEvLam ids

mkWpLet :: TcEvBinds -> HsWrapper
-- This no-op is a quite a common case
mkWpLet (EvBinds b) | isEmptyBag b = WpHole
mkWpLet ev_binds                   = WpLet ev_binds

mk_co_lam_fn :: (a -> HsWrapper) -> [a] -> HsWrapper
mk_co_lam_fn f as = foldr (\x wrap -> f x <.> wrap) WpHole as

mk_co_app_fn :: (a -> HsWrapper) -> [a] -> HsWrapper
-- For applications, the *first* argument must
-- come *last* in the composition sequence
mk_co_app_fn f as = foldr (\x wrap -> wrap <.> f x) WpHole as

idHsWrapper :: HsWrapper
idHsWrapper = WpHole

isIdHsWrapper :: HsWrapper -> Bool
isIdHsWrapper WpHole = True
isIdHsWrapper _      = False
\end{code}


%************************************************************************
%*                                                                      *
                  Evidence bindings
%*                                                                      *
%************************************************************************

\begin{code}
data TcEvBinds
  = TcEvBinds           -- Mutable evidence bindings
       EvBindsVar       -- Mutable because they are updated "later"
                        --    when an implication constraint is solved

  | EvBinds             -- Immutable after zonking
       (Bag EvBind)

  deriving( Data.Typeable )

data EvBindsVar = EvBindsVar (IORef EvBindMap) Unique
     -- The Unique is only for debug printing

instance Data.Data TcEvBinds where
  -- Placeholder; we can't travers into TcEvBinds
  toConstr _   = abstractConstr "TcEvBinds"
  gunfold _ _  = error "gunfold"
  dataTypeOf _ = Data.mkNoRepType "TcEvBinds"

-----------------
newtype EvBindMap 
  = EvBindMap { 
       ev_bind_varenv :: VarEnv EvBind
    }       -- Map from evidence variables to evidence terms

emptyEvBindMap :: EvBindMap
emptyEvBindMap = EvBindMap { ev_bind_varenv = emptyVarEnv }

extendEvBinds :: EvBindMap -> EvVar -> EvTerm -> EvBindMap
extendEvBinds bs v t 
  = EvBindMap { ev_bind_varenv = extendVarEnv (ev_bind_varenv bs) v (EvBind v t) }

lookupEvBind :: EvBindMap -> EvVar -> Maybe EvBind
lookupEvBind bs = lookupVarEnv (ev_bind_varenv bs)

evBindMapBinds :: EvBindMap -> Bag EvBind
evBindMapBinds bs 
  = foldVarEnv consBag emptyBag (ev_bind_varenv bs)

-----------------
-- All evidence is bound by EvBinds; no side effects
data EvBind = EvBind EvVar EvTerm

data EvTerm
  = EvId EvId                    -- Any sort of evidence Id, including coercions

  | EvCoercion TcCoercion        -- (Boxed) coercion bindings
                                 -- See Note [Coercion evidence terms]

  | EvCast EvTerm TcCoercion     -- d |> co, the coercion being at role representational

  | EvDFunApp DFunId             -- Dictionary instance application
       [Type] [EvTerm]

  | EvTupleSel EvTerm  Int       -- n'th component of the tuple, 0-indexed

  | EvTupleMk [EvTerm]           -- tuple built from this stuff

  | EvDelayedError Type FastString  -- Used with Opt_DeferTypeErrors
                               -- See Note [Deferring coercion errors to runtime]
                               -- in TcSimplify

  | EvSuperClass EvTerm Int      -- n'th superclass. Used for both equalities and
                                 -- dictionaries, even though the former have no
                                 -- selector Id.  We count up from _0_

  | EvLit EvLit       -- Dictionary for KnownNat and KnownSymbol classes.
                      -- Note [KnownNat & KnownSymbol and EvLit]

  deriving( Data.Data, Data.Typeable)


data EvLit
  = EvNum Integer
  | EvStr FastString
    deriving( Data.Data, Data.Typeable)
\end{code}

Note [Coercion evidence terms]
~~~~~~~~~~~~~~~~~~~~~~~~~~~~~~
A "coercion evidence term" takes one of these forms
   co_tm ::= EvId v           where v :: t1 ~ t2
           | EvCoercion co
           | EvCast co_tm co

We do quite often need to get a TcCoercion from an EvTerm; see
'evTermCoercion'.

INVARIANT: The evidence for any constraint with type (t1~t2) is 
a coercion evidence term.  Consider for example
    [G] d :: F Int a
If we have
    ax7 a :: F Int a ~ (a ~ Bool)
then we do NOT generate the constraint
    [G] (d |> ax7 a) :: a ~ Bool
because that does not satisfy the invariant (d is not a coercion variable).  
Instead we make a binding
    g1 :: a~Bool = g |> ax7 a
and the constraint
    [G] g1 :: a~Bool
See Trac [7238] and Note [Bind new Givens immediately] in TcSMonad

Note [EvBinds/EvTerm]
~~~~~~~~~~~~~~~~~~~~~
How evidence is created and updated. Bindings for dictionaries,
and coercions and implicit parameters are carried around in TcEvBinds
which during constraint generation and simplification is always of the
form (TcEvBinds ref). After constraint simplification is finished it
will be transformed to t an (EvBinds ev_bag).

Evidence for coercions *SHOULD* be filled in using the TcEvBinds
However, all EvVars that correspond to *wanted* coercion terms in
an EvBind must be mutable variables so that they can be readily
inlined (by zonking) after constraint simplification is finished.

Conclusion: a new wanted coercion variable should be made mutable.
[Notice though that evidence variables that bind coercion terms
 from super classes will be "given" and hence rigid]


Note [KnownNat & KnownSymbol and EvLit]
~~~~~~~~~~~~~~~~~~~~~~~~~~~~~~~~~~~~~~~
A part of the type-level literals implementation are the classes
"KnownNat" and "KnownSymbol", which provide a "smart" constructor for
defining singleton values.  Here is the key stuff from GHC.TypeLits

  class KnownNat (n :: Nat) where
    natSing :: SNat n

  newtype SNat (n :: Nat) = SNat Integer

Conceptually, this class has infinitely many instances:

  instance KnownNat 0       where natSing = SNat 0
  instance KnownNat 1       where natSing = SNat 1
  instance KnownNat 2       where natSing = SNat 2
  ...

In practice, we solve `KnownNat` predicates in the type-checker
(see typecheck/TcInteract.hs) because we can't have infinately many instances.
The evidence (aka "dictionary") for `KnownNat` is of the form `EvLit (EvNum n)`.

We make the following assumptions about dictionaries in GHC:
  1. The "dictionary" for classes with a single method---like `KnownNat`---is
     a newtype for the type of the method, so using a evidence amounts
     to a coercion, and
  2. Newtypes use the same representation as their definition types.

So, the evidence for `KnownNat` is just a value of the representation type,
wrapped in two newtype constructors: one to make it into a `SNat` value,
and another to make it into a `KnownNat` dictionary.

Also note that `natSing` and `SNat` are never actually exposed from the
library---they are just an implementation detail.  Instead, users see
a more convenient function, defined in terms of `natSing`:

  natVal :: KnownNat n => proxy n -> Integer

The reason we don't use this directly in the class is that it is simpler
and more efficient to pass around an integer rather than an entier function,
especialy when the `KnowNat` evidence is packaged up in an existential.

The story for kind `Symbol` is analogous:
  * class KnownSymbol
  * newtype SSymbol
  * Evidence: EvLit (EvStr n)







\begin{code}
mkEvCast :: EvTerm -> TcCoercion -> EvTerm
mkEvCast ev lco
  | ASSERT2(tcCoercionRole lco == Representational, (vcat [ptext (sLit "Coercion of wrong role passed to mkEvCast:"), ppr ev, ppr lco]))
    isTcReflCo lco = ev
  | otherwise      = EvCast ev lco

emptyTcEvBinds :: TcEvBinds
emptyTcEvBinds = EvBinds emptyBag

isEmptyTcEvBinds :: TcEvBinds -> Bool
isEmptyTcEvBinds (EvBinds b)    = isEmptyBag b
isEmptyTcEvBinds (TcEvBinds {}) = panic "isEmptyTcEvBinds"


evTermCoercion :: EvTerm -> TcCoercion
-- Applied only to EvTerms of type (s~t)
-- See Note [Coercion evidence terms]
evTermCoercion (EvId v)        = mkTcCoVarCo v
evTermCoercion (EvCoercion co) = co
evTermCoercion (EvCast tm co)  = TcCastCo (evTermCoercion tm) co
evTermCoercion tm = pprPanic "evTermCoercion" (ppr tm)

evVarsOfTerm :: EvTerm -> VarSet
evVarsOfTerm (EvId v)             = unitVarSet v
evVarsOfTerm (EvCoercion co)      = coVarsOfTcCo co
evVarsOfTerm (EvDFunApp _ _ evs)  = evVarsOfTerms evs
evVarsOfTerm (EvTupleSel v _)     = evVarsOfTerm v
evVarsOfTerm (EvSuperClass v _)   = evVarsOfTerm v
evVarsOfTerm (EvCast tm co)       = evVarsOfTerm tm `unionVarSet` coVarsOfTcCo co
evVarsOfTerm (EvTupleMk evs)      = evVarsOfTerms evs
evVarsOfTerm (EvDelayedError _ _) = emptyVarSet
evVarsOfTerm (EvLit _)            = emptyVarSet

evVarsOfTerms :: [EvTerm] -> VarSet
evVarsOfTerms = mapUnionVarSet evVarsOfTerm
\end{code}


%************************************************************************
%*                                                                      *
                  Pretty printing
%*                                                                      *
%************************************************************************

\begin{code}
instance Outputable HsWrapper where
  ppr co_fn = pprHsWrapper (ptext (sLit "<>")) co_fn

pprHsWrapper :: SDoc -> HsWrapper -> SDoc
-- In debug mode, print the wrapper
-- otherwise just print what's inside
pprHsWrapper doc wrap
  = getPprStyle (\ s -> if debugStyle s then (help (add_parens doc) wrap False) else doc)
  where
    help :: (Bool -> SDoc) -> HsWrapper -> Bool -> SDoc
    -- True  <=> appears in function application position
    -- False <=> appears as body of let or lambda
<<<<<<< HEAD
    help it WpHole            = it
    help it (WpCompose f1 f2) = help (help it f2) f1
    help it (WpCast co)       = add_parens $ sep [it False, nest 2 (ptext (sLit "|>")
                                              <+> pprParendTcCo co)]
    help it (WpEvApp id)      = no_parens  $ sep [it True, nest 2 (ppr id)]
    help it (WpEvPrimApp co)  = no_parens  $ sep [it True, text "@~" <+> nest 2 (ppr co)]
    help it (WpTyApp ty)      = no_parens  $ sep [it True, ptext (sLit "@") <+> pprParendType ty]
    help it (WpEvLam id)      = add_parens $ sep [ ptext (sLit "\\") <> pp_bndr id, it False]
    help it (WpTyLam tv)      = add_parens $ sep [ptext (sLit "/\\") <> pp_bndr tv, it False]
    help it (WpLet binds)     = add_parens $ sep [ptext (sLit "let") <+> braces (ppr binds), it False]
=======
    help it WpHole             = it
    help it (WpCompose f1 f2)  = help (help it f2) f1
    help it (WpFun f1 f2 t1 _) = add_parens $ ptext (sLit "\\(x") <> dcolon <> ppr t1 <> ptext (sLit ").") <+> 
                                              help (\_ -> it True <+> help (\_ -> ptext (sLit "x")) f1 True) f2 False
    help it (WpCast co)   = add_parens $ sep [it False, nest 2 (ptext (sLit "|>")
                                              <+> pprParendTcCo co)]
    help it (WpEvApp id)    = no_parens  $ sep [it True, nest 2 (ppr id)]
    help it (WpTyApp ty)    = no_parens  $ sep [it True, ptext (sLit "@") <+> pprParendType ty]
    help it (WpEvLam id)    = add_parens $ sep [ ptext (sLit "\\") <> pp_bndr id, it False]
    help it (WpTyLam tv)    = add_parens $ sep [ptext (sLit "/\\") <> pp_bndr tv, it False]
    help it (WpLet binds)   = add_parens $ sep [ptext (sLit "let") <+> braces (ppr binds), it False]
>>>>>>> 0511c0ab

    pp_bndr v = pprBndr LambdaBind v <> dot

    add_parens, no_parens :: SDoc -> Bool -> SDoc
    add_parens d True  = parens d
    add_parens d False = d
    no_parens d _ = d

instance Outputable TcEvBinds where
  ppr (TcEvBinds v) = ppr v
  ppr (EvBinds bs)  = ptext (sLit "EvBinds") <> braces (vcat (map ppr (bagToList bs)))

instance Outputable EvBindsVar where
  ppr (EvBindsVar _ u) = ptext (sLit "EvBindsVar") <> angleBrackets (ppr u)

instance Outputable EvBind where
  ppr (EvBind v e)   = sep [ ppr v, nest 2 $ equals <+> ppr e ]
   -- We cheat a bit and pretend EqVars are CoVars for the purposes of pretty printing

instance Outputable EvTerm where
  ppr (EvId v)           = ppr v
  ppr (EvCast v co)      = ppr v <+> (ptext (sLit "`cast`")) <+> pprParendTcCo co
  ppr (EvCoercion co)    = ptext (sLit "CO") <+> ppr co
  ppr (EvTupleSel v n)   = ptext (sLit "tupsel") <> parens (ppr (v,n))
  ppr (EvTupleMk vs)     = ptext (sLit "tupmk") <+> ppr vs
  ppr (EvSuperClass d n) = ptext (sLit "sc") <> parens (ppr (d,n))
  ppr (EvDFunApp df tys ts) = ppr df <+> sep [ char '@' <> ppr tys, ppr ts ]
  ppr (EvLit l)          = ppr l
  ppr (EvDelayedError ty msg) =     ptext (sLit "error") 
                                <+> sep [ char '@' <> ppr ty, ppr msg ]

instance Outputable EvLit where
  ppr (EvNum n) = integer n
  ppr (EvStr s) = text (show s)
\end{code}
<|MERGE_RESOLUTION|>--- conflicted
+++ resolved
@@ -8,16 +8,10 @@
 module TcEvidence (
 
   -- HsWrapper
-<<<<<<< HEAD
   HsWrapper(..), 
   (<.>), mkWpTyEvApps,
   mkWpTyApps, mkWpEvApps, mkWpEvVarApps, mkWpTyLams, mkWpLams, mkWpLet, mkWpCast,
-  idHsWrapper, isIdHsWrapper, pprHsWrapper,
-=======
-  HsWrapper(..),
-  (<.>), mkWpTyApps, mkWpEvApps, mkWpEvVarApps, mkWpTyLams, mkWpLams, mkWpLet, mkWpCast,
   mkWpFun, idHsWrapper, isIdHsWrapper, pprHsWrapper,
->>>>>>> 0511c0ab
 
   -- Evidence bindings
   TcEvBinds(..), EvBindsVar(..), 
@@ -518,15 +512,10 @@
 
         -- Evidence abstraction and application
         -- (both dictionaries and coercions)
-<<<<<<< HEAD
   | WpEvLam EvVar               -- \d. []       the 'd' is an evidence variable
   | WpEvApp EvTerm              -- [] d         the 'd' is evidence for a constraint
   | WpEvPrimApp TcCoercion      -- [] @~ d      the 'd' will be an *unboxed* coercion
-=======
-  | WpEvLam  EvVar               -- \d. []       the 'd' is an evidence variable
-  | WpEvApp  EvTerm              -- [] d         the 'd' is evidence for a constraint
->>>>>>> 0511c0ab
-
+    
         -- Kind and Type abstraction and application
   | WpTyLam TyVar       -- \a. []  the 'a' is a type/kind variable (not coercion var)
   | WpTyApp KindOrType  -- [] t    the 't' is a type (not coercion)
@@ -847,18 +836,6 @@
     help :: (Bool -> SDoc) -> HsWrapper -> Bool -> SDoc
     -- True  <=> appears in function application position
     -- False <=> appears as body of let or lambda
-<<<<<<< HEAD
-    help it WpHole            = it
-    help it (WpCompose f1 f2) = help (help it f2) f1
-    help it (WpCast co)       = add_parens $ sep [it False, nest 2 (ptext (sLit "|>")
-                                              <+> pprParendTcCo co)]
-    help it (WpEvApp id)      = no_parens  $ sep [it True, nest 2 (ppr id)]
-    help it (WpEvPrimApp co)  = no_parens  $ sep [it True, text "@~" <+> nest 2 (ppr co)]
-    help it (WpTyApp ty)      = no_parens  $ sep [it True, ptext (sLit "@") <+> pprParendType ty]
-    help it (WpEvLam id)      = add_parens $ sep [ ptext (sLit "\\") <> pp_bndr id, it False]
-    help it (WpTyLam tv)      = add_parens $ sep [ptext (sLit "/\\") <> pp_bndr tv, it False]
-    help it (WpLet binds)     = add_parens $ sep [ptext (sLit "let") <+> braces (ppr binds), it False]
-=======
     help it WpHole             = it
     help it (WpCompose f1 f2)  = help (help it f2) f1
     help it (WpFun f1 f2 t1 _) = add_parens $ ptext (sLit "\\(x") <> dcolon <> ppr t1 <> ptext (sLit ").") <+> 
@@ -866,11 +843,11 @@
     help it (WpCast co)   = add_parens $ sep [it False, nest 2 (ptext (sLit "|>")
                                               <+> pprParendTcCo co)]
     help it (WpEvApp id)    = no_parens  $ sep [it True, nest 2 (ppr id)]
+    help it (WpEvPrimApp co)= no_parens  $ sep [it True, text "@~" <+> nest 2 (ppr co)]
     help it (WpTyApp ty)    = no_parens  $ sep [it True, ptext (sLit "@") <+> pprParendType ty]
     help it (WpEvLam id)    = add_parens $ sep [ ptext (sLit "\\") <> pp_bndr id, it False]
     help it (WpTyLam tv)    = add_parens $ sep [ptext (sLit "/\\") <> pp_bndr tv, it False]
     help it (WpLet binds)   = add_parens $ sep [ptext (sLit "let") <+> braces (ppr binds), it False]
->>>>>>> 0511c0ab
 
     pp_bndr v = pprBndr LambdaBind v <> dot
 
