%
% (c) The University of Glasgow 2006
%

\begin{code}
{-# LANGUAGE CPP, DeriveDataTypeable #-}

module TcEvidence (

  -- HsWrapper
  HsWrapper(..), 
  (<.>), mkWpTyApps, mkWpEvApps, mkWpEvVarApps, mkWpTyLams, mkWpLams, mkWpLet, mkWpCast,
  idHsWrapper, isIdHsWrapper, pprHsWrapper,

  -- Evidence bindings
  TcEvBinds(..), EvBindsVar(..), 
  EvBindMap(..), emptyEvBindMap, extendEvBinds, lookupEvBind, evBindMapBinds,
  EvBind(..), emptyTcEvBinds, isEmptyTcEvBinds, 
  EvTerm(..), mkEvCast, evVarsOfTerm, 
  EvLit(..), evTermCoercion,

  -- TcCoercion
  TcCoercion(..), LeftOrRight(..), pickLR,
  mkTcReflCo, mkTcNomReflCo, 
  mkTcTyConAppCo, mkTcAppCo, mkTcAppCos, mkTcFunCo,
  mkTcAxInstCo, mkTcUnbranchedAxInstCo, mkTcForAllCo, mkTcForAllCos, 
  mkTcSymCo, mkTcTransCo, mkTcNthCo, mkTcLRCo, mkTcSubCo,
  mkTcAxiomRuleCo,
  tcCoercionKind, coVarsOfTcCo, isEqVar, mkTcCoVarCo, 
  isTcReflCo, getTcCoVar_maybe,
  tcCoercionRole, eqVarRole,
  coercionToTcCoercion
  ) where
#include "HsVersions.h"

import Var
import Coercion( getCoVar_maybe, nthRole, eqCoercion )
import qualified TyCoRep as C
import PprCore ()   -- Instance OutputableBndr TyVar
import TyCoRep  -- Knows type representation
import TcType
import Type
import TyCon
import CoAxiom
import PrelNames
import VarEnv
import VarSet
import Name

import Util
import Bag
import Pair
import Control.Applicative
import Data.Traversable (traverse, sequenceA)
import qualified Data.Data as Data 
import Outputable
import FastString
import Data.IORef( IORef )
\end{code}


Note [TcCoercions]
~~~~~~~~~~~~~~~~~~
| TcCoercions are a hack used by the typechecker. Normally,
Coercions have free variables of type (a ~# b): we call these
CoVars. However, the type checker passes around equality evidence
(boxed up) at type (a ~ b).

An TcCoercion is simply a Coercion whose free variables have the
boxed type (a ~ b). After we are done with typechecking the
desugarer finds the free variables, unboxes them, and creates a
resulting real Coercion with kosher free variables.

We can use most of the Coercion "smart constructors" to build TcCoercions.
However, mkCoVarCo will not work! The equivalent is mkTcCoVarCo.

The data type is similar to Coercion.Coercion, with the following
differences
  * Most important, TcLetCo adds let-bindings for coercions.
    This is what lets us unify two for-all types and generate
    equality constraints underneath

  * The kind of a TcCoercion is  t1 ~  t2  (resp. Coercible t1 t2)
             of a Coercion   is  t1 ~# t2  (resp. t1 ~#R t2)

  * UnsafeCo aren't required, but we do have TcPhantomCo

  * Representation invariants are weaker:
     - we are allowed to have type synonyms in TcTyConAppCo
     - the first arg of a TcAppCo can be a TcTyConAppCo
     - TcSubCo is not applied as deep as done with mkSubCo
    Reason: they'll get established when we desugar to Coercion

<<<<<<< HEAD
Note [TcAxiomInstCo takes TcCoercions]
~~~~~~~~~~~~~~~~~~~~~~~~~~~~~~~~~~~~~~
Why does TcAxiomInstCo take a list of TcCoercions? Because AxiomInstCo does,
of course! Generally, we think of axioms as being applied to a list of types.
The only reason for coercions in AxiomInstCo is to allow for coercion
optimization -- see Note [Coercion axioms applied to coercions] in TyCoRep.
The reason, in turn, TcAxiomInstCo has to take TcCoercions is to be able to
write coercionToTcCoercion. But, of course, we don't want to fiddle with
CoCoArgs in the type-checker, so we ensure that all CoCoArgs are actually
reflexive and then we can proceed.
=======
  * TcAxiomInstCo has a [TcCoercion] parameter, and not a [Type] parameter.
    This differs from the formalism, but corresponds to AxiomInstCo (see
    [Coercion axioms applied to coercions]).
    Why can't we use [TcType] here, in code not relevant for the simplifier?
    Because of coercionToTcCoercion.
>>>>>>> 2070a8f3

\begin{code}
data TcCoercion 
  = TcRefl Role TcType
  | TcTyConAppCo Role TyCon [TcCoercion]
  | TcAppCo TcCoercion TcCoercion
  | TcForAllCo TyCoVar TcCoercion 
  | TcCoVarCo EqVar
  | TcAxiomInstCo (CoAxiom Branched) BranchIndex [TcCoercion]
          -- See Note [TcAxiomInstCo takes TcCoercions]
  -- This is number of types and coercions are expected to match to CoAxiomRule
  -- (i.e., the CoAxiomRules are always fully saturated)
  | TcAxiomRuleCo CoAxiomRule [TcType] [TcCoercion]
  | TcPhantomCo TcType TcType
  | TcSymCo TcCoercion
  | TcTransCo TcCoercion TcCoercion
  | TcNthCo Int TcCoercion
  | TcLRCo LeftOrRight TcCoercion
  | TcSubCo TcCoercion
  | TcCastCo TcCoercion TcCoercion     -- co1 |> co2
  | TcLetCo TcEvBinds TcCoercion
  deriving (Data.Data, Data.Typeable)

isEqVar :: Var -> Bool 
-- Is lifted coercion variable (only!)
isEqVar v = case tyConAppTyCon_maybe (varType v) of
               Just tc -> tc `hasKey` eqTyConKey
               Nothing -> False

isTcReflCo_maybe :: TcCoercion -> Maybe TcType
isTcReflCo_maybe (TcRefl _ ty) = Just ty
isTcReflCo_maybe _             = Nothing

isTcReflCo :: TcCoercion -> Bool
isTcReflCo (TcRefl {}) = True
isTcReflCo _           = False

getTcCoVar_maybe :: TcCoercion -> Maybe CoVar
getTcCoVar_maybe (TcCoVarCo v) = Just v
getTcCoVar_maybe _             = Nothing

mkTcReflCo :: Role -> TcType -> TcCoercion
mkTcReflCo = TcRefl

mkTcNomReflCo :: TcType -> TcCoercion
mkTcNomReflCo = TcRefl Nominal

mkTcFunCo :: Role -> TcCoercion -> TcCoercion -> TcCoercion
mkTcFunCo role co1 co2 = mkTcTyConAppCo role funTyCon [co1, co2]

mkTcTyConAppCo :: Role -> TyCon -> [TcCoercion] -> TcCoercion
mkTcTyConAppCo role tc cos -- No need to expand type synonyms
                           -- See Note [TcCoercions]
  | Just tys <- traverse isTcReflCo_maybe cos 
  = TcRefl role (mkTyConApp tc tys)  -- See Note [Refl invariant]

  | otherwise = TcTyConAppCo role tc cos

-- input coercion is Nominal
-- mkSubCo will do some normalisation. We do not do it for TcCoercions, but
-- defer that to desugaring; just to reduce the code duplication a little bit
mkTcSubCo :: TcCoercion -> TcCoercion
mkTcSubCo co = ASSERT2( tcCoercionRole co == Nominal, ppr co)
               TcSubCo co

maybeTcSubCo2_maybe :: Role   -- desired role
                    -> Role   -- current role
                    -> TcCoercion -> Maybe TcCoercion
maybeTcSubCo2_maybe Representational Nominal = Just . mkTcSubCo
maybeTcSubCo2_maybe Nominal Representational = const Nothing
maybeTcSubCo2_maybe Phantom _                = panic "maybeTcSubCo2_maybe Phantom" -- not supported (not needed at the moment)
maybeTcSubCo2_maybe _ Phantom                = const Nothing
maybeTcSubCo2_maybe _ _                      = Just

maybeTcSubCo2 :: Role  -- desired role
              -> Role  -- current role
              -> TcCoercion -> TcCoercion
maybeTcSubCo2 r1 r2 co
  = case maybeTcSubCo2_maybe r1 r2 co of
      Just co' -> co'
      Nothing  -> pprPanic "maybeTcSubCo2" (ppr r1 <+> ppr r2 <+> ppr co)

mkTcAxInstCo :: Role -> CoAxiom br -> Int -> [TcType] -> TcCoercion
mkTcAxInstCo role ax index tys
  | ASSERT2( not (role == Nominal && ax_role == Representational) , ppr (ax, tys) )
    arity == n_tys = maybeTcSubCo2 role ax_role $ TcAxiomInstCo ax_br index rtys
  | otherwise      = ASSERT( arity < n_tys )
                     maybeTcSubCo2 role ax_role $ 
                     foldl TcAppCo (TcAxiomInstCo ax_br index (take arity rtys))
                                   (drop arity rtys)
  where
    n_tys     = length tys
    ax_br     = toBranchedAxiom ax
    branch    = coAxiomNthBranch ax_br index
    arity     = length $ coAxBranchTyCoVars branch
    ax_role   = coAxiomRole ax
    arg_roles = coAxBranchRoles branch
    rtys      = zipWith mkTcReflCo (arg_roles ++ repeat Nominal) tys

mkTcAxiomRuleCo :: CoAxiomRule -> [TcType] -> [TcCoercion] -> TcCoercion
mkTcAxiomRuleCo = TcAxiomRuleCo

mkTcUnbranchedAxInstCo :: Role -> CoAxiom Unbranched -> [TcType] -> TcCoercion
mkTcUnbranchedAxInstCo role ax tys
  = mkTcAxInstCo role ax 0 tys

mkTcAppCo :: TcCoercion -> TcCoercion -> TcCoercion
-- No need to deal with TyConApp on the left; see Note [TcCoercions]
mkTcAppCo (TcRefl r ty1) (TcRefl _ ty2) = TcRefl r (mkAppTy ty1 ty2)
mkTcAppCo co1 co2                       = TcAppCo co1 co2

mkTcSymCo :: TcCoercion -> TcCoercion
mkTcSymCo co@(TcRefl {})  = co
mkTcSymCo    (TcSymCo co) = co
mkTcSymCo co              = TcSymCo co

mkTcTransCo :: TcCoercion -> TcCoercion -> TcCoercion
mkTcTransCo (TcRefl {}) co = co
mkTcTransCo co (TcRefl {}) = co
mkTcTransCo co1 co2        = TcTransCo co1 co2

mkTcNthCo :: Int -> TcCoercion -> TcCoercion
mkTcNthCo n (TcRefl r ty) = TcRefl r (tyConAppArgN n ty)
mkTcNthCo n co            = TcNthCo n co

mkTcLRCo :: LeftOrRight -> TcCoercion -> TcCoercion
mkTcLRCo lr (TcRefl r ty) = TcRefl r (pickLR lr (tcSplitAppTy ty))
mkTcLRCo lr co            = TcLRCo lr co

mkTcAppCos :: TcCoercion -> [TcCoercion] -> TcCoercion
mkTcAppCos co1 tys = foldl mkTcAppCo co1 tys

mkTcForAllCo :: TyCoVar -> TcCoercion -> TcCoercion
-- note that a TyVar or CoVar should be used here, not a TcTyVar
mkTcForAllCo tv (TcRefl r ty) = TcRefl r (mkForAllTy tv ty)
mkTcForAllCo tv  co           = TcForAllCo tv co

mkTcForAllCos :: [TyCoVar] -> TcCoercion -> TcCoercion
mkTcForAllCos tvs (TcRefl r ty) = TcRefl r (mkForAllTys tvs ty)
mkTcForAllCos tvs co            = foldr TcForAllCo co tvs

mkTcCoVarCo :: EqVar -> TcCoercion
-- ipv :: s ~ t  (the boxed equality type) or Coercible s t (the boxed representational equality type)
mkTcCoVarCo ipv = TcCoVarCo ipv
  -- Previously I checked for (ty ~ ty) and generated Refl,
  -- but in fact ipv may not even (visibly) have a (t1 ~ t2) type, because
  -- the constraint solver does not substitute in the types of
  -- evidence variables as it goes.  In any case, the optimisation
  -- will be done in the later zonking phase
\end{code}

\begin{code}
tcCoercionKind :: TcCoercion -> Pair Type
tcCoercionKind co = go co 
  where 
    go (TcRefl _ ty)          = Pair ty ty
    go (TcLetCo _ co)         = go co
    go (TcCastCo _ co)        = case getEqPredTys (pSnd (go co)) of
                                   (ty1,ty2) -> Pair ty1 ty2
    go (TcTyConAppCo _ tc cos)= mkTyConApp tc <$> (sequenceA $ map go cos)
    go (TcAppCo co1 co2)      = mkAppTy <$> go co1 <*> go co2
    go (TcForAllCo tv co)     = mkForAllTy tv <$> go co
    go (TcCoVarCo cv)         = eqVarKind cv
    go (TcAxiomInstCo ax ind cos)
      = let branch = coAxiomNthBranch ax ind
            tvs = coAxBranchTyCoVars branch
            Pair tys1 tys2 = sequenceA (map go cos)
        in ASSERT( cos `equalLength` tvs )
           Pair (substTyWith tvs tys1 (coAxNthLHS ax ind))
                (substTyWith tvs tys2 (coAxBranchRHS branch))
    go (TcPhantomCo ty1 ty2)  = Pair ty1 ty2
    go (TcSymCo co)           = swap (go co)
    go (TcTransCo co1 co2)    = Pair (pFst (go co1)) (pSnd (go co2))
    go (TcNthCo d co)         = tyConAppArgN d <$> go co
    go (TcLRCo lr co)         = (pickLR lr . tcSplitAppTy) <$> go co
    go (TcSubCo co)           = go co
    go (TcAxiomRuleCo ax ts cs) =
       case coaxrProves ax ts (map tcCoercionKind cs) of
         Just res -> res
         Nothing -> panic "tcCoercionKind: malformed TcAxiomRuleCo"

eqVarRole :: EqVar -> Role
eqVarRole cv = getEqPredRole (varType cv)

eqVarKind :: EqVar -> Pair Type
eqVarKind cv
 | Just (tc, [_kind,ty1,ty2]) <- tcSplitTyConApp_maybe (varType cv)
 = ASSERT(tc `hasKey` eqTyConKey)
   Pair ty1 ty2
 | otherwise = pprPanic "eqVarKind, non coercion variable" (ppr cv <+> dcolon <+> ppr (varType cv))

tcCoercionRole :: TcCoercion -> Role
tcCoercionRole = go
  where
    go (TcRefl r _)           = r
    go (TcTyConAppCo r _ _)   = r
    go (TcAppCo co _)         = go co
    go (TcForAllCo _ co)      = go co
    go (TcCoVarCo cv)         = eqVarRole cv
    go (TcAxiomInstCo ax _ _) = coAxiomRole ax
    go (TcPhantomCo _ _)      = Phantom
    go (TcSymCo co)           = go co
    go (TcTransCo co1 _)      = go co1 -- same as go co2
    go (TcNthCo n co)         = let Pair ty1 _ = tcCoercionKind co
                                    (tc, _) = tcSplitTyConApp ty1
                                in nthRole (go co) tc n
    go (TcLRCo _ _)           = Nominal
    go (TcSubCo _)            = Representational
    go (TcAxiomRuleCo c _ _)  = coaxrRole c
    go (TcCastCo c _)         = go c
    go (TcLetCo _ c)          = go c


coVarsOfTcCo :: TcCoercion -> VarSet
-- Only works on *zonked* coercions, because of TcLetCo
coVarsOfTcCo tc_co
  = go tc_co
  where
    go (TcRefl _ _)              = emptyVarSet
    go (TcTyConAppCo _ _ cos)    = foldr (unionVarSet . go) emptyVarSet cos
    go (TcAppCo co1 co2)         = go co1 `unionVarSet` go co2
    go (TcCastCo co1 co2)        = go co1 `unionVarSet` go co2
    go (TcForAllCo _ co)         = go co
    go (TcCoVarCo v)             = unitVarSet v
    go (TcAxiomInstCo _ _ cos)   = foldr (unionVarSet . go) emptyVarSet cos
    go (TcPhantomCo _ _)         = emptyVarSet
    go (TcSymCo co)              = go co
    go (TcTransCo co1 co2)       = go co1 `unionVarSet` go co2
    go (TcNthCo _ co)            = go co
    go (TcLRCo  _ co)            = go co
    go (TcSubCo co)              = go co
    go (TcLetCo (EvBinds bs) co) = foldrBag (unionVarSet . go_bind) (go co) bs
                                   `minusVarSet` get_bndrs bs
    go (TcLetCo {}) = emptyVarSet    -- Harumph. This does legitimately happen in the call
                                     -- to evVarsOfTerm in the DEBUG check of setEvBind
    go (TcAxiomRuleCo _ _ cos)   = foldr (unionVarSet . go) emptyVarSet cos


    -- We expect only coercion bindings, so use evTermCoercion 
    go_bind :: EvBind -> VarSet
    go_bind (EvBind _ tm) = go (evTermCoercion tm)

    get_bndrs :: Bag EvBind -> VarSet
    get_bndrs = foldrBag (\ (EvBind b _) bs -> extendVarSet bs b) emptyVarSet 
\end{code}

Pretty printing

\begin{code}
instance Outputable TcCoercion where
  ppr = pprTcCo

pprTcCo, pprParendTcCo :: TcCoercion -> SDoc
pprTcCo       co = ppr_co TopPrec   co
pprParendTcCo co = ppr_co TyConPrec co

ppr_co :: TyPrec -> TcCoercion -> SDoc
ppr_co _ (TcRefl r ty) = angleBrackets (ppr ty) <> ppr_role r

ppr_co p co@(TcTyConAppCo _ tc [_,_])
  | tc `hasKey` funTyConKey = ppr_fun_co p co

ppr_co p (TcTyConAppCo r tc cos) = pprTcApp   p ppr_co tc cos <> ppr_role r
ppr_co p (TcLetCo bs co)         = maybeParen p TopPrec $
                                   sep [ptext (sLit "let") <+> braces (ppr bs), ppr co]
ppr_co p (TcAppCo co1 co2)       = maybeParen p TyConPrec $
                                   pprTcCo co1 <+> ppr_co TyConPrec co2
ppr_co p (TcCastCo co1 co2)      = maybeParen p FunPrec $
                                   ppr_co FunPrec co1 <+> ptext (sLit "|>") <+> ppr_co FunPrec co2
ppr_co p co@(TcForAllCo {})      = ppr_forall_co p co
                     
ppr_co _ (TcCoVarCo cv)          = parenSymOcc (getOccName cv) (ppr cv)

ppr_co p (TcAxiomInstCo con ind cos)
  = pprPrefixApp p (ppr (getName con) <> brackets (ppr ind)) (map pprParendTcCo cos)

ppr_co p (TcTransCo co1 co2) = maybeParen p FunPrec $
                               ppr_co FunPrec co1
                               <+> ptext (sLit ";")
                               <+> ppr_co FunPrec co2
ppr_co p (TcPhantomCo t1 t2)  = pprPrefixApp p (ptext (sLit "PhantomCo")) [pprParendType t1, pprParendType t2]
ppr_co p (TcSymCo co)         = pprPrefixApp p (ptext (sLit "Sym")) [pprParendTcCo co]
ppr_co p (TcNthCo n co)       = pprPrefixApp p (ptext (sLit "Nth:") <+> int n) [pprParendTcCo co]
ppr_co p (TcLRCo lr co)       = pprPrefixApp p (ppr lr) [pprParendTcCo co]
ppr_co p (TcSubCo co)         = pprPrefixApp p (ptext (sLit "Sub")) [pprParendTcCo co]
ppr_co p (TcAxiomRuleCo co ts ps) = maybeParen p TopPrec
                                  $ ppr_tc_axiom_rule_co co ts ps

ppr_tc_axiom_rule_co :: CoAxiomRule -> [TcType] -> [TcCoercion] -> SDoc
ppr_tc_axiom_rule_co co ts ps = ppr (coaxrName co) <> ppTs ts $$ nest 2 (ppPs ps)
  where
  ppTs []   = Outputable.empty
  ppTs [t]  = ptext (sLit "@") <> ppr_type TopPrec t
  ppTs ts   = ptext (sLit "@") <>
                parens (hsep $ punctuate comma $ map pprType ts)

  ppPs []   = Outputable.empty
  ppPs [p]  = pprParendTcCo p
  ppPs (p : ps) = ptext (sLit "(") <+> pprTcCo p $$
                  vcat [ ptext (sLit ",") <+> pprTcCo q | q <- ps ] $$
                  ptext (sLit ")")

ppr_role :: Role -> SDoc
ppr_role r = underscore <> pp_role
  where pp_role = case r of
                    Nominal          -> char 'N'
                    Representational -> char 'R'
                    Phantom          -> char 'P'

ppr_fun_co :: TyPrec -> TcCoercion -> SDoc
ppr_fun_co p co = pprArrowChain p (split co)
  where
    split :: TcCoercion -> [SDoc]
    split (TcTyConAppCo _ f [arg,res])
      | f `hasKey` funTyConKey
      = ppr_co FunPrec arg : split res
    split co = [ppr_co TopPrec co]

ppr_forall_co :: TyPrec -> TcCoercion -> SDoc
ppr_forall_co p ty
  = maybeParen p FunPrec $
    sep [pprForAll tvs, ppr_co TopPrec rho]
  where
    (tvs,  rho) = split1 [] ty
    split1 tvs (TcForAllCo tv ty) = split1 (tv:tvs) ty
    split1 tvs ty                 = (reverse tvs, ty)
\end{code}

Conversion from Coercion to TcCoercion
(at the moment, this is only needed to convert the result of
instNewTyConTF_maybe, so all unused cases are panics for now).

\begin{code}
coercionToTcCoercion :: C.Coercion -> TcCoercion
coercionToTcCoercion = go
  where
    go (C.Refl r t)                = TcRefl r t
    go (C.TransCo c1 c2)           = TcTransCo (go c1) (go c2)
    go (C.AxiomInstCo coa ind cos) = TcAxiomInstCo coa ind (map go_arg cos)
    go (C.SubCo c)                 = TcSubCo (go c)
    go (C.AppCo c1 (TyCoArg c2))   = TcAppCo (go c1) (go c2)
    go co                          = pprPanic "coercionToTcCoercion" (ppr co)
      -- TODO (RAE): Fix!

    go_arg (C.TyCoArg co) = go co
      -- See Note [TcAxiomInstCo takes TcCoercions]
    go_arg (C.CoCoArg r co1 co2) = ASSERT( co1 `eqCoercion` co2 )
                                   TcRefl r (CoercionTy co1)
\end{code}


%************************************************************************
%*                                                                      *
                  HsWrapper
%*                                                                      *
%************************************************************************

Note [Wrapping coercions embedded in types]
~~~~~~~~~~~~~~~~~~~~~~~~~~~~~~~~~~~~~~~~~~~
When instantiating quantified type variables in tcInstTyCoVars (and friends),
there is the possibility of hitting a quantified coercion variable, now that
ForAllTy can quantify over coercions along with types. tcInstTyCoVars makes
a new meta type variable for type variables. What to do for coercions? We make
an evidence variable (an Id) and emit a wanted constraint to solve for an
appropriate coercion to supply for the evidence. But, the type that is being
instantiated expects an *unboxed* coercion -- it is impossible to quantify
over a boxed coercion within a type. So, when creating the HsWrapper to supply
instantiated type/coercion variables, we must use the EvUnbox constructor for
EvTerm, which will desugar to an unboxing operation using case analysis. See
also [Coercion variables in tcInstTyCoVarX] in TcMType.

\begin{code}
data HsWrapper
  = WpHole                      -- The identity coercion

  | WpCompose HsWrapper HsWrapper
       -- (wrap1 `WpCompose` wrap2)[e] = wrap1[ wrap2[ e ]]
       --
       -- Hence  (\a. []) `WpCompose` (\b. []) = (\a b. [])
       -- But    ([] a)   `WpCompose` ([] b)   = ([] b a)

  | WpCast TcCoercion         -- A cast:  [] `cast` co
                              -- Guaranteed not the identity coercion
                              -- At role Representational

        -- Evidence abstraction and application
        -- (both dictionaries and coercions)
  | WpEvLam EvVar               -- \d. []       the 'd' is an evidence variable
  | WpEvApp EvTerm              -- [] d         the 'd' is evidence for a constraint

        -- Kind and Type abstraction and application
  | WpTyLam TyVar       -- \a. []  the 'a' is a type/kind variable (not coercion var)
  | WpTyApp KindOrType  -- [] t    the 't' is a type (not coercion)


  | WpLet TcEvBinds             -- Non-empty (or possibly non-empty) evidence bindings,
                                -- so that the identity coercion is always exactly WpHole
  deriving (Data.Data, Data.Typeable)


(<.>) :: HsWrapper -> HsWrapper -> HsWrapper
WpHole <.> c = c
c <.> WpHole = c
c1 <.> c2    = c1 `WpCompose` c2

mkWpCast :: TcCoercion -> HsWrapper
mkWpCast co = ASSERT2(tcCoercionRole co == Representational, ppr co)
              WpCast co

-- See Note [Wrapping coercions embedded in types]
mkWpTyApps :: [Type] -> HsWrapper
mkWpTyApps tys = mk_co_app_fn mk_ty_app tys
  where
    mk_ty_app :: Type -> HsWrapper
    mk_ty_app ty
      | Just co <- isCoercionTy_maybe ty
      , Just cv <- getCoVar_maybe co
      = WpEvApp $ EvUnbox $ EvId cv

      | isCoercionTy ty
      = pprPanic "mkWpTyApps" (ppr ty)

      | otherwise
      = WpTyApp ty

mkWpEvApps :: [EvTerm] -> HsWrapper
mkWpEvApps args = mk_co_app_fn WpEvApp args

mkWpEvVarApps :: [EvVar] -> HsWrapper
mkWpEvVarApps vs = mkWpEvApps (map EvId vs)

mkWpTyLams :: [TyVar] -> HsWrapper
mkWpTyLams ids = mk_co_lam_fn WpTyLam ids

mkWpLams :: [Var] -> HsWrapper
mkWpLams ids = mk_co_lam_fn WpEvLam ids

mkWpLet :: TcEvBinds -> HsWrapper
-- This no-op is a quite a common case
mkWpLet (EvBinds b) | isEmptyBag b = WpHole
mkWpLet ev_binds                   = WpLet ev_binds

mk_co_lam_fn :: (a -> HsWrapper) -> [a] -> HsWrapper
mk_co_lam_fn f as = foldr (\x wrap -> f x <.> wrap) WpHole as

mk_co_app_fn :: (a -> HsWrapper) -> [a] -> HsWrapper
-- For applications, the *first* argument must
-- come *last* in the composition sequence
mk_co_app_fn f as = foldr (\x wrap -> wrap <.> f x) WpHole as

idHsWrapper :: HsWrapper
idHsWrapper = WpHole

isIdHsWrapper :: HsWrapper -> Bool
isIdHsWrapper WpHole = True
isIdHsWrapper _      = False
\end{code}


%************************************************************************
%*                                                                      *
                  Evidence bindings
%*                                                                      *
%************************************************************************

\begin{code}
data TcEvBinds
  = TcEvBinds           -- Mutable evidence bindings
       EvBindsVar       -- Mutable because they are updated "later"
                        --    when an implication constraint is solved

  | EvBinds             -- Immutable after zonking
       (Bag EvBind)

  deriving( Data.Typeable )

data EvBindsVar = EvBindsVar (IORef EvBindMap) Unique
     -- The Unique is only for debug printing

instance Data.Data TcEvBinds where
  -- Placeholder; we can't travers into TcEvBinds
  toConstr _   = abstractConstr "TcEvBinds"
  gunfold _ _  = error "gunfold"
  dataTypeOf _ = Data.mkNoRepType "TcEvBinds"

-----------------
newtype EvBindMap 
  = EvBindMap { 
       ev_bind_varenv :: VarEnv EvBind
    }       -- Map from evidence variables to evidence terms

emptyEvBindMap :: EvBindMap
emptyEvBindMap = EvBindMap { ev_bind_varenv = emptyVarEnv }

extendEvBinds :: EvBindMap -> EvVar -> EvTerm -> EvBindMap
extendEvBinds bs v t 
  = EvBindMap { ev_bind_varenv = extendVarEnv (ev_bind_varenv bs) v (EvBind v t) }

lookupEvBind :: EvBindMap -> EvVar -> Maybe EvBind
lookupEvBind bs = lookupVarEnv (ev_bind_varenv bs)

evBindMapBinds :: EvBindMap -> Bag EvBind
evBindMapBinds bs 
  = foldVarEnv consBag emptyBag (ev_bind_varenv bs)

-----------------
-- All evidence is bound by EvBinds; no side effects
data EvBind = EvBind EvVar EvTerm

data EvTerm
  = EvId EvId                    -- Any sort of evidence Id, including coercions

  | EvCoercion TcCoercion        -- (Boxed) coercion bindings
                                 -- See Note [Coercion evidence terms]

  | EvCast EvTerm TcCoercion     -- d |> co, the coercion being at role representational

  | EvDFunApp DFunId             -- Dictionary instance application
       [Type] [EvTerm]

  | EvTupleSel EvTerm  Int       -- n'th component of the tuple, 0-indexed

  | EvTupleMk [EvTerm]           -- tuple built from this stuff

  | EvDelayedError Type FastString  -- Used with Opt_DeferTypeErrors
                               -- See Note [Deferring coercion errors to runtime]
                               -- in TcSimplify

  | EvSuperClass EvTerm Int      -- n'th superclass. Used for both equalities and
                                 -- dictionaries, even though the former have no
                                 -- selector Id.  We count up from _0_

  | EvLit EvLit       -- Dictionary for KnownNat and KnownSymbol classes.
                      -- Note [KnownNat & KnownSymbol and EvLit]

  | EvUnbox EvTerm               -- Used when we need to desugar to an *unboxed*
                                 -- coercion. Always Nominal.
                                 -- See Note [Wrapping coercions embedded in types]
                                 

  deriving( Data.Data, Data.Typeable)


data EvLit
  = EvNum Integer
  | EvStr FastString
    deriving( Data.Data, Data.Typeable)
\end{code}

Note [Coercion evidence terms]
~~~~~~~~~~~~~~~~~~~~~~~~~~~~~~
A "coercion evidence term" takes one of these forms
   co_tm ::= EvId v           where v :: t1 ~ t2
           | EvCoercion co
           | EvCast co_tm co

We do quite often need to get a TcCoercion from an EvTerm; see
'evTermCoercion'.

INVARIANT: The evidence for any constraint with type (t1~t2) is 
a coercion evidence term.  Consider for example
    [G] d :: F Int a
If we have
    ax7 a :: F Int a ~ (a ~ Bool)
then we do NOT generate the constraint
    [G] (d |> ax7 a) :: a ~ Bool
because that does not satisfy the invariant (d is not a coercion variable).  
Instead we make a binding
    g1 :: a~Bool = g |> ax7 a
and the constraint
    [G] g1 :: a~Bool
See Trac [7238] and Note [Bind new Givens immediately] in TcSMonad

Note [EvBinds/EvTerm]
~~~~~~~~~~~~~~~~~~~~~
How evidence is created and updated. Bindings for dictionaries,
and coercions and implicit parameters are carried around in TcEvBinds
which during constraint generation and simplification is always of the
form (TcEvBinds ref). After constraint simplification is finished it
will be transformed to t an (EvBinds ev_bag).

Evidence for coercions *SHOULD* be filled in using the TcEvBinds
However, all EvVars that correspond to *wanted* coercion terms in
an EvBind must be mutable variables so that they can be readily
inlined (by zonking) after constraint simplification is finished.

Conclusion: a new wanted coercion variable should be made mutable.
[Notice though that evidence variables that bind coercion terms
 from super classes will be "given" and hence rigid]


Note [KnownNat & KnownSymbol and EvLit]
~~~~~~~~~~~~~~~~~~~~~~~~~~~~~~~~~~~~~~~
A part of the type-level literals implementation are the classes
"KnownNat" and "KnownSymbol", which provide a "smart" constructor for
defining singleton values.  Here is the key stuff from GHC.TypeLits

  class KnownNat (n :: Nat) where
    natSing :: SNat n

  newtype SNat (n :: Nat) = SNat Integer

Conceptually, this class has infinitely many instances:

  instance KnownNat 0       where natSing = SNat 0
  instance KnownNat 1       where natSing = SNat 1
  instance KnownNat 2       where natSing = SNat 2
  ...

In practice, we solve `KnownNat` predicates in the type-checker
(see typecheck/TcInteract.hs) because we can't have infinately many instances.
The evidence (aka "dictionary") for `KnownNat` is of the form `EvLit (EvNum n)`.

We make the following assumptions about dictionaries in GHC:
  1. The "dictionary" for classes with a single method---like `KnownNat`---is
     a newtype for the type of the method, so using a evidence amounts
     to a coercion, and
  2. Newtypes use the same representation as their definition types.

So, the evidence for `KnownNat` is just a value of the representation type,
wrapped in two newtype constructors: one to make it into a `SNat` value,
and another to make it into a `KnownNat` dictionary.

Also note that `natSing` and `SNat` are never actually exposed from the
library---they are just an implementation detail.  Instead, users see
a more convenient function, defined in terms of `natSing`:

  natVal :: KnownNat n => proxy n -> Integer

The reason we don't use this directly in the class is that it is simpler
and more efficient to pass around an integer rather than an entier function,
especialy when the `KnowNat` evidence is packaged up in an existential.

The story for kind `Symbol` is analogous:
  * class KnownSymbol
  * newtype SSymbol
  * Evidence: EvLit (EvStr n)







\begin{code}
mkEvCast :: EvTerm -> TcCoercion -> EvTerm
mkEvCast ev lco
  | ASSERT2(tcCoercionRole lco == Representational, (vcat [ptext (sLit "Coercion of wrong role passed to mkEvCast:"), ppr ev, ppr lco]))
    isTcReflCo lco = ev
  | otherwise      = EvCast ev lco

emptyTcEvBinds :: TcEvBinds
emptyTcEvBinds = EvBinds emptyBag

isEmptyTcEvBinds :: TcEvBinds -> Bool
isEmptyTcEvBinds (EvBinds b)    = isEmptyBag b
isEmptyTcEvBinds (TcEvBinds {}) = panic "isEmptyTcEvBinds"


evTermCoercion :: EvTerm -> TcCoercion
-- Applied only to EvTerms of type (s~t)
-- See Note [Coercion evidence terms]
evTermCoercion (EvId v)        = mkTcCoVarCo v
evTermCoercion (EvCoercion co) = co
evTermCoercion (EvCast tm co)  = TcCastCo (evTermCoercion tm) co
evTermCoercion tm = pprPanic "evTermCoercion" (ppr tm)

evVarsOfTerm :: EvTerm -> VarSet
evVarsOfTerm (EvId v)             = unitVarSet v
evVarsOfTerm (EvCoercion co)      = coVarsOfTcCo co
evVarsOfTerm (EvDFunApp _ _ evs)  = evVarsOfTerms evs
evVarsOfTerm (EvTupleSel v _)     = evVarsOfTerm v
evVarsOfTerm (EvSuperClass v _)   = evVarsOfTerm v
evVarsOfTerm (EvCast tm co)       = evVarsOfTerm tm `unionVarSet` coVarsOfTcCo co
evVarsOfTerm (EvTupleMk evs)      = evVarsOfTerms evs
evVarsOfTerm (EvDelayedError _ _) = emptyVarSet
evVarsOfTerm (EvLit _)            = emptyVarSet
evVarsOfTerm (EvUnbox v)          = evVarsOfTerm v

evVarsOfTerms :: [EvTerm] -> VarSet
evVarsOfTerms = foldr (unionVarSet . evVarsOfTerm) emptyVarSet 
\end{code}


%************************************************************************
%*                                                                      *
                  Pretty printing
%*                                                                      *
%************************************************************************

\begin{code}
instance Outputable HsWrapper where
  ppr co_fn = pprHsWrapper (ptext (sLit "<>")) co_fn

pprHsWrapper :: SDoc -> HsWrapper -> SDoc
-- In debug mode, print the wrapper
-- otherwise just print what's inside
pprHsWrapper doc wrap
  = getPprStyle (\ s -> if debugStyle s then (help (add_parens doc) wrap False) else doc)
  where
    help :: (Bool -> SDoc) -> HsWrapper -> Bool -> SDoc
    -- True  <=> appears in function application position
    -- False <=> appears as body of let or lambda
    help it WpHole             = it
    help it (WpCompose f1 f2)  = help (help it f2) f1
    help it (WpCast co)   = add_parens $ sep [it False, nest 2 (ptext (sLit "|>")
                                              <+> pprParendTcCo co)]
    help it (WpEvApp id)  = no_parens  $ sep [it True, nest 2 (ppr id)]
    help it (WpTyApp ty)  = no_parens  $ sep [it True, ptext (sLit "@") <+> pprParendType ty]
    help it (WpEvLam id)  = add_parens $ sep [ ptext (sLit "\\") <> pp_bndr id, it False]
    help it (WpTyLam tv)  = add_parens $ sep [ptext (sLit "/\\") <> pp_bndr tv, it False]
    help it (WpLet binds) = add_parens $ sep [ptext (sLit "let") <+> braces (ppr binds), it False]

    pp_bndr v = pprBndr LambdaBind v <> dot

    add_parens, no_parens :: SDoc -> Bool -> SDoc
    add_parens d True  = parens d
    add_parens d False = d
    no_parens d _ = d

instance Outputable TcEvBinds where
  ppr (TcEvBinds v) = ppr v
  ppr (EvBinds bs)  = ptext (sLit "EvBinds") <> braces (vcat (map ppr (bagToList bs)))

instance Outputable EvBindsVar where
  ppr (EvBindsVar _ u) = ptext (sLit "EvBindsVar") <> angleBrackets (ppr u)

instance Outputable EvBind where
  ppr (EvBind v e)   = sep [ ppr v, nest 2 $ equals <+> ppr e ]
   -- We cheat a bit and pretend EqVars are CoVars for the purposes of pretty printing

instance Outputable EvTerm where
  ppr (EvId v)           = ppr v
  ppr (EvCast v co)      = ppr v <+> (ptext (sLit "`cast`")) <+> pprParendTcCo co
  ppr (EvCoercion co)    = ptext (sLit "CO") <+> ppr co
  ppr (EvTupleSel v n)   = ptext (sLit "tupsel") <> parens (ppr (v,n))
  ppr (EvTupleMk vs)     = ptext (sLit "tupmk") <+> ppr vs
  ppr (EvSuperClass d n) = ptext (sLit "sc") <> parens (ppr (d,n))
  ppr (EvDFunApp df tys ts) = ppr df <+> sep [ char '@' <> ppr tys, ppr ts ]
  ppr (EvLit l)          = ppr l
  ppr (EvDelayedError ty msg) =     ptext (sLit "error") 
                                <+> sep [ char '@' <> ppr ty, ppr msg ]
  ppr (EvUnbox v)        = ptext (sLit "unbox") <+> ppr v

instance Outputable EvLit where
  ppr (EvNum n) = integer n
  ppr (EvStr s) = text (show s)
\end{code}
<|MERGE_RESOLUTION|>--- conflicted
+++ resolved
@@ -91,7 +91,6 @@
      - TcSubCo is not applied as deep as done with mkSubCo
     Reason: they'll get established when we desugar to Coercion
 
-<<<<<<< HEAD
 Note [TcAxiomInstCo takes TcCoercions]
 ~~~~~~~~~~~~~~~~~~~~~~~~~~~~~~~~~~~~~~
 Why does TcAxiomInstCo take a list of TcCoercions? Because AxiomInstCo does,
@@ -102,13 +101,6 @@
 write coercionToTcCoercion. But, of course, we don't want to fiddle with
 CoCoArgs in the type-checker, so we ensure that all CoCoArgs are actually
 reflexive and then we can proceed.
-=======
-  * TcAxiomInstCo has a [TcCoercion] parameter, and not a [Type] parameter.
-    This differs from the formalism, but corresponds to AxiomInstCo (see
-    [Coercion axioms applied to coercions]).
-    Why can't we use [TcType] here, in code not relevant for the simplifier?
-    Because of coercionToTcCoercion.
->>>>>>> 2070a8f3
 
 \begin{code}
 data TcCoercion 
