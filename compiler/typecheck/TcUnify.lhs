%
% (c) The University of Glasgow 2006
% (c) The GRASP/AQUA Project, Glasgow University, 1992-1998
%

Type subsumption and unification

\begin{code}
{-# OPTIONS -fno-warn-tabs #-}
-- The above warning supression flag is a temporary kludge.
-- While working on this module you are encouraged to remove it and
-- detab the module (please do the detabbing in a separate patch). See
--     http://ghc.haskell.org/trac/ghc/wiki/Commentary/CodingStyle#TabsvsSpaces
-- for details

module TcUnify (
  -- Full-blown subsumption
  tcWrapResult, tcSubType, tcGen, 
  checkConstraints, newImplication, 

  -- Various unifications
  unifyType, unifyTypeList, unifyTheta, 
  unifyKindX, 

  --------------------------------
  -- Holes
  tcInfer,
  matchExpectedListTy,
  matchExpectedPArrTy,
  matchExpectedTyConApp,
  matchExpectedAppTy, 
  matchExpectedFunTys,
  matchExpectedFunKind,
  wrapFunResCoercion

  ) where

#include "HsVersions.h"

import HsSyn
import TyCoRep
import TcMType
import TcRnMonad
import TcType
import Type
import TcEvidence
import Name ( isSystemName )
import Inst
import Kind
import TyCon
import TysWiredIn
import Var
import VarEnv
import ErrUtils
import DynFlags
import BasicTypes
import Maybes ( isJust )
import Util
import Outputable
import FastString

import Control.Monad
\end{code}


%************************************************************************
%*                                                                      *
             matchExpected functions
%*                                                                      *
%************************************************************************

Note [Herald for matchExpectedFunTys]
~~~~~~~~~~~~~~~~~~~~~~~~~~~~~~~~~~~~~
The 'herald' always looks like:
   "The equation(s) for 'f' have"
   "The abstraction (\x.e) takes"
   "The section (+ x) expects"
   "The function 'f' is applied to"

This is used to construct a message of form

   The abstraction `\Just 1 -> ...' takes two arguments
   but its type `Maybe a -> a' has only one

   The equation(s) for `f' have two arguments
   but its type `Maybe a -> a' has only one

   The section `(f 3)' requires 'f' to take two arguments
   but its type `Int -> Int' has only one

   The function 'f' is applied to two arguments
   but its type `Int -> Int' has only one

Note [matchExpectedFunTys]
~~~~~~~~~~~~~~~~~~~~~~~~~~
matchExpectedFunTys checks that an (Expected rho) has the form
of an n-ary function.  It passes the decomposed type to the
thing_inside, and returns a wrapper to coerce between the two types

It's used wherever a language construct must have a functional type,
namely:
	A lambda expression
	A function definition
     An operator section

This is not (currently) where deep skolemisation occurs;
matchExpectedFunTys does not skolmise nested foralls in the 
expected type, because it expects that to have been done already


\begin{code}
matchExpectedFunTys :: SDoc 	-- See Note [Herald for matchExpectedFunTys]
            	    -> Arity
            	    -> TcRhoType 
                    -> TcM (TcCoercion, [TcSigmaType], TcRhoType)

-- If    matchExpectFunTys n ty = (co, [t1,..,tn], ty_r)
-- then  co : ty ~ (t1 -> ... -> tn -> ty_r)
--
-- Does not allocate unnecessary meta variables: if the input already is 
-- a function, we just take it apart.  Not only is this efficient, 
-- it's important for higher rank: the argument might be of form
--		(forall a. ty) -> other
-- If allocated (fresh-meta-var1 -> fresh-meta-var2) and unified, we'd
-- hide the forall inside a meta-variable

matchExpectedFunTys herald arity orig_ty 
  = go arity orig_ty
  where
    -- If     go n ty = (co, [t1,..,tn], ty_r)
    -- then   co : ty ~ t1 -> .. -> tn -> ty_r

    go n_req ty
      | n_req == 0 = return (mkTcNomReflCo ty, [], ty)

    go n_req ty
      | Just ty' <- tcView ty = go n_req ty'

    go n_req (FunTy arg_ty res_ty)
      | not (isPredTy arg_ty)
      = do { (co, tys, ty_r) <- go (n_req-1) res_ty
           ; return (mkTcFunCo Nominal (mkTcNomReflCo arg_ty) co, arg_ty:tys, ty_r) }

    go n_req ty@(TyVarTy tv)
      | ASSERT( isTcTyVar tv) isMetaTyVar tv
      = do { cts <- readMetaTyVar tv
	   ; case cts of
	       Indirect ty' -> go n_req ty'
	       Flexi        -> defer n_req ty }

       -- In all other cases we bale out into ordinary unification
       -- However unlike the meta-tyvar case, we are sure that the
       -- number of arrows doesn't match up, so we can add a bit 
       -- more context to the error message (cf Trac #7869)
    go n_req ty = addErrCtxtM mk_ctxt $
                  defer n_req ty

    ------------
    defer n_req fun_ty 
      = do { arg_tys <- newFlexiTyVarTys n_req openTypeKind
                        -- See Note [Foralls to left of arrow]
           ; res_ty  <- newFlexiTyVarTy openTypeKind
           ; co   <- unifyType fun_ty (mkFunTys arg_tys res_ty)
           ; return (co, arg_tys, res_ty) }

    ------------
    mk_ctxt :: TidyEnv -> TcM (TidyEnv, MsgDoc)
    mk_ctxt env = do { orig_ty1 <- zonkTcType orig_ty
                     ; let (env', orig_ty2) = tidyOpenType env orig_ty1
                           (args, _) = tcSplitFunTys orig_ty2
                           n_actual = length args
                     ; return (env', mk_msg orig_ty2 n_actual) }

    mk_msg ty n_args
      = herald <+> speakNOf arity (ptext (sLit "argument")) <> comma $$ 
	sep [ptext (sLit "but its type") <+> quotes (pprType ty), 
	     if n_args == 0 then ptext (sLit "has none") 
	     else ptext (sLit "has only") <+> speakN n_args]
\end{code}

Note [Foralls to left of arrow]
~~~~~~~~~~~~~~~~~~~~~~~~~~~~~~~
Consider
  f (x :: forall a. a -> a) = x
We give 'f' the type (alpha -> beta), and then want to unify
the alpha with (forall a. a->a).  We want to the arg and result
of (->) to have openTypeKind, and this also permits foralls, so
we are ok.

\begin{code}
----------------------
matchExpectedListTy :: TcRhoType -> TcM (TcCoercion, TcRhoType)
-- Special case for lists
matchExpectedListTy exp_ty
 = do { (co, [elt_ty]) <- matchExpectedTyConApp listTyCon exp_ty
      ; return (co, elt_ty) }

----------------------
matchExpectedPArrTy :: TcRhoType -> TcM (TcCoercion, TcRhoType)
-- Special case for parrs
matchExpectedPArrTy exp_ty
  = do { (co, [elt_ty]) <- matchExpectedTyConApp parrTyCon exp_ty
       ; return (co, elt_ty) }

----------------------
matchExpectedTyConApp :: TyCon                -- T :: forall kv1 ... kvm. k1 -> ... -> kn -> *
                      -> TcRhoType 	      -- orig_ty
                      -> TcM (TcCoercion,     -- T k1 k2 k3 a b c ~ orig_ty
                              [TcSigmaType])  -- Element types, k1 k2 k3 a b c

-- It's used for wired-in tycons, so we call checkWiredInTyCon
-- Precondition: never called with FunTyCon
-- Precondition: input type :: *
-- Postcondition: (T k1 k2 k3 a b c) is well-kinded

matchExpectedTyConApp tc orig_ty
  = go orig_ty
  where
    go ty 
       | Just ty' <- tcView ty 
       = go ty'

    go ty@(TyConApp tycon args) 
       | tc == tycon  -- Common case
       = return (mkTcNomReflCo ty, args)

    go (TyVarTy tv)
       | ASSERT( isTcTyVar tv) isMetaTyVar tv
       = do { cts <- readMetaTyVar tv
            ; case cts of
                Indirect ty -> go ty
                Flexi       -> defer }
   
    go _ = defer

    -- If the common case does not occur, instantiate a template
    -- T k1 .. kn t1 .. tm, and unify with the original type
    -- Doing it this way ensures that the types we return are
    -- kind-compatible with T.  For example, suppose we have
    --       matchExpectedTyConApp T (f Maybe)
    -- where data T a = MkT a  
    -- Then we don't want to instantate T's data constructors with  
    --    (a::*) ~ Maybe
    -- because that'll make types that are utterly ill-kinded.
    -- This happened in Trac #7368
    defer = ASSERT2( isSubOpenTypeKind res_kind, ppr tc )
            do { kappa_tys <- mapM (const newMetaKindVar) kvs
               ; let arg_kinds' = map (substKiWith kvs kappa_tys) arg_kinds
               ; tau_tys <- mapM newFlexiTyVarTy arg_kinds'
               ; co <- unifyType (mkTyConApp tc (kappa_tys ++ tau_tys)) orig_ty
               ; return (co, kappa_tys ++ tau_tys) }

    (kvs, body)           = splitForAllTys (tyConKind tc)
    (arg_kinds, res_kind) = splitFunTys body

----------------------
matchExpectedAppTy :: TcRhoType                         -- orig_ty
                   -> TcM (TcCoercion,                   -- m a ~ orig_ty
                           (TcSigmaType, TcSigmaType))  -- Returns m, a
-- If the incoming type is a mutable type variable of kind k, then
-- matchExpectedAppTy returns a new type variable (m: * -> k); note the *.

matchExpectedAppTy orig_ty
  = go orig_ty
  where
    go ty
      | Just ty' <- tcView ty = go ty'

      | Just (fun_ty, arg_ty) <- tcSplitAppTy_maybe ty
      = return (mkTcNomReflCo orig_ty, (fun_ty, arg_ty))

    go (TyVarTy tv)
      | ASSERT( isTcTyVar tv) isMetaTyVar tv
      = do { cts <- readMetaTyVar tv
           ; case cts of
               Indirect ty -> go ty
               Flexi       -> defer }

    go _ = defer

    -- Defer splitting by generating an equality constraint
    defer = do { ty1 <- newFlexiTyVarTy kind1
               ; ty2 <- newFlexiTyVarTy kind2
               ; co <- unifyType (mkAppTy ty1 ty2) orig_ty
               ; return (co, (ty1, ty2)) }

    orig_kind = typeKind orig_ty
    kind1 = mkArrowKind liftedTypeKind (defaultKind orig_kind)
    kind2 = liftedTypeKind    -- m :: * -> k
                              -- arg type :: *
        -- The defaultKind is a bit smelly.  If you remove it,
        -- try compiling        f x = do { x }
        -- and you'll get a kind mis-match.  It smells, but
        -- not enough to lose sleep over.
\end{code}


%************************************************************************
%*                                                                      *
                Subsumption checking
%*                                                                      *
%************************************************************************

All the tcSub calls have the form
                tcSub actual_ty expected_ty
which checks
                actual_ty <= expected_ty

That is, that a value of type actual_ty is acceptable in
a place expecting a value of type expected_ty.

It returns a coercion function
        co_fn :: actual_ty ~ expected_ty
which takes an HsExpr of type actual_ty into one of type
expected_ty.

\begin{code}
tcSubType :: CtOrigin -> UserTypeCtxt -> TcSigmaType -> TcSigmaType -> TcM HsWrapper
-- Check that ty_actual is more polymorphic than ty_expected
-- Both arguments might be polytypes, so we must instantiate and skolemise
-- Returns a wrapper of shape   ty_actual ~ ty_expected
tcSubType origin ctxt ty_actual ty_expected
  | isSigmaTy ty_actual
  = do { (sk_wrap, inst_wrap) 
            <- tcGen ctxt ty_expected $ \ _ sk_rho -> do
            { (in_wrap, in_rho) <- deeplyInstantiate origin ty_actual
            ; cow <- unify in_rho sk_rho
            ; return (coToHsWrapper cow <.> in_wrap) }
       ; return (sk_wrap <.> inst_wrap) }

  | otherwise	-- Urgh!  It seems deeply weird to have equality
    		-- when actual is not a polytype, and it makes a big 
		-- difference e.g. tcfail104
  = do { cow <- unify ty_actual ty_expected
       ; return (coToHsWrapper cow) }
  where
    -- In the case of patterns we call tcSubType with (expected, actual)
    -- rather than (actual, expected).   To get error messages the 
    -- right way round we have to fiddle with the origin
    unify ty1 ty2 = uType u_origin ty1 ty2
      where
         u_origin = case origin of 
                      PatSigOrigin -> TypeEqOrigin { uo_actual = ty2, uo_expected = ty1 }
                      _other       -> TypeEqOrigin { uo_actual = ty1, uo_expected = ty2 }
  
tcInfer :: (TcType -> TcM a) -> TcM (a, TcType)
tcInfer tc_infer = do { ty  <- newFlexiTyVarTy openTypeKind
                      ; res <- tc_infer ty
		      ; return (res, ty) }

-----------------
tcWrapResult :: HsExpr TcId -> TcRhoType -> TcRhoType -> TcM (HsExpr TcId)
tcWrapResult expr actual_ty res_ty
  = do { cow <- unifyType actual_ty res_ty
       	        -- Both types are deeply skolemised
       ; return (mkHsWrapCo cow expr) }

-----------------------------------
wrapFunResCoercion
        :: [TcType]     -- Type of args
        -> HsWrapper    -- HsExpr a -> HsExpr b
        -> TcM HsWrapper        -- HsExpr (arg_tys -> a) -> HsExpr (arg_tys -> b)
wrapFunResCoercion arg_tys co_fn_res
  | isIdHsWrapper co_fn_res
  = return idHsWrapper
  | null arg_tys
  = return co_fn_res
  | otherwise
  = do  { arg_ids <- newSysLocalIds (fsLit "sub") arg_tys
        ; return (mkWpLams arg_ids <.> co_fn_res <.> mkWpEvVarApps arg_ids) }
\end{code}



%************************************************************************
%*                                                                      *
\subsection{Generalisation}
%*                                                                      *
%************************************************************************

\begin{code}
tcGen :: UserTypeCtxt -> TcType
      -> ([TcTyCoVar] -> TcRhoType -> TcM result)
      -> TcM (HsWrapper, result)
        -- The expression has type: spec_ty -> expected_ty

tcGen ctxt expected_ty thing_inside
   -- We expect expected_ty to be a forall-type
   -- If not, the call is a no-op
  = do  { traceTc "tcGen" empty
        ; (wrap, tvs', given, rho') <- deeplySkolemise expected_ty

        ; when debugIsOn $
              traceTc "tcGen" $ vcat [
                           text "expected_ty" <+> ppr expected_ty,
                           text "inst ty" <+> ppr tvs' <+> ppr rho' ]

	-- Generally we must check that the "forall_tvs" havn't been constrained
        -- The interesting bit here is that we must include the free variables
        -- of the expected_ty.  Here's an example:
        --       runST (newVar True)
        -- Here, if we don't make a check, we'll get a type (ST s (MutVar s Bool))
        -- for (newVar True), with s fresh.  Then we unify with the runST's arg type
        -- forall s'. ST s' a. That unifies s' with s, and a with MutVar s Bool.
        -- So now s' isn't unconstrained because it's linked to a.
        -- 
	-- However [Oct 10] now that the untouchables are a range of 
        -- TcTyVars, all this is handled automatically with no need for
	-- extra faffing around

        -- Use the *instantiated* type in the SkolemInfo
        -- so that the names of displayed type variables line up
        ; let skol_info = SigSkol ctxt (mkPiTypes given rho')

        ; (ev_binds, result) <- checkConstraints skol_info tvs' given $
                                thing_inside tvs' rho'

        ; return (wrap <.> mkWpLet ev_binds, result) }
	  -- The ev_binds returned by checkConstraints is very
	  -- often empty, in which case mkWpLet is a no-op

checkConstraints :: SkolemInfo
		 -> [TcTyCoVar]		-- Skolems
		 -> [EvVar]             -- Given
		 -> TcM result
		 -> TcM (TcEvBinds, result)

checkConstraints skol_info skol_tvs given thing_inside
  | null skol_tvs && null given
  = do { res <- thing_inside; return (emptyTcEvBinds, res) }
      -- Just for efficiency.  We check every function argument with
      -- tcPolyExpr, which uses tcGen and hence checkConstraints.

  | otherwise
  = newImplication skol_info skol_tvs given thing_inside

newImplication :: SkolemInfo -> [TcTyCoVar]
	       -> [EvVar] -> TcM result
               -> TcM (TcEvBinds, result)
newImplication skol_info skol_tvs given thing_inside
<<<<<<< HEAD
  = ASSERT2( all isTcTyCoVar skol_tvs, ppr skol_tvs )
    ASSERT2( all isSkolemTyCoVar skol_tvs, ppr skol_tvs )
    do { let no_equalities = not (hasEqualities given)
       ; ((result, untch), wanted) <- captureConstraints  $ 
=======
  = ASSERT2( all isTcTyVar skol_tvs, ppr skol_tvs )
    ASSERT2( all isSkolemTyVar skol_tvs, ppr skol_tvs )
    do { ((result, untch), wanted) <- captureConstraints  $ 
>>>>>>> 3e633d9b
                                      captureUntouchables $
                                      thing_inside

       ; if isEmptyWC wanted && null given
       	    -- Optimisation : if there are no wanteds, and no givens
       	    -- don't generate an implication at all.
            -- Reason for the (null given): we don't want to lose 
            -- the "inaccessible alternative" error check
         then 
            return (emptyTcEvBinds, result)
         else do
       { ev_binds_var <- newTcEvBinds
       ; env <- getLclEnv
       ; emitImplication $ Implic { ic_untch = untch
             		     	  , ic_skols = skol_tvs
                                  , ic_fsks  = []
                                  , ic_no_eqs = False
                             	  , ic_given = given
                                  , ic_wanted = wanted
                                  , ic_insol  = insolubleWC wanted
                                  , ic_binds = ev_binds_var
             		     	  , ic_env = env
                                  , ic_info = skol_info }

       ; return (TcEvBinds ev_binds_var, result) } }
\end{code}

%************************************************************************
%*                                                                      *
                Boxy unification
%*                                                                      *
%************************************************************************

The exported functions are all defined as versions of some
non-exported generic functions.

\begin{code}
unifyType :: TcTauType -> TcTauType -> TcM TcCoercion
-- Actual and expected types
-- Returns a coercion : ty1 ~ ty2
unifyType ty1 ty2 = uType origin ty1 ty2
  where
    origin = TypeEqOrigin { uo_actual = ty1, uo_expected = ty2 }

---------------
unifyPred :: PredType -> PredType -> TcM TcCoercion
-- Actual and expected types
unifyPred = unifyType

---------------
unifyTheta :: TcThetaType -> TcThetaType -> TcM [TcCoercion]
-- Actual and expected types
unifyTheta theta1 theta2
  = do  { checkTc (equalLength theta1 theta2)
                  (vcat [ptext (sLit "Contexts differ in length"),
                         nest 2 $ parens $ ptext (sLit "Use RelaxedPolyRec to allow this")])
        ; zipWithM unifyPred theta1 theta2 }
\end{code}

@unifyTypeList@ takes a single list of @TauType@s and unifies them
all together.  It is used, for example, when typechecking explicit
lists, when all the elts should be of the same type.

\begin{code}
unifyTypeList :: [TcTauType] -> TcM ()
unifyTypeList []                 = return ()
unifyTypeList [_]                = return ()
unifyTypeList (ty1:tys@(ty2:_)) = do { _ <- unifyType ty1 ty2
                                     ; unifyTypeList tys }
\end{code}

%************************************************************************
%*                                                                      *
                 uType and friends									
%*                                                                      *
%************************************************************************

uType is the heart of the unifier.  Each arg occurs twice, because
we want to report errors in terms of synomyms if possible.  The first of
the pair is used in error messages only; it is always the same as the
second, except that if the first is a synonym then the second may be a
de-synonym'd version.  This way we get better error messages.

\begin{code}
------------
uType, uType_defer
  :: CtOrigin
  -> TcType    -- ty1 is the *actual* type
  -> TcType    -- ty2 is the *expected* type
  -> TcM TcCoercion

--------------
-- It is always safe to defer unification to the main constraint solver
-- See Note [Deferred unification]
uType_defer origin ty1 ty2
  = do { eqv <- newEq ty1 ty2
       ; loc <- getCtLoc origin
       ; emitFlat $ mkNonCanonical $
             CtWanted { ctev_evar = eqv
                      , ctev_pred = mkTcEqPred ty1 ty2
                      , ctev_loc = loc }

       -- Error trace only
       -- NB. do *not* call mkErrInfo unless tracing is on, because
       -- it is hugely expensive (#5631)
       ; whenDOptM Opt_D_dump_tc_trace $ do
            { ctxt <- getErrCtxt
            ; doc <- mkErrInfo emptyTidyEnv ctxt
            ; traceTc "utype_defer" (vcat [ppr eqv, ppr ty1,
                                           ppr ty2, ppr origin, doc])
            }
       ; return (mkTcCoVarCo eqv) }

--------------
-- unify_np (short for "no push" on the origin stack) does the work
uType origin orig_ty1 orig_ty2
  = do { untch <- getUntouchables
       ; traceTc "u_tys " $ vcat 
              [ text "untch" <+> ppr untch
              , sep [ ppr orig_ty1, text "~", ppr orig_ty2]
              , ppr origin]
       ; co <- go orig_ty1 orig_ty2
       ; if isTcReflCo co
            then traceTc "u_tys yields no coercion" empty
            else traceTc "u_tys yields coercion:" (ppr co)
       ; return co }
  where
    go :: TcType -> TcType -> TcM TcCoercion
	-- The arguments to 'go' are always semantically identical 
	-- to orig_ty{1,2} except for looking through type synonyms

        -- Variables; go for uVar
	-- Note that we pass in *original* (before synonym expansion), 
        -- so that type variables tend to get filled in with 
        -- the most informative version of the type
    go (TyVarTy tv1) ty2 
      = do { lookup_res <- lookupTcTyVar tv1
           ; case lookup_res of
               Filled ty1   -> go ty1 ty2
               Unfilled ds1 -> uUnfilledVar origin NotSwapped tv1 ds1 ty2 }
    go ty1 (TyVarTy tv2) 
      = do { lookup_res <- lookupTcTyVar tv2
           ; case lookup_res of
               Filled ty2   -> go ty1 ty2
               Unfilled ds2 -> uUnfilledVar origin IsSwapped tv2 ds2 ty1 }

        -- See Note [Expanding synonyms during unification]
	--
	-- Also NB that we recurse to 'go' so that we don't push a
	-- new item on the origin stack. As a result if we have
	--   type Foo = Int
	-- and we try to unify  Foo ~ Bool
	-- we'll end up saying "can't match Foo with Bool"
	-- rather than "can't match "Int with Bool".  See Trac #4535.
    go ty1 ty2
      | Just ty1' <- tcView ty1 = go ty1' ty2
      | Just ty2' <- tcView ty2 = go ty1  ty2'
      	     
        -- Functions (or predicate functions) just check the two parts
    go (FunTy fun1 arg1) (FunTy fun2 arg2)
      = do { co_l <- uType origin fun1 fun2
           ; co_r <- uType origin arg1 arg2
           ; return $ mkTcFunCo Nominal co_l co_r }

        -- Always defer if a type synonym family (type function)
      	-- is involved.  (Data families behave rigidly.)
    go ty1@(TyConApp tc1 _) ty2
      | isSynFamilyTyCon tc1 = uType_defer origin ty1 ty2   
    go ty1 ty2@(TyConApp tc2 _)
      | isSynFamilyTyCon tc2 = uType_defer origin ty1 ty2   

    go (TyConApp tc1 tys1) (TyConApp tc2 tys2)
      -- See Note [Mismatched type lists and application decomposition]
      | tc1 == tc2, length tys1 == length tys2
      = do { cos <- zipWithM (uType origin) tys1 tys2
           ; return $ mkTcTyConAppCo Nominal tc1 cos }

    go (LitTy m) ty@(LitTy n)
      | m == n
      = return $ mkTcNomReflCo ty

	-- See Note [Care with type applications]
        -- Do not decompose FunTy against App; 
        -- it's often a type error, so leave it for the constraint solver
    go (AppTy s1 t1) (AppTy s2 t2)
      = go_app s1 t1 s2 t2

    go (AppTy s1 t1) (TyConApp tc2 ts2)
      | Just (ts2', t2') <- snocView ts2
      = ASSERT( isDecomposableTyCon tc2 ) 
        go_app s1 t1 (TyConApp tc2 ts2') t2'

    go (TyConApp tc1 ts1) (AppTy s2 t2) 
      | Just (ts1', t1') <- snocView ts1
      = ASSERT( isDecomposableTyCon tc1 ) 
        go_app (TyConApp tc1 ts1') t1' s2 t2 

    go ty1 ty2
      | tcIsForAllTy ty1 || tcIsForAllTy ty2 
      = unifySigmaTy origin ty1 ty2

        -- Anything else fails
    go ty1 ty2 = uType_defer origin ty1 ty2 -- failWithMisMatch origin

    ------------------
    go_app s1 t1 s2 t2
      = do { co_s <- uType origin s1 s2  -- See Note [Unifying AppTy]
           ; co_t <- uType origin t1 t2        
           ; return $ mkTcAppCo co_s co_t }

unifySigmaTy :: CtOrigin -> TcType -> TcType -> TcM TcCoercion
unifySigmaTy origin ty1 ty2
  = do { let (tvs1, body1) = tcSplitForAllTys ty1
             (tvs2, body2) = tcSplitForAllTys ty2

       ; defer_or_continue (not (equalLength tvs1 tvs2)) $ do {
         (subst1, skol_tvs) <- tcInstSkolTyCoVars tvs1
                  -- Get location from monad, not from tvs1
       ; let tys      = mkTyCoVarTys skol_tvs
             phi1     = Type.substTy subst1                    body1
             phi2     = Type.substTy (zipTopTCvSubst tvs2 tys) body2
	     skol_info = UnifyForAllSkol skol_tvs phi1

       ; (ev_binds, co) <- checkConstraints skol_info skol_tvs [] $
                           uType origin phi1 phi2

       ; return (foldr mkTcForAllCo (TcLetCo ev_binds co) skol_tvs) } }
  where
    defer_or_continue True  _ = uType_defer origin ty1 ty2
    defer_or_continue False m = m
\end{code}

Note [Care with type applications]
~~~~~~~~~~~~~~~~~~~~~~~~~~~~~~~~~~
Note: type applications need a bit of care!
They can match FunTy and TyConApp, so use splitAppTy_maybe
NB: we've already dealt with type variables and Notes,
so if one type is an App the other one jolly well better be too

Note [Unifying AppTy]
~~~~~~~~~~~~~~~~~~~~~
Consider unifying  (m Int) ~ (IO Int) where m is a unification variable 
that is now bound to (say) (Bool ->).  Then we want to report 
     "Can't unify (Bool -> Int) with (IO Int)
and not 
     "Can't unify ((->) Bool) with IO"
That is why we use the "_np" variant of uType, which does not alter the error
message.

Note [Mismatched type lists and application decomposition]
~~~~~~~~~~~~~~~~~~~~~~~~~~~~~~~~~~~~~~~~~~~~~~~~~~~~~~~~~~
When we find two TyConApps, you might think that the argument lists 
are guaranteed equal length.  But they aren't. Consider matching
	w (T x) ~ Foo (T x y)
We do match (w ~ Foo) first, but in some circumstances we simply create
a deferred constraint; and then go ahead and match (T x ~ T x y).
This came up in Trac #3950.

So either 
   (a) either we must check for identical argument kinds 
       when decomposing applications,
  
   (b) or we must be prepared for ill-kinded unification sub-problems

Currently we adopt (b) since it seems more robust -- no need to maintain
a global invariant.

Note [Expanding synonyms during unification]
~~~~~~~~~~~~~~~~~~~~~~~~~~~~~~~~~~~~~~~~~~~~
We expand synonyms during unification, but:
 * We expand *after* the variable case so that we tend to unify
   variables with un-expanded type synonym. This just makes it
   more likely that the inferred types will mention type synonyms
   understandable to the user

 * We expand *before* the TyConApp case.  For example, if we have
      type Phantom a = Int
   and are unifying
      Phantom Int ~ Phantom Char
   it is *wrong* to unify Int and Char.

Note [Deferred Unification]
~~~~~~~~~~~~~~~~~~~~~~~~~~~
We may encounter a unification ty1 ~ ty2 that cannot be performed syntactically,
and yet its consistency is undetermined. Previously, there was no way to still
make it consistent. So a mismatch error was issued.

Now these unfications are deferred until constraint simplification, where type
family instances and given equations may (or may not) establish the consistency.
Deferred unifications are of the form
                F ... ~ ...
or              x ~ ...
where F is a type function and x is a type variable.
E.g.
        id :: x ~ y => x -> y
        id e = e

involves the unfication x = y. It is deferred until we bring into account the
context x ~ y to establish that it holds.

If available, we defer original types (rather than those where closed type
synonyms have already been expanded via tcCoreView).  This is, as usual, to
improve error messages.


%************************************************************************
%*                                                                      *
                 uVar and friends
%*                                                                      *
%************************************************************************

@uVar@ is called when at least one of the types being unified is a
variable.  It does {\em not} assume that the variable is a fixed point
of the substitution; rather, notice that @uVar@ (defined below) nips
back into @uTys@ if it turns out that the variable is already bound.

\begin{code}
uUnfilledVar :: CtOrigin
             -> SwapFlag
             -> TcTyVar -> TcTyVarDetails       -- Tyvar 1
             -> TcTauType  			-- Type 2
             -> TcM TcCoercion
-- "Unfilled" means that the variable is definitely not a filled-in meta tyvar
--            It might be a skolem, or untouchable, or meta

uUnfilledVar origin swapped tv1 details1 (TyVarTy tv2)
  | tv1 == tv2  -- Same type variable => no-op
<<<<<<< HEAD
  = return (mkTcReflCo (mkTyCoVarTy tv1))
=======
  = return (mkTcNomReflCo (mkTyVarTy tv1))
>>>>>>> 3e633d9b

  | otherwise  -- Distinct type variables
  = do  { lookup2 <- lookupTcTyVar tv2
        ; case lookup2 of
            Filled ty2'       -> uUnfilledVar origin swapped tv1 details1 ty2' 
            Unfilled details2 -> uUnfilledVars origin swapped tv1 details1 tv2 details2
        }

uUnfilledVar origin swapped tv1 details1 non_var_ty2  -- ty2 is not a type variable
  = case details1 of
      MetaTv { mtv_ref = ref1 }
        -> do { dflags <- getDynFlags
              ; mb_ty2' <- checkTauTvUpdate dflags tv1 non_var_ty2
              ; case mb_ty2' of
                  Just ty2' -> updateMeta tv1 ref1 ty2'
                  Nothing   -> do { traceTc "Occ/kind defer" 
                                        (ppr tv1 <+> dcolon <+> ppr (tyVarKind tv1)
                                         $$ ppr non_var_ty2 $$ ppr (typeKind non_var_ty2))
                                  ; defer }
              }

      _other -> do { traceTc "Skolem defer" (ppr tv1); defer }	-- Skolems of all sorts
  where
    defer = unSwap swapped (uType_defer origin) (mkTyCoVarTy tv1) non_var_ty2
               -- Occurs check or an untouchable: just defer
	       -- NB: occurs check isn't necessarily fatal: 
	       --     eg tv1 occured in type family parameter

----------------
uUnfilledVars :: CtOrigin
              -> SwapFlag
              -> TcTyVar -> TcTyVarDetails      -- Tyvar 1
              -> TcTyVar -> TcTyVarDetails      -- Tyvar 2
              -> TcM TcCoercion
-- Invarant: The type variables are distinct,
--           Neither is filled in yet

uUnfilledVars origin swapped tv1 details1 tv2 details2
  = do { traceTc "uUnfilledVars" (    text "trying to unify" <+> ppr k1
                                  <+> text "with"            <+> ppr k2)
       ; mb_sub_kind <- unifyKindX k1 k2
       ; case mb_sub_kind of {
           Nothing -> unSwap swapped (uType_defer origin) (mkTyCoVarTy tv1) ty2 ;
           Just sub_kind -> 

         case (sub_kind, details1, details2) of
           -- k1 < k2, so update tv2
           (LT, _, MetaTv { mtv_ref = ref2 }) -> updateMeta tv2 ref2 ty1

           -- k2 < k1, so update tv1
           (GT, MetaTv { mtv_ref = ref1 }, _) -> updateMeta tv1 ref1 ty2

	   -- k1 = k2, so we are free to update either way
           (EQ, MetaTv { mtv_info = i1, mtv_ref = ref1 }, 
                MetaTv { mtv_info = i2, mtv_ref = ref2 })
                | nicer_to_update_tv1 i1 i2 -> updateMeta tv1 ref1 ty2
                | otherwise                 -> updateMeta tv2 ref2 ty1
           (EQ, MetaTv { mtv_ref = ref1 }, _) -> updateMeta tv1 ref1 ty2
           (EQ, _, MetaTv { mtv_ref = ref2 }) -> updateMeta tv2 ref2 ty1

	   -- Can't do it in-place, so defer
	   -- This happens for skolems of all sorts
           (_, _, _) -> unSwap swapped (uType_defer origin) ty1 ty2 } }
  where
    k1  = tyVarKind tv1
    k2  = tyVarKind tv2
    ty1 = mkTyCoVarTy tv1
    ty2 = mkTyCoVarTy tv2

    nicer_to_update_tv1 _     SigTv = True
    nicer_to_update_tv1 SigTv _     = False
    nicer_to_update_tv1 _         _ = isSystemName (Var.varName tv1)
        -- Try not to update SigTvs; and try to update sys-y type
        -- variables in preference to ones gotten (say) by
        -- instantiating a polymorphic function with a user-written
        -- type sig

----------------
checkTauTvUpdate :: DynFlags -> TcTyVar -> TcType -> TcM (Maybe TcType)
--    (checkTauTvUpdate tv ty)
-- We are about to update the TauTv/PolyTv tv with ty.
-- Check (a) that tv doesn't occur in ty (occurs check)
--       (b) that kind(ty) is a sub-kind of kind(tv)
-- 
-- We have two possible outcomes:
-- (1) Return the type to update the type variable with, 
--        [we know the update is ok]
-- (2) Return Nothing,
--        [the update might be dodgy]
--
-- Note that "Nothing" does not mean "definite error".  For example
--   type family F a
--   type instance F Int = Int
-- consider
--   a ~ F a
-- This is perfectly reasonable, if we later get a ~ Int.  For now, though,
-- we return Nothing, leaving it to the later constraint simplifier to
-- sort matters out.

checkTauTvUpdate dflags tv ty
  | SigTv <- info
  = ASSERT( not (isTyVarTy ty) )
    return Nothing
  | otherwise
  = do { ty1   <- zonkTcType ty
       ; sub_k <- unifyKindX (tyVarKind tv) (typeKind ty1)
       ; case sub_k of
           Nothing           -> return Nothing
           Just LT           -> return Nothing
           _  | defer_me ty1   -- Quick test
              -> -- Failed quick test so try harder
                 case occurCheckExpand dflags tv ty1 of 
                   OC_OK ty2 | defer_me ty2 -> return Nothing
                             | otherwise    -> return (Just ty2)
                   _ -> return Nothing
              | otherwise   -> return (Just ty1) }
  where 
    info = ASSERT2( isMetaTyVar tv, ppr tv ) metaTyVarInfo tv

    impredicative = xopt Opt_ImpredicativeTypes dflags
                 || isOpenTypeKind (tyVarKind tv)  
                       -- Note [OpenTypeKind accepts foralls]
                 || case info of { PolyTv -> True;  _ -> False }

    defer_me :: TcType -> Bool
    -- Checks for (a) occurrence of tv
    --            (b) type family applications
    -- See Note [Conservative unification check]
    defer_me (LitTy {})        = False
    defer_me (TyVarTy tv')     = tv == tv'
    defer_me (TyConApp tc tys) = isSynFamilyTyCon tc || any defer_me tys
    defer_me (FunTy arg res)   = defer_me arg || defer_me res
    defer_me (AppTy fun arg)   = defer_me fun || defer_me arg
    defer_me (ForAllTy _ ty)   = not impredicative || defer_me ty
    defer_me (CastTy ty co)    = defer_me ty || defer_me_co co
    defer_me (CoercionTy co)   = defer_me_co co

    defer_me_co (Refl ty)      = defer_me ty
    defer_me_co (TyConAppCo tc args) = isSynFamilyTyCon tc
                                       || any defer_me_arg args
    defer_me_co (AppCo co arg)       = defer_me_co co || defer_me_arg arg
    defer_me_co (ForAllCo _ co)      = not impredicative || defer_me_co co
    defer_me_co (CoVarCo _)          = False
    defer_me_co (AxiomInstCo _ _ as) = any defer_me_arg as
    defer_me_co (UnsafeCo ty1 ty2)   = defer_me ty1 || defer_me ty2
    defer_me_co (SymCo co)           = defer_me_co co
    defer_me_co (TransCo co1 co2)    = defer_me_co co1 || defer_me_co co2
    defer_me_co (NthCo _ co)         = defer_me_co co
    defer_me_co (LRCo _ co)          = defer_me_co co
    defer_me_co (InstCo co arg)      = defer_me_co co || defer_me_arg arg
    defer_me_co (CoherenceCo c1 c2)  = defer_me_co c1 || defer_me_co c2
    defer_me_co (KindCo co)          = defer_me_co co

    defer_me_arg (TyCoArg co)        = defer_me_co co
    defer_me_arg (CoCoArg co1 co2)   = defer_me_co co1 || defer_me_co co2
\end{code}

Note [OpenTypeKind accepts foralls]
~~~~~~~~~~~~~~~~~~~~~~~~~~~~~~~~~~~
Here is a common paradigm:
   foo :: (forall a. a -> a) -> Int
   foo = error "urk"
To make this work we need to instantiate 'error' with a polytype.
A similar case is
   bar :: Bool -> (forall a. a->a) -> Int
   bar True = \x. (x 3)
   bar False = error "urk"
Here we need to instantiate 'error' with a polytype. 

But 'error' has an OpenTypeKind type variable, precisely so that
we can instantiate it with Int#.  So we also allow such type variables
to be instantiate with foralls.  It's a bit of a hack, but seems
straightforward.


Note [Conservative unification check]
~~~~~~~~~~~~~~~~~~~~~~~~~~~~~~~~~~~~~
When unifying (tv ~ rhs), w try to avoid creating deferred constraints
only for efficiency.  However, we do not unify (the defer_me check) if
  a) There's an occurs check (tv is in fvs(rhs))
  b) There's a type-function call in 'rhs'

If we fail defer_me we use occurCheckExpand to try to make it pass,
(see Note [Type synonyms and the occur check]) and then use defer_me
again to check.  Example: Trac #4917)
       a ~ Const a b
where type Const a b = a.  We can solve this immediately, even when
'a' is a skolem, just by expanding the synonym.

We always defer type-function calls, even if it's be perfectly safe to
unify, eg (a ~ F [b]).  Reason: this ensures that the constraint
solver gets to see, and hence simplify the type-function call, which
in turn might simplify the type of an inferred function.  Test ghci046
is a case in point.

More mysteriously, test T7010 gave a horrible error 
  T7010.hs:29:21:
    Couldn't match type `Serial (ValueTuple Float)' with `IO Float'
    Expected type: (ValueTuple Vector, ValueTuple Vector)
      Actual type: (ValueTuple Vector, ValueTuple Vector)
because an insoluble type function constraint got mixed up with
a soluble one when flattening.  I never fully understood this, but
deferring type-function applications made it go away :-(.
T5853 also got a less-good error message with more aggressive
unification of type functions.

Moreover the Note [Type family sharing] gives another reason, but
again I'm not sure if it's really valid.

Note [Type synonyms and the occur check]
~~~~~~~~~~~~~~~~~~~~~~~~~~~~~~~~~~~~~~~~~
Generally speaking we try to update a variable with type synonyms not
expanded, which improves later error messages, unless looking
inside a type synonym may help resolve a spurious occurs check
error. Consider:
          type A a = ()

          f :: (A a -> a -> ()) -> ()
          f = \ _ -> ()

          x :: ()
          x = f (\ x p -> p x)

We will eventually get a constraint of the form t ~ A t. The ok function above will 
properly expand the type (A t) to just (), which is ok to be unified with t. If we had
unified with the original type A t, we would lead the type checker into an infinite loop. 

Hence, if the occurs check fails for a type synonym application, then (and *only* then), 
the ok function expands the synonym to detect opportunities for occurs check success using
the underlying definition of the type synonym. 

The same applies later on in the constraint interaction code; see TcInteract, 
function @occ_check_ok@. 

Note [Type family sharing]  
~~~~~~~~~~~~~~~~~~~~~~~~~~ 
We must avoid eagerly unifying type variables to types that contain function symbols, 
because this may lead to loss of sharing, and in turn, in very poor performance of the
constraint simplifier. Assume that we have a wanted constraint: 
{ 
  m1 ~ [F m2], 
  m2 ~ [F m3], 
  m3 ~ [F m4], 
  D m1, 
  D m2, 
  D m3 
} 
where D is some type class. If we eagerly unify m1 := [F m2], m2 := [F m3], m3 := [F m4], 
then, after zonking, our constraint simplifier will be faced with the following wanted 
constraint: 
{ 
  D [F [F [F m4]]], 
  D [F [F m4]], 
  D [F m4] 
} 
which has to be flattened by the constraint solver. In the absence of
a flat-cache, this may generate a polynomially larger number of
flatten skolems and the constraint sets we are working with will be
polynomially larger.

Instead, if we defer the unifications m1 := [F m2], etc. we will only
be generating three flatten skolems, which is the maximum possible
sharing arising from the original constraint.  That's why we used to
use a local "ok" function, a variant of TcType.occurCheckExpand.

HOWEVER, we *do* now have a flat-cache, which effectively recovers the
sharing, so there's no great harm in losing it -- and it's generally
more efficient to do the unification up-front.

\begin{code}
data LookupTyVarResult	-- The result of a lookupTcTyVar call
  = Unfilled TcTyVarDetails	-- SkolemTv or virgin MetaTv
  | Filled   TcType

lookupTcTyVar :: TcTyVar -> TcM LookupTyVarResult
lookupTcTyVar tyvar 
  | MetaTv { mtv_ref = ref } <- details
  = do { meta_details <- readMutVar ref
       ; case meta_details of
           Indirect ty -> return (Filled ty)
           Flexi -> do { is_touchable <- isTouchableTcM tyvar
                             -- Note [Unifying untouchables]
                       ; if is_touchable then
                            return (Unfilled details)
                         else
                            return (Unfilled vanillaSkolemTv) } }
  | otherwise
  = return (Unfilled details)
  where
    details = ASSERT2( isTcTyVar tyvar, ppr tyvar )
              tcTyVarDetails tyvar

updateMeta :: TcTyVar -> TcRef MetaDetails -> TcType -> TcM TcCoercion
updateMeta tv1 ref1 ty2
  = do { writeMetaTyVarRef tv1 ref1 ty2
       ; return (mkTcNomReflCo ty2) }
\end{code}

Note [Unifying untouchables]
~~~~~~~~~~~~~~~~~~~~~~~~~~~~
We treat an untouchable type variable as if it was a skolem.  That
ensures it won't unify with anything.  It's a slight had, because
we return a made-up TcTyVarDetails, but I think it works smoothly.


%************************************************************************
%*                                                                      *
                Kind unification
%*                                                                      *
%************************************************************************

Unifying kinds is much, much simpler than unifying types.

One small wrinkle is that as far as the user is concerned, types of kind
Constraint should only be allowed to occur where we expect *exactly* that kind.
We SHOULD NOT allow a type of kind fact to appear in a position expecting
one of argTypeKind or openTypeKind.

The situation is different in the core of the compiler, where we are perfectly
happy to have types of kind Constraint on either end of an arrow.

\begin{code}
matchExpectedFunKind :: TcKind -> TcM (Maybe (TcKind, TcKind))
-- Like unifyFunTy, but does not fail; instead just returns Nothing

matchExpectedFunKind (FunTy arg_kind res_kind) 
  = return (Just (arg_kind,res_kind))

matchExpectedFunKind (TyVarTy kvar) 
  | isTcTyVar kvar, isMetaTyVar kvar
  = do { maybe_kind <- readMetaTyVar kvar
       ; case maybe_kind of
            Indirect fun_kind -> matchExpectedFunKind fun_kind
            Flexi ->
                do { arg_kind <- newMetaKindVar
                   ; res_kind <- newMetaKindVar
                   ; writeMetaTyVar kvar (mkArrowKind arg_kind res_kind)
                   ; return (Just (arg_kind,res_kind)) } }

matchExpectedFunKind _ = return Nothing

-----------------  
unifyKindX :: TcKind           -- k1 (actual)
           -> TcKind           -- k2 (expected)
           -> TcM (Maybe Ordering)     
                              -- Returns the relation between the kinds
                              -- Just LT <=> k1 is a sub-kind of k2
                              -- Nothing <=> incomparable

-- unifyKindX deals with the top-level sub-kinding story
-- but recurses into the simpler unifyKindEq for any sub-terms
-- The sub-kinding stuff only applies at top level

unifyKindX (TyVarTy kv1) k2 = uKVar NotSwapped unifyKindX kv1 k2
unifyKindX k1 (TyVarTy kv2) = uKVar IsSwapped  unifyKindX kv2 k1

unifyKindX k1 k2       -- See Note [Expanding synonyms during unification]
  | Just k1' <- tcView k1 = unifyKindX k1' k2
  | Just k2' <- tcView k2 = unifyKindX k1  k2'

unifyKindX (TyConApp kc1 []) (TyConApp kc2 [])
  | kc1 == kc2               = return (Just EQ)
  | kc1 `tcIsSubKindCon` kc2 = return (Just LT)
  | kc2 `tcIsSubKindCon` kc1 = return (Just GT)
  | otherwise                = return Nothing

unifyKindX k1 k2 = unifyKindEq k1 k2
  -- In all other cases, let unifyKindEq do the work

uKVar :: SwapFlag -> (TcKind -> TcKind -> TcM (Maybe Ordering))
      -> MetaKindVar -> TcKind -> TcM (Maybe Ordering)
uKVar swapped unify_kind kv1 k2
  | isTcTyVar kv1, isMetaTyVar kv1       -- See Note [Unifying kind variables]
  = do  { mb_k1 <- readMetaTyVar kv1
        ; case mb_k1 of
            Flexi -> uUnboundKVar kv1 k2
            Indirect k1 -> unSwap swapped unify_kind k1 k2 }
  | TyVarTy kv2 <- k2, kv1 == kv2 
  = return (Just EQ)

  | TyVarTy kv2 <- k2, isTcTyVar kv2, isMetaTyVar kv2
  = uKVar (flipSwap swapped) unify_kind kv2 (TyVarTy kv1)

  | otherwise 
  = return Nothing

{- Note [Unifying kind variables]
~~~~~~~~~~~~~~~~~~~~~~~~~~~~~~~~~
Rather hackily, kind variables can be TyVars not just TcTyVars.
Main reason is in 
   data instance T (D (x :: k)) = ...con-decls...
Here we bring into scope a kind variable 'k', and use it in the 
con-decls.  BUT the con-decls will be finished and frozen, and
are not amenable to subsequent substitution, so it makes sense
to have the *final* kind-variable (a KindVar, not a TcKindVar) in 
scope.  So at least during kind unification we can encounter a
KindVar. 

Hence the isTcTyVar tests before using isMetaTyVar.
-}

---------------------------
unifyKindEq :: TcKind -> TcKind -> TcM (Maybe Ordering)
-- Unify two kinds looking for equality not sub-kinding
-- So it returns Nothing or (Just EQ) only
unifyKindEq (TyVarTy kv1) k2 = uKVar NotSwapped unifyKindEq kv1 k2
unifyKindEq k1 (TyVarTy kv2) = uKVar IsSwapped  unifyKindEq kv2 k1

unifyKindEq (FunTy a1 r1) (FunTy a2 r2)
  = do { mb1 <- unifyKindEq a1 a2; mb2 <- unifyKindEq r1 r2
       ; return (if isJust mb1 && isJust mb2 then Just EQ else Nothing) }
  
unifyKindEq (TyConApp kc1 k1s) (TyConApp kc2 k2s)
  | kc1 == kc2
  = ASSERT(length k1s == length k2s)
       -- Should succeed since the kind constructors are the same, 
       -- and the kinds are sort-checked, thus fully applied
    do { mb_eqs <- zipWithM unifyKindEq k1s k2s
       ; return (if all isJust mb_eqs 
                 then Just EQ 
                 else Nothing) }

unifyKindEq _ _ = return Nothing

----------------
uUnboundKVar :: MetaKindVar -> TcKind -> TcM (Maybe Ordering)
uUnboundKVar kv1 k2@(TyVarTy kv2)
  | kv1 == kv2 = return (Just EQ)
  | isTcTyVar kv2, isMetaTyVar kv2   -- Distinct kind variables
  = do  { mb_k2 <- readMetaTyVar kv2
        ; case mb_k2 of
            Indirect k2 -> uUnboundKVar kv1 k2
            Flexi       -> do { writeMetaTyVar kv1 k2; return (Just EQ) } }
  | otherwise 
  = do { writeMetaTyVar kv1 k2; return (Just EQ) }

uUnboundKVar kv1 non_var_k2
  | isSigTyVar kv1
  = return Nothing
  | otherwise
  = do { k2a <- zonkTcKind non_var_k2
       ; let k2b = defaultKind k2a
                -- MetaKindVars must be bound only to simple kinds

       ; dflags <- getDynFlags 
       ; case occurCheckExpand dflags kv1 k2b of
           OC_OK k2c -> do { writeMetaTyVar kv1 k2c; return (Just EQ) }
           _         -> return Nothing }
\end{code}<|MERGE_RESOLUTION|>--- conflicted
+++ resolved
@@ -438,16 +438,9 @@
 	       -> [EvVar] -> TcM result
                -> TcM (TcEvBinds, result)
 newImplication skol_info skol_tvs given thing_inside
-<<<<<<< HEAD
   = ASSERT2( all isTcTyCoVar skol_tvs, ppr skol_tvs )
     ASSERT2( all isSkolemTyCoVar skol_tvs, ppr skol_tvs )
-    do { let no_equalities = not (hasEqualities given)
-       ; ((result, untch), wanted) <- captureConstraints  $ 
-=======
-  = ASSERT2( all isTcTyVar skol_tvs, ppr skol_tvs )
-    ASSERT2( all isSkolemTyVar skol_tvs, ppr skol_tvs )
     do { ((result, untch), wanted) <- captureConstraints  $ 
->>>>>>> 3e633d9b
                                       captureUntouchables $
                                       thing_inside
 
@@ -775,11 +768,7 @@
 
 uUnfilledVar origin swapped tv1 details1 (TyVarTy tv2)
   | tv1 == tv2  -- Same type variable => no-op
-<<<<<<< HEAD
-  = return (mkTcReflCo (mkTyCoVarTy tv1))
-=======
-  = return (mkTcNomReflCo (mkTyVarTy tv1))
->>>>>>> 3e633d9b
+  = return (mkTcNomReflCo (mkTyCoVarTy tv1))
 
   | otherwise  -- Distinct type variables
   = do  { lookup2 <- lookupTcTyVar tv2
