%
% (c) The University of Glasgow 2006
% (c) The GRASP/AQUA Project, Glasgow University, 1992-1998
%

Type subsumption and unification

\begin{code}
{-# LANGUAGE CPP #-}

module TcUnify (
  -- Full-blown subsumption
  tcWrapResult, tcSubType, tcGen,
  checkConstraints, newImplication,

  -- Various unifications
<<<<<<< HEAD
  unifyType, unifyTypeList, unifyTheta, 
  unifyKind, 
=======
  unifyType, unifyTypeList, unifyTheta,
  unifyKindX,
>>>>>>> 23bb9046

  --------------------------------
  -- Holes
  tcInfer,
  matchExpectedListTy,
  matchExpectedPArrTy,
  matchExpectedTyConApp,
  matchExpectedAppTy,
  matchExpectedFunTys,
  matchExpectedFunKind,
  wrapFunResCoercion

  ) where

#include "HsVersions.h"

import HsSyn
import TyCoRep
import TcMType
import TcRnMonad
import TcType
import Type
import TcEvidence
import Name ( isSystemName )
import Inst
import TyCon
import TysWiredIn
import Var
import VarEnv
import ErrUtils
import DynFlags
import BasicTypes
import Util
import Outputable
import FastString

import Control.Monad
\end{code}


%************************************************************************
%*                                                                      *
             matchExpected functions
%*                                                                      *
%************************************************************************

Note [Herald for matchExpectedFunTys]
~~~~~~~~~~~~~~~~~~~~~~~~~~~~~~~~~~~~~
The 'herald' always looks like:
   "The equation(s) for 'f' have"
   "The abstraction (\x.e) takes"
   "The section (+ x) expects"
   "The function 'f' is applied to"

This is used to construct a message of form

   The abstraction `\Just 1 -> ...' takes two arguments
   but its type `Maybe a -> a' has only one

   The equation(s) for `f' have two arguments
   but its type `Maybe a -> a' has only one

   The section `(f 3)' requires 'f' to take two arguments
   but its type `Int -> Int' has only one

   The function 'f' is applied to two arguments
   but its type `Int -> Int' has only one

Note [matchExpectedFunTys]
~~~~~~~~~~~~~~~~~~~~~~~~~~
matchExpectedFunTys checks that an (Expected rho) has the form
of an n-ary function.  It passes the decomposed type to the
thing_inside, and returns a wrapper to coerce between the two types

It's used wherever a language construct must have a functional type,
namely:
        A lambda expression
        A function definition
     An operator section

This is not (currently) where deep skolemisation occurs;
matchExpectedFunTys does not skolmise nested foralls in the
expected type, because it expects that to have been done already


\begin{code}
matchExpectedFunTys :: SDoc     -- See Note [Herald for matchExpectedFunTys]
                    -> Arity
                    -> TcRhoType
                    -> TcM (TcCoercion, [TcSigmaType], TcRhoType)

-- If    matchExpectFunTys n ty = (co, [t1,..,tn], ty_r)
-- then  co : ty ~ (t1 -> ... -> tn -> ty_r)
--
-- Does not allocate unnecessary meta variables: if the input already is
-- a function, we just take it apart.  Not only is this efficient,
-- it's important for higher rank: the argument might be of form
--              (forall a. ty) -> other
-- If allocated (fresh-meta-var1 -> fresh-meta-var2) and unified, we'd
-- hide the forall inside a meta-variable

matchExpectedFunTys herald arity orig_ty
  = go arity orig_ty
  where
    -- If     go n ty = (co, [t1,..,tn], ty_r)
    -- then   co : ty ~ t1 -> .. -> tn -> ty_r

    go n_req ty
      | n_req == 0 = return (mkTcNomReflCo ty, [], ty)

    go n_req ty
      | Just ty' <- tcView ty = go n_req ty'

    go n_req (ForAllTy (Anon arg_ty) res_ty)
      | not (isPredTy arg_ty)
      = do { (co, tys, ty_r) <- go (n_req-1) res_ty
           ; return (mkTcFunCo Nominal (mkTcNomReflCo arg_ty) co, arg_ty:tys, ty_r) }

    go n_req ty@(TyVarTy tv)
      | ASSERT( isTcTyVar tv) isMetaTyVar tv
      = do { cts <- readMetaTyVar tv
           ; case cts of
               Indirect ty' -> go n_req ty'
               Flexi        -> defer n_req ty }

       -- In all other cases we bale out into ordinary unification
       -- However unlike the meta-tyvar case, we are sure that the
       -- number of arrows doesn't match up, so we can add a bit
       -- more context to the error message (cf Trac #7869)
    go n_req ty = addErrCtxtM mk_ctxt $
                  defer n_req ty

    ------------
<<<<<<< HEAD
    defer n_req fun_ty 
      = do { arg_tys <- replicateM n_req newOpenFlexiTyVarTy
=======
    defer n_req fun_ty
      = do { arg_tys <- newFlexiTyVarTys n_req openTypeKind
>>>>>>> 23bb9046
                        -- See Note [Foralls to left of arrow]
           ; res_ty  <- newOpenFlexiTyVarTy
           ; co   <- unifyType fun_ty (mkFunTys arg_tys res_ty)
           ; return (co, arg_tys, res_ty) }

    ------------
    mk_ctxt :: TidyEnv -> TcM (TidyEnv, MsgDoc)
    mk_ctxt env = do { orig_ty1 <- zonkTcType orig_ty
                     ; let (env', orig_ty2) = tidyOpenType env orig_ty1
                           (args, _) = tcSplitFunTys orig_ty2
                           n_actual = length args
                     ; return (env', mk_msg orig_ty2 n_actual) }

    mk_msg ty n_args
      = herald <+> speakNOf arity (ptext (sLit "argument")) <> comma $$
        sep [ptext (sLit "but its type") <+> quotes (pprType ty),
             if n_args == 0 then ptext (sLit "has none")
             else ptext (sLit "has only") <+> speakN n_args]
\end{code}

Note [Foralls to left of arrow]
~~~~~~~~~~~~~~~~~~~~~~~~~~~~~~~
Consider
  f (x :: forall a. a -> a) = x
We give 'f' the type (alpha -> beta), and then want to unify
the alpha with (forall a. a->a).  We want to the arg and result
of (->) to be sort-polymorphic, and this also permits foralls, so
we are ok. See Note [Sort-polymorphic tyvars accept foralls] in TcUnify
and Note [TYPE] in TysPrim.

\begin{code}
----------------------
matchExpectedListTy :: TcRhoType -> TcM (TcCoercion, TcRhoType)
-- Special case for lists
matchExpectedListTy exp_ty
 = do { (co, [elt_ty]) <- matchExpectedTyConApp listTyCon exp_ty
      ; return (co, elt_ty) }

----------------------
matchExpectedPArrTy :: TcRhoType -> TcM (TcCoercion, TcRhoType)
-- Special case for parrs
matchExpectedPArrTy exp_ty
  = do { (co, [elt_ty]) <- matchExpectedTyConApp parrTyCon exp_ty
       ; return (co, elt_ty) }

----------------------
matchExpectedTyConApp :: TyCon                -- T :: forall kv1 ... kvm. k1 -> ... -> kn -> *
                      -> TcRhoType            -- orig_ty
                      -> TcM (TcCoercion,     -- T k1 k2 k3 a b c ~ orig_ty
                              [TcSigmaType])  -- Element types, k1 k2 k3 a b c

-- It's used for wired-in tycons, so we call checkWiredInTyCon
-- Precondition: never called with FunTyCon
-- Precondition: input type :: *
-- Postcondition: (T k1 k2 k3 a b c) is well-kinded

matchExpectedTyConApp tc orig_ty
  = go orig_ty
  where
    go ty
       | Just ty' <- tcView ty
       = go ty'

    go ty@(TyConApp tycon args)
       | tc == tycon  -- Common case
       = return (mkTcNomReflCo ty, args)

    go (TyVarTy tv)
       | ASSERT( isTcTyVar tv) isMetaTyVar tv
       = do { cts <- readMetaTyVar tv
            ; case cts of
                Indirect ty -> go ty
                Flexi       -> defer }

    go _ = defer

    -- If the common case does not occur, instantiate a template
    -- T k1 .. kn t1 .. tm, and unify with the original type
    -- Doing it this way ensures that the types we return are
    -- kind-compatible with T.  For example, suppose we have
    --       matchExpectedTyConApp T (f Maybe)
    -- where data T a = MkT a
    -- Then we don't want to instantate T's data constructors with
    --    (a::*) ~ Maybe
    -- because that'll make types that are utterly ill-kinded.
    -- This happened in Trac #7368
    defer = ASSERT2( classifiesTypeWithValues res_kind, ppr tc )
            do { (_, kappa_tys, k_subst) <- tcInstTyCoVars (OccurrenceOf (tyConName tc)) kvs
               ; let arg_kinds' = substTys k_subst arg_kinds
               ; tau_tys <- mapM newFlexiTyVarTy arg_kinds'
               ; co <- unifyType (mkTyConApp tc (kappa_tys ++ tau_tys)) orig_ty
               ; return (co, kappa_tys ++ tau_tys) }

    (bndrs, res_kind)     = splitForAllTys (tyConKind tc)
    (kvs, arg_kinds)      = partitionBinders bndrs

----------------------
matchExpectedAppTy :: TcRhoType                         -- orig_ty
                   -> TcM (TcCoercion,                   -- m a ~ orig_ty
                           (TcSigmaType, TcSigmaType))  -- Returns m, a
-- If the incoming type is a mutable type variable of kind k, then
-- matchExpectedAppTy returns a new type variable (m: * -> k); note the *.

matchExpectedAppTy orig_ty
  = go orig_ty
  where
    go ty
      | Just ty' <- tcView ty = go ty'

      | Just (fun_ty, arg_ty) <- tcSplitAppTy_maybe ty
      = return (mkTcNomReflCo orig_ty, (fun_ty, arg_ty))

    go (TyVarTy tv)
      | ASSERT( isTcTyVar tv) isMetaTyVar tv
      = do { cts <- readMetaTyVar tv
           ; case cts of
               Indirect ty -> go ty
               Flexi       -> defer }

    go _ = defer

    -- Defer splitting by generating an equality constraint
    defer = do { ty1 <- newFlexiTyVarTy kind1
               ; ty2 <- newFlexiTyVarTy kind2
               ; co <- unifyType (mkAppTy ty1 ty2) orig_ty
               ; return (co, (ty1, ty2)) }

    orig_kind = typeKind orig_ty
    kind1 = mkArrowKind liftedTypeKind orig_kind
    kind2 = liftedTypeKind    -- m :: * -> k
                              -- arg type :: *
\end{code}


%************************************************************************
%*                                                                      *
                Subsumption checking
%*                                                                      *
%************************************************************************

All the tcSub calls have the form
                tcSub actual_ty expected_ty
which checks
                actual_ty <= expected_ty

That is, that a value of type actual_ty is acceptable in
a place expecting a value of type expected_ty.

It returns a coercion function
        co_fn :: actual_ty ~ expected_ty
which takes an HsExpr of type actual_ty into one of type
expected_ty.

\begin{code}
tcSubType :: CtOrigin -> UserTypeCtxt -> TcSigmaType -> TcSigmaType -> TcM HsWrapper
-- Check that ty_actual is more polymorphic than ty_expected
-- Both arguments might be polytypes, so we must instantiate and skolemise
-- Returns a wrapper of shape   ty_actual ~ ty_expected
tcSubType origin ctxt ty_actual ty_expected
  | isSigmaTy ty_actual
  = do { (sk_wrap, inst_wrap)
            <- tcGen ctxt ty_expected $ \ _ sk_rho -> do
            { (in_wrap, in_rho) <- deeplyInstantiate origin ty_actual
            ; cow <- unify in_rho sk_rho
            ; return (coToHsWrapper cow <.> in_wrap) }
       ; return (sk_wrap <.> inst_wrap) }

  | otherwise   -- Urgh!  It seems deeply weird to have equality
                -- when actual is not a polytype, and it makes a big
                -- difference e.g. tcfail104
  = do { cow <- unify ty_actual ty_expected
       ; return (coToHsWrapper cow) }
  where
    -- In the case of patterns we call tcSubType with (expected, actual)
    -- rather than (actual, expected).   To get error messages the
    -- right way round we have to fiddle with the origin
    unify ty1 ty2 = uType u_origin ty1 ty2
      where
         u_origin = case origin of
                      PatSigOrigin -> TypeEqOrigin { uo_actual = ty2, uo_expected = ty1 }
                      _other       -> TypeEqOrigin { uo_actual = ty1, uo_expected = ty2 }

tcInfer :: (TcType -> TcM a) -> TcM (a, TcType)
tcInfer tc_infer = do { ty  <- newOpenFlexiTyVarTy
                      ; res <- tc_infer ty
                      ; return (res, ty) }

-----------------
tcWrapResult :: HsExpr TcId -> TcRhoType -> TcRhoType -> TcM (HsExpr TcId)
tcWrapResult expr actual_ty res_ty
  = do { cow <- unifyType actual_ty res_ty
                -- Both types are deeply skolemised
       ; return (mkHsWrapCo cow expr) }

-----------------------------------
wrapFunResCoercion
        :: [TcType]     -- Type of args
        -> HsWrapper    -- HsExpr a -> HsExpr b
        -> TcM HsWrapper        -- HsExpr (arg_tys -> a) -> HsExpr (arg_tys -> b)
wrapFunResCoercion arg_tys co_fn_res
  | isIdHsWrapper co_fn_res
  = return idHsWrapper
  | null arg_tys
  = return co_fn_res
  | otherwise
  = do  { arg_ids <- newSysLocalIds (fsLit "sub") arg_tys
        ; return (mkWpLams arg_ids <.> co_fn_res <.> mkWpEvVarApps arg_ids) }
\end{code}



%************************************************************************
%*                                                                      *
\subsection{Generalisation}
%*                                                                      *
%************************************************************************

\begin{code}
tcGen :: UserTypeCtxt -> TcType
      -> ([TcTyVar] -> TcRhoType -> TcM result)
         -- thing_inside is passed only the *type* variables, not
         -- *coercion* variables. They are only ever used for scoped type
         -- variables.
      -> TcM (HsWrapper, result)
        -- The expression has type: spec_ty -> expected_ty

tcGen ctxt expected_ty thing_inside
   -- We expect expected_ty to be a forall-type
   -- If not, the call is a no-op
  = do  { traceTc "tcGen" Outputable.empty
        ; (wrap, tvs', given, rho') <- deeplySkolemise expected_ty

        ; when debugIsOn $
              traceTc "tcGen" $ vcat [
                           text "expected_ty" <+> ppr expected_ty,
                           text "inst ty" <+> ppr tvs' <+> ppr rho' ]

        -- Generally we must check that the "forall_tvs" havn't been constrained
        -- The interesting bit here is that we must include the free variables
        -- of the expected_ty.  Here's an example:
        --       runST (newVar True)
        -- Here, if we don't make a check, we'll get a type (ST s (MutVar s Bool))
        -- for (newVar True), with s fresh.  Then we unify with the runST's arg type
        -- forall s'. ST s' a. That unifies s' with s, and a with MutVar s Bool.
        -- So now s' isn't unconstrained because it's linked to a.
        --
        -- However [Oct 10] now that the untouchables are a range of
        -- TcTyVars, all this is handled automatically with no need for
        -- extra faffing around

        -- Use the *instantiated* type in the SkolemInfo
        -- so that the names of displayed type variables line up
        ; let skol_info = SigSkol ctxt (mkPiTypes given rho')

        ; (ev_binds, result) <- checkConstraints skol_info tvs' given $
                                thing_inside (filter isTyVar tvs') rho'

        ; return (wrap <.> mkWpLet ev_binds, result) }
          -- The ev_binds returned by checkConstraints is very
          -- often empty, in which case mkWpLet is a no-op

checkConstraints :: SkolemInfo
<<<<<<< HEAD
		 -> [TcTyCoVar]		-- Skolems
		 -> [EvVar]             -- Given
		 -> TcM result
		 -> TcM (TcEvBinds, result)
=======
                 -> [TcTyVar]           -- Skolems
                 -> [EvVar]             -- Given
                 -> TcM result
                 -> TcM (TcEvBinds, result)
>>>>>>> 23bb9046

checkConstraints skol_info skol_tvs given thing_inside
  | null skol_tvs && null given
  = do { res <- thing_inside; return (emptyTcEvBinds, res) }
      -- Just for efficiency.  We check every function argument with
      -- tcPolyExpr, which uses tcGen and hence checkConstraints.

  | otherwise
  = newImplication skol_info skol_tvs given thing_inside

<<<<<<< HEAD
newImplication :: SkolemInfo -> [TcTyCoVar]
	       -> [EvVar] -> TcM result
               -> TcM (TcEvBinds, result)
newImplication skol_info skol_tvs given thing_inside
  = ASSERT2( all isTcTyCoVar skol_tvs, ppr skol_tvs )
    ASSERT2( all isSkolemTyCoVar skol_tvs, ppr skol_tvs )
    do { ((result, untch), wanted) <- captureConstraints  $ 
=======
newImplication :: SkolemInfo -> [TcTyVar]
               -> [EvVar] -> TcM result
               -> TcM (TcEvBinds, result)
newImplication skol_info skol_tvs given thing_inside
  = ASSERT2( all isTcTyVar skol_tvs, ppr skol_tvs )
    ASSERT2( all isSkolemTyVar skol_tvs, ppr skol_tvs )
    do { ((result, untch), wanted) <- captureConstraints  $
>>>>>>> 23bb9046
                                      captureUntouchables $
                                      thing_inside

       ; if isEmptyWC wanted && null given
            -- Optimisation : if there are no wanteds, and no givens
            -- don't generate an implication at all.
            -- Reason for the (null given): we don't want to lose
            -- the "inaccessible alternative" error check
         then
            return (emptyTcEvBinds, result)
         else do
       { ev_binds_var <- newTcEvBinds
       ; env <- getLclEnv
       ; emitImplication $ Implic { ic_untch = untch
                                  , ic_skols = skol_tvs
                                  , ic_fsks  = []
                                  , ic_no_eqs = False
                                  , ic_given = given
                                  , ic_wanted = wanted
                                  , ic_insol  = insolubleWC wanted
                                  , ic_binds = ev_binds_var
                                  , ic_env = env
                                  , ic_info = skol_info }

       ; return (TcEvBinds ev_binds_var, result) } }
\end{code}

%************************************************************************
%*                                                                      *
                Boxy unification
%*                                                                      *
%************************************************************************

The exported functions are all defined as versions of some
non-exported generic functions.

\begin{code}
unifyType :: TcTauType -> TcTauType -> TcM TcCoercion
-- Actual and expected types
-- Returns a coercion : ty1 ~ ty2
unifyType ty1 ty2 = uType origin ty1 ty2
  where
    origin = TypeEqOrigin { uo_actual = ty1, uo_expected = ty2 }

---------------
unifyPred :: PredType -> PredType -> TcM TcCoercion
-- Actual and expected types
unifyPred = unifyType

---------------
unifyTheta :: TcThetaType -> TcThetaType -> TcM [TcCoercion]
-- Actual and expected types
unifyTheta theta1 theta2
  = do  { checkTc (equalLength theta1 theta2)
                  (vcat [ptext (sLit "Contexts differ in length"),
                         nest 2 $ parens $ ptext (sLit "Use RelaxedPolyRec to allow this")])
        ; zipWithM unifyPred theta1 theta2 }
\end{code}

@unifyTypeList@ takes a single list of @TauType@s and unifies them
all together.  It is used, for example, when typechecking explicit
lists, when all the elts should be of the same type.

\begin{code}
unifyTypeList :: [TcTauType] -> TcM ()
unifyTypeList []                 = return ()
unifyTypeList [_]                = return ()
unifyTypeList (ty1:tys@(ty2:_)) = do { _ <- unifyType ty1 ty2
                                     ; unifyTypeList tys }
\end{code}

%************************************************************************
%*                                                                      *
                 uType and friends
%*                                                                      *
%************************************************************************

uType is the heart of the unifier.

\begin{code}
------------
uType, uType_defer
  :: CtOrigin
  -> TcType    -- ty1 is the *actual* type
  -> TcType    -- ty2 is the *expected* type
  -> TcM TcCoercion

--------------
-- It is always safe to defer unification to the main constraint solver
-- See Note [Deferred unification]
uType_defer origin ty1 ty2
  = do { eqv <- newEq ty1 ty2
       ; loc <- getCtLoc origin
       ; emitFlat $ mkNonCanonical $
             CtWanted { ctev_evar = eqv
                      , ctev_pred = mkTcEqPred ty1 ty2
                      , ctev_loc = loc }

       -- Error trace only
       -- NB. do *not* call mkErrInfo unless tracing is on, because
       -- it is hugely expensive (#5631)
       ; whenDOptM Opt_D_dump_tc_trace $ do
            { ctxt <- getErrCtxt
            ; doc <- mkErrInfo emptyTidyEnv ctxt
            ; traceTc "utype_defer" (vcat [ppr eqv, ppr ty1,
                                           ppr ty2, pprCtOrigin origin, doc])
            }
       ; return (mkTcCoVarCo eqv) }

--------------
uType origin orig_ty1 orig_ty2
  = do { untch <- getUntouchables
       ; traceTc "u_tys " $ vcat
              [ text "untch" <+> ppr untch
              , sep [ ppr orig_ty1, text "~", ppr orig_ty2]
              , pprCtOrigin origin]
       ; co <- go orig_ty1 orig_ty2
       ; if isTcReflCo co
            then traceTc "u_tys yields no coercion" Outputable.empty
            else traceTc "u_tys yields coercion:" (ppr co)
       ; return co }
  where
    go :: TcType -> TcType -> TcM TcCoercion
        -- The arguments to 'go' are always semantically identical
        -- to orig_ty{1,2} except for looking through type synonyms

        -- Variables; go for uVar
        -- Note that we pass in *original* (before synonym expansion),
        -- so that type variables tend to get filled in with
        -- the most informative version of the type
    go (TyVarTy tv1) ty2
      = do { lookup_res <- lookupTcTyVar tv1
           ; case lookup_res of
               Filled ty1   -> go ty1 ty2
               Unfilled ds1 -> uUnfilledVar origin NotSwapped tv1 ds1 ty2 }
    go ty1 (TyVarTy tv2)
      = do { lookup_res <- lookupTcTyVar tv2
           ; case lookup_res of
               Filled ty2   -> go ty1 ty2
               Unfilled ds2 -> uUnfilledVar origin IsSwapped tv2 ds2 ty1 }

        -- See Note [Expanding synonyms during unification]
        --
        -- Also NB that we recurse to 'go' so that we don't push a
        -- new item on the origin stack. As a result if we have
        --   type Foo = Int
        -- and we try to unify  Foo ~ Bool
        -- we'll end up saying "can't match Foo with Bool"
        -- rather than "can't match "Int with Bool".  See Trac #4535.
    go ty1 ty2
      | Just ty1' <- tcView ty1 = go ty1' ty2
      | Just ty2' <- tcView ty2 = go ty1  ty2'

<<<<<<< HEAD
    go (CastTy t1 co1) t2
      = do { co_tys <- go t1 t2
           ; return (mkTcCoherenceLeftCo co_tys co1) }

    go t1 (CastTy t2 co2)
      = do { co_tys <- go t1 t2
           ; return (mkTcCoherenceRightCo co_tys co2) }
                                  
=======
>>>>>>> 23bb9046
        -- Functions (or predicate functions) just check the two parts
    go (ForAllTy (Anon fun1) arg1) (ForAllTy (Anon fun2) arg2)
      = do { co_l <- uType origin fun1 fun2
           ; co_r <- uType origin arg1 arg2
           ; return $ mkTcFunCo Nominal co_l co_r }

        -- Always defer if a type synonym family (type function)
        -- is involved.  (Data families behave rigidly.)
    go ty1@(TyConApp tc1 _) ty2
      | isSynFamilyTyCon tc1 = uType_defer origin ty1 ty2
    go ty1 ty2@(TyConApp tc2 _)
      | isSynFamilyTyCon tc2 = uType_defer origin ty1 ty2

    go (TyConApp tc1 tys1) (TyConApp tc2 tys2)
      -- See Note [Mismatched type lists and application decomposition]
      | tc1 == tc2, length tys1 == length tys2
      = do { cos <- zipWithM (uType origin) tys1 tys2
           ; return $ mkTcTyConAppCo Nominal tc1 cos }

    go (LitTy m) ty@(LitTy n)
      | m == n
      = return $ mkTcNomReflCo ty

        -- See Note [Care with type applications]
        -- Do not decompose FunTy against App;
        -- it's often a type error, so leave it for the constraint solver
    go (AppTy s1 t1) (AppTy s2 t2)
      = go_app s1 t1 s2 t2

    go (AppTy s1 t1) (TyConApp tc2 ts2)
      | Just (ts2', t2') <- snocView ts2
      = ASSERT( isDecomposableTyCon tc2 )
        go_app s1 t1 (TyConApp tc2 ts2') t2'

    go (TyConApp tc1 ts1) (AppTy s2 t2)
      | Just (ts1', t1') <- snocView ts1
      = ASSERT( isDecomposableTyCon tc1 )
        go_app (TyConApp tc1 ts1') t1' s2 t2

    go ty1 ty2
<<<<<<< HEAD
      | tcIsNamedForAllTy ty1 || tcIsNamedForAllTy ty2 
=======
      | tcIsForAllTy ty1 || tcIsForAllTy ty2
>>>>>>> 23bb9046
      = unifySigmaTy origin ty1 ty2

        -- Anything else fails
    go ty1 ty2 = uType_defer origin ty1 ty2 -- failWithMisMatch origin

    ------------------
    go_app s1 t1 s2 t2
      = do { co_s <- uType origin s1 s2  -- See Note [Unifying AppTy]
           ; co_t <- uType origin t1 t2
           ; return $ mkTcAppCo co_s co_t }

unifySigmaTy :: CtOrigin -> TcType -> TcType -> TcM TcCoercion
unifySigmaTy origin ty1 ty2
  = do { let (bndrs1, body1) = tcSplitNamedForAllTysB ty1
             (bndrs2, body2) = tcSplitNamedForAllTysB ty2

       ; defer_or_continue (not (equalLength bndrs1 bndrs2) || not (map binderVisibility bndrs1 == map binderVisibility bndrs2)) $ do {
         let tvs1 = map (binderVar "unifySigmaTy1") bndrs1
             tvs2 = map (binderVar "unifySigmaTy2") bndrs2
       ; (subst1, skol_tvs) <- tcInstSkolTyCoVars tvs1
                  -- Get location from monad, not from tvs1
<<<<<<< HEAD
       ; let tys      = mkTyCoVarTys skol_tvs
             phi1     = Type.substTy subst1                    body1
             phi2     = Type.substTy (zipTopTCvSubst tvs2 tys) body2
	     skol_info = UnifyForAllSkol skol_tvs phi1
=======
       ; let tys      = mkTyVarTys skol_tvs
             phi1     = Type.substTy subst1                   body1
             phi2     = Type.substTy (zipTopTvSubst tvs2 tys) body2
             skol_info = UnifyForAllSkol skol_tvs phi1
>>>>>>> 23bb9046

       ; (ev_binds, co) <- checkConstraints skol_info skol_tvs [] $
                           uType origin phi1 phi2

       ; return (foldr mkTcForAllCo (TcLetCo ev_binds co) skol_tvs) } }
  where
    defer_or_continue True  _ = uType_defer origin ty1 ty2
    defer_or_continue False m = m
\end{code}

Note [Care with type applications]
~~~~~~~~~~~~~~~~~~~~~~~~~~~~~~~~~~
Note: type applications need a bit of care!
They can match FunTy and TyConApp, so use splitAppTy_maybe
NB: we've already dealt with type variables and Notes,
so if one type is an App the other one jolly well better be too

Note [Unifying AppTy]
~~~~~~~~~~~~~~~~~~~~~
Consider unifying  (m Int) ~ (IO Int) where m is a unification variable
that is now bound to (say) (Bool ->).  Then we want to report
     "Can't unify (Bool -> Int) with (IO Int)
and not
     "Can't unify ((->) Bool) with IO"
That is why we use the "_np" variant of uType, which does not alter the error
message.

Note [Mismatched type lists and application decomposition]
~~~~~~~~~~~~~~~~~~~~~~~~~~~~~~~~~~~~~~~~~~~~~~~~~~~~~~~~~~
When we find two TyConApps, you might think that the argument lists
are guaranteed equal length.  But they aren't. Consider matching
        w (T x) ~ Foo (T x y)
We do match (w ~ Foo) first, but in some circumstances we simply create
a deferred constraint; and then go ahead and match (T x ~ T x y).
This came up in Trac #3950.

So either
   (a) either we must check for identical argument kinds
       when decomposing applications,

   (b) or we must be prepared for ill-kinded unification sub-problems

Currently we adopt (b) since it seems more robust -- no need to maintain
a global invariant.

Note [Expanding synonyms during unification]
~~~~~~~~~~~~~~~~~~~~~~~~~~~~~~~~~~~~~~~~~~~~
We expand synonyms during unification, but:
 * We expand *after* the variable case so that we tend to unify
   variables with un-expanded type synonym. This just makes it
   more likely that the inferred types will mention type synonyms
   understandable to the user

 * We expand *before* the TyConApp case.  For example, if we have
      type Phantom a = Int
   and are unifying
      Phantom Int ~ Phantom Char
   it is *wrong* to unify Int and Char.

Note [Deferred Unification]
~~~~~~~~~~~~~~~~~~~~~~~~~~~
We may encounter a unification ty1 ~ ty2 that cannot be performed syntactically,
and yet its consistency is undetermined. Previously, there was no way to still
make it consistent. So a mismatch error was issued.

Now these unfications are deferred until constraint simplification, where type
family instances and given equations may (or may not) establish the consistency.
Deferred unifications are of the form
                F ... ~ ...
or              x ~ ...
where F is a type function and x is a type variable.
E.g.
        id :: x ~ y => x -> y
        id e = e

involves the unfication x = y. It is deferred until we bring into account the
context x ~ y to establish that it holds.

If available, we defer original types (rather than those where closed type
synonyms have already been expanded via tcCoreView).  This is, as usual, to
improve error messages.


%************************************************************************
%*                                                                      *
                 uVar and friends
%*                                                                      *
%************************************************************************

@uVar@ is called when at least one of the types being unified is a
variable.  It does {\em not} assume that the variable is a fixed point
of the substitution; rather, notice that @uVar@ (defined below) nips
back into @uTys@ if it turns out that the variable is already bound.

\begin{code}
uUnfilledVar :: CtOrigin
             -> SwapFlag
             -> TcTyVar -> TcTyVarDetails       -- Tyvar 1
             -> TcTauType                       -- Type 2
             -> TcM TcCoercion
-- "Unfilled" means that the variable is definitely not a filled-in meta tyvar
--            It might be a skolem, or untouchable, or meta

uUnfilledVar origin swapped tv1 details1 (TyVarTy tv2)
  | tv1 == tv2  -- Same type variable => no-op
  = return (mkTcNomReflCo (mkTyCoVarTy tv1))

  | otherwise  -- Distinct type variables
  = do  { lookup2 <- lookupTcTyVar tv2
        ; case lookup2 of
            Filled ty2'       -> uUnfilledVar origin swapped tv1 details1 ty2'
            Unfilled details2 -> uUnfilledVars origin swapped tv1 details1 tv2 details2
        }

uUnfilledVar origin swapped tv1 details1 non_var_ty2  -- ty2 is not a type variable
  = case details1 of
      MetaTv { mtv_ref = ref1 }
        -> do { dflags <- getDynFlags
              ; mb_ty2' <- checkTauTvUpdate dflags tv1 non_var_ty2
              ; case mb_ty2' of
                  Just ty2' -> updateMeta tv1 ref1 ty2'
                  Nothing   -> do { traceTc "Occ/kind defer"
                                        (ppr tv1 <+> dcolon <+> ppr (tyVarKind tv1)
                                         $$ ppr non_var_ty2 $$ ppr (typeKind non_var_ty2))
                                  ; defer }
              }

      _other -> do { traceTc "Skolem defer" (ppr tv1); defer }  -- Skolems of all sorts
  where
    defer = unSwap swapped (uType_defer origin) (mkTyCoVarTy tv1) non_var_ty2
               -- Occurs check or an untouchable: just defer
               -- NB: occurs check isn't necessarily fatal:
               --     eg tv1 occured in type family parameter

----------------
uUnfilledVars :: CtOrigin
              -> SwapFlag
              -> TcTyVar -> TcTyVarDetails      -- Tyvar 1
              -> TcTyVar -> TcTyVarDetails      -- Tyvar 2
              -> TcM TcCoercion
-- Invarant: The type variables are distinct,
--           Neither is filled in yet

uUnfilledVars origin swapped tv1 details1 tv2 details2
  = do { traceTc "uUnfilledVars" (    text "trying to unify" <+> ppr k1
                                  <+> text "with"            <+> ppr k2)
<<<<<<< HEAD
       ; eq_k <- unifyKind k1 k2
       ; case eq_k of {
           False -> unSwap swapped (uType_defer origin) (mkTyCoVarTy tv1) ty2 ;
           True  -> 

         case (details1, details2) of
         { ( MetaTv { mtv_info = i1, mtv_ref = ref1 }
           , MetaTv { mtv_info = i2, mtv_ref = ref2 } )
             | nicer_to_update_tv1 tv1 i1 i2 -> updateMeta tv1 ref1 ty2
             | otherwise                     -> updateMeta tv2 ref2 ty1
         ; (MetaTv { mtv_ref = ref1 }, _) -> updateMeta tv1 ref1 ty2
         ; (_, MetaTv { mtv_ref = ref2 }) -> updateMeta tv2 ref2 ty1

	   -- Can't do it in-place, so defer
	   -- This happens for skolems of all sorts
         ; _ -> unSwap swapped (uType_defer origin) ty1 ty2 } } }
=======
       ; mb_sub_kind <- unifyKindX k1 k2
       ; case mb_sub_kind of {
           Nothing -> unSwap swapped (uType_defer origin) (mkTyVarTy tv1) ty2 ;
           Just sub_kind ->

         case (sub_kind, details1, details2) of
           -- k1 < k2, so update tv2
           (LT, _, MetaTv { mtv_ref = ref2 }) -> updateMeta tv2 ref2 ty1

           -- k2 < k1, so update tv1
           (GT, MetaTv { mtv_ref = ref1 }, _) -> updateMeta tv1 ref1 ty2

           -- k1 = k2, so we are free to update either way
           (EQ, MetaTv { mtv_info = i1, mtv_ref = ref1 },
                MetaTv { mtv_info = i2, mtv_ref = ref2 })
                | nicer_to_update_tv1 tv1 i1 i2 -> updateMeta tv1 ref1 ty2
                | otherwise                     -> updateMeta tv2 ref2 ty1
           (EQ, MetaTv { mtv_ref = ref1 }, _) -> updateMeta tv1 ref1 ty2
           (EQ, _, MetaTv { mtv_ref = ref2 }) -> updateMeta tv2 ref2 ty1

           -- Can't do it in-place, so defer
           -- This happens for skolems of all sorts
           (_, _, _) -> unSwap swapped (uType_defer origin) ty1 ty2 } }
>>>>>>> 23bb9046
  where
    k1  = tyVarKind tv1
    k2  = tyVarKind tv2
    ty1 = mkTyCoVarTy tv1
    ty2 = mkTyCoVarTy tv2

nicer_to_update_tv1 :: TcTyVar -> MetaInfo -> MetaInfo -> Bool
nicer_to_update_tv1 _   _     SigTv = True
nicer_to_update_tv1 _   SigTv _     = False
nicer_to_update_tv1 tv1 _     _     = isSystemName (Var.varName tv1)
        -- Try not to update SigTvs; and try to update sys-y type
        -- variables in preference to ones gotten (say) by
        -- instantiating a polymorphic function with a user-written
        -- type sig

----------------
checkTauTvUpdate :: DynFlags -> TcTyVar -> TcType -> TcM (Maybe TcType)
--    (checkTauTvUpdate tv ty)
-- We are about to update the TauTv/PolyTv tv with ty.
-- Check (a) that tv doesn't occur in ty (occurs check)
--       (b) that kind(ty) is a sub-kind of kind(tv)
--
-- We have two possible outcomes:
-- (1) Return the type to update the type variable with,
--        [we know the update is ok]
-- (2) Return Nothing,
--        [the update might be dodgy]
--
-- Note that "Nothing" does not mean "definite error".  For example
--   type family F a
--   type instance F Int = Int
-- consider
--   a ~ F a
-- This is perfectly reasonable, if we later get a ~ Int.  For now, though,
-- we return Nothing, leaving it to the later constraint simplifier to
-- sort matters out.

checkTauTvUpdate dflags tv ty
  | SigTv <- info
  = ASSERT( not (isTyVarTy ty) )
    return Nothing
  | otherwise
  = do { ty1   <- zonkTcType ty
       ; eq_k <- unifyKind (tyVarKind tv) (typeKind ty1)
       ; case eq_k of
           False           -> return Nothing
           _  | defer_me ty1   -- Quick test
              -> -- Failed quick test so try harder
                 case occurCheckExpand dflags tv ty1 of
                   OC_OK ty2 | defer_me ty2 -> return Nothing
                             | otherwise    -> return (Just ty2)
                   _ -> return Nothing
              | otherwise   -> return (Just ty1) }
  where
    info = ASSERT2( isMetaTyVar tv, ppr tv ) metaTyVarInfo tv

    impredicative = xopt Opt_ImpredicativeTypes dflags
<<<<<<< HEAD
=======
                 || isOpenTypeKind (tyVarKind tv)
                       -- Note [OpenTypeKind accepts foralls]
>>>>>>> 23bb9046
                 || case info of { PolyTv -> True;  _ -> False }

    defer_me :: TcType -> Bool
    -- Checks for (a) occurrence of tv
    --            (b) type family applications
    -- See Note [Conservative unification check]
    defer_me (LitTy {})        = False
    defer_me (TyVarTy tv')     = tv == tv'
    defer_me (TyConApp tc tys) = isSynFamilyTyCon tc || any defer_me tys
    defer_me (ForAllTy bndr t) = defer_me (binderType bndr) || defer_me t
                                 || (isNamedBinder bndr && not impredicative)
    defer_me (AppTy fun arg)   = defer_me fun || defer_me arg
    defer_me (CastTy ty co)    = defer_me ty || defer_me_co co
    defer_me (CoercionTy co)   = defer_me_co co

    defer_me_co (Refl _ ty)          = defer_me ty
    defer_me_co (TyConAppCo _ tc args)= isSynFamilyTyCon tc
                                       || any defer_me_arg args
    defer_me_co (AppCo co arg)       = defer_me_co co || defer_me_arg arg
    defer_me_co (ForAllCo _ co)      = not impredicative || defer_me_co co
    defer_me_co (CoVarCo _)          = False
    defer_me_co (AxiomInstCo _ _ as) = any defer_me_arg as
    defer_me_co (PhantomCo h t1 t2)  = defer_me_co h || defer_me t1 || defer_me t2
    defer_me_co (UnsafeCo _ ty1 ty2) = defer_me ty1 || defer_me ty2
    defer_me_co (SymCo co)           = defer_me_co co
    defer_me_co (TransCo co1 co2)    = defer_me_co co1 || defer_me_co co2
    defer_me_co (NthCo _ co)         = defer_me_co co
    defer_me_co (LRCo _ co)          = defer_me_co co
    defer_me_co (InstCo co arg)      = defer_me_co co || defer_me_arg arg
    defer_me_co (CoherenceCo c1 c2)  = defer_me_co c1 || defer_me_co c2
    defer_me_co (KindCo co)          = defer_me_co co
    defer_me_co (SubCo co)           = defer_me_co co
    defer_me_co (AxiomRuleCo _ ts cs)= any defer_me ts || any defer_me_co cs

    defer_me_arg (TyCoArg co)        = defer_me_co co
    defer_me_arg (CoCoArg _ co1 co2) = defer_me_co co1 || defer_me_co co2
\end{code}

<<<<<<< HEAD
=======
Note [OpenTypeKind accepts foralls]
~~~~~~~~~~~~~~~~~~~~~~~~~~~~~~~~~~~
Here is a common paradigm:
   foo :: (forall a. a -> a) -> Int
   foo = error "urk"
To make this work we need to instantiate 'error' with a polytype.
A similar case is
   bar :: Bool -> (forall a. a->a) -> Int
   bar True = \x. (x 3)
   bar False = error "urk"
Here we need to instantiate 'error' with a polytype.

But 'error' has an OpenTypeKind type variable, precisely so that
we can instantiate it with Int#.  So we also allow such type variables
to be instantiate with foralls.  It's a bit of a hack, but seems
straightforward.


>>>>>>> 23bb9046
Note [Conservative unification check]
~~~~~~~~~~~~~~~~~~~~~~~~~~~~~~~~~~~~~
When unifying (tv ~ rhs), w try to avoid creating deferred constraints
only for efficiency.  However, we do not unify (the defer_me check) if
  a) There's an occurs check (tv is in fvs(rhs))
  b) There's a type-function call in 'rhs'

If we fail defer_me we use occurCheckExpand to try to make it pass,
(see Note [Type synonyms and the occur check]) and then use defer_me
again to check.  Example: Trac #4917)
       a ~ Const a b
where type Const a b = a.  We can solve this immediately, even when
'a' is a skolem, just by expanding the synonym.

We always defer type-function calls, even if it's be perfectly safe to
unify, eg (a ~ F [b]).  Reason: this ensures that the constraint
solver gets to see, and hence simplify the type-function call, which
in turn might simplify the type of an inferred function.  Test ghci046
is a case in point.

More mysteriously, test T7010 gave a horrible error
  T7010.hs:29:21:
    Couldn't match type `Serial (ValueTuple Float)' with `IO Float'
    Expected type: (ValueTuple Vector, ValueTuple Vector)
      Actual type: (ValueTuple Vector, ValueTuple Vector)
because an insoluble type function constraint got mixed up with
a soluble one when flattening.  I never fully understood this, but
deferring type-function applications made it go away :-(.
T5853 also got a less-good error message with more aggressive
unification of type functions.

Moreover the Note [Type family sharing] gives another reason, but
again I'm not sure if it's really valid.

Note [Type synonyms and the occur check]
~~~~~~~~~~~~~~~~~~~~~~~~~~~~~~~~~~~~~~~~~
Generally speaking we try to update a variable with type synonyms not
expanded, which improves later error messages, unless looking
inside a type synonym may help resolve a spurious occurs check
error. Consider:
          type A a = ()

          f :: (A a -> a -> ()) -> ()
          f = \ _ -> ()

          x :: ()
          x = f (\ x p -> p x)

We will eventually get a constraint of the form t ~ A t. The ok function above will
properly expand the type (A t) to just (), which is ok to be unified with t. If we had
unified with the original type A t, we would lead the type checker into an infinite loop.

Hence, if the occurs check fails for a type synonym application, then (and *only* then),
the ok function expands the synonym to detect opportunities for occurs check success using
the underlying definition of the type synonym.

The same applies later on in the constraint interaction code; see TcInteract,
function @occ_check_ok@.

Note [Type family sharing]
~~~~~~~~~~~~~~~~~~~~~~~~~~
We must avoid eagerly unifying type variables to types that contain function symbols,
because this may lead to loss of sharing, and in turn, in very poor performance of the
constraint simplifier. Assume that we have a wanted constraint:
{
  m1 ~ [F m2],
  m2 ~ [F m3],
  m3 ~ [F m4],
  D m1,
  D m2,
  D m3
}
where D is some type class. If we eagerly unify m1 := [F m2], m2 := [F m3], m3 := [F m4],
then, after zonking, our constraint simplifier will be faced with the following wanted
constraint:
{
  D [F [F [F m4]]],
  D [F [F m4]],
  D [F m4]
}
which has to be flattened by the constraint solver. In the absence of
a flat-cache, this may generate a polynomially larger number of
flatten skolems and the constraint sets we are working with will be
polynomially larger.

Instead, if we defer the unifications m1 := [F m2], etc. we will only
be generating three flatten skolems, which is the maximum possible
sharing arising from the original constraint.  That's why we used to
use a local "ok" function, a variant of TcType.occurCheckExpand.

HOWEVER, we *do* now have a flat-cache, which effectively recovers the
sharing, so there's no great harm in losing it -- and it's generally
more efficient to do the unification up-front.

\begin{code}
data LookupTyVarResult  -- The result of a lookupTcTyVar call
  = Unfilled TcTyVarDetails     -- SkolemTv or virgin MetaTv
  | Filled   TcType

lookupTcTyVar :: TcTyVar -> TcM LookupTyVarResult
lookupTcTyVar tyvar
  | MetaTv { mtv_ref = ref } <- details
  = do { meta_details <- readMutVar ref
       ; case meta_details of
           Indirect ty -> return (Filled ty)
           Flexi -> do { is_touchable <- isTouchableTcM tyvar
                             -- Note [Unifying untouchables]
                       ; if is_touchable then
                            return (Unfilled details)
                         else
                            return (Unfilled vanillaSkolemTv) } }
  | otherwise
  = return (Unfilled details)
  where
    details = ASSERT2( isTcTyVar tyvar, ppr tyvar )
              tcTyVarDetails tyvar

updateMeta :: TcTyVar -> TcRef MetaDetails -> TcType -> TcM TcCoercion
updateMeta tv1 ref1 ty2
  = do { writeMetaTyVarRef tv1 ref1 ty2
       ; return (mkTcNomReflCo ty2) }
\end{code}

Note [Unifying untouchables]
~~~~~~~~~~~~~~~~~~~~~~~~~~~~
We treat an untouchable type variable as if it was a skolem.  That
ensures it won't unify with anything.  It's a slight had, because
we return a made-up TcTyVarDetails, but I think it works smoothly.


%************************************************************************
%*                                                                      *
                Kind unification
%*                                                                      *
%************************************************************************

Unifying kinds is much, much simpler than unifying types.

One small wrinkle is that as far as the user is concerned, types of kind
Constraint should only be allowed to occur where we expect *exactly* that kind.
We SHOULD NOT allow a type of kind fact to appear in a position expecting
one of argTypeKind or openTypeKind.

The situation is different in the core of the compiler, where we are perfectly
happy to have types of kind Constraint on either end of an arrow.

Note [Kind variables can be untouchable]
~~~~~~~~~~~~~~~~~~~~~~~~~~~~~~~~~~~~~~~~
We must use the careful function lookupTcTyVar to see if a kind
variable is filled or unifiable.  It checks for touchablity, and kind
variables can certainly be untouchable --- for example the variable
might be bound outside an enclosing existental pattern match that
binds an inner kind variable, which we don't want to escape outside.

This, or something closely related, was the cause of Trac #8985.

Note [Unifying kind variables]
~~~~~~~~~~~~~~~~~~~~~~~~~~~~~~
Rather hackily, kind variables can be TyVars not just TcTyVars.
Main reason is in
   data instance T (D (x :: k)) = ...con-decls...
Here we bring into scope a kind variable 'k', and use it in the
con-decls.  BUT the con-decls will be finished and frozen, and
are not amenable to subsequent substitution, so it makes sense
to have the *final* kind-variable (a KindVar, not a TcKindVar) in
scope.  So at least during kind unification we can encounter a
KindVar.

Hence the isTcTyVar tests before calling lookupTcTyVar.


\begin{code}
<<<<<<< HEAD
matchExpectedFunKind :: TcKind             -- function kind
                     -> TcM (Maybe TcKind) -- more informative function kind
=======
matchExpectedFunKind :: TcKind -> TcM (Maybe (TcKind, TcKind))
-- Like unifyFunTy, but does not fail; instead just returns Nothing

matchExpectedFunKind (FunTy arg_kind res_kind)
  = return (Just (arg_kind,res_kind))
>>>>>>> 23bb9046

matchExpectedFunKind (TyVarTy kvar)
  | isTcTyVar kvar, isMetaTyVar kvar
  = do { maybe_kind <- readMetaTyVar kvar
       ; case maybe_kind of
            Indirect fun_kind -> matchExpectedFunKind fun_kind
            Flexi ->
                do { arg_kind <- newMetaKindVar
                   ; res_kind <- newMetaKindVar
                   ; let new_kind = mkFunTy arg_kind res_kind
                   ; writeMetaTyVar kvar new_kind
                   ; return (Just new_kind) } }

matchExpectedFunKind _ = return Nothing

<<<<<<< HEAD
=======
-----------------
unifyKindX :: TcKind           -- k1 (actual)
           -> TcKind           -- k2 (expected)
           -> TcM (Maybe Ordering)
                              -- Returns the relation between the kinds
                              -- Just LT <=> k1 is a sub-kind of k2
                              -- Nothing <=> incomparable

-- unifyKindX deals with the top-level sub-kinding story
-- but recurses into the simpler unifyKindEq for any sub-terms
-- The sub-kinding stuff only applies at top level

unifyKindX (TyVarTy kv1) k2 = uKVar NotSwapped unifyKindX kv1 k2
unifyKindX k1 (TyVarTy kv2) = uKVar IsSwapped  unifyKindX kv2 k1

unifyKindX k1 k2       -- See Note [Expanding synonyms during unification]
  | Just k1' <- tcView k1 = unifyKindX k1' k2
  | Just k2' <- tcView k2 = unifyKindX k1  k2'

unifyKindX (TyConApp kc1 []) (TyConApp kc2 [])
  | kc1 == kc2               = return (Just EQ)
  | kc1 `tcIsSubKindCon` kc2 = return (Just LT)
  | kc2 `tcIsSubKindCon` kc1 = return (Just GT)
  | otherwise                = return Nothing

unifyKindX k1 k2 = unifyKindEq k1 k2
  -- In all other cases, let unifyKindEq do the work

>>>>>>> 23bb9046
-------------------
uKVar :: MetaKindVar -> TcKind -> TcM Bool
uKVar kv1 k2
  | isTcTyVar kv1
  = do { lookup_res <- lookupTcTyVar kv1  -- See Note [Kind variables can be untouchable]
       ; case lookup_res of
           Filled k1    -> unifyKind k1 k2
           Unfilled ds1 -> uUnfilledKVar kv1 ds1 k2 }

  | otherwise   -- See Note [Unifying kind variables]
  = uUnfilledKVar kv1 vanillaSkolemTv k2

-------------------
uUnfilledKVar :: MetaKindVar -> TcTyVarDetails -> TcKind -> TcM Bool
uUnfilledKVar kv1 ds1 (TyVarTy kv2)
  | kv1 == kv2
  = return True

  | isTcTyVar kv2
  = do { lookup_res <- lookupTcTyVar kv2
       ; case lookup_res of
           Filled k2    -> uUnfilledKVar  kv1 ds1 k2
           Unfilled ds2 -> uUnfilledKVars kv1 ds1 kv2 ds2 }

  | otherwise  -- See Note [Unifying kind variables]
  = uUnfilledKVars kv1 ds1 kv2 vanillaSkolemTv

uUnfilledKVar kv1 ds1 non_var_k2
  = case ds1 of
      MetaTv { mtv_info = SigTv }
        -> return False
      MetaTv { mtv_ref = ref1 }
        -> do { k2a <- zonkTcType non_var_k2
              ; dflags <- getDynFlags
              ; case occurCheckExpand dflags kv1 k2a of
                   OC_OK k2b -> do { writeMetaTyVarRef kv1 ref1 k2b; return True }
                   _         -> return False }
      _ -> return False

-------------------
uUnfilledKVars :: MetaKindVar -> TcTyVarDetails
               -> MetaKindVar -> TcTyVarDetails
               -> TcM Bool
-- kv1 /= kv2
uUnfilledKVars kv1 ds1 kv2 ds2
  = case (ds1, ds2) of
      (MetaTv { mtv_info = i1, mtv_ref = r1 },
       MetaTv { mtv_info = i2, mtv_ref = r2 })
              | nicer_to_update_tv1 kv1 i1 i2 -> do_update kv1 r1 kv2
              | otherwise                     -> do_update kv2 r2 kv1
      (MetaTv { mtv_ref = r1 }, _) -> do_update kv1 r1 kv2
      (_, MetaTv { mtv_ref = r2 }) -> do_update kv2 r2 kv1
      _ -> return False
  where
    do_update kv1 r1 kv2
      = do { writeMetaTyVarRef kv1 r1 (mkOnlyTyVarTy kv2); return True }

---------------------------
unifyKind :: TcKind -> TcKind -> TcM Bool
unifyKind k1 k2       -- See Note [Expanding synonyms during unification]
  | Just k1' <- tcView k1 = unifyKind k1' k2
  | Just k2' <- tcView k2 = unifyKind k1  k2'

unifyKind (TyVarTy kv1) k2 = uKVar kv1 k2
unifyKind k1 (TyVarTy kv2) = uKVar kv2 k1

unifyKind (ForAllTy (Anon a1) r1) (ForAllTy (Anon a2) r2)
  = do { b1 <- unifyKind a1 a2
       ; b2 <- unifyKind r1 r2
       ; return (b1 && b2) }

unifyKind k1@(TyConApp kc1 k1s) k2@(TyConApp kc2 k2s)
  | kc1 == kc2
  = ASSERT2(length k1s == length k2s, ppr k1 $$ ppr k2)
       -- Should succeed since the kind constructors are the same,
       -- and the kinds are sort-checked, thus fully applied
    and `liftM` zipWithM unifyKind k1s k2s

unifyKind _ _ = return False
\end{code}<|MERGE_RESOLUTION|>--- conflicted
+++ resolved
@@ -10,17 +10,12 @@
 
 module TcUnify (
   -- Full-blown subsumption
-  tcWrapResult, tcSubType, tcGen,
-  checkConstraints, newImplication,
+  tcWrapResult, tcSubType, tcGen, 
+  checkConstraints, newImplication, 
 
   -- Various unifications
-<<<<<<< HEAD
   unifyType, unifyTypeList, unifyTheta, 
   unifyKind, 
-=======
-  unifyType, unifyTypeList, unifyTheta,
-  unifyKindX,
->>>>>>> 23bb9046
 
   --------------------------------
   -- Holes
@@ -28,7 +23,7 @@
   matchExpectedListTy,
   matchExpectedPArrTy,
   matchExpectedTyConApp,
-  matchExpectedAppTy,
+  matchExpectedAppTy, 
   matchExpectedFunTys,
   matchExpectedFunKind,
   wrapFunResCoercion
@@ -97,32 +92,32 @@
 
 It's used wherever a language construct must have a functional type,
 namely:
-        A lambda expression
-        A function definition
+	A lambda expression
+	A function definition
      An operator section
 
 This is not (currently) where deep skolemisation occurs;
-matchExpectedFunTys does not skolmise nested foralls in the
+matchExpectedFunTys does not skolmise nested foralls in the 
 expected type, because it expects that to have been done already
 
 
 \begin{code}
-matchExpectedFunTys :: SDoc     -- See Note [Herald for matchExpectedFunTys]
-                    -> Arity
-                    -> TcRhoType
+matchExpectedFunTys :: SDoc 	-- See Note [Herald for matchExpectedFunTys]
+            	    -> Arity
+            	    -> TcRhoType 
                     -> TcM (TcCoercion, [TcSigmaType], TcRhoType)
 
 -- If    matchExpectFunTys n ty = (co, [t1,..,tn], ty_r)
 -- then  co : ty ~ (t1 -> ... -> tn -> ty_r)
 --
--- Does not allocate unnecessary meta variables: if the input already is
--- a function, we just take it apart.  Not only is this efficient,
+-- Does not allocate unnecessary meta variables: if the input already is 
+-- a function, we just take it apart.  Not only is this efficient, 
 -- it's important for higher rank: the argument might be of form
---              (forall a. ty) -> other
+--		(forall a. ty) -> other
 -- If allocated (fresh-meta-var1 -> fresh-meta-var2) and unified, we'd
 -- hide the forall inside a meta-variable
 
-matchExpectedFunTys herald arity orig_ty
+matchExpectedFunTys herald arity orig_ty 
   = go arity orig_ty
   where
     -- If     go n ty = (co, [t1,..,tn], ty_r)
@@ -142,25 +137,20 @@
     go n_req ty@(TyVarTy tv)
       | ASSERT( isTcTyVar tv) isMetaTyVar tv
       = do { cts <- readMetaTyVar tv
-           ; case cts of
-               Indirect ty' -> go n_req ty'
-               Flexi        -> defer n_req ty }
+	   ; case cts of
+	       Indirect ty' -> go n_req ty'
+	       Flexi        -> defer n_req ty }
 
        -- In all other cases we bale out into ordinary unification
        -- However unlike the meta-tyvar case, we are sure that the
-       -- number of arrows doesn't match up, so we can add a bit
+       -- number of arrows doesn't match up, so we can add a bit 
        -- more context to the error message (cf Trac #7869)
     go n_req ty = addErrCtxtM mk_ctxt $
                   defer n_req ty
 
     ------------
-<<<<<<< HEAD
     defer n_req fun_ty 
       = do { arg_tys <- replicateM n_req newOpenFlexiTyVarTy
-=======
-    defer n_req fun_ty
-      = do { arg_tys <- newFlexiTyVarTys n_req openTypeKind
->>>>>>> 23bb9046
                         -- See Note [Foralls to left of arrow]
            ; res_ty  <- newOpenFlexiTyVarTy
            ; co   <- unifyType fun_ty (mkFunTys arg_tys res_ty)
@@ -175,10 +165,10 @@
                      ; return (env', mk_msg orig_ty2 n_actual) }
 
     mk_msg ty n_args
-      = herald <+> speakNOf arity (ptext (sLit "argument")) <> comma $$
-        sep [ptext (sLit "but its type") <+> quotes (pprType ty),
-             if n_args == 0 then ptext (sLit "has none")
-             else ptext (sLit "has only") <+> speakN n_args]
+      = herald <+> speakNOf arity (ptext (sLit "argument")) <> comma $$ 
+	sep [ptext (sLit "but its type") <+> quotes (pprType ty), 
+	     if n_args == 0 then ptext (sLit "has none") 
+	     else ptext (sLit "has only") <+> speakN n_args]
 \end{code}
 
 Note [Foralls to left of arrow]
@@ -208,7 +198,7 @@
 
 ----------------------
 matchExpectedTyConApp :: TyCon                -- T :: forall kv1 ... kvm. k1 -> ... -> kn -> *
-                      -> TcRhoType            -- orig_ty
+                      -> TcRhoType 	      -- orig_ty
                       -> TcM (TcCoercion,     -- T k1 k2 k3 a b c ~ orig_ty
                               [TcSigmaType])  -- Element types, k1 k2 k3 a b c
 
@@ -220,11 +210,11 @@
 matchExpectedTyConApp tc orig_ty
   = go orig_ty
   where
-    go ty
-       | Just ty' <- tcView ty
+    go ty 
+       | Just ty' <- tcView ty 
        = go ty'
 
-    go ty@(TyConApp tycon args)
+    go ty@(TyConApp tycon args) 
        | tc == tycon  -- Common case
        = return (mkTcNomReflCo ty, args)
 
@@ -234,7 +224,7 @@
             ; case cts of
                 Indirect ty -> go ty
                 Flexi       -> defer }
-
+   
     go _ = defer
 
     -- If the common case does not occur, instantiate a template
@@ -242,8 +232,8 @@
     -- Doing it this way ensures that the types we return are
     -- kind-compatible with T.  For example, suppose we have
     --       matchExpectedTyConApp T (f Maybe)
-    -- where data T a = MkT a
-    -- Then we don't want to instantate T's data constructors with
+    -- where data T a = MkT a  
+    -- Then we don't want to instantate T's data constructors with  
     --    (a::*) ~ Maybe
     -- because that'll make types that are utterly ill-kinded.
     -- This happened in Trac #7368
@@ -321,38 +311,38 @@
 -- Returns a wrapper of shape   ty_actual ~ ty_expected
 tcSubType origin ctxt ty_actual ty_expected
   | isSigmaTy ty_actual
-  = do { (sk_wrap, inst_wrap)
+  = do { (sk_wrap, inst_wrap) 
             <- tcGen ctxt ty_expected $ \ _ sk_rho -> do
             { (in_wrap, in_rho) <- deeplyInstantiate origin ty_actual
             ; cow <- unify in_rho sk_rho
             ; return (coToHsWrapper cow <.> in_wrap) }
        ; return (sk_wrap <.> inst_wrap) }
 
-  | otherwise   -- Urgh!  It seems deeply weird to have equality
-                -- when actual is not a polytype, and it makes a big
-                -- difference e.g. tcfail104
+  | otherwise	-- Urgh!  It seems deeply weird to have equality
+    		-- when actual is not a polytype, and it makes a big 
+		-- difference e.g. tcfail104
   = do { cow <- unify ty_actual ty_expected
        ; return (coToHsWrapper cow) }
   where
     -- In the case of patterns we call tcSubType with (expected, actual)
-    -- rather than (actual, expected).   To get error messages the
+    -- rather than (actual, expected).   To get error messages the 
     -- right way round we have to fiddle with the origin
     unify ty1 ty2 = uType u_origin ty1 ty2
       where
-         u_origin = case origin of
+         u_origin = case origin of 
                       PatSigOrigin -> TypeEqOrigin { uo_actual = ty2, uo_expected = ty1 }
                       _other       -> TypeEqOrigin { uo_actual = ty1, uo_expected = ty2 }
-
+  
 tcInfer :: (TcType -> TcM a) -> TcM (a, TcType)
 tcInfer tc_infer = do { ty  <- newOpenFlexiTyVarTy
                       ; res <- tc_infer ty
-                      ; return (res, ty) }
+		      ; return (res, ty) }
 
 -----------------
 tcWrapResult :: HsExpr TcId -> TcRhoType -> TcRhoType -> TcM (HsExpr TcId)
 tcWrapResult expr actual_ty res_ty
   = do { cow <- unifyType actual_ty res_ty
-                -- Both types are deeply skolemised
+       	        -- Both types are deeply skolemised
        ; return (mkHsWrapCo cow expr) }
 
 -----------------------------------
@@ -398,7 +388,7 @@
                            text "expected_ty" <+> ppr expected_ty,
                            text "inst ty" <+> ppr tvs' <+> ppr rho' ]
 
-        -- Generally we must check that the "forall_tvs" havn't been constrained
+	-- Generally we must check that the "forall_tvs" havn't been constrained
         -- The interesting bit here is that we must include the free variables
         -- of the expected_ty.  Here's an example:
         --       runST (newVar True)
@@ -406,10 +396,10 @@
         -- for (newVar True), with s fresh.  Then we unify with the runST's arg type
         -- forall s'. ST s' a. That unifies s' with s, and a with MutVar s Bool.
         -- So now s' isn't unconstrained because it's linked to a.
-        --
-        -- However [Oct 10] now that the untouchables are a range of
+        -- 
+	-- However [Oct 10] now that the untouchables are a range of 
         -- TcTyVars, all this is handled automatically with no need for
-        -- extra faffing around
+	-- extra faffing around
 
         -- Use the *instantiated* type in the SkolemInfo
         -- so that the names of displayed type variables line up
@@ -419,21 +409,14 @@
                                 thing_inside (filter isTyVar tvs') rho'
 
         ; return (wrap <.> mkWpLet ev_binds, result) }
-          -- The ev_binds returned by checkConstraints is very
-          -- often empty, in which case mkWpLet is a no-op
+	  -- The ev_binds returned by checkConstraints is very
+	  -- often empty, in which case mkWpLet is a no-op
 
 checkConstraints :: SkolemInfo
-<<<<<<< HEAD
 		 -> [TcTyCoVar]		-- Skolems
 		 -> [EvVar]             -- Given
 		 -> TcM result
 		 -> TcM (TcEvBinds, result)
-=======
-                 -> [TcTyVar]           -- Skolems
-                 -> [EvVar]             -- Given
-                 -> TcM result
-                 -> TcM (TcEvBinds, result)
->>>>>>> 23bb9046
 
 checkConstraints skol_info skol_tvs given thing_inside
   | null skol_tvs && null given
@@ -444,7 +427,6 @@
   | otherwise
   = newImplication skol_info skol_tvs given thing_inside
 
-<<<<<<< HEAD
 newImplication :: SkolemInfo -> [TcTyCoVar]
 	       -> [EvVar] -> TcM result
                -> TcM (TcEvBinds, result)
@@ -452,37 +434,28 @@
   = ASSERT2( all isTcTyCoVar skol_tvs, ppr skol_tvs )
     ASSERT2( all isSkolemTyCoVar skol_tvs, ppr skol_tvs )
     do { ((result, untch), wanted) <- captureConstraints  $ 
-=======
-newImplication :: SkolemInfo -> [TcTyVar]
-               -> [EvVar] -> TcM result
-               -> TcM (TcEvBinds, result)
-newImplication skol_info skol_tvs given thing_inside
-  = ASSERT2( all isTcTyVar skol_tvs, ppr skol_tvs )
-    ASSERT2( all isSkolemTyVar skol_tvs, ppr skol_tvs )
-    do { ((result, untch), wanted) <- captureConstraints  $
->>>>>>> 23bb9046
                                       captureUntouchables $
                                       thing_inside
 
        ; if isEmptyWC wanted && null given
-            -- Optimisation : if there are no wanteds, and no givens
-            -- don't generate an implication at all.
-            -- Reason for the (null given): we don't want to lose
+       	    -- Optimisation : if there are no wanteds, and no givens
+       	    -- don't generate an implication at all.
+            -- Reason for the (null given): we don't want to lose 
             -- the "inaccessible alternative" error check
-         then
+         then 
             return (emptyTcEvBinds, result)
          else do
        { ev_binds_var <- newTcEvBinds
        ; env <- getLclEnv
        ; emitImplication $ Implic { ic_untch = untch
-                                  , ic_skols = skol_tvs
+             		     	  , ic_skols = skol_tvs
                                   , ic_fsks  = []
                                   , ic_no_eqs = False
-                                  , ic_given = given
+                             	  , ic_given = given
                                   , ic_wanted = wanted
                                   , ic_insol  = insolubleWC wanted
                                   , ic_binds = ev_binds_var
-                                  , ic_env = env
+             		     	  , ic_env = env
                                   , ic_info = skol_info }
 
        ; return (TcEvBinds ev_binds_var, result) } }
@@ -534,7 +507,7 @@
 
 %************************************************************************
 %*                                                                      *
-                 uType and friends
+                 uType and friends									
 %*                                                                      *
 %************************************************************************
 
@@ -573,7 +546,7 @@
 --------------
 uType origin orig_ty1 orig_ty2
   = do { untch <- getUntouchables
-       ; traceTc "u_tys " $ vcat
+       ; traceTc "u_tys " $ vcat 
               [ text "untch" <+> ppr untch
               , sep [ ppr orig_ty1, text "~", ppr orig_ty2]
               , pprCtOrigin origin]
@@ -584,37 +557,36 @@
        ; return co }
   where
     go :: TcType -> TcType -> TcM TcCoercion
-        -- The arguments to 'go' are always semantically identical
-        -- to orig_ty{1,2} except for looking through type synonyms
+	-- The arguments to 'go' are always semantically identical 
+	-- to orig_ty{1,2} except for looking through type synonyms
 
         -- Variables; go for uVar
-        -- Note that we pass in *original* (before synonym expansion),
-        -- so that type variables tend to get filled in with
+	-- Note that we pass in *original* (before synonym expansion), 
+        -- so that type variables tend to get filled in with 
         -- the most informative version of the type
-    go (TyVarTy tv1) ty2
+    go (TyVarTy tv1) ty2 
       = do { lookup_res <- lookupTcTyVar tv1
            ; case lookup_res of
                Filled ty1   -> go ty1 ty2
                Unfilled ds1 -> uUnfilledVar origin NotSwapped tv1 ds1 ty2 }
-    go ty1 (TyVarTy tv2)
+    go ty1 (TyVarTy tv2) 
       = do { lookup_res <- lookupTcTyVar tv2
            ; case lookup_res of
                Filled ty2   -> go ty1 ty2
                Unfilled ds2 -> uUnfilledVar origin IsSwapped tv2 ds2 ty1 }
 
         -- See Note [Expanding synonyms during unification]
-        --
-        -- Also NB that we recurse to 'go' so that we don't push a
-        -- new item on the origin stack. As a result if we have
-        --   type Foo = Int
-        -- and we try to unify  Foo ~ Bool
-        -- we'll end up saying "can't match Foo with Bool"
-        -- rather than "can't match "Int with Bool".  See Trac #4535.
+	--
+	-- Also NB that we recurse to 'go' so that we don't push a
+	-- new item on the origin stack. As a result if we have
+	--   type Foo = Int
+	-- and we try to unify  Foo ~ Bool
+	-- we'll end up saying "can't match Foo with Bool"
+	-- rather than "can't match "Int with Bool".  See Trac #4535.
     go ty1 ty2
       | Just ty1' <- tcView ty1 = go ty1' ty2
       | Just ty2' <- tcView ty2 = go ty1  ty2'
 
-<<<<<<< HEAD
     go (CastTy t1 co1) t2
       = do { co_tys <- go t1 t2
            ; return (mkTcCoherenceLeftCo co_tys co1) }
@@ -623,8 +595,6 @@
       = do { co_tys <- go t1 t2
            ; return (mkTcCoherenceRightCo co_tys co2) }
                                   
-=======
->>>>>>> 23bb9046
         -- Functions (or predicate functions) just check the two parts
     go (ForAllTy (Anon fun1) arg1) (ForAllTy (Anon fun2) arg2)
       = do { co_l <- uType origin fun1 fun2
@@ -632,11 +602,11 @@
            ; return $ mkTcFunCo Nominal co_l co_r }
 
         -- Always defer if a type synonym family (type function)
-        -- is involved.  (Data families behave rigidly.)
+      	-- is involved.  (Data families behave rigidly.)
     go ty1@(TyConApp tc1 _) ty2
-      | isSynFamilyTyCon tc1 = uType_defer origin ty1 ty2
+      | isSynFamilyTyCon tc1 = uType_defer origin ty1 ty2   
     go ty1 ty2@(TyConApp tc2 _)
-      | isSynFamilyTyCon tc2 = uType_defer origin ty1 ty2
+      | isSynFamilyTyCon tc2 = uType_defer origin ty1 ty2   
 
     go (TyConApp tc1 tys1) (TyConApp tc2 tys2)
       -- See Note [Mismatched type lists and application decomposition]
@@ -648,28 +618,24 @@
       | m == n
       = return $ mkTcNomReflCo ty
 
-        -- See Note [Care with type applications]
-        -- Do not decompose FunTy against App;
+	-- See Note [Care with type applications]
+        -- Do not decompose FunTy against App; 
         -- it's often a type error, so leave it for the constraint solver
     go (AppTy s1 t1) (AppTy s2 t2)
       = go_app s1 t1 s2 t2
 
     go (AppTy s1 t1) (TyConApp tc2 ts2)
       | Just (ts2', t2') <- snocView ts2
-      = ASSERT( isDecomposableTyCon tc2 )
+      = ASSERT( isDecomposableTyCon tc2 ) 
         go_app s1 t1 (TyConApp tc2 ts2') t2'
 
-    go (TyConApp tc1 ts1) (AppTy s2 t2)
+    go (TyConApp tc1 ts1) (AppTy s2 t2) 
       | Just (ts1', t1') <- snocView ts1
-      = ASSERT( isDecomposableTyCon tc1 )
-        go_app (TyConApp tc1 ts1') t1' s2 t2
+      = ASSERT( isDecomposableTyCon tc1 ) 
+        go_app (TyConApp tc1 ts1') t1' s2 t2 
 
     go ty1 ty2
-<<<<<<< HEAD
       | tcIsNamedForAllTy ty1 || tcIsNamedForAllTy ty2 
-=======
-      | tcIsForAllTy ty1 || tcIsForAllTy ty2
->>>>>>> 23bb9046
       = unifySigmaTy origin ty1 ty2
 
         -- Anything else fails
@@ -678,7 +644,7 @@
     ------------------
     go_app s1 t1 s2 t2
       = do { co_s <- uType origin s1 s2  -- See Note [Unifying AppTy]
-           ; co_t <- uType origin t1 t2
+           ; co_t <- uType origin t1 t2        
            ; return $ mkTcAppCo co_s co_t }
 
 unifySigmaTy :: CtOrigin -> TcType -> TcType -> TcM TcCoercion
@@ -691,17 +657,10 @@
              tvs2 = map (binderVar "unifySigmaTy2") bndrs2
        ; (subst1, skol_tvs) <- tcInstSkolTyCoVars tvs1
                   -- Get location from monad, not from tvs1
-<<<<<<< HEAD
        ; let tys      = mkTyCoVarTys skol_tvs
              phi1     = Type.substTy subst1                    body1
              phi2     = Type.substTy (zipTopTCvSubst tvs2 tys) body2
 	     skol_info = UnifyForAllSkol skol_tvs phi1
-=======
-       ; let tys      = mkTyVarTys skol_tvs
-             phi1     = Type.substTy subst1                   body1
-             phi2     = Type.substTy (zipTopTvSubst tvs2 tys) body2
-             skol_info = UnifyForAllSkol skol_tvs phi1
->>>>>>> 23bb9046
 
        ; (ev_binds, co) <- checkConstraints skol_info skol_tvs [] $
                            uType origin phi1 phi2
@@ -721,27 +680,27 @@
 
 Note [Unifying AppTy]
 ~~~~~~~~~~~~~~~~~~~~~
-Consider unifying  (m Int) ~ (IO Int) where m is a unification variable
-that is now bound to (say) (Bool ->).  Then we want to report
+Consider unifying  (m Int) ~ (IO Int) where m is a unification variable 
+that is now bound to (say) (Bool ->).  Then we want to report 
      "Can't unify (Bool -> Int) with (IO Int)
-and not
+and not 
      "Can't unify ((->) Bool) with IO"
 That is why we use the "_np" variant of uType, which does not alter the error
 message.
 
 Note [Mismatched type lists and application decomposition]
 ~~~~~~~~~~~~~~~~~~~~~~~~~~~~~~~~~~~~~~~~~~~~~~~~~~~~~~~~~~
-When we find two TyConApps, you might think that the argument lists
+When we find two TyConApps, you might think that the argument lists 
 are guaranteed equal length.  But they aren't. Consider matching
-        w (T x) ~ Foo (T x y)
+	w (T x) ~ Foo (T x y)
 We do match (w ~ Foo) first, but in some circumstances we simply create
 a deferred constraint; and then go ahead and match (T x ~ T x y).
 This came up in Trac #3950.
 
-So either
-   (a) either we must check for identical argument kinds
+So either 
+   (a) either we must check for identical argument kinds 
        when decomposing applications,
-
+  
    (b) or we must be prepared for ill-kinded unification sub-problems
 
 Currently we adopt (b) since it seems more robust -- no need to maintain
@@ -800,7 +759,7 @@
 uUnfilledVar :: CtOrigin
              -> SwapFlag
              -> TcTyVar -> TcTyVarDetails       -- Tyvar 1
-             -> TcTauType                       -- Type 2
+             -> TcTauType  			-- Type 2
              -> TcM TcCoercion
 -- "Unfilled" means that the variable is definitely not a filled-in meta tyvar
 --            It might be a skolem, or untouchable, or meta
@@ -812,7 +771,7 @@
   | otherwise  -- Distinct type variables
   = do  { lookup2 <- lookupTcTyVar tv2
         ; case lookup2 of
-            Filled ty2'       -> uUnfilledVar origin swapped tv1 details1 ty2'
+            Filled ty2'       -> uUnfilledVar origin swapped tv1 details1 ty2' 
             Unfilled details2 -> uUnfilledVars origin swapped tv1 details1 tv2 details2
         }
 
@@ -823,18 +782,18 @@
               ; mb_ty2' <- checkTauTvUpdate dflags tv1 non_var_ty2
               ; case mb_ty2' of
                   Just ty2' -> updateMeta tv1 ref1 ty2'
-                  Nothing   -> do { traceTc "Occ/kind defer"
+                  Nothing   -> do { traceTc "Occ/kind defer" 
                                         (ppr tv1 <+> dcolon <+> ppr (tyVarKind tv1)
                                          $$ ppr non_var_ty2 $$ ppr (typeKind non_var_ty2))
                                   ; defer }
               }
 
-      _other -> do { traceTc "Skolem defer" (ppr tv1); defer }  -- Skolems of all sorts
+      _other -> do { traceTc "Skolem defer" (ppr tv1); defer }	-- Skolems of all sorts
   where
     defer = unSwap swapped (uType_defer origin) (mkTyCoVarTy tv1) non_var_ty2
                -- Occurs check or an untouchable: just defer
-               -- NB: occurs check isn't necessarily fatal:
-               --     eg tv1 occured in type family parameter
+	       -- NB: occurs check isn't necessarily fatal: 
+	       --     eg tv1 occured in type family parameter
 
 ----------------
 uUnfilledVars :: CtOrigin
@@ -848,7 +807,6 @@
 uUnfilledVars origin swapped tv1 details1 tv2 details2
   = do { traceTc "uUnfilledVars" (    text "trying to unify" <+> ppr k1
                                   <+> text "with"            <+> ppr k2)
-<<<<<<< HEAD
        ; eq_k <- unifyKind k1 k2
        ; case eq_k of {
            False -> unSwap swapped (uType_defer origin) (mkTyCoVarTy tv1) ty2 ;
@@ -865,31 +823,6 @@
 	   -- Can't do it in-place, so defer
 	   -- This happens for skolems of all sorts
          ; _ -> unSwap swapped (uType_defer origin) ty1 ty2 } } }
-=======
-       ; mb_sub_kind <- unifyKindX k1 k2
-       ; case mb_sub_kind of {
-           Nothing -> unSwap swapped (uType_defer origin) (mkTyVarTy tv1) ty2 ;
-           Just sub_kind ->
-
-         case (sub_kind, details1, details2) of
-           -- k1 < k2, so update tv2
-           (LT, _, MetaTv { mtv_ref = ref2 }) -> updateMeta tv2 ref2 ty1
-
-           -- k2 < k1, so update tv1
-           (GT, MetaTv { mtv_ref = ref1 }, _) -> updateMeta tv1 ref1 ty2
-
-           -- k1 = k2, so we are free to update either way
-           (EQ, MetaTv { mtv_info = i1, mtv_ref = ref1 },
-                MetaTv { mtv_info = i2, mtv_ref = ref2 })
-                | nicer_to_update_tv1 tv1 i1 i2 -> updateMeta tv1 ref1 ty2
-                | otherwise                     -> updateMeta tv2 ref2 ty1
-           (EQ, MetaTv { mtv_ref = ref1 }, _) -> updateMeta tv1 ref1 ty2
-           (EQ, _, MetaTv { mtv_ref = ref2 }) -> updateMeta tv2 ref2 ty1
-
-           -- Can't do it in-place, so defer
-           -- This happens for skolems of all sorts
-           (_, _, _) -> unSwap swapped (uType_defer origin) ty1 ty2 } }
->>>>>>> 23bb9046
   where
     k1  = tyVarKind tv1
     k2  = tyVarKind tv2
@@ -911,9 +844,9 @@
 -- We are about to update the TauTv/PolyTv tv with ty.
 -- Check (a) that tv doesn't occur in ty (occurs check)
 --       (b) that kind(ty) is a sub-kind of kind(tv)
---
+-- 
 -- We have two possible outcomes:
--- (1) Return the type to update the type variable with,
+-- (1) Return the type to update the type variable with, 
 --        [we know the update is ok]
 -- (2) Return Nothing,
 --        [the update might be dodgy]
@@ -938,20 +871,15 @@
            False           -> return Nothing
            _  | defer_me ty1   -- Quick test
               -> -- Failed quick test so try harder
-                 case occurCheckExpand dflags tv ty1 of
+                 case occurCheckExpand dflags tv ty1 of 
                    OC_OK ty2 | defer_me ty2 -> return Nothing
                              | otherwise    -> return (Just ty2)
                    _ -> return Nothing
               | otherwise   -> return (Just ty1) }
-  where
+  where 
     info = ASSERT2( isMetaTyVar tv, ppr tv ) metaTyVarInfo tv
 
     impredicative = xopt Opt_ImpredicativeTypes dflags
-<<<<<<< HEAD
-=======
-                 || isOpenTypeKind (tyVarKind tv)
-                       -- Note [OpenTypeKind accepts foralls]
->>>>>>> 23bb9046
                  || case info of { PolyTv -> True;  _ -> False }
 
     defer_me :: TcType -> Bool
@@ -990,27 +918,6 @@
     defer_me_arg (CoCoArg _ co1 co2) = defer_me_co co1 || defer_me_co co2
 \end{code}
 
-<<<<<<< HEAD
-=======
-Note [OpenTypeKind accepts foralls]
-~~~~~~~~~~~~~~~~~~~~~~~~~~~~~~~~~~~
-Here is a common paradigm:
-   foo :: (forall a. a -> a) -> Int
-   foo = error "urk"
-To make this work we need to instantiate 'error' with a polytype.
-A similar case is
-   bar :: Bool -> (forall a. a->a) -> Int
-   bar True = \x. (x 3)
-   bar False = error "urk"
-Here we need to instantiate 'error' with a polytype.
-
-But 'error' has an OpenTypeKind type variable, precisely so that
-we can instantiate it with Int#.  So we also allow such type variables
-to be instantiate with foralls.  It's a bit of a hack, but seems
-straightforward.
-
-
->>>>>>> 23bb9046
 Note [Conservative unification check]
 ~~~~~~~~~~~~~~~~~~~~~~~~~~~~~~~~~~~~~
 When unifying (tv ~ rhs), w try to avoid creating deferred constraints
@@ -1031,7 +938,7 @@
 in turn might simplify the type of an inferred function.  Test ghci046
 is a case in point.
 
-More mysteriously, test T7010 gave a horrible error
+More mysteriously, test T7010 gave a horrible error 
   T7010.hs:29:21:
     Couldn't match type `Serial (ValueTuple Float)' with `IO Float'
     Expected type: (ValueTuple Vector, ValueTuple Vector)
@@ -1059,38 +966,38 @@
           x :: ()
           x = f (\ x p -> p x)
 
-We will eventually get a constraint of the form t ~ A t. The ok function above will
+We will eventually get a constraint of the form t ~ A t. The ok function above will 
 properly expand the type (A t) to just (), which is ok to be unified with t. If we had
-unified with the original type A t, we would lead the type checker into an infinite loop.
-
-Hence, if the occurs check fails for a type synonym application, then (and *only* then),
+unified with the original type A t, we would lead the type checker into an infinite loop. 
+
+Hence, if the occurs check fails for a type synonym application, then (and *only* then), 
 the ok function expands the synonym to detect opportunities for occurs check success using
-the underlying definition of the type synonym.
-
-The same applies later on in the constraint interaction code; see TcInteract,
-function @occ_check_ok@.
-
-Note [Type family sharing]
-~~~~~~~~~~~~~~~~~~~~~~~~~~
-We must avoid eagerly unifying type variables to types that contain function symbols,
+the underlying definition of the type synonym. 
+
+The same applies later on in the constraint interaction code; see TcInteract, 
+function @occ_check_ok@. 
+
+Note [Type family sharing]  
+~~~~~~~~~~~~~~~~~~~~~~~~~~ 
+We must avoid eagerly unifying type variables to types that contain function symbols, 
 because this may lead to loss of sharing, and in turn, in very poor performance of the
-constraint simplifier. Assume that we have a wanted constraint:
-{
-  m1 ~ [F m2],
-  m2 ~ [F m3],
-  m3 ~ [F m4],
-  D m1,
-  D m2,
-  D m3
-}
-where D is some type class. If we eagerly unify m1 := [F m2], m2 := [F m3], m3 := [F m4],
-then, after zonking, our constraint simplifier will be faced with the following wanted
-constraint:
-{
-  D [F [F [F m4]]],
-  D [F [F m4]],
-  D [F m4]
-}
+constraint simplifier. Assume that we have a wanted constraint: 
+{ 
+  m1 ~ [F m2], 
+  m2 ~ [F m3], 
+  m3 ~ [F m4], 
+  D m1, 
+  D m2, 
+  D m3 
+} 
+where D is some type class. If we eagerly unify m1 := [F m2], m2 := [F m3], m3 := [F m4], 
+then, after zonking, our constraint simplifier will be faced with the following wanted 
+constraint: 
+{ 
+  D [F [F [F m4]]], 
+  D [F [F m4]], 
+  D [F m4] 
+} 
 which has to be flattened by the constraint solver. In the absence of
 a flat-cache, this may generate a polynomially larger number of
 flatten skolems and the constraint sets we are working with will be
@@ -1106,12 +1013,12 @@
 more efficient to do the unification up-front.
 
 \begin{code}
-data LookupTyVarResult  -- The result of a lookupTcTyVar call
-  = Unfilled TcTyVarDetails     -- SkolemTv or virgin MetaTv
+data LookupTyVarResult	-- The result of a lookupTcTyVar call
+  = Unfilled TcTyVarDetails	-- SkolemTv or virgin MetaTv
   | Filled   TcType
 
 lookupTcTyVar :: TcTyVar -> TcM LookupTyVarResult
-lookupTcTyVar tyvar
+lookupTcTyVar tyvar 
   | MetaTv { mtv_ref = ref } <- details
   = do { meta_details <- readMutVar ref
        ; case meta_details of
@@ -1183,16 +1090,8 @@
 
 
 \begin{code}
-<<<<<<< HEAD
 matchExpectedFunKind :: TcKind             -- function kind
                      -> TcM (Maybe TcKind) -- more informative function kind
-=======
-matchExpectedFunKind :: TcKind -> TcM (Maybe (TcKind, TcKind))
--- Like unifyFunTy, but does not fail; instead just returns Nothing
-
-matchExpectedFunKind (FunTy arg_kind res_kind)
-  = return (Just (arg_kind,res_kind))
->>>>>>> 23bb9046
 
 matchExpectedFunKind (TyVarTy kvar)
   | isTcTyVar kvar, isMetaTyVar kvar
@@ -1208,37 +1107,6 @@
 
 matchExpectedFunKind _ = return Nothing
 
-<<<<<<< HEAD
-=======
------------------
-unifyKindX :: TcKind           -- k1 (actual)
-           -> TcKind           -- k2 (expected)
-           -> TcM (Maybe Ordering)
-                              -- Returns the relation between the kinds
-                              -- Just LT <=> k1 is a sub-kind of k2
-                              -- Nothing <=> incomparable
-
--- unifyKindX deals with the top-level sub-kinding story
--- but recurses into the simpler unifyKindEq for any sub-terms
--- The sub-kinding stuff only applies at top level
-
-unifyKindX (TyVarTy kv1) k2 = uKVar NotSwapped unifyKindX kv1 k2
-unifyKindX k1 (TyVarTy kv2) = uKVar IsSwapped  unifyKindX kv2 k1
-
-unifyKindX k1 k2       -- See Note [Expanding synonyms during unification]
-  | Just k1' <- tcView k1 = unifyKindX k1' k2
-  | Just k2' <- tcView k2 = unifyKindX k1  k2'
-
-unifyKindX (TyConApp kc1 []) (TyConApp kc2 [])
-  | kc1 == kc2               = return (Just EQ)
-  | kc1 `tcIsSubKindCon` kc2 = return (Just LT)
-  | kc2 `tcIsSubKindCon` kc1 = return (Just GT)
-  | otherwise                = return Nothing
-
-unifyKindX k1 k2 = unifyKindEq k1 k2
-  -- In all other cases, let unifyKindEq do the work
-
->>>>>>> 23bb9046
 -------------------
 uKVar :: MetaKindVar -> TcKind -> TcM Bool
 uKVar kv1 k2
