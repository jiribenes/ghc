--- conflicted
+++ resolved
@@ -226,12 +226,8 @@
      = do  { co <- unifyType ty1 ty2
            ; return (boxity, EvCoercion co) }
      | otherwise
-<<<<<<< HEAD
-     = do { ev_var <- emitWanted orig pred
+     = do { ev_var <- emitWanted modified_orig pred
           ; return (Boxed, EvId ev_var) }
-=======
-     = do { ev_var <- emitWanted modified_orig pred
-          ; return (EvId ev_var) }
       where
         -- Coercible constraints appear as normal class constraints, but
         -- are aggressively canonicalized and manipulated during solving.
@@ -245,7 +241,6 @@
           = CoercibleOrigin ty1 ty2
           | otherwise
           = orig
->>>>>>> 30fdf86e
 
 ----------------
 instStupidTheta :: CtOrigin -> TcThetaType -> TcM ()
@@ -597,17 +592,10 @@
 
 tyCoVarsOfWC :: WantedConstraints -> TyVarSet
 -- Only called on *zonked* things, hence no need to worry about flatten-skolems
-<<<<<<< HEAD
-tyCoVarsOfWC (WC { wc_flat = flat, wc_impl = implic, wc_insol = insol })
-  = tyCoVarsOfCts flat `unionVarSet`
-    tyCoVarsOfBag tyCoVarsOfImplic implic `unionVarSet`
+tyVarsOfWC (WC { wc_simple = simple, wc_impl = implic, wc_insol = insol })
+  = tyCoVarsOfCts simple `unionVarSet`
+    tyCoVarsOfBag tyVarsOfImplic implic `unionVarSet`
     tyCoVarsOfCts insol
-=======
-tyVarsOfWC (WC { wc_simple = simple, wc_impl = implic, wc_insol = insol })
-  = tyVarsOfCts simple `unionVarSet`
-    tyVarsOfBag tyVarsOfImplic implic `unionVarSet`
-    tyVarsOfCts insol
->>>>>>> 30fdf86e
 
 tyCoVarsOfImplic :: Implication -> TyCoVarSet
 -- Only called on *zonked* things, hence no need to worry about flatten-skolems
