--- conflicted
+++ resolved
@@ -161,16 +161,9 @@
 -- alrady checked this, so we can simply ignore it.
 tcHsSigWcType ctxt sig_ty = tcHsSigType ctxt (dropWildCards sig_ty)
 
-<<<<<<< HEAD
-kcClassSigType :: [Located Name] -> LHsSigType Name -> TcM ()
-kcClassSigType names (HsIB { hsib_body = hs_ty
-                           , hsib_vars = sig_vars })
-=======
 kcHsSigType :: [Located Name] -> LHsSigType Name -> TcM ()
 kcHsSigType names (HsIB { hsib_body = hs_ty
-                           , hsib_kvs  = sig_kvs
-                           , hsib_tvs  = sig_tvs })
->>>>>>> 834f9a46
+                        , hsib_vars = sig_vars })
   = addSigCtxt (funsSigCtxt names) hs_ty $
     void $ tcImplicitTKBndrs sig_vars $
            tc_lhs_type typeLevelMode hs_ty liftedTypeKind
@@ -477,11 +470,7 @@
     -- other kinds of bangs are not (eg ((!Maybe) Int)). These kinds of
     -- bangs are invalid, so fail. (#7210)
     = failWithTc (ptext (sLit "Unexpected strictness annotation:") <+> ppr ty)
-<<<<<<< HEAD
-tc_hs_type _ (HsRecTy _) _ = panic "tc_hs_type: record" -- Unwrapped by con decls
-=======
-tc_hs_type ty@(HsRecTy _)      _
->>>>>>> 834f9a46
+tc_hs_type _ ty@(HsRecTy _)      _
       -- Record types (which only show up temporarily in constructor
       -- signatures) should have been removed by now
     = failWithTc (ptext (sLit "Record syntax is illegal here:") <+> ppr ty)
@@ -748,7 +737,7 @@
     -- typechecking, we don't.
 
     go subst fun_kind all_args n acc
-      | Just fun_kind' <- tcView fun_kind
+      | Just fun_kind' <- coreView fun_kind
       = go subst fun_kind' all_args n acc
 
       | Just tv <- getTyVar_maybe fun_kind
@@ -788,7 +777,7 @@
   where
     go fun fun_kind []   _ = return (fun, fun_kind)
     go fun fun_kind args n
-      | Just fun_kind' <- tcView fun_kind
+      | Just fun_kind' <- coreView fun_kind
       = go fun fun_kind' args n
 
       | isForAllTy fun_kind
