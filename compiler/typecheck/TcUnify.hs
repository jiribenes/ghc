{-
(c) The University of Glasgow 2006
(c) The GRASP/AQUA Project, Glasgow University, 1992-1998


Type subsumption and unification
-}

{-# LANGUAGE CPP, MultiWayIf #-}

module TcUnify (
  -- Full-blown subsumption
  tcWrapResult, tcGen,
  tcSubType, tcSubType_NC, tcSubTypeDS, tcSubTypeDS_NC,
  checkConstraints, buildImplication, buildImplicationFor,

  -- Various unifications
  unifyType_, unifyType, unifyTheta, unifyKind, noThing,
  uType,

  --------------------------------
  -- Holes
  tcInfer,
  matchExpectedListTy,
  matchExpectedPArrTy,
  matchExpectedTyConApp,
  matchExpectedAppTy,
  matchExpectedFunTys,

  matchExpectedFunKind,

  wrapFunResCoercion

  ) where

#include "HsVersions.h"

import HsSyn
import TyCoRep
import TcMType
import TcRnMonad
import TcType
import Type
import Coercion
import TcEvidence
import Name ( isSystemName )
import Inst
import TyCon
import TysWiredIn
import Var
import VarEnv
import VarSet
import ErrUtils
import DynFlags
import BasicTypes
import Name   ( Name )
import Bag
import Util
import Outputable
import FastString

import Control.Monad

{-
************************************************************************
*                                                                      *
             matchExpected functions
*                                                                      *
************************************************************************

Note [Herald for matchExpectedFunTys]
~~~~~~~~~~~~~~~~~~~~~~~~~~~~~~~~~~~~~
The 'herald' always looks like:
   "The equation(s) for 'f' have"
   "The abstraction (\x.e) takes"
   "The section (+ x) expects"
   "The function 'f' is applied to"

This is used to construct a message of form

   The abstraction `\Just 1 -> ...' takes two arguments
   but its type `Maybe a -> a' has only one

   The equation(s) for `f' have two arguments
   but its type `Maybe a -> a' has only one

   The section `(f 3)' requires 'f' to take two arguments
   but its type `Int -> Int' has only one

   The function 'f' is applied to two arguments
   but its type `Int -> Int' has only one

Note [matchExpectedFunTys]
~~~~~~~~~~~~~~~~~~~~~~~~~~
matchExpectedFunTys checks that an (Expected rho) has the form
of an n-ary function.  It passes the decomposed type to the
thing_inside, and returns a wrapper to coerce between the two types

It's used wherever a language construct must have a functional type,
namely:
        A lambda expression
        A function definition
     An operator section

This is not (currently) where deep skolemisation occurs;
matchExpectedFunTys does not skolmise nested foralls in the
expected type, because it expects that to have been done already
-}

matchExpectedFunTys :: SDoc     -- See Note [Herald for matchExpectedFunTys]
                    -> Arity
                    -> TcRhoType
                    -> TcM (TcCoercionN, [TcSigmaType], TcRhoType)

-- If    matchExpectFunTys n ty = (co, [t1,..,tn], ty_r)
-- then  co : ty ~N (t1 -> ... -> tn -> ty_r)
--
-- Does not allocate unnecessary meta variables: if the input already is
-- a function, we just take it apart.  Not only is this efficient,
-- it's important for higher rank: the argument might be of form
--              (forall a. ty) -> other
-- If allocated (fresh-meta-var1 -> fresh-meta-var2) and unified, we'd
-- hide the forall inside a meta-variable

matchExpectedFunTys herald arity orig_ty
  = go arity orig_ty
  where
    -- If     go n ty = (co, [t1,..,tn], ty_r)
    -- then   co : ty ~ t1 -> .. -> tn -> ty_r

    go n_req ty
      | n_req == 0 = return (mkTcNomReflCo ty, [], ty)

    go n_req ty
      | Just ty' <- coreView ty = go n_req ty'

    go n_req (ForAllTy (Anon arg_ty) res_ty)
      | not (isPredTy arg_ty)
      = do { (co, tys, ty_r) <- go (n_req-1) res_ty
           ; return (mkTcFunCo Nominal (mkTcNomReflCo arg_ty) co, arg_ty:tys, ty_r) }

    go n_req ty@(TyVarTy tv)
      | ASSERT( isTcTyVar tv) isMetaTyVar tv
      = do { cts <- readMetaTyVar tv
           ; case cts of
               Indirect ty' -> go n_req ty'
               Flexi        -> defer n_req ty (isReturnTyVar tv) }

       -- In all other cases we bale out into ordinary unification
       -- However unlike the meta-tyvar case, we are sure that the
       -- number of arguments doesn't match arity of the original
       -- type, so we can add a bit more context to the error message
       -- (cf Trac #7869).
       --
       -- It is not always an error, because specialized type may have
       -- different arity, for example:
       --
       -- > f1 = f2 'a'
       -- > f2 :: Monad m => m Bool
       -- > f2 = undefined
       --
       -- But in that case we add specialized type into error context
       -- anyway, because it may be useful. See also Trac #9605.
    go n_req ty = addErrCtxtM mk_ctxt $
                  defer n_req ty False

    ------------
    -- If we decide that a ReturnTv (see Note [ReturnTv] in TcType) should
    -- really be a function type, then we need to allow the argument and
    -- result types also to be ReturnTvs.
    defer n_req fun_ty is_return
      = do { arg_tys <- replicateM n_req new_flexi
                        -- See Note [Foralls to left of arrow]
           ; res_ty  <- new_flexi
           ; co   <- unifyType noThing fun_ty (mkFunTys arg_tys res_ty)
           ; return (co, arg_tys, res_ty) }
      where
        -- preserve ReturnTv-ness
        new_flexi :: TcM TcType
        new_flexi | is_return = (mkTyVarTy . fst) <$> newOpenReturnTyVar
                  | otherwise = newOpenFlexiTyVarTy

    ------------
    mk_ctxt :: TidyEnv -> TcM (TidyEnv, MsgDoc)
    mk_ctxt env = do { (env', ty) <- zonkTidyTcType env orig_ty
                     ; let (args, _) = tcSplitFunTys ty
                           n_actual = length args
                           (env'', orig_ty') = tidyOpenType env' orig_ty
                     ; return (env'', mk_msg orig_ty' ty n_actual) }

    mk_msg orig_ty ty n_args
      = herald <+> speakNOf arity (ptext (sLit "argument")) <> comma $$
        if n_args == arity
          then ptext (sLit "its type is") <+> quotes (pprType orig_ty) <>
               comma $$
               ptext (sLit "it is specialized to") <+> quotes (pprType ty)
          else sep [ptext (sLit "but its type") <+> quotes (pprType ty),
                    if n_args == 0 then ptext (sLit "has none")
                    else ptext (sLit "has only") <+> speakN n_args]

{-
Note [Foralls to left of arrow]
~~~~~~~~~~~~~~~~~~~~~~~~~~~~~~~
Consider
  f (x :: forall a. a -> a) = x
We give 'f' the type (alpha -> beta), and then want to unify
the alpha with (forall a. a->a).  We want to the arg and result
of (->) to be sort-polymorphic, and this also permits foralls, so
we are ok. See Note [Sort-polymorphic tyvars accept foralls] in TcUnify
and Note [TYPE] in TysPrim.
-}

----------------------
matchExpectedListTy :: TcRhoType -> TcM (TcCoercionN, TcRhoType)
-- Special case for lists
matchExpectedListTy exp_ty
 = do { (co, [elt_ty]) <- matchExpectedTyConApp listTyCon exp_ty
      ; return (co, elt_ty) }

----------------------
matchExpectedPArrTy :: TcRhoType -> TcM (TcCoercionN, TcRhoType)
-- Special case for parrs
matchExpectedPArrTy exp_ty
  = do { (co, [elt_ty]) <- matchExpectedTyConApp parrTyCon exp_ty
       ; return (co, elt_ty) }

---------------------
matchExpectedTyConApp :: TyCon                -- T :: forall kv1 ... kvm. k1 -> ... -> kn -> *
                      -> TcRhoType            -- orig_ty
                      -> TcM (TcCoercionN,    -- T k1 k2 k3 a b c ~N orig_ty
                              [TcSigmaType])  -- Element types, k1 k2 k3 a b c

-- It's used for wired-in tycons, so we call checkWiredInTyCon
-- Precondition: never called with FunTyCon
-- Precondition: input type :: *
-- Postcondition: (T k1 k2 k3 a b c) is well-kinded

matchExpectedTyConApp tc orig_ty
  = go orig_ty
  where
    go ty
       | Just ty' <- coreView ty
       = go ty'

    go ty@(TyConApp tycon args)
       | tc == tycon  -- Common case
       = return (mkTcNomReflCo ty, args)

    go (TyVarTy tv)
       | ASSERT( isTcTyVar tv) isMetaTyVar tv
       = do { cts <- readMetaTyVar tv
            ; case cts of
                Indirect ty -> go ty
                Flexi       -> defer (isReturnTyVar tv) }

    go _ = defer False

    -- If the common case does not occur, instantiate a template
    -- T k1 .. kn t1 .. tm, and unify with the original type
    -- Doing it this way ensures that the types we return are
    -- kind-compatible with T.  For example, suppose we have
    --       matchExpectedTyConApp T (f Maybe)
    -- where data T a = MkT a
    -- Then we don't want to instantate T's data constructors with
    --    (a::*) ~ Maybe
    -- because that'll make types that are utterly ill-kinded.
    -- This happened in Trac #7368
    defer is_return
      = ASSERT2( classifiesTypeWithValues res_kind, ppr tc )
        do { (k_subst, kvs') <- tcInstTyVars kvs
           ; let arg_kinds' = substTys k_subst arg_kinds
                 kappa_tys  = mkTyVarTys kvs'
           ; tau_tys <- mapM (newMaybeReturnTyVarTy is_return) arg_kinds'
           ; co <- unifyType noThing (mkTyConApp tc (kappa_tys ++ tau_tys)) orig_ty
           ; return (co, kappa_tys ++ tau_tys) }

    (bndrs, res_kind)     = splitForAllTys (tyConKind tc)
    (kvs, arg_kinds)      = partitionBinders bndrs

----------------------
matchExpectedAppTy :: TcRhoType                         -- orig_ty
                   -> TcM (TcCoercion,                   -- m a ~N orig_ty
                           (TcSigmaType, TcSigmaType))  -- Returns m, a
-- If the incoming type is a mutable type variable of kind k, then
-- matchExpectedAppTy returns a new type variable (m: * -> k); note the *.

matchExpectedAppTy orig_ty
  = go orig_ty
  where
    go ty
      | Just ty' <- coreView ty = go ty'

      | Just (fun_ty, arg_ty) <- tcSplitAppTy_maybe ty
      = return (mkTcNomReflCo orig_ty, (fun_ty, arg_ty))

    go (TyVarTy tv)
      | ASSERT( isTcTyVar tv) isMetaTyVar tv
      = do { cts <- readMetaTyVar tv
           ; case cts of
               Indirect ty -> go ty
               Flexi       -> defer (isReturnTyVar tv) }

    go _ = defer False

    -- Defer splitting by generating an equality constraint
    defer is_return
      = do { ty1 <- newMaybeReturnTyVarTy is_return kind1
           ; ty2 <- newMaybeReturnTyVarTy is_return kind2
           ; co <- unifyType noThing (mkAppTy ty1 ty2) orig_ty
           ; return (co, (ty1, ty2)) }

    orig_kind = typeKind orig_ty
    kind1 = mkFunTy liftedTypeKind orig_kind
    kind2 = liftedTypeKind    -- m :: * -> k
                              -- arg type :: *

{-
************************************************************************
*                                                                      *
                Subsumption checking
*                                                                      *
************************************************************************

Note [Subsumption checking: tcSubType]
~~~~~~~~~~~~~~~~~~~~~~~~~~~~~~~~~~~~~~
All the tcSubType calls have the form
                tcSubType actual_ty expected_ty
which checks
                actual_ty <= expected_ty

That is, that a value of type actual_ty is acceptable in
a place expecting a value of type expected_ty.  I.e. that

    actual ty   is more polymorphic than   expected_ty

It returns a coercion function
        co_fn :: actual_ty ~ expected_ty
which takes an HsExpr of type actual_ty into one of type
expected_ty.

There are a number of wrinkles (below).

Notice that Wrinkle 1 and 2 both require eta-expansion, which technically
may increase termination.  We just put up with this, in exchange for getting
more predicatble type inference.

Wrinkle 1: Note [Deep skolemisation]
~~~~~~~~~~~~~~~~~~~~~~~~~~~~~~~~~~~~
We want   (forall a. Int -> a -> a)  <=  (Int -> forall a. a->a)
(see section 4.6 of "Practical type inference for higher rank types")
So we must deeply-skolemise the RHS before we instantiate the LHS.

That is why tc_sub_type starts with a call to tcGen (which does the
deep skolemisation), and then calls the DS variant (which assumes
that expected_ty is deeply skolemised)

Wrinkle 2: Note [Co/contra-variance of subsumption checking]
~~~~~~~~~~~~~~~~~~~~~~~~~~~~~~~~~~~~~~~~~~~~~~~~~~~~~~~~~~~
Consider  g :: (Int -> Int) -> Int
  f1 :: (forall a. a -> a) -> Int
  f1 = g

  f2 :: (forall a. a -> a) -> Int
  f2 x = g x
f2 will typecheck, and it would be odd/fragile if f1 did not.
But f1 will only typecheck if we have that
    (Int->Int) -> Int  <=  (forall a. a->a) -> Int
And that is only true if we do the full co/contravariant thing
in the subsumption check.  That happens in the FunTy case of
tc_sub_type_ds, and is the sole reason for the WpFun form of
HsWrapper.

Another powerful reason for doing this co/contra stuff is visible
in Trac #9569, involving instantiation of constraint variables,
and again involving eta-expansion.

Wrinkle 3: Note [Higher rank types]
~~~~~~~~~~~~~~~~~~~~~~~~~~~~~~~~~~~
Consider tc150:
  f y = \ (x::forall a. a->a). blah
The following happens:
* We will infer the type of the RHS, ie with a res_ty = alpha.
* Then the lambda will split  alpha := beta -> gamma.
* And then we'll check tcSubType IsSwapped beta (forall a. a->a)

So it's important that we unify beta := forall a. a->a, rather than
skolemising the type.
-}

tcSubType :: UserTypeCtxt -> Maybe Id  -- ^ If present, it has type ty_actual
          -> TcSigmaType -> TcSigmaType -> TcM HsWrapper
-- Checks that actual <= expected
-- Returns HsWrapper :: actual ~ expected
tcSubType ctxt maybe_id ty_actual ty_expected
  = addSubTypeCtxt ty_actual ty_expected $
    do { traceTc "tcSubType" (vcat [ pprUserTypeCtxt ctxt
                                   , ppr maybe_id
                                   , ppr ty_actual
                                   , ppr ty_expected ])
       ; tc_sub_type origin ctxt ty_actual ty_expected }
  where
    origin = TypeEqOrigin { uo_actual   = ty_actual
                          , uo_expected = ty_expected
                          , uo_thing    = mkErrorThing <$> maybe_id }

tcSubTypeDS :: Outputable a => UserTypeCtxt -> a  -- ^ has type ty_actual
            -> TcSigmaType -> TcRhoType -> TcM HsWrapper
-- Just like tcSubType, but with the additional precondition that
-- ty_expected is deeply skolemised (hence "DS")
tcSubTypeDS ctxt expr ty_actual ty_expected
  = addSubTypeCtxt ty_actual ty_expected $
    tcSubTypeDS_NC ctxt (Just expr) ty_actual ty_expected


addSubTypeCtxt :: TcType -> TcType -> TcM a -> TcM a
addSubTypeCtxt ty_actual ty_expected thing_inside
 | isRhoTy ty_actual     -- If there is no polymorphism involved, the
 , isRhoTy ty_expected   -- TypeEqOrigin stuff (added by the _NC functions)
 = thing_inside          -- gives enough context by itself
 | otherwise
 = addErrCtxtM mk_msg thing_inside
  where
    mk_msg tidy_env
      = do { (tidy_env, ty_actual)   <- zonkTidyTcType tidy_env ty_actual
           ; (tidy_env, ty_expected) <- zonkTidyTcType tidy_env ty_expected
           ; let msg = vcat [ hang (ptext (sLit "When checking that:"))
                                 4 (ppr ty_actual)
                            , nest 2 (hang (ptext (sLit "is more polymorphic than:"))
                                         2 (ppr ty_expected)) ]
           ; return (tidy_env, msg) }

---------------
-- The "_NC" variants do not add a typechecker-error context;
-- the caller is assumed to do that

tcSubType_NC :: UserTypeCtxt -> TcSigmaType -> TcSigmaType -> TcM HsWrapper
tcSubType_NC ctxt ty_actual ty_expected
  = do { traceTc "tcSubType_NC" (vcat [pprUserTypeCtxt ctxt, ppr ty_actual, ppr ty_expected])
       ; tc_sub_type origin ctxt ty_actual ty_expected }
  where
    origin = TypeEqOrigin { uo_actual   = ty_actual
                          , uo_expected = ty_expected
                          , uo_thing    = Nothing }

tcSubTypeDS_NC :: Outputable a
               => UserTypeCtxt
               -> Maybe a  -- ^ If present, this has type ty_actual
               -> TcSigmaType -> TcRhoType -> TcM HsWrapper
tcSubTypeDS_NC ctxt maybe_thing ty_actual ty_expected
  = do { traceTc "tcSubTypeDS_NC" (vcat [pprUserTypeCtxt ctxt, ppr ty_actual, ppr ty_expected])
       ; tc_sub_type_ds origin ctxt ty_actual ty_expected }
  where
    origin = TypeEqOrigin { uo_actual   = ty_actual
                          , uo_expected = ty_expected
                          , uo_thing    = mkErrorThing <$> maybe_thing }

---------------
tc_sub_type :: CtOrigin -> UserTypeCtxt -> TcSigmaType -> TcSigmaType -> TcM HsWrapper
tc_sub_type origin ctxt ty_actual ty_expected
  | isTyVarTy ty_actual  -- See Note [Higher rank types]
  = do { cow <- uType origin TypeLevel ty_actual ty_expected
       ; return (mkWpCastN cow) }

  | otherwise  -- See Note [Deep skolemisation]
  = do { (sk_wrap, inner_wrap) <- tcGen ctxt ty_expected $ \ _ sk_rho ->
                                  tc_sub_type_ds origin ctxt ty_actual sk_rho
       ; return (sk_wrap <.> inner_wrap) }

---------------
tc_sub_type_ds :: CtOrigin -> UserTypeCtxt -> TcSigmaType -> TcRhoType -> TcM HsWrapper
-- Just like tcSubType, but with the additional precondition that
-- ty_expected is deeply skolemised
tc_sub_type_ds origin ctxt ty_actual ty_expected
  | Just (act_arg, act_res) <- tcSplitFunTy_maybe ty_actual
  , Just (exp_arg, exp_res) <- tcSplitFunTy_maybe ty_expected
  = -- See Note [Co/contra-variance of subsumption checking]
    do { res_wrap <- tc_sub_type_ds origin ctxt act_res exp_res
       ; arg_wrap <- tc_sub_type    origin ctxt exp_arg act_arg
       ; return (mkWpFun arg_wrap res_wrap exp_arg exp_res) }
           -- arg_wrap :: exp_arg ~ act_arg
           -- res_wrap :: act-res ~ exp_res

  | (tvs, theta, in_rho) <- tcSplitSigmaTy ty_actual
  , not (null tvs && null theta)
  = do { (subst, tvs') <- tcInstTyVars tvs
       ; let tys'    = mkTyVarTys tvs'
             theta'  = substTheta subst theta
             in_rho' = substTy subst in_rho
       ; in_wrap   <- instCall origin tys' theta'
       ; body_wrap <- tcSubTypeDS_NC ctxt noThing in_rho' ty_expected
       ; return (body_wrap <.> in_wrap) }

  | otherwise   -- Revert to unification
  = do { cow <- uType origin TypeLevel ty_actual ty_expected
       ; return (mkWpCastN cow) }

-----------------
tcWrapResult :: HsExpr TcId -> TcRhoType -> TcRhoType -> TcM (HsExpr TcId)
tcWrapResult expr actual_ty res_ty
  = do { cow <- tcSubTypeDS GenSigCtxt expr actual_ty res_ty
                -- Both types are deeply skolemised
       ; return (mkHsWrap cow expr) }

-----------------------------------
wrapFunResCoercion
        :: [TcType]        -- Type of args
        -> HsWrapper       -- HsExpr a -> HsExpr b
        -> TcM HsWrapper   -- HsExpr (arg_tys -> a) -> HsExpr (arg_tys -> b)
wrapFunResCoercion arg_tys co_fn_res
  | isIdHsWrapper co_fn_res
  = return idHsWrapper
  | null arg_tys
  = return co_fn_res
  | otherwise
  = do  { arg_ids <- newSysLocalIds (fsLit "sub") arg_tys
        ; return (mkWpLams arg_ids <.> co_fn_res <.> mkWpEvVarApps arg_ids) }

-----------------------------------
-- | Infer a type using a type "checking" function by passing in a ReturnTv,
-- which can unify with *anything*. See also Note [ReturnTv] in TcType
tcInfer :: (TcType -> TcM a) -> TcM (a, TcType)
tcInfer tc_check
  = do { (ret_tv, ret_kind) <- newOpenReturnTyVar
       ; res <- tc_check (mkTyVarTy ret_tv)
       ; details <- readMetaTyVar ret_tv
       ; res_ty <- case details of
            Indirect ty -> return ty
            Flexi ->    -- Checking was uninformative
                     do { traceTc "Defaulting un-filled ReturnTv to a TauTv" (ppr ret_tv)
                        ; tau_ty <- newFlexiTyVarTy ret_kind
                        ; writeMetaTyVar ret_tv tau_ty
                        ; return tau_ty }
       ; return (res, res_ty) }

{-
************************************************************************
*                                                                      *
\subsection{Generalisation}
*                                                                      *
************************************************************************
-}

tcGen :: UserTypeCtxt -> TcType
      -> ([TcTyVar] -> TcRhoType -> TcM result)
         -- thing_inside is passed only the *type* variables, not
         -- *coercion* variables. They are only ever used for scoped type
         -- variables.
      -> TcM (HsWrapper, result)
        -- The expression has type: spec_ty -> expected_ty

tcGen ctxt expected_ty thing_inside
   -- We expect expected_ty to be a forall-type
   -- If not, the call is a no-op
  = do  { traceTc "tcGen" Outputable.empty
        ; (wrap, tvs', given, rho') <- deeplySkolemise expected_ty

        ; lvl <- getTcLevel
        ; when debugIsOn $
              traceTc "tcGen" $ vcat [
                ppr lvl,
                text "expected_ty" <+> ppr expected_ty,
                text "inst tyvars" <+> ppr tvs',
                text "given"       <+> ppr given,
                text "inst type"   <+> ppr rho' ]

        -- Generally we must check that the "forall_tvs" havn't been constrained
        -- The interesting bit here is that we must include the free variables
        -- of the expected_ty.  Here's an example:
        --       runST (newVar True)
        -- Here, if we don't make a check, we'll get a type (ST s (MutVar s Bool))
        -- for (newVar True), with s fresh.  Then we unify with the runST's arg type
        -- forall s'. ST s' a. That unifies s' with s, and a with MutVar s Bool.
        -- So now s' isn't unconstrained because it's linked to a.
        --
        -- However [Oct 10] now that the untouchables are a range of
        -- TcTyVars, all this is handled automatically with no need for
        -- extra faffing around

        -- Use the *instantiated* type in the SkolemInfo
        -- so that the names of displayed type variables line up
        ; let skol_info = SigSkol ctxt (mkFunTys (map varType given) rho')

        ; (ev_binds, result) <- checkConstraints skol_info tvs' given $
                                thing_inside tvs' rho'

        ; return (wrap <.> mkWpLet ev_binds, result) }
          -- The ev_binds returned by checkConstraints is very
          -- often empty, in which case mkWpLet is a no-op

checkConstraints :: SkolemInfo
                 -> [TcTyVar]           -- Skolems
                 -> [EvVar]             -- Given
                 -> TcM result
                 -> TcM (TcEvBinds, result)

checkConstraints skol_info skol_tvs given thing_inside
  = do { (implics, ev_binds, result)
            <- buildImplication skol_info skol_tvs given thing_inside
       ; emitImplications implics
       ; return (ev_binds, result) }

buildImplication :: SkolemInfo
                 -> [TcTyVar]           -- Skolems
                 -> [EvVar]             -- Given
                 -> TcM result
                 -> TcM (Bag Implication, TcEvBinds, result)
buildImplication skol_info skol_tvs given thing_inside
  | null skol_tvs && null given
  = do { res <- thing_inside
       ; return (emptyBag, emptyTcEvBinds, res) }
      -- Fast path.  We check every function argument with
      -- tcPolyExpr, which uses tcGen and hence checkConstraints.

  | otherwise
  = do { (tclvl, wanted, result) <- pushLevelAndCaptureConstraints thing_inside
       ; (implics, ev_binds) <- buildImplicationFor tclvl skol_info skol_tvs given wanted
       ; return (implics, ev_binds, result) }

buildImplicationFor :: TcLevel -> SkolemInfo -> [TcTyVar]
                   -> [EvVar] -> WantedConstraints
                   -> TcM (Bag Implication, TcEvBinds)
buildImplicationFor tclvl skol_info skol_tvs given wanted
  | isEmptyWC wanted && null given
             -- Optimisation : if there are no wanteds, and no givens
             -- don't generate an implication at all.
             -- Reason for the (null given): we don't want to lose
             -- the "inaccessible alternative" error check
  = return (emptyBag, emptyTcEvBinds)

  | otherwise
  = ASSERT2( all isTcTyVar skol_tvs, ppr skol_tvs )
    ASSERT2( all isSkolemTyVar skol_tvs, ppr skol_tvs )
    do { ev_binds_var <- newTcEvBinds
       ; env <- getLclEnv
       ; let implic = Implic { ic_tclvl = tclvl
                             , ic_skols = skol_tvs
                             , ic_no_eqs = False
                             , ic_given = given
                             , ic_wanted = wanted
                             , ic_status  = IC_Unsolved
                             , ic_binds = Just ev_binds_var
                             , ic_env = env
                             , ic_info = skol_info }

       ; return (unitBag implic, TcEvBinds ev_binds_var) }

{-
************************************************************************
*                                                                      *
                Boxy unification
*                                                                      *
************************************************************************

The exported functions are all defined as versions of some
non-exported generic functions.
-}

-- | Unify two types, discarding a resultant coercion. Any constraints
-- generated will still need to be solved, however.
unifyType_ :: Outputable a => Maybe a  -- ^ If present, has type 'ty1'
           -> TcTauType -> TcTauType -> TcM ()
unifyType_ thing ty1 ty2 = void $ unifyType thing ty1 ty2

unifyType :: Outputable a => Maybe a   -- ^ If present, has type 'ty1'
          -> TcTauType -> TcTauType -> TcM TcCoercion
-- Actual and expected types
-- Returns a coercion : ty1 ~ ty2
unifyType thing ty1 ty2 = uType origin TypeLevel ty1 ty2
  where
    origin = TypeEqOrigin { uo_actual = ty1, uo_expected = ty2
                          , uo_thing  = mkErrorThing <$> thing }

-- | Use this instead of 'Nothing' when calling 'unifyType' without
-- a good "thing" (where the "thing" has the "actual" type passed in)
-- This has an 'Outputable' instance, avoiding amgiguity problems.
noThing :: Maybe (HsExpr Name)
noThing = Nothing

unifyKind :: Outputable a => Maybe a -> TcKind -> TcKind -> TcM Coercion
unifyKind thing ty1 ty2 = uType origin KindLevel ty1 ty2
  where origin = TypeEqOrigin { uo_actual = ty1, uo_expected = ty2
                              , uo_thing  = mkErrorThing <$> thing }

---------------
unifyPred :: PredType -> PredType -> TcM TcCoercion
-- Actual and expected types
unifyPred = unifyType noThing

---------------
unifyTheta :: TcThetaType -> TcThetaType -> TcM [TcCoercion]
-- Actual and expected types
unifyTheta theta1 theta2
  = do  { checkTc (equalLength theta1 theta2)
                  (vcat [ptext (sLit "Contexts differ in length"),
                         nest 2 $ parens $ ptext (sLit "Use RelaxedPolyRec to allow this")])
        ; zipWithM unifyPred theta1 theta2 }

{-
%************************************************************************
%*                                                                      *
                 uType and friends
%*                                                                      *
%************************************************************************

uType is the heart of the unifier.
-}

------------
uType, uType_defer
  :: CtOrigin
  -> TypeOrKind
  -> TcType    -- ty1 is the *actual* type
  -> TcType    -- ty2 is the *expected* type
  -> TcM Coercion

--------------
-- It is always safe to defer unification to the main constraint solver
-- See Note [Deferred unification]
uType_defer origin t_or_k ty1 ty2
  = do { hole <- newCoercionHole
       ; loc <- getCtLocM origin (Just t_or_k)
       ; emitSimple $ mkNonCanonical $
             CtWanted { ctev_dest = HoleDest hole
                      , ctev_pred = mkPrimEqPred ty1 ty2
                      , ctev_loc = loc }

       -- Error trace only
       -- NB. do *not* call mkErrInfo unless tracing is on, because
       -- it is hugely expensive (#5631)
       ; whenDOptM Opt_D_dump_tc_trace $ do
            { ctxt <- getErrCtxt
            ; doc <- mkErrInfo emptyTidyEnv ctxt
            ; traceTc "utype_defer" (vcat [ppr hole, ppr ty1,
                                           ppr ty2, pprCtOrigin origin, doc])
            }
       ; return (mkHoleCo hole Nominal ty1 ty2) }

--------------
uType origin t_or_k orig_ty1 orig_ty2
  = do { tclvl <- getTcLevel
       ; traceTc "u_tys " $ vcat
              [ text "tclvl" <+> ppr tclvl
              , sep [ ppr orig_ty1, text "~", ppr orig_ty2]
              , pprCtOrigin origin]
       ; co <- go orig_ty1 orig_ty2
       ; if isReflCo co
            then traceTc "u_tys yields no coercion" Outputable.empty
            else traceTc "u_tys yields coercion:" (ppr co)
       ; return co }
  where
    go :: TcType -> TcType -> TcM Coercion
        -- The arguments to 'go' are always semantically identical
        -- to orig_ty{1,2} except for looking through type synonyms

        -- Variables; go for uVar
        -- Note that we pass in *original* (before synonym expansion),
        -- so that type variables tend to get filled in with
        -- the most informative version of the type
    go (TyVarTy tv1) ty2
      = do { lookup_res <- lookupTcTyVar tv1
           ; case lookup_res of
               Filled ty1   -> do { traceTc "found filled tyvar" (ppr tv1 <+> text ":->" <+> ppr ty1)
                                  ; go ty1 ty2 }
               Unfilled ds1 -> uUnfilledVar origin t_or_k NotSwapped tv1 ds1 ty2 }
    go ty1 (TyVarTy tv2)
      = do { lookup_res <- lookupTcTyVar tv2
           ; case lookup_res of
               Filled ty2   -> do { traceTc "found filled tyvar" (ppr tv2 <+> text ":->" <+> ppr ty2)
                                  ; go ty1 ty2 }
               Unfilled ds2 -> uUnfilledVar origin t_or_k IsSwapped tv2 ds2 ty1 }

      -- See Note [Expanding synonyms during unification]
    go ty1@(TyConApp tc1 []) (TyConApp tc2 [])
      | tc1 == tc2
      = return $ mkReflCo Nominal ty1

        -- See Note [Expanding synonyms during unification]
        --
        -- Also NB that we recurse to 'go' so that we don't push a
        -- new item on the origin stack. As a result if we have
        --   type Foo = Int
        -- and we try to unify  Foo ~ Bool
        -- we'll end up saying "can't match Foo with Bool"
        -- rather than "can't match "Int with Bool".  See Trac #4535.
    go ty1 ty2
      | Just ty1' <- coreView ty1 = go ty1' ty2
      | Just ty2' <- coreView ty2 = go ty1  ty2'

    go (CastTy t1 co1) t2
      = do { co_tys <- go t1 t2
           ; return (mkCoherenceLeftCo co_tys co1) }

    go t1 (CastTy t2 co2)
      = do { co_tys <- go t1 t2
           ; return (mkCoherenceRightCo co_tys co2) }

        -- Functions (or predicate functions) just check the two parts
    go (ForAllTy (Anon fun1) arg1) (ForAllTy (Anon fun2) arg2)
      = do { co_l <- uType origin t_or_k fun1 fun2
           ; co_r <- uType origin t_or_k arg1 arg2
           ; return $ mkFunCo Nominal co_l co_r }

        -- Always defer if a type synonym family (type function)
        -- is involved.  (Data families behave rigidly.)
    go ty1@(TyConApp tc1 _) ty2
      | isTypeFamilyTyCon tc1 = defer ty1 ty2
    go ty1 ty2@(TyConApp tc2 _)
      | isTypeFamilyTyCon tc2 = defer ty1 ty2

    go (TyConApp tc1 tys1) (TyConApp tc2 tys2)
      -- See Note [Mismatched type lists and application decomposition]
      | tc1 == tc2, length tys1 == length tys2
      = ASSERT2( isGenerativeTyCon tc1 Nominal, ppr tc1 )
        do { cos <- zipWith3M (uType origin) t_or_ks tys1 tys2
           ; return $ mkTyConAppCo Nominal tc1 cos }
      where
        (bndrs, _) = splitForAllTys (tyConKind tc1)
        t_or_ks    = case t_or_k of
                       KindLevel -> repeat KindLevel
                       TypeLevel -> map (\bndr -> if isNamedBinder bndr
                                                  then KindLevel
                                                  else TypeLevel)
                                        bndrs

    go (LitTy m) ty@(LitTy n)
      | m == n
      = return $ mkNomReflCo ty

        -- See Note [Care with type applications]
        -- Do not decompose FunTy against App;
        -- it's often a type error, so leave it for the constraint solver
    go (AppTy s1 t1) (AppTy s2 t2)
      = go_app s1 t1 s2 t2

    go (AppTy s1 t1) (TyConApp tc2 ts2)
      | Just (ts2', t2') <- snocView ts2
      = ASSERT( mightBeUnsaturatedTyCon tc2 )
        go_app s1 t1 (TyConApp tc2 ts2') t2'

    go (TyConApp tc1 ts1) (AppTy s2 t2)
      | Just (ts1', t1') <- snocView ts1
      = ASSERT( mightBeUnsaturatedTyCon tc1 )
        go_app (TyConApp tc1 ts1') t1' s2 t2

    go (CoercionTy co1) (CoercionTy co2)
      = do { let ty1 = coercionType co1
                 ty2 = coercionType co2
           ; kco <- uType (KindEqOrigin orig_ty1 orig_ty2 origin (Just t_or_k))
                          KindLevel
                          ty1 ty2
           ; return $ mkProofIrrelCo Nominal kco co1 co2 }

        -- Anything else fails
        -- E.g. unifying for-all types, which is relative unusual
    go ty1 ty2 = defer ty1 ty2

    ------------------
    defer ty1 ty2   -- See Note [Check for equality before deferring]
      | ty1 `tcEqType` ty2 = return (mkNomReflCo ty1)
      | otherwise          = uType_defer origin t_or_k ty1 ty2

    ------------------
    go_app s1 t1 s2 t2
      = do { co_s <- uType origin t_or_k s1 s2
           ; co_t <- uType origin t_or_k t1 t2
           ; return $ mkAppCo co_s co_t }

{- Note [Check for equality before deferring]
~~~~~~~~~~~~~~~~~~~~~~~~~~~~~~~~~~~~~~~~~~~~~
Particularly in ambiguity checks we can get equalities like (ty ~ ty).
If ty involves a type function we may defer, which isn't very sensible.
An egregious example of this was in test T9872a, which has a type signature
       Proxy :: Proxy (Solutions Cubes)
Doing the ambiguity check on this signature generates the equality
   Solutions Cubes ~ Solutions Cubes
and currently the constraint solver normalises both sides at vast cost.
This little short-cut in 'defer' helps quite a bit.

Note [Care with type applications]
~~~~~~~~~~~~~~~~~~~~~~~~~~~~~~~~~~
Note: type applications need a bit of care!
They can match FunTy and TyConApp, so use splitAppTy_maybe
NB: we've already dealt with type variables and Notes,
so if one type is an App the other one jolly well better be too

Note [Mismatched type lists and application decomposition]
~~~~~~~~~~~~~~~~~~~~~~~~~~~~~~~~~~~~~~~~~~~~~~~~~~~~~~~~~~
When we find two TyConApps, you might think that the argument lists
are guaranteed equal length.  But they aren't. Consider matching
        w (T x) ~ Foo (T x y)
We do match (w ~ Foo) first, but in some circumstances we simply create
a deferred constraint; and then go ahead and match (T x ~ T x y).
This came up in Trac #3950.

So either
   (a) either we must check for identical argument kinds
       when decomposing applications,

   (b) or we must be prepared for ill-kinded unification sub-problems

Currently we adopt (b) since it seems more robust -- no need to maintain
a global invariant.

Note [Expanding synonyms during unification]
~~~~~~~~~~~~~~~~~~~~~~~~~~~~~~~~~~~~~~~~~~~~
We expand synonyms during unification, but:
 * We expand *after* the variable case so that we tend to unify
   variables with un-expanded type synonym. This just makes it
   more likely that the inferred types will mention type synonyms
   understandable to the user

 * We expand *before* the TyConApp case.  For example, if we have
      type Phantom a = Int
   and are unifying
      Phantom Int ~ Phantom Char
   it is *wrong* to unify Int and Char.

 * The problem case immediately above can happen only with arguments
   to the tycon. So we check for nullary tycons *before* expanding.
   This is particularly helpful when checking (* ~ *), because * is
   now a type synonym.

Note [Deferred Unification]
~~~~~~~~~~~~~~~~~~~~~~~~~~~
We may encounter a unification ty1 ~ ty2 that cannot be performed syntactically,
and yet its consistency is undetermined. Previously, there was no way to still
make it consistent. So a mismatch error was issued.

Now these unifications are deferred until constraint simplification, where type
family instances and given equations may (or may not) establish the consistency.
Deferred unifications are of the form
                F ... ~ ...
or              x ~ ...
where F is a type function and x is a type variable.
E.g.
        id :: x ~ y => x -> y
        id e = e

involves the unification x = y. It is deferred until we bring into account the
context x ~ y to establish that it holds.

If available, we defer original types (rather than those where closed type
synonyms have already been expanded via tcCoreView).  This is, as usual, to
improve error messages.


************************************************************************
*                                                                      *
                 uVar and friends
*                                                                      *
************************************************************************

@uVar@ is called when at least one of the types being unified is a
variable.  It does {\em not} assume that the variable is a fixed point
of the substitution; rather, notice that @uVar@ (defined below) nips
back into @uTys@ if it turns out that the variable is already bound.
-}

uUnfilledVar :: CtOrigin
             -> TypeOrKind
             -> SwapFlag
             -> TcTyVar -> TcTyVarDetails       -- Tyvar 1
             -> TcTauType                       -- Type 2
             -> TcM Coercion
-- "Unfilled" means that the variable is definitely not a filled-in meta tyvar
--            It might be a skolem, or untouchable, or meta

uUnfilledVar origin t_or_k swapped tv1 details1 (TyVarTy tv2)
  | tv1 == tv2  -- Same type variable => no-op
  = return (mkNomReflCo (mkTyVarTy tv1))

  | otherwise  -- Distinct type variables
  = do  { lookup2 <- lookupTcTyVar tv2
        ; case lookup2 of
            Filled ty2'
              -> uUnfilledVar origin t_or_k swapped tv1 details1 ty2'
            Unfilled details2
              -> uUnfilledVars origin t_or_k swapped tv1 details1 tv2 details2
        }

uUnfilledVar origin t_or_k swapped tv1 details1 non_var_ty2
-- ty2 is not a type variable
  = case details1 of
      MetaTv { mtv_ref = ref1 }
        -> do { dflags <- getDynFlags
              ; mb_ty2' <- checkTauTvUpdate dflags origin t_or_k tv1 non_var_ty2
              ; case mb_ty2' of
                  Just (ty2', co_k) -> maybe_sym swapped <$>
                                       updateMeta tv1 ref1 ty2' co_k
                  Nothing   -> do { traceTc "Occ/type-family defer"
                                        (ppr tv1 <+> dcolon <+> ppr (tyVarKind tv1)
                                         $$ ppr non_var_ty2 $$ ppr (typeKind non_var_ty2))
                                  ; defer }
              }

      _other -> do { traceTc "Skolem defer" (ppr tv1); defer }  -- Skolems of all sorts
  where
    defer = unSwap swapped (uType_defer origin t_or_k) (mkTyVarTy tv1) non_var_ty2
               -- Occurs check or an untouchable: just defer
               -- NB: occurs check isn't necessarily fatal:
               --     eg tv1 occured in type family parameter

----------------
uUnfilledVars :: CtOrigin
              -> TypeOrKind
              -> SwapFlag
              -> TcTyVar -> TcTyVarDetails      -- Tyvar 1
              -> TcTyVar -> TcTyVarDetails      -- Tyvar 2
              -> TcM Coercion
-- Invarant: The type variables are distinct,
--           Neither is filled in yet

uUnfilledVars origin t_or_k swapped tv1 details1 tv2 details2
  = do { traceTc "uUnfilledVars for" (ppr tv1 <+> text "and" <+> ppr tv2)
       ; traceTc "uUnfilledVars" (    text "trying to unify" <+> ppr k1
                                  <+> text "with"            <+> ppr k2)
       ; co_k <- uType kind_origin KindLevel k1 k2
       ; let no_swap ref = maybe_sym swapped <$>
                           updateMeta tv1 ref ty2 (mkSymCo co_k)
             do_swap ref = maybe_sym (flipSwap swapped) <$>
                           updateMeta tv2 ref ty1 co_k
       ; case (details1, details2) of
         { ( MetaTv { mtv_info = i1, mtv_ref = ref1 }
           , MetaTv { mtv_info = i2, mtv_ref = ref2 } )
             | nicer_to_update_tv1 tv1 i1 i2 -> no_swap ref1
             | otherwise                     -> do_swap ref2
         ; (MetaTv { mtv_ref = ref1 }, _) -> no_swap ref1
         ; (_, MetaTv { mtv_ref = ref2 }) -> do_swap ref2

           -- Can't do it in-place, so defer
           -- This happens for skolems of all sorts
         ; _ -> do { traceTc "deferring because I can't find a meta-tyvar:"
                       (pprTcTyVarDetails details1 <+> pprTcTyVarDetails details2)
                   ; unSwap swapped (uType_defer origin t_or_k) ty1 ty2 } } }
  where
    k1  = tyVarKind tv1
    k2  = tyVarKind tv2
    ty1 = mkTyVarTy tv1
    ty2 = mkTyVarTy tv2
    kind_origin = KindEqOrigin ty1 ty2 origin (Just t_or_k)

-- | apply sym iff swapped
maybe_sym :: SwapFlag -> Coercion -> Coercion
maybe_sym IsSwapped  = mkSymCo
maybe_sym NotSwapped = id

nicer_to_update_tv1 :: TcTyVar -> MetaInfo -> MetaInfo -> Bool
nicer_to_update_tv1 _   _     SigTv = True
nicer_to_update_tv1 _   SigTv _     = False
        -- Try not to update SigTvs; and try to update sys-y type
        -- variables in preference to ones gotten (say) by
        -- instantiating a polymorphic function with a user-written
        -- type sig
nicer_to_update_tv1 _   ReturnTv _        = True
nicer_to_update_tv1 _   _        ReturnTv = False
        -- ReturnTvs are really holes just begging to be filled in.
        -- Let's oblige.
nicer_to_update_tv1 tv1 _     _     = isSystemName (Var.varName tv1)

----------------
checkTauTvUpdate :: DynFlags
                 -> CtOrigin
                 -> TypeOrKind
                 -> TcTyVar             -- tv :: k1
                 -> TcType              -- ty :: k2
                 -> TcM (Maybe ( TcType        -- possibly-expanded ty
                               , Coercion )) -- :: k2 ~N k1
--    (checkTauTvUpdate tv ty)
-- We are about to update the TauTv/ReturnTv tv with ty.
-- Check (a) that tv doesn't occur in ty (occurs check)
--       (b) that kind(ty) is a sub-kind of kind(tv)
--
-- We have two possible outcomes:
-- (1) Return the type to update the type variable with,
--        [we know the update is ok]
-- (2) Return Nothing,
--        [the update might be dodgy]
--
-- Note that "Nothing" does not mean "definite error".  For example
--   type family F a
--   type instance F Int = Int
-- consider
--   a ~ F a
-- This is perfectly reasonable, if we later get a ~ Int.  For now, though,
-- we return Nothing, leaving it to the later constraint simplifier to
-- sort matters out.

checkTauTvUpdate dflags origin t_or_k tv ty
  | SigTv <- info
  = ASSERT( not (isTyVarTy ty) )
    return Nothing
  | otherwise
  = do { ty   <- zonkTcType ty
       ; co_k <- uType kind_origin KindLevel (typeKind ty) (tyVarKind tv)
       ; if | is_return_tv -> -- ReturnTv: a simple occurs-check is all that we need
                              -- See Note [ReturnTv] in TcType
                if tv `elemVarSet` tyCoVarsOfType ty
                then return Nothing
                else return (Just (ty, co_k))
            | defer_me ty ->  -- Quick test
                -- Failed quick test so try harder
                case occurCheckExpand dflags tv ty of
                   OC_OK ty2 | defer_me ty2 -> return Nothing
                             | otherwise    -> return (Just (ty2, co_k))
                   _                        -> return Nothing
            | otherwise   -> return (Just (ty, co_k)) }
  where
    kind_origin   = KindEqOrigin (mkTyVarTy tv) ty origin (Just t_or_k)
    details       = tcTyVarDetails tv
    info          = mtv_info details
    is_return_tv  = isReturnTyVar tv
    impredicative = canUnifyWithPolyType dflags details

    defer_me :: TcType -> Bool
    -- Checks for (a) occurrence of tv
    --            (b) type family applications
    --            (c) foralls
    -- See Note [Conservative unification check]
    defer_me (LitTy {})        = False
    defer_me (TyVarTy tv')     = tv == tv'
    defer_me (TyConApp tc tys) = isTypeFamilyTyCon tc || any defer_me tys
                                 || not (impredicative || isTauTyCon tc)
    defer_me (ForAllTy bndr t) = defer_me (binderType bndr) || defer_me t
                                 || (isNamedBinder bndr && not impredicative)
    defer_me (AppTy fun arg)   = defer_me fun || defer_me arg
    defer_me (CastTy ty co)    = defer_me ty || defer_me_co co
    defer_me (CoercionTy co)   = defer_me_co co

      -- We don't really care if there are type families in a coercion,
      -- but we still can't have an occurs-check failure
    defer_me_co co = tv `elemVarSet` tyCoVarsOfCo co

{-
Note [Conservative unification check]
~~~~~~~~~~~~~~~~~~~~~~~~~~~~~~~~~~~~~
When unifying (tv ~ rhs), w try to avoid creating deferred constraints
only for efficiency.  However, we do not unify (the defer_me check) if
  a) There's an occurs check (tv is in fvs(rhs))
  b) There's a type-function call in 'rhs'

If we fail defer_me we use occurCheckExpand to try to make it pass,
(see Note [Type synonyms and the occur check]) and then use defer_me
again to check.  Example: Trac #4917)
       a ~ Const a b
where type Const a b = a.  We can solve this immediately, even when
'a' is a skolem, just by expanding the synonym.

We always defer type-function calls, even if it's be perfectly safe to
unify, eg (a ~ F [b]).  Reason: this ensures that the constraint
solver gets to see, and hence simplify the type-function call, which
in turn might simplify the type of an inferred function.  Test ghci046
is a case in point.

More mysteriously, test T7010 gave a horrible error
  T7010.hs:29:21:
    Couldn't match type `Serial (ValueTuple Float)' with `IO Float'
    Expected type: (ValueTuple Vector, ValueTuple Vector)
      Actual type: (ValueTuple Vector, ValueTuple Vector)
because an insoluble type function constraint got mixed up with
a soluble one when flattening.  I never fully understood this, but
deferring type-function applications made it go away :-(.
T5853 also got a less-good error message with more aggressive
unification of type functions.

Moreover the Note [Type family sharing] gives another reason, but
again I'm not sure if it's really valid.

Note [Type synonyms and the occur check]
~~~~~~~~~~~~~~~~~~~~~~~~~~~~~~~~~~~~~~~~~
Generally speaking we try to update a variable with type synonyms not
expanded, which improves later error messages, unless looking
inside a type synonym may help resolve a spurious occurs check
error. Consider:
          type A a = ()

          f :: (A a -> a -> ()) -> ()
          f = \ _ -> ()

          x :: ()
          x = f (\ x p -> p x)

We will eventually get a constraint of the form t ~ A t. The ok function above will
properly expand the type (A t) to just (), which is ok to be unified with t. If we had
unified with the original type A t, we would lead the type checker into an infinite loop.

Hence, if the occurs check fails for a type synonym application, then (and *only* then),
the ok function expands the synonym to detect opportunities for occurs check success using
the underlying definition of the type synonym.

The same applies later on in the constraint interaction code; see TcInteract,
function @occ_check_ok@.

Note [Type family sharing]
~~~~~~~~~~~~~~~~~~~~~~~~~~
We must avoid eagerly unifying type variables to types that contain function symbols,
because this may lead to loss of sharing, and in turn, in very poor performance of the
constraint simplifier. Assume that we have a wanted constraint:
{
  m1 ~ [F m2],
  m2 ~ [F m3],
  m3 ~ [F m4],
  D m1,
  D m2,
  D m3
}
where D is some type class. If we eagerly unify m1 := [F m2], m2 := [F m3], m3 := [F m4],
then, after zonking, our constraint simplifier will be faced with the following wanted
constraint:
{
  D [F [F [F m4]]],
  D [F [F m4]],
  D [F m4]
}
which has to be flattened by the constraint solver. In the absence of
a flat-cache, this may generate a polynomially larger number of
flatten skolems and the constraint sets we are working with will be
polynomially larger.

Instead, if we defer the unifications m1 := [F m2], etc. we will only
be generating three flatten skolems, which is the maximum possible
sharing arising from the original constraint.  That's why we used to
use a local "ok" function, a variant of TcType.occurCheckExpand.

HOWEVER, we *do* now have a flat-cache, which effectively recovers the
sharing, so there's no great harm in losing it -- and it's generally
more efficient to do the unification up-front.

Note [Non-TcTyVars in TcUnify]
~~~~~~~~~~~~~~~~~~~~~~~~~~~~~~
Because the same code is now shared between unifying types and unifying
kinds, we sometimes will see proper TyVars floating around the unifier.
Example (from test case polykinds/PolyKinds12):

    type family Apply (f :: k1 -> k2) (x :: k1) :: k2
    type instance Apply g y = g y

When checking the instance declaration, we first *kind-check* the LHS
and RHS, discovering that the instance really should be

    type instance Apply k3 k4 (g :: k3 -> k4) (y :: k3) = g y

During this kind-checking, all the tyvars will be TcTyVars. Then, however,
as a second pass, we desugar the RHS (which is done in functions prefixed
with "tc" in TcTyClsDecls"). By this time, all the kind-vars are proper
TyVars, not TcTyVars, get some kind unification must happen.

Thus, we always check if a TyVar is a TcTyVar before asking if it's a
meta-tyvar.

This used to not be necessary for type-checking (that is, before * :: *)
because expressions get desugared via an algorithm separate from
type-checking (with wrappers, etc.). Types get desugared very differently,
causing this wibble in behavior seen here.
-}

data LookupTyVarResult  -- The result of a lookupTcTyVar call
  = Unfilled TcTyVarDetails     -- SkolemTv or virgin MetaTv
  | Filled   TcType

lookupTcTyVar :: TcTyVar -> TcM LookupTyVarResult
lookupTcTyVar tyvar
  | MetaTv { mtv_ref = ref } <- details
  = do { meta_details <- readMutVar ref
       ; case meta_details of
           Indirect ty -> return (Filled ty)
           Flexi -> do { is_touchable <- isTouchableTcM tyvar
                             -- Note [Unifying untouchables]
                       ; if is_touchable then
                            return (Unfilled details)
                         else
                            return (Unfilled vanillaSkolemTv) } }
  | otherwise
  = return (Unfilled details)
  where
    details = tcTyVarDetails tyvar

-- | Fill in a meta-tyvar
updateMeta :: TcTyVar            -- ^ tv to fill in, tv :: k1
           -> TcRef MetaDetails  -- ^ ref to tv's metadetails
           -> TcType             -- ^ ty2 :: k2
           -> Coercion           -- ^ kind_co :: k2 ~N k1
           -> TcM Coercion       -- ^ :: tv ~N ty2 (= ty2 |> kind_co ~N ty2)
updateMeta tv1 ref1 ty2 kind_co
  = do { let ty2_refl   = mkNomReflCo ty2
             (ty2', co) = ( ty2 `mkCastTy` kind_co
                          , mkCoherenceLeftCo ty2_refl kind_co )
       ; writeMetaTyVarRef tv1 ref1 ty2'
       ; return co }

{-
Note [Unifying untouchables]
~~~~~~~~~~~~~~~~~~~~~~~~~~~~
We treat an untouchable type variable as if it was a skolem.  That
ensures it won't unify with anything.  It's a slight had, because
we return a made-up TcTyVarDetails, but I think it works smoothly.
-}

<<<<<<< HEAD
-- | Breaks apart a function kind into its pieces.
matchExpectedFunKind :: Arity           -- ^ # of args remaining, only for errors
                     -> TcType          -- ^ type, only for errors
                     -> TcKind          -- ^ function kind
                     -> TcM (Coercion, TcKind, TcKind)
                                  -- ^ co :: old_kind ~ arg -> res
matchExpectedFunKind num_args_remaining ty = go
=======
matchExpectedFunKind :: TcKind -> TcM (Maybe (TcKind, TcKind))
-- Like unifyFunTy, but does not fail; instead just returns Nothing

matchExpectedFunKind (FunTy arg_kind res_kind)
  = return (Just (arg_kind,res_kind))

matchExpectedFunKind (TyVarTy kvar)
  | isTcTyVar kvar, isMetaTyVar kvar
  = do { maybe_kind <- readMetaTyVar kvar
       ; case maybe_kind of
            Indirect fun_kind -> matchExpectedFunKind fun_kind
            Flexi ->
                do { arg_kind <- newMetaKindVar
                   ; res_kind <- newMetaKindVar
                   ; writeMetaTyVar kvar (mkArrowKind arg_kind res_kind)
                   ; return (Just (arg_kind,res_kind)) } }

matchExpectedFunKind _ = return Nothing

-----------------
unifyKindX :: TcKind           -- k1 (actual)
           -> TcKind           -- k2 (expected)
           -> TcM (Maybe Ordering)
                              -- Returns the relation between the kinds
                              -- Just LT <=> k1 is a sub-kind of k2
                              -- Nothing <=> incomparable

-- unifyKindX deals with the top-level sub-kinding story
-- but recurses into the simpler unifyKindEq for any sub-terms
-- The sub-kinding stuff only applies at top level

unifyKindX (TyVarTy kv1) k2 = uKVar NotSwapped unifyKindX kv1 k2
unifyKindX k1 (TyVarTy kv2) = uKVar IsSwapped  unifyKindX kv2 k1

unifyKindX k1 k2       -- See Note [Expanding synonyms during unification]
  | Just k1' <- coreView k1 = unifyKindX k1' k2
  | Just k2' <- coreView k2 = unifyKindX k1  k2'

unifyKindX (TyConApp kc1 []) (TyConApp kc2 [])
  | kc1 == kc2               = return (Just EQ)
  | kc1 `tcIsSubKindCon` kc2 = return (Just LT)
  | kc2 `tcIsSubKindCon` kc1 = return (Just GT)
  | otherwise                = return Nothing

unifyKindX k1 k2 = unifyKindEq k1 k2
  -- In all other cases, let unifyKindEq do the work

-------------------
uKVar :: SwapFlag -> (TcKind -> TcKind -> TcM (Maybe Ordering))
      -> MetaKindVar -> TcKind -> TcM (Maybe Ordering)
uKVar swapped unify_kind kv1 k2
  | isTcTyVar kv1
  = do { lookup_res <- lookupTcTyVar kv1  -- See Note [Kind variables can be untouchable]
       ; case lookup_res of
           Filled k1    -> unSwap swapped unify_kind k1 k2
           Unfilled ds1 -> uUnfilledKVar kv1 ds1 k2 }

  | otherwise   -- See Note [Unifying kind variables]
  = uUnfilledKVar kv1 vanillaSkolemTv k2

-------------------
uUnfilledKVar :: MetaKindVar -> TcTyVarDetails -> TcKind -> TcM (Maybe Ordering)
uUnfilledKVar kv1 ds1 (TyVarTy kv2)
  | kv1 == kv2
  = return (Just EQ)

  | isTcTyVar kv2
  = do { lookup_res <- lookupTcTyVar kv2
       ; case lookup_res of
           Filled k2    -> uUnfilledKVar  kv1 ds1 k2
           Unfilled ds2 -> uUnfilledKVars kv1 ds1 kv2 ds2 }

  | otherwise  -- See Note [Unifying kind variables]
  = uUnfilledKVars kv1 ds1 kv2 vanillaSkolemTv

uUnfilledKVar kv1 ds1 non_var_k2
  = case ds1 of
      MetaTv { mtv_info = SigTv }
        -> return Nothing
      MetaTv { mtv_ref = ref1 }
        -> do { k2a <- zonkTcKind non_var_k2
              ; let k2b = defaultKind k2a
                     -- MetaKindVars must be bound only to simple kinds

              ; dflags <- getDynFlags
              ; case occurCheckExpand dflags kv1 k2b of
                   OC_OK k2c -> do { writeMetaTyVarRef kv1 ref1 k2c; return (Just EQ) }
                   _         -> return Nothing }
      _ -> return Nothing

-------------------
uUnfilledKVars :: MetaKindVar -> TcTyVarDetails
               -> MetaKindVar -> TcTyVarDetails
               -> TcM (Maybe Ordering)
-- kv1 /= kv2
uUnfilledKVars kv1 ds1 kv2 ds2
  = case (ds1, ds2) of
      (MetaTv { mtv_info = i1, mtv_ref = r1 },
       MetaTv { mtv_info = i2, mtv_ref = r2 })
              | nicer_to_update_tv1 kv1 i1 i2 -> do_update kv1 r1 kv2
              | otherwise                     -> do_update kv2 r2 kv1
      (MetaTv { mtv_ref = r1 }, _) -> do_update kv1 r1 kv2
      (_, MetaTv { mtv_ref = r2 }) -> do_update kv2 r2 kv1
      _ -> return Nothing
>>>>>>> 834f9a46
  where
    go k | Just k' <- tcView k = go k'

    go k@(TyVarTy kvar)
      | isTcTyVar kvar, isMetaTyVar kvar
      = do { maybe_kind <- readMetaTyVar kvar
           ; case maybe_kind of
                Indirect fun_kind -> go fun_kind
                Flexi ->             defer (isReturnTyVar kvar) k }

    go k@(ForAllTy (Anon arg) res)
      = return (mkNomReflCo k, arg, res)

    go other = defer False other

    defer is_return k
      = do { arg_kind <- new_flexi
           ; res_kind <- new_flexi
           ; let new_fun = mkFunTy arg_kind res_kind
                 thing   = mkTypeErrorThingArgs ty num_args_remaining
                 origin  = TypeEqOrigin { uo_actual   = k
                                        , uo_expected = new_fun
                                        , uo_thing    = Just thing
                                        }
           ; co <- uType origin KindLevel k new_fun
           ; return (co, arg_kind, res_kind) }
      where
        new_flexi | is_return = newReturnTyVarTy liftedTypeKind
                  | otherwise = newMetaKindVar<|MERGE_RESOLUTION|>--- conflicted
+++ resolved
@@ -1295,7 +1295,6 @@
 we return a made-up TcTyVarDetails, but I think it works smoothly.
 -}
 
-<<<<<<< HEAD
 -- | Breaks apart a function kind into its pieces.
 matchExpectedFunKind :: Arity           -- ^ # of args remaining, only for errors
                      -> TcType          -- ^ type, only for errors
@@ -1303,114 +1302,8 @@
                      -> TcM (Coercion, TcKind, TcKind)
                                   -- ^ co :: old_kind ~ arg -> res
 matchExpectedFunKind num_args_remaining ty = go
-=======
-matchExpectedFunKind :: TcKind -> TcM (Maybe (TcKind, TcKind))
--- Like unifyFunTy, but does not fail; instead just returns Nothing
-
-matchExpectedFunKind (FunTy arg_kind res_kind)
-  = return (Just (arg_kind,res_kind))
-
-matchExpectedFunKind (TyVarTy kvar)
-  | isTcTyVar kvar, isMetaTyVar kvar
-  = do { maybe_kind <- readMetaTyVar kvar
-       ; case maybe_kind of
-            Indirect fun_kind -> matchExpectedFunKind fun_kind
-            Flexi ->
-                do { arg_kind <- newMetaKindVar
-                   ; res_kind <- newMetaKindVar
-                   ; writeMetaTyVar kvar (mkArrowKind arg_kind res_kind)
-                   ; return (Just (arg_kind,res_kind)) } }
-
-matchExpectedFunKind _ = return Nothing
-
------------------
-unifyKindX :: TcKind           -- k1 (actual)
-           -> TcKind           -- k2 (expected)
-           -> TcM (Maybe Ordering)
-                              -- Returns the relation between the kinds
-                              -- Just LT <=> k1 is a sub-kind of k2
-                              -- Nothing <=> incomparable
-
--- unifyKindX deals with the top-level sub-kinding story
--- but recurses into the simpler unifyKindEq for any sub-terms
--- The sub-kinding stuff only applies at top level
-
-unifyKindX (TyVarTy kv1) k2 = uKVar NotSwapped unifyKindX kv1 k2
-unifyKindX k1 (TyVarTy kv2) = uKVar IsSwapped  unifyKindX kv2 k1
-
-unifyKindX k1 k2       -- See Note [Expanding synonyms during unification]
-  | Just k1' <- coreView k1 = unifyKindX k1' k2
-  | Just k2' <- coreView k2 = unifyKindX k1  k2'
-
-unifyKindX (TyConApp kc1 []) (TyConApp kc2 [])
-  | kc1 == kc2               = return (Just EQ)
-  | kc1 `tcIsSubKindCon` kc2 = return (Just LT)
-  | kc2 `tcIsSubKindCon` kc1 = return (Just GT)
-  | otherwise                = return Nothing
-
-unifyKindX k1 k2 = unifyKindEq k1 k2
-  -- In all other cases, let unifyKindEq do the work
-
--------------------
-uKVar :: SwapFlag -> (TcKind -> TcKind -> TcM (Maybe Ordering))
-      -> MetaKindVar -> TcKind -> TcM (Maybe Ordering)
-uKVar swapped unify_kind kv1 k2
-  | isTcTyVar kv1
-  = do { lookup_res <- lookupTcTyVar kv1  -- See Note [Kind variables can be untouchable]
-       ; case lookup_res of
-           Filled k1    -> unSwap swapped unify_kind k1 k2
-           Unfilled ds1 -> uUnfilledKVar kv1 ds1 k2 }
-
-  | otherwise   -- See Note [Unifying kind variables]
-  = uUnfilledKVar kv1 vanillaSkolemTv k2
-
--------------------
-uUnfilledKVar :: MetaKindVar -> TcTyVarDetails -> TcKind -> TcM (Maybe Ordering)
-uUnfilledKVar kv1 ds1 (TyVarTy kv2)
-  | kv1 == kv2
-  = return (Just EQ)
-
-  | isTcTyVar kv2
-  = do { lookup_res <- lookupTcTyVar kv2
-       ; case lookup_res of
-           Filled k2    -> uUnfilledKVar  kv1 ds1 k2
-           Unfilled ds2 -> uUnfilledKVars kv1 ds1 kv2 ds2 }
-
-  | otherwise  -- See Note [Unifying kind variables]
-  = uUnfilledKVars kv1 ds1 kv2 vanillaSkolemTv
-
-uUnfilledKVar kv1 ds1 non_var_k2
-  = case ds1 of
-      MetaTv { mtv_info = SigTv }
-        -> return Nothing
-      MetaTv { mtv_ref = ref1 }
-        -> do { k2a <- zonkTcKind non_var_k2
-              ; let k2b = defaultKind k2a
-                     -- MetaKindVars must be bound only to simple kinds
-
-              ; dflags <- getDynFlags
-              ; case occurCheckExpand dflags kv1 k2b of
-                   OC_OK k2c -> do { writeMetaTyVarRef kv1 ref1 k2c; return (Just EQ) }
-                   _         -> return Nothing }
-      _ -> return Nothing
-
--------------------
-uUnfilledKVars :: MetaKindVar -> TcTyVarDetails
-               -> MetaKindVar -> TcTyVarDetails
-               -> TcM (Maybe Ordering)
--- kv1 /= kv2
-uUnfilledKVars kv1 ds1 kv2 ds2
-  = case (ds1, ds2) of
-      (MetaTv { mtv_info = i1, mtv_ref = r1 },
-       MetaTv { mtv_info = i2, mtv_ref = r2 })
-              | nicer_to_update_tv1 kv1 i1 i2 -> do_update kv1 r1 kv2
-              | otherwise                     -> do_update kv2 r2 kv1
-      (MetaTv { mtv_ref = r1 }, _) -> do_update kv1 r1 kv2
-      (_, MetaTv { mtv_ref = r2 }) -> do_update kv2 r2 kv1
-      _ -> return Nothing
->>>>>>> 834f9a46
   where
-    go k | Just k' <- tcView k = go k'
+    go k | Just k' <- coreView k = go k'
 
     go k@(TyVarTy kvar)
       | isTcTyVar kvar, isMetaTyVar kvar
