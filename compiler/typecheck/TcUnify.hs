{-
(c) The University of Glasgow 2006
(c) The GRASP/AQUA Project, Glasgow University, 1992-1998


Type subsumption and unification
-}

{-# LANGUAGE CPP, MultiWayIf #-}

module TcUnify (
  -- Full-blown subsumption
  tcWrapResult, tcGen,
  tcSubType, tcSubType_NC, tcSubTypeDS, tcSubTypeDS_NC,
  checkConstraints, buildImplication, buildImplicationFor,

  -- Various unifications
  unifyType_, unifyType, unifyTheta, unifyKind, noThing,
  uType,

  --------------------------------
  -- Holes
  tcInfer,
  matchExpectedListTy,
  matchExpectedPArrTy,
  matchExpectedTyConApp,
  matchExpectedAppTy,
  matchExpectedFunTys,

  matchExpectedFunKind,

  wrapFunResCoercion

  ) where

#include "HsVersions.h"

import HsSyn
import TyCoRep
import TcMType
import TcRnMonad
import TcType
import Type
import Coercion
import TcEvidence
import Name ( isSystemName )
import Inst
import TyCon
import TysWiredIn
import Var
import VarEnv
import VarSet
import ErrUtils
import DynFlags
import BasicTypes
import Name   ( Name )
import Bag
import Util
import Outputable
import FastString

import Control.Monad

{-
************************************************************************
*                                                                      *
             matchExpected functions
*                                                                      *
************************************************************************

Note [Herald for matchExpectedFunTys]
~~~~~~~~~~~~~~~~~~~~~~~~~~~~~~~~~~~~~
The 'herald' always looks like:
   "The equation(s) for 'f' have"
   "The abstraction (\x.e) takes"
   "The section (+ x) expects"
   "The function 'f' is applied to"

This is used to construct a message of form

   The abstraction `\Just 1 -> ...' takes two arguments
   but its type `Maybe a -> a' has only one

   The equation(s) for `f' have two arguments
   but its type `Maybe a -> a' has only one

   The section `(f 3)' requires 'f' to take two arguments
   but its type `Int -> Int' has only one

   The function 'f' is applied to two arguments
   but its type `Int -> Int' has only one

Note [matchExpectedFunTys]
~~~~~~~~~~~~~~~~~~~~~~~~~~
matchExpectedFunTys checks that an (Expected rho) has the form
of an n-ary function.  It passes the decomposed type to the
thing_inside, and returns a wrapper to coerce between the two types

It's used wherever a language construct must have a functional type,
namely:
        A lambda expression
        A function definition
     An operator section

This is not (currently) where deep skolemisation occurs;
matchExpectedFunTys does not skolmise nested foralls in the
expected type, because it expects that to have been done already
-}

matchExpectedFunTys :: SDoc     -- See Note [Herald for matchExpectedFunTys]
                    -> Arity
                    -> TcRhoType
                    -> TcM (TcCoercionN, [TcSigmaType], TcRhoType)

-- If    matchExpectFunTys n ty = (co, [t1,..,tn], ty_r)
-- then  co : ty ~N (t1 -> ... -> tn -> ty_r)
--
-- Does not allocate unnecessary meta variables: if the input already is
-- a function, we just take it apart.  Not only is this efficient,
-- it's important for higher rank: the argument might be of form
--              (forall a. ty) -> other
-- If allocated (fresh-meta-var1 -> fresh-meta-var2) and unified, we'd
-- hide the forall inside a meta-variable

matchExpectedFunTys herald arity orig_ty
  = go arity orig_ty
  where
    -- If     go n ty = (co, [t1,..,tn], ty_r)
    -- then   co : ty ~ t1 -> .. -> tn -> ty_r

    go n_req ty
      | n_req == 0 = return (mkTcNomReflCo ty, [], ty)

    go n_req ty
      | Just ty' <- tcView ty = go n_req ty'

    go n_req (ForAllTy (Anon arg_ty) res_ty)
      | not (isPredTy arg_ty)
      = do { (co, tys, ty_r) <- go (n_req-1) res_ty
           ; return (mkTcFunCo Nominal (mkTcNomReflCo arg_ty) co, arg_ty:tys, ty_r) }

    go n_req ty@(TyVarTy tv)
      | ASSERT( isTcTyVar tv) isMetaTyVar tv
      = do { cts <- readMetaTyVar tv
           ; case cts of
               Indirect ty' -> go n_req ty'
               Flexi        -> defer n_req ty (isReturnTyVar tv) }

       -- In all other cases we bale out into ordinary unification
       -- However unlike the meta-tyvar case, we are sure that the
       -- number of arguments doesn't match arity of the original
       -- type, so we can add a bit more context to the error message
       -- (cf Trac #7869).
       --
       -- It is not always an error, because specialized type may have
       -- different arity, for example:
       --
       -- > f1 = f2 'a'
       -- > f2 :: Monad m => m Bool
       -- > f2 = undefined
       --
       -- But in that case we add specialized type into error context
       -- anyway, because it may be useful. See also Trac #9605.
    go n_req ty = addErrCtxtM mk_ctxt $
                  defer n_req ty False

    ------------
    -- If we decide that a ReturnTv (see Note [ReturnTv] in TcType) should
    -- really be a function type, then we need to allow the argument and
    -- result types also to be ReturnTvs.
    defer n_req fun_ty is_return
      = do { arg_tys <- replicateM n_req new_flexi
                        -- See Note [Foralls to left of arrow]
           ; res_ty  <- new_flexi
           ; co   <- unifyType noThing fun_ty (mkFunTys arg_tys res_ty)
           ; return (co, arg_tys, res_ty) }
      where
        -- preserve ReturnTv-ness
        new_flexi :: TcM TcType
        new_flexi | is_return = (mkTyVarTy . fst) <$> newOpenReturnTyVar
                  | otherwise = newOpenFlexiTyVarTy

    ------------
    mk_ctxt :: TidyEnv -> TcM (TidyEnv, MsgDoc)
    mk_ctxt env = do { (env', ty) <- zonkTidyTcType env orig_ty
                     ; let (args, _) = tcSplitFunTys ty
                           n_actual = length args
                           (env'', orig_ty') = tidyOpenType env' orig_ty
                     ; return (env'', mk_msg orig_ty' ty n_actual) }

    mk_msg orig_ty ty n_args
      = herald <+> speakNOf arity (ptext (sLit "argument")) <> comma $$
        if n_args == arity
          then ptext (sLit "its type is") <+> quotes (pprType orig_ty) <>
               comma $$
               ptext (sLit "it is specialized to") <+> quotes (pprType ty)
          else sep [ptext (sLit "but its type") <+> quotes (pprType ty),
                    if n_args == 0 then ptext (sLit "has none")
                    else ptext (sLit "has only") <+> speakN n_args]

{-
Note [Foralls to left of arrow]
~~~~~~~~~~~~~~~~~~~~~~~~~~~~~~~
Consider
  f (x :: forall a. a -> a) = x
We give 'f' the type (alpha -> beta), and then want to unify
the alpha with (forall a. a->a).  We want to the arg and result
of (->) to be sort-polymorphic, and this also permits foralls, so
we are ok. See Note [Sort-polymorphic tyvars accept foralls] in TcUnify
and Note [TYPE] in TysPrim.
-}

----------------------
matchExpectedListTy :: TcRhoType -> TcM (TcCoercionN, TcRhoType)
-- Special case for lists
matchExpectedListTy exp_ty
 = do { (co, [elt_ty]) <- matchExpectedTyConApp listTyCon exp_ty
      ; return (co, elt_ty) }

----------------------
matchExpectedPArrTy :: TcRhoType -> TcM (TcCoercionN, TcRhoType)
-- Special case for parrs
matchExpectedPArrTy exp_ty
  = do { (co, [elt_ty]) <- matchExpectedTyConApp parrTyCon exp_ty
       ; return (co, elt_ty) }

---------------------
matchExpectedTyConApp :: TyCon                -- T :: forall kv1 ... kvm. k1 -> ... -> kn -> *
                      -> TcRhoType            -- orig_ty
                      -> TcM (TcCoercionN,    -- T k1 k2 k3 a b c ~N orig_ty
                              [TcSigmaType])  -- Element types, k1 k2 k3 a b c

-- It's used for wired-in tycons, so we call checkWiredInTyCon
-- Precondition: never called with FunTyCon
-- Precondition: input type :: *
-- Postcondition: (T k1 k2 k3 a b c) is well-kinded

matchExpectedTyConApp tc orig_ty
  = go orig_ty
  where
    go ty
       | Just ty' <- tcView ty
       = go ty'

    go ty@(TyConApp tycon args)
       | tc == tycon  -- Common case
       = return (mkTcNomReflCo ty, args)

    go (TyVarTy tv)
       | ASSERT( isTcTyVar tv) isMetaTyVar tv
       = do { cts <- readMetaTyVar tv
            ; case cts of
                Indirect ty -> go ty
                Flexi       -> defer (isReturnTyVar tv) }

    go _ = defer False

    -- If the common case does not occur, instantiate a template
    -- T k1 .. kn t1 .. tm, and unify with the original type
    -- Doing it this way ensures that the types we return are
    -- kind-compatible with T.  For example, suppose we have
    --       matchExpectedTyConApp T (f Maybe)
    -- where data T a = MkT a
    -- Then we don't want to instantate T's data constructors with
    --    (a::*) ~ Maybe
    -- because that'll make types that are utterly ill-kinded.
    -- This happened in Trac #7368
    defer is_return
      = ASSERT2( classifiesTypeWithValues res_kind, ppr tc )
        do { (k_subst, kvs') <- tcInstTyVars kvs
           ; let arg_kinds' = substTys k_subst arg_kinds
                 kappa_tys  = mkTyVarTys kvs'
           ; tau_tys <- mapM (newMaybeReturnTyVarTy is_return) arg_kinds'
           ; co <- unifyType noThing (mkTyConApp tc (kappa_tys ++ tau_tys)) orig_ty
           ; return (co, kappa_tys ++ tau_tys) }

    (bndrs, res_kind)     = splitForAllTys (tyConKind tc)
    (kvs, arg_kinds)      = partitionBinders bndrs

----------------------
matchExpectedAppTy :: TcRhoType                         -- orig_ty
                   -> TcM (TcCoercion,                   -- m a ~N orig_ty
                           (TcSigmaType, TcSigmaType))  -- Returns m, a
-- If the incoming type is a mutable type variable of kind k, then
-- matchExpectedAppTy returns a new type variable (m: * -> k); note the *.

matchExpectedAppTy orig_ty
  = go orig_ty
  where
    go ty
      | Just ty' <- tcView ty = go ty'

      | Just (fun_ty, arg_ty) <- tcSplitAppTy_maybe ty
      = return (mkTcNomReflCo orig_ty, (fun_ty, arg_ty))

    go (TyVarTy tv)
      | ASSERT( isTcTyVar tv) isMetaTyVar tv
      = do { cts <- readMetaTyVar tv
           ; case cts of
               Indirect ty -> go ty
               Flexi       -> defer (isReturnTyVar tv) }

    go _ = defer False

    -- Defer splitting by generating an equality constraint
    defer is_return
      = do { ty1 <- newMaybeReturnTyVarTy is_return kind1
           ; ty2 <- newMaybeReturnTyVarTy is_return kind2
           ; co <- unifyType noThing (mkAppTy ty1 ty2) orig_ty
           ; return (co, (ty1, ty2)) }

    orig_kind = typeKind orig_ty
    kind1 = mkFunTy liftedTypeKind orig_kind
    kind2 = liftedTypeKind    -- m :: * -> k
                              -- arg type :: *

{-
************************************************************************
*                                                                      *
                Subsumption checking
*                                                                      *
************************************************************************

Note [Subsumption checking: tcSubType]
~~~~~~~~~~~~~~~~~~~~~~~~~~~~~~~~~~~~~~
All the tcSubType calls have the form
                tcSubType actual_ty expected_ty
which checks
                actual_ty <= expected_ty

That is, that a value of type actual_ty is acceptable in
a place expecting a value of type expected_ty.  I.e. that

    actual ty   is more polymorphic than   expected_ty

It returns a coercion function
        co_fn :: actual_ty ~ expected_ty
which takes an HsExpr of type actual_ty into one of type
expected_ty.

There are a number of wrinkles (below).

Notice that Wrinkle 1 and 2 both require eta-expansion, which technically
may increase termination.  We just put up with this, in exchange for getting
more predicatble type inference.

Wrinkle 1: Note [Deep skolemisation]
~~~~~~~~~~~~~~~~~~~~~~~~~~~~~~~~~~~~
We want   (forall a. Int -> a -> a)  <=  (Int -> forall a. a->a)
(see section 4.6 of "Practical type inference for higher rank types")
So we must deeply-skolemise the RHS before we instantiate the LHS.

That is why tc_sub_type starts with a call to tcGen (which does the
deep skolemisation), and then calls the DS variant (which assumes
that expected_ty is deeply skolemised)

Wrinkle 2: Note [Co/contra-variance of subsumption checking]
~~~~~~~~~~~~~~~~~~~~~~~~~~~~~~~~~~~~~~~~~~~~~~~~~~~~~~~~~~~
Consider  g :: (Int -> Int) -> Int
  f1 :: (forall a. a -> a) -> Int
  f1 = g

  f2 :: (forall a. a -> a) -> Int
  f2 x = g x
f2 will typecheck, and it would be odd/fragile if f1 did not.
But f1 will only typecheck if we have that
    (Int->Int) -> Int  <=  (forall a. a->a) -> Int
And that is only true if we do the full co/contravariant thing
in the subsumption check.  That happens in the FunTy case of
tc_sub_type_ds, and is the sole reason for the WpFun form of
HsWrapper.

Another powerful reason for doing this co/contra stuff is visible
in Trac #9569, involving instantiation of constraint variables,
and again involving eta-expansion.

Wrinkle 3: Note [Higher rank types]
~~~~~~~~~~~~~~~~~~~~~~~~~~~~~~~~~~~
Consider tc150:
  f y = \ (x::forall a. a->a). blah
The following happens:
* We will infer the type of the RHS, ie with a res_ty = alpha.
* Then the lambda will split  alpha := beta -> gamma.
* And then we'll check tcSubType IsSwapped beta (forall a. a->a)

So it's important that we unify beta := forall a. a->a, rather than
skolemising the type.
-}

tcSubType :: UserTypeCtxt -> Maybe Id  -- ^ If present, it has type ty_actual
          -> TcSigmaType -> TcSigmaType -> TcM HsWrapper
-- Checks that actual <= expected
-- Returns HsWrapper :: actual ~ expected
tcSubType ctxt maybe_id ty_actual ty_expected
  = addSubTypeCtxt ty_actual ty_expected $
    do { traceTc "tcSubType" (vcat [ pprUserTypeCtxt ctxt
                                   , ppr maybe_id
                                   , ppr ty_actual
                                   , ppr ty_expected ])
       ; tc_sub_type origin ctxt ty_actual ty_expected }
  where
    origin = TypeEqOrigin { uo_actual   = ty_actual
                          , uo_expected = ty_expected
                          , uo_thing    = mkErrorThing <$> maybe_id }

tcSubTypeDS :: Outputable a => UserTypeCtxt -> a  -- ^ has type ty_actual
            -> TcSigmaType -> TcRhoType -> TcM HsWrapper
-- Just like tcSubType, but with the additional precondition that
-- ty_expected is deeply skolemised (hence "DS")
tcSubTypeDS ctxt expr ty_actual ty_expected
  = addSubTypeCtxt ty_actual ty_expected $
    tcSubTypeDS_NC ctxt (Just expr) ty_actual ty_expected


addSubTypeCtxt :: TcType -> TcType -> TcM a -> TcM a
addSubTypeCtxt ty_actual ty_expected thing_inside
 | isRhoTy ty_actual     -- If there is no polymorphism involved, the
 , isRhoTy ty_expected   -- TypeEqOrigin stuff (added by the _NC functions)
 = thing_inside          -- gives enough context by itself
 | otherwise
 = addErrCtxtM mk_msg thing_inside
  where
    mk_msg tidy_env
      = do { (tidy_env, ty_actual)   <- zonkTidyTcType tidy_env ty_actual
           ; (tidy_env, ty_expected) <- zonkTidyTcType tidy_env ty_expected
           ; let msg = vcat [ hang (ptext (sLit "When checking that:"))
                                 4 (ppr ty_actual)
                            , nest 2 (hang (ptext (sLit "is more polymorphic than:"))
                                         2 (ppr ty_expected)) ]
           ; return (tidy_env, msg) }

---------------
-- The "_NC" variants do not add a typechecker-error context;
-- the caller is assumed to do that

tcSubType_NC :: UserTypeCtxt -> TcSigmaType -> TcSigmaType -> TcM HsWrapper
tcSubType_NC ctxt ty_actual ty_expected
  = do { traceTc "tcSubType_NC" (vcat [pprUserTypeCtxt ctxt, ppr ty_actual, ppr ty_expected])
       ; tc_sub_type origin ctxt ty_actual ty_expected }
  where
    origin = TypeEqOrigin { uo_actual   = ty_actual
                          , uo_expected = ty_expected
                          , uo_thing    = Nothing }

tcSubTypeDS_NC :: Outputable a
               => UserTypeCtxt
               -> Maybe a  -- ^ If present, this has type ty_actual
               -> TcSigmaType -> TcRhoType -> TcM HsWrapper
tcSubTypeDS_NC ctxt maybe_thing ty_actual ty_expected
  = do { traceTc "tcSubTypeDS_NC" (vcat [pprUserTypeCtxt ctxt, ppr ty_actual, ppr ty_expected])
       ; tc_sub_type_ds origin ctxt ty_actual ty_expected }
  where
    origin = TypeEqOrigin { uo_actual   = ty_actual
                          , uo_expected = ty_expected
                          , uo_thing    = mkErrorThing <$> maybe_thing }

---------------
tc_sub_type :: CtOrigin -> UserTypeCtxt -> TcSigmaType -> TcSigmaType -> TcM HsWrapper
tc_sub_type origin ctxt ty_actual ty_expected
  | isTyVarTy ty_actual  -- See Note [Higher rank types]
<<<<<<< HEAD
  = do { cow <- uType origin TypeLevel ty_actual ty_expected
       ; return (coToHsWrapper cow) }
=======
  = do { cow <- uType origin ty_actual ty_expected
       ; return (mkWpCastN cow) }
>>>>>>> 1e041b73

  | otherwise  -- See Note [Deep skolemisation]
  = do { (sk_wrap, inner_wrap) <- tcGen ctxt ty_expected $ \ _ sk_rho ->
                                  tc_sub_type_ds origin ctxt ty_actual sk_rho
       ; return (sk_wrap <.> inner_wrap) }

---------------
tc_sub_type_ds :: CtOrigin -> UserTypeCtxt -> TcSigmaType -> TcRhoType -> TcM HsWrapper
-- Just like tcSubType, but with the additional precondition that
-- ty_expected is deeply skolemised
tc_sub_type_ds origin ctxt ty_actual ty_expected
  | Just (act_arg, act_res) <- tcSplitFunTy_maybe ty_actual
  , Just (exp_arg, exp_res) <- tcSplitFunTy_maybe ty_expected
  = -- See Note [Co/contra-variance of subsumption checking]
    do { res_wrap <- tc_sub_type_ds origin ctxt act_res exp_res
       ; arg_wrap <- tc_sub_type    origin ctxt exp_arg act_arg
       ; return (mkWpFun arg_wrap res_wrap exp_arg exp_res) }
           -- arg_wrap :: exp_arg ~ act_arg
           -- res_wrap :: act-res ~ exp_res

  | (tvs, theta, in_rho) <- tcSplitSigmaTy ty_actual
  , not (null tvs && null theta)
  = do { (subst, tvs') <- tcInstTyVars tvs
       ; let tys'    = mkTyVarTys tvs'
             theta'  = substTheta subst theta
             in_rho' = substTy subst in_rho
       ; in_wrap   <- instCall origin tys' theta'
       ; body_wrap <- tcSubTypeDS_NC ctxt noThing in_rho' ty_expected
       ; return (body_wrap <.> in_wrap) }

  | otherwise   -- Revert to unification
<<<<<<< HEAD
  = do { cow <- uType origin TypeLevel ty_actual ty_expected
       ; return (coToHsWrapper cow) }
=======
  = do { cow <- uType origin ty_actual ty_expected
       ; return (mkWpCastN cow) }
>>>>>>> 1e041b73

-----------------
tcWrapResult :: HsExpr TcId -> TcRhoType -> TcRhoType -> TcM (HsExpr TcId)
tcWrapResult expr actual_ty res_ty
  = do { cow <- tcSubTypeDS GenSigCtxt expr actual_ty res_ty
                -- Both types are deeply skolemised
       ; return (mkHsWrap cow expr) }

-----------------------------------
wrapFunResCoercion
        :: [TcType]        -- Type of args
        -> HsWrapper       -- HsExpr a -> HsExpr b
        -> TcM HsWrapper   -- HsExpr (arg_tys -> a) -> HsExpr (arg_tys -> b)
wrapFunResCoercion arg_tys co_fn_res
  | isIdHsWrapper co_fn_res
  = return idHsWrapper
  | null arg_tys
  = return co_fn_res
  | otherwise
  = do  { arg_ids <- newSysLocalIds (fsLit "sub") arg_tys
        ; return (mkWpLams arg_ids <.> co_fn_res <.> mkWpEvVarApps arg_ids) }

-----------------------------------
-- | Infer a type using a type "checking" function by passing in a ReturnTv,
-- which can unify with *anything*. See also Note [ReturnTv] in TcType
tcInfer :: (TcType -> TcM a) -> TcM (a, TcType)
tcInfer tc_check
  = do { (ret_tv, ret_kind) <- newOpenReturnTyVar
       ; res <- tc_check (mkTyVarTy ret_tv)
       ; details <- readMetaTyVar ret_tv
       ; res_ty <- case details of
            Indirect ty -> return ty
            Flexi ->    -- Checking was uninformative
                     do { traceTc "Defaulting un-filled ReturnTv to a TauTv" (ppr ret_tv)
                        ; tau_ty <- newFlexiTyVarTy ret_kind
                        ; writeMetaTyVar ret_tv tau_ty
                        ; return tau_ty }
       ; return (res, res_ty) }

{-
************************************************************************
*                                                                      *
\subsection{Generalisation}
*                                                                      *
************************************************************************
-}

tcGen :: UserTypeCtxt -> TcType
      -> ([TcTyVar] -> TcRhoType -> TcM result)
         -- thing_inside is passed only the *type* variables, not
         -- *coercion* variables. They are only ever used for scoped type
         -- variables.
      -> TcM (HsWrapper, result)
        -- The expression has type: spec_ty -> expected_ty

tcGen ctxt expected_ty thing_inside
   -- We expect expected_ty to be a forall-type
   -- If not, the call is a no-op
  = do  { traceTc "tcGen" Outputable.empty
        ; (wrap, tvs', given, rho') <- deeplySkolemise expected_ty

        ; lvl <- getTcLevel
        ; when debugIsOn $
<<<<<<< HEAD
              traceTc "tcGen" $ vcat [
                text "expected_ty" <+> ppr expected_ty,
                text "inst tyvars" <+> ppr tvs',
                text "given"       <+> ppr given,
                text "inst type"   <+> ppr rho' ]
=======
              traceTc "tcGen" $ vcat [ ppr lvl,
                           text "expected_ty" <+> ppr expected_ty,
                           text "inst ty" <+> ppr tvs' <+> ppr rho' ]
>>>>>>> 1e041b73

        -- Generally we must check that the "forall_tvs" havn't been constrained
        -- The interesting bit here is that we must include the free variables
        -- of the expected_ty.  Here's an example:
        --       runST (newVar True)
        -- Here, if we don't make a check, we'll get a type (ST s (MutVar s Bool))
        -- for (newVar True), with s fresh.  Then we unify with the runST's arg type
        -- forall s'. ST s' a. That unifies s' with s, and a with MutVar s Bool.
        -- So now s' isn't unconstrained because it's linked to a.
        --
        -- However [Oct 10] now that the untouchables are a range of
        -- TcTyVars, all this is handled automatically with no need for
        -- extra faffing around

        -- Use the *instantiated* type in the SkolemInfo
        -- so that the names of displayed type variables line up
        ; let skol_info = SigSkol ctxt (mkFunTys (map varType given) rho')

        ; (ev_binds, result) <- checkConstraints skol_info tvs' given $
                                thing_inside tvs' rho'

        ; return (wrap <.> mkWpLet ev_binds, result) }
          -- The ev_binds returned by checkConstraints is very
          -- often empty, in which case mkWpLet is a no-op

checkConstraints :: SkolemInfo
                 -> [TcTyVar]           -- Skolems
                 -> [EvVar]             -- Given
                 -> TcM result
                 -> TcM (TcEvBinds, result)

checkConstraints skol_info skol_tvs given thing_inside
<<<<<<< HEAD
  = do { deferred_type_errors <- goptM Opt_DeferTypeErrors <||>
                                 goptM Opt_DeferTypedHoles
       ; if null skol_tvs && null given && not deferred_type_errors
         then do { res <- thing_inside; return (emptyTcEvBinds, res) }
           -- Just for efficiency.  We check every function argument with
           -- tcPolyExpr, which uses tcGen and hence checkConstraints.
           -- If we take this branch and we're at top level, the equality
           -- constraints get solved at top level, too. If we defer type
           -- errors, then we'll get unlifted bindings at the top level,
           -- which is bad. So we skip the optimisation if deferring type
           -- errors.
         else
    do { (implics, ev_binds, result) <- buildImplication skol_info skol_tvs given thing_inside
=======
  = do { (implics, ev_binds, result) <- buildImplication skol_info skol_tvs given thing_inside
>>>>>>> 1e041b73
       ; emitImplications implics
       ; return (ev_binds, result) }}

buildImplication :: SkolemInfo
                 -> [TcTyVar]           -- Skolems
                 -> [EvVar]             -- Given
                 -> TcM result
                 -> TcM (Bag Implication, TcEvBinds, result)
buildImplication skol_info skol_tvs given thing_inside
  | null skol_tvs && null given
  = do { res <- thing_inside
       ; return (emptyBag, emptyTcEvBinds, res) }
      -- Fast path.  We check every function argument with
      -- tcPolyExpr, which uses tcGen and hence checkConstraints.

  | otherwise
  = do { (tclvl, wanted, result) <- pushLevelAndCaptureConstraints thing_inside
       ; (implics, ev_binds) <- buildImplicationFor tclvl skol_info skol_tvs given wanted
       ; return (implics, ev_binds, result) }

buildImplicationFor :: TcLevel -> SkolemInfo -> [TcTyVar]
                   -> [EvVar] -> WantedConstraints
                   -> TcM (Bag Implication, TcEvBinds)
buildImplicationFor tclvl skol_info skol_tvs given wanted
  | isEmptyWC wanted && null given
             -- Optimisation : if there are no wanteds, and no givens
             -- don't generate an implication at all.
             -- Reason for the (null given): we don't want to lose
             -- the "inaccessible alternative" error check
  = return (emptyBag, emptyTcEvBinds)

  | otherwise
  = ASSERT2( all isTcTyVar skol_tvs, ppr skol_tvs )
    ASSERT2( all isSkolemTyVar skol_tvs, ppr skol_tvs )
    do { ev_binds_var <- newTcEvBinds
       ; env <- getLclEnv
       ; let implic = Implic { ic_tclvl = tclvl
                             , ic_skols = skol_tvs
                             , ic_no_eqs = False
                             , ic_given = given
                             , ic_wanted = wanted
                             , ic_status  = IC_Unsolved
                             , ic_binds = Just ev_binds_var
                             , ic_env = env
                             , ic_info = skol_info }

       ; return (unitBag implic, TcEvBinds ev_binds_var) }

{-
************************************************************************
*                                                                      *
                Boxy unification
*                                                                      *
************************************************************************

The exported functions are all defined as versions of some
non-exported generic functions.
-}

-- | Unify two types, discarding a resultant coercion. Any constraints
-- generated will still need to be solved, however.
unifyType_ :: Outputable a => Maybe a  -- ^ If present, has type 'ty1'
           -> TcTauType -> TcTauType -> TcM ()
unifyType_ thing ty1 ty2 = void $ unifyType thing ty1 ty2

unifyType :: Outputable a => Maybe a   -- ^ If present, has type 'ty1'
          -> TcTauType -> TcTauType -> TcM TcCoercion
-- Actual and expected types
-- Returns a coercion : ty1 ~ ty2
unifyType thing ty1 ty2 = uType origin TypeLevel ty1 ty2
  where
    origin = TypeEqOrigin { uo_actual = ty1, uo_expected = ty2
                          , uo_thing  = mkErrorThing <$> thing }

-- | Use this instead of 'Nothing' when calling 'unifyType' without
-- a good "thing" (where the "thing" has the "actual" type passed in)
-- This has an 'Outputable' instance, avoiding amgiguity problems.
noThing :: Maybe (HsExpr Name)
noThing = Nothing

unifyKind :: Outputable a => Maybe a -> TcKind -> TcKind -> TcM Coercion
unifyKind thing ty1 ty2 = uType origin KindLevel ty1 ty2
  where origin = TypeEqOrigin { uo_actual = ty1, uo_expected = ty2
                              , uo_thing  = mkErrorThing <$> thing }

---------------
unifyPred :: PredType -> PredType -> TcM TcCoercion
-- Actual and expected types
unifyPred = unifyType noThing

---------------
unifyTheta :: TcThetaType -> TcThetaType -> TcM [TcCoercion]
-- Actual and expected types
unifyTheta theta1 theta2
  = do  { checkTc (equalLength theta1 theta2)
                  (vcat [ptext (sLit "Contexts differ in length"),
                         nest 2 $ parens $ ptext (sLit "Use RelaxedPolyRec to allow this")])
        ; zipWithM unifyPred theta1 theta2 }

{-
%************************************************************************
%*                                                                      *
                 uType and friends
%*                                                                      *
%************************************************************************

uType is the heart of the unifier.
-}

------------
uType, uType_defer
  :: CtOrigin
  -> TypeOrKind
  -> TcType    -- ty1 is the *actual* type
  -> TcType    -- ty2 is the *expected* type
  -> TcM Coercion

--------------
-- It is always safe to defer unification to the main constraint solver
-- See Note [Deferred unification]
uType_defer origin t_or_k ty1 ty2
  = do { hole <- newCoercionHole
       ; loc <- getCtLocM origin (Just t_or_k)
       ; emitSimple $ mkNonCanonical $
             CtWanted { ctev_dest = HoleDest hole
                      , ctev_pred = mkPrimEqPred ty1 ty2
                      , ctev_loc = loc }

       -- Error trace only
       -- NB. do *not* call mkErrInfo unless tracing is on, because
       -- it is hugely expensive (#5631)
       ; whenDOptM Opt_D_dump_tc_trace $ do
            { ctxt <- getErrCtxt
            ; doc <- mkErrInfo emptyTidyEnv ctxt
            ; traceTc "utype_defer" (vcat [ppr hole, ppr ty1,
                                           ppr ty2, pprCtOrigin origin, doc])
            }
       ; return (mkHoleCo hole Nominal ty1 ty2) }

--------------
uType origin t_or_k orig_ty1 orig_ty2
  = do { tclvl <- getTcLevel
       ; traceTc "u_tys " $ vcat
              [ text "tclvl" <+> ppr tclvl
              , sep [ ppr orig_ty1, text "~", ppr orig_ty2]
              , pprCtOrigin origin]
       ; co <- go orig_ty1 orig_ty2
       ; if isReflCo co
            then traceTc "u_tys yields no coercion" Outputable.empty
            else traceTc "u_tys yields coercion:" (ppr co)
       ; return co }
  where
    go :: TcType -> TcType -> TcM Coercion
        -- The arguments to 'go' are always semantically identical
        -- to orig_ty{1,2} except for looking through type synonyms

        -- Variables; go for uVar
        -- Note that we pass in *original* (before synonym expansion),
        -- so that type variables tend to get filled in with
        -- the most informative version of the type
    go (TyVarTy tv1) ty2
      = do { lookup_res <- lookupTcTyVar tv1
           ; case lookup_res of
               Filled ty1   -> do { traceTc "found filled tyvar" (ppr tv1 <+> text ":->" <+> ppr ty1)
                                  ; go ty1 ty2 }
               Unfilled ds1 -> uUnfilledVar origin t_or_k NotSwapped tv1 ds1 ty2 }
    go ty1 (TyVarTy tv2)
      = do { lookup_res <- lookupTcTyVar tv2
           ; case lookup_res of
               Filled ty2   -> do { traceTc "found filled tyvar" (ppr tv2 <+> text ":->" <+> ppr ty2)
                                  ; go ty1 ty2 }
               Unfilled ds2 -> uUnfilledVar origin t_or_k IsSwapped tv2 ds2 ty1 }

        -- See Note [Expanding synonyms during unification]
        --
        -- Also NB that we recurse to 'go' so that we don't push a
        -- new item on the origin stack. As a result if we have
        --   type Foo = Int
        -- and we try to unify  Foo ~ Bool
        -- we'll end up saying "can't match Foo with Bool"
        -- rather than "can't match "Int with Bool".  See Trac #4535.
    go ty1 ty2
      | Just ty1' <- tcView ty1 = go ty1' ty2
      | Just ty2' <- tcView ty2 = go ty1  ty2'

    go (CastTy t1 co1) t2
      = do { co_tys <- go t1 t2
           ; return (mkCoherenceLeftCo co_tys co1) }

    go t1 (CastTy t2 co2)
      = do { co_tys <- go t1 t2
           ; return (mkCoherenceRightCo co_tys co2) }

        -- Functions (or predicate functions) just check the two parts
    go (ForAllTy (Anon fun1) arg1) (ForAllTy (Anon fun2) arg2)
      = do { co_l <- uType origin t_or_k fun1 fun2
           ; co_r <- uType origin t_or_k arg1 arg2
           ; return $ mkFunCo Nominal co_l co_r }

        -- Always defer if a type synonym family (type function)
        -- is involved.  (Data families behave rigidly.)
    go ty1@(TyConApp tc1 _) ty2
      | isTypeFamilyTyCon tc1 = defer ty1 ty2
    go ty1 ty2@(TyConApp tc2 _)
      | isTypeFamilyTyCon tc2 = defer ty1 ty2

    go (TyConApp tc1 tys1) (TyConApp tc2 tys2)
      -- See Note [Mismatched type lists and application decomposition]
      | tc1 == tc2, length tys1 == length tys2
      = ASSERT2( isGenerativeTyCon tc1 Nominal, ppr tc1 )
        do { cos <- zipWith3M (uType origin) t_or_ks tys1 tys2
           ; return $ mkTyConAppCo Nominal tc1 cos }
      where
        (bndrs, _) = splitForAllTys (tyConKind tc1)
        t_or_ks    = case t_or_k of
                       KindLevel -> repeat KindLevel
                       TypeLevel -> map (\bndr -> if isNamedBinder bndr
                                                  then KindLevel
                                                  else TypeLevel)
                                        bndrs

    go (LitTy m) ty@(LitTy n)
      | m == n
      = return $ mkNomReflCo ty

        -- See Note [Care with type applications]
        -- Do not decompose FunTy against App;
        -- it's often a type error, so leave it for the constraint solver
    go (AppTy s1 t1) (AppTy s2 t2)
      = go_app s1 t1 s2 t2

    go (AppTy s1 t1) (TyConApp tc2 ts2)
      | Just (ts2', t2') <- snocView ts2
      = ASSERT( mightBeUnsaturatedTyCon tc2 )
        go_app s1 t1 (TyConApp tc2 ts2') t2'

    go (TyConApp tc1 ts1) (AppTy s2 t2)
      | Just (ts1', t1') <- snocView ts1
      = ASSERT( mightBeUnsaturatedTyCon tc1 )
        go_app (TyConApp tc1 ts1') t1' s2 t2

    go (CoercionTy co1) (CoercionTy co2)
      = do { let ty1 = coercionType co1
                 ty2 = coercionType co2
           ; kco <- uType (KindEqOrigin orig_ty1 orig_ty2 origin (Just t_or_k))
                          KindLevel
                          ty1 ty2
           ; return $ mkProofIrrelCo Nominal kco co1 co2 }

        -- Anything else fails
        -- E.g. unifying for-all types, which is relative unusual
    go ty1 ty2 = defer ty1 ty2

    ------------------
    defer ty1 ty2   -- See Note [Check for equality before deferring]
      | ty1 `tcEqType` ty2 = return (mkNomReflCo ty1)
      | otherwise          = uType_defer origin t_or_k ty1 ty2

    ------------------
    go_app s1 t1 s2 t2
      = do { co_s <- uType origin t_or_k s1 s2
           ; co_t <- uType origin t_or_k t1 t2
           ; return $ mkAppCo co_s co_t }

{- Note [Check for equality before deferring]
~~~~~~~~~~~~~~~~~~~~~~~~~~~~~~~~~~~~~~~~~~~~~
Particularly in ambiguity checks we can get equalities like (ty ~ ty).
If ty involves a type function we may defer, which isn't very sensible.
An egregious example of this was in test T9872a, which has a type signature
       Proxy :: Proxy (Solutions Cubes)
Doing the ambiguity check on this signature generates the equality
   Solutions Cubes ~ Solutions Cubes
and currently the constraint solver normalises both sides at vast cost.
This little short-cut in 'defer' helps quite a bit.

Note [Care with type applications]
~~~~~~~~~~~~~~~~~~~~~~~~~~~~~~~~~~
Note: type applications need a bit of care!
They can match FunTy and TyConApp, so use splitAppTy_maybe
NB: we've already dealt with type variables and Notes,
so if one type is an App the other one jolly well better be too

Note [Mismatched type lists and application decomposition]
~~~~~~~~~~~~~~~~~~~~~~~~~~~~~~~~~~~~~~~~~~~~~~~~~~~~~~~~~~
When we find two TyConApps, you might think that the argument lists
are guaranteed equal length.  But they aren't. Consider matching
        w (T x) ~ Foo (T x y)
We do match (w ~ Foo) first, but in some circumstances we simply create
a deferred constraint; and then go ahead and match (T x ~ T x y).
This came up in Trac #3950.

So either
   (a) either we must check for identical argument kinds
       when decomposing applications,

   (b) or we must be prepared for ill-kinded unification sub-problems

Currently we adopt (b) since it seems more robust -- no need to maintain
a global invariant.

Note [Expanding synonyms during unification]
~~~~~~~~~~~~~~~~~~~~~~~~~~~~~~~~~~~~~~~~~~~~
We expand synonyms during unification, but:
 * We expand *after* the variable case so that we tend to unify
   variables with un-expanded type synonym. This just makes it
   more likely that the inferred types will mention type synonyms
   understandable to the user

 * We expand *before* the TyConApp case.  For example, if we have
      type Phantom a = Int
   and are unifying
      Phantom Int ~ Phantom Char
   it is *wrong* to unify Int and Char.

Note [Deferred Unification]
~~~~~~~~~~~~~~~~~~~~~~~~~~~
We may encounter a unification ty1 ~ ty2 that cannot be performed syntactically,
and yet its consistency is undetermined. Previously, there was no way to still
make it consistent. So a mismatch error was issued.

Now these unifications are deferred until constraint simplification, where type
family instances and given equations may (or may not) establish the consistency.
Deferred unifications are of the form
                F ... ~ ...
or              x ~ ...
where F is a type function and x is a type variable.
E.g.
        id :: x ~ y => x -> y
        id e = e

involves the unification x = y. It is deferred until we bring into account the
context x ~ y to establish that it holds.

If available, we defer original types (rather than those where closed type
synonyms have already been expanded via tcCoreView).  This is, as usual, to
improve error messages.


************************************************************************
*                                                                      *
                 uVar and friends
*                                                                      *
************************************************************************

@uVar@ is called when at least one of the types being unified is a
variable.  It does {\em not} assume that the variable is a fixed point
of the substitution; rather, notice that @uVar@ (defined below) nips
back into @uTys@ if it turns out that the variable is already bound.
-}

uUnfilledVar :: CtOrigin
             -> TypeOrKind
             -> SwapFlag
             -> TcTyVar -> TcTyVarDetails       -- Tyvar 1
             -> TcTauType                       -- Type 2
             -> TcM Coercion
-- "Unfilled" means that the variable is definitely not a filled-in meta tyvar
--            It might be a skolem, or untouchable, or meta

uUnfilledVar origin t_or_k swapped tv1 details1 (TyVarTy tv2)
  | tv1 == tv2  -- Same type variable => no-op
  = return (mkNomReflCo (mkTyVarTy tv1))

  | otherwise  -- Distinct type variables
  = do  { lookup2 <- lookupTcTyVar tv2
        ; case lookup2 of
            Filled ty2'
              -> uUnfilledVar origin t_or_k swapped tv1 details1 ty2'
            Unfilled details2
              -> uUnfilledVars origin t_or_k swapped tv1 details1 tv2 details2
        }

uUnfilledVar origin t_or_k swapped tv1 details1 non_var_ty2
-- ty2 is not a type variable
  = case details1 of
      MetaTv { mtv_ref = ref1 }
        -> do { dflags <- getDynFlags
              ; mb_ty2' <- checkTauTvUpdate dflags origin t_or_k tv1 non_var_ty2
              ; case mb_ty2' of
                  Just (ty2', co_k) -> maybe_sym swapped <$>
                                       updateMeta tv1 ref1 ty2' co_k
                  Nothing   -> do { traceTc "Occ/type-family defer"
                                        (ppr tv1 <+> dcolon <+> ppr (tyVarKind tv1)
                                         $$ ppr non_var_ty2 $$ ppr (typeKind non_var_ty2))
                                  ; defer }
              }

      _other -> do { traceTc "Skolem defer" (ppr tv1); defer }  -- Skolems of all sorts
  where
    defer = unSwap swapped (uType_defer origin t_or_k) (mkTyVarTy tv1) non_var_ty2
               -- Occurs check or an untouchable: just defer
               -- NB: occurs check isn't necessarily fatal:
               --     eg tv1 occured in type family parameter

----------------
uUnfilledVars :: CtOrigin
              -> TypeOrKind
              -> SwapFlag
              -> TcTyVar -> TcTyVarDetails      -- Tyvar 1
              -> TcTyVar -> TcTyVarDetails      -- Tyvar 2
              -> TcM Coercion
-- Invarant: The type variables are distinct,
--           Neither is filled in yet

uUnfilledVars origin t_or_k swapped tv1 details1 tv2 details2
  = do { traceTc "uUnfilledVars for" (ppr tv1 <+> text "and" <+> ppr tv2)
       ; traceTc "uUnfilledVars" (    text "trying to unify" <+> ppr k1
                                  <+> text "with"            <+> ppr k2)
       ; co_k <- uType kind_origin KindLevel k1 k2
       ; let no_swap ref = maybe_sym swapped <$>
                           updateMeta tv1 ref ty2 (mkSymCo co_k)
             do_swap ref = maybe_sym (flipSwap swapped) <$>
                           updateMeta tv2 ref ty1 co_k
       ; case (details1, details2) of
         { ( MetaTv { mtv_info = i1, mtv_ref = ref1 }
           , MetaTv { mtv_info = i2, mtv_ref = ref2 } )
             | nicer_to_update_tv1 tv1 i1 i2 -> no_swap ref1
             | otherwise                     -> do_swap ref2
         ; (MetaTv { mtv_ref = ref1 }, _) -> no_swap ref1
         ; (_, MetaTv { mtv_ref = ref2 }) -> do_swap ref2

           -- Can't do it in-place, so defer
           -- This happens for skolems of all sorts
         ; _ -> do { traceTc "deferring because I can't find a meta-tyvar:"
                       (pprTcTyVarDetails details1 <+> pprTcTyVarDetails details2)
                   ; unSwap swapped (uType_defer origin t_or_k) ty1 ty2 } } }
  where
    k1  = tyVarKind tv1
    k2  = tyVarKind tv2
    ty1 = mkTyVarTy tv1
    ty2 = mkTyVarTy tv2
    kind_origin = KindEqOrigin ty1 ty2 origin (Just t_or_k)

-- | apply sym iff swapped
maybe_sym :: SwapFlag -> Coercion -> Coercion
maybe_sym IsSwapped  = mkSymCo
maybe_sym NotSwapped = id

nicer_to_update_tv1 :: TcTyVar -> MetaInfo -> MetaInfo -> Bool
nicer_to_update_tv1 _   _     SigTv = True
nicer_to_update_tv1 _   SigTv _     = False
        -- Try not to update SigTvs; and try to update sys-y type
        -- variables in preference to ones gotten (say) by
        -- instantiating a polymorphic function with a user-written
        -- type sig
nicer_to_update_tv1 _   ReturnTv _        = True
nicer_to_update_tv1 _   _        ReturnTv = False
        -- ReturnTvs are really holes just begging to be filled in.
        -- Let's oblige.
nicer_to_update_tv1 tv1 _     _     = isSystemName (Var.varName tv1)

----------------
checkTauTvUpdate :: DynFlags
                 -> CtOrigin
                 -> TypeOrKind
                 -> TcTyVar             -- tv :: k1
                 -> TcType              -- ty :: k2
                 -> TcM (Maybe ( TcType        -- possibly-expanded ty
                               , Coercion )) -- :: k2 ~N k1
--    (checkTauTvUpdate tv ty)
-- We are about to update the TauTv/ReturnTv tv with ty.
-- Check (a) that tv doesn't occur in ty (occurs check)
--       (b) that kind(ty) is a sub-kind of kind(tv)
--
-- We have two possible outcomes:
-- (1) Return the type to update the type variable with,
--        [we know the update is ok]
-- (2) Return Nothing,
--        [the update might be dodgy]
--
-- Note that "Nothing" does not mean "definite error".  For example
--   type family F a
--   type instance F Int = Int
-- consider
--   a ~ F a
-- This is perfectly reasonable, if we later get a ~ Int.  For now, though,
-- we return Nothing, leaving it to the later constraint simplifier to
-- sort matters out.

checkTauTvUpdate dflags origin t_or_k tv ty
  | SigTv <- info
  = ASSERT( not (isTyVarTy ty) )
    return Nothing
  | otherwise
  = do { ty   <- zonkTcType ty
       ; co_k <- uType kind_origin KindLevel (typeKind ty) (tyVarKind tv)
       ; if | is_return_tv -> -- ReturnTv: a simple occurs-check is all that we need
                              -- See Note [ReturnTv] in TcType
                if tv `elemVarSet` tyCoVarsOfType ty
                then return Nothing
                else return (Just (ty, co_k))
            | defer_me ty ->  -- Quick test
                -- Failed quick test so try harder
                case occurCheckExpand dflags tv ty of
                   OC_OK ty2 | defer_me ty2 -> return Nothing
                             | otherwise    -> return (Just (ty2, co_k))
                   _                        -> return Nothing
            | otherwise   -> return (Just (ty, co_k)) }
  where
    kind_origin   = KindEqOrigin (mkTyVarTy tv) ty origin (Just t_or_k)
    details       = tcTyVarDetails tv
    info          = mtv_info details
    is_return_tv  = isReturnTyVar tv
    impredicative = canUnifyWithPolyType dflags details

    defer_me :: TcType -> Bool
    -- Checks for (a) occurrence of tv
    --            (b) type family applications
    --            (c) foralls
    -- See Note [Conservative unification check]
    defer_me (LitTy {})        = False
    defer_me (TyVarTy tv')     = tv == tv'
    defer_me (TyConApp tc tys) = isTypeFamilyTyCon tc || any defer_me tys
                                 || not (impredicative || isTauTyCon tc)
    defer_me (ForAllTy bndr t) = defer_me (binderType bndr) || defer_me t
                                 || (isNamedBinder bndr && not impredicative)
    defer_me (AppTy fun arg)   = defer_me fun || defer_me arg
    defer_me (CastTy ty co)    = defer_me ty || defer_me_co co
    defer_me (CoercionTy co)   = defer_me_co co

      -- We don't really care if there are type families in a coercion,
      -- but we still can't have an occurs-check failure
    defer_me_co co = tv `elemVarSet` tyCoVarsOfCo co

{-
Note [Conservative unification check]
~~~~~~~~~~~~~~~~~~~~~~~~~~~~~~~~~~~~~
When unifying (tv ~ rhs), w try to avoid creating deferred constraints
only for efficiency.  However, we do not unify (the defer_me check) if
  a) There's an occurs check (tv is in fvs(rhs))
  b) There's a type-function call in 'rhs'

If we fail defer_me we use occurCheckExpand to try to make it pass,
(see Note [Type synonyms and the occur check]) and then use defer_me
again to check.  Example: Trac #4917)
       a ~ Const a b
where type Const a b = a.  We can solve this immediately, even when
'a' is a skolem, just by expanding the synonym.

We always defer type-function calls, even if it's be perfectly safe to
unify, eg (a ~ F [b]).  Reason: this ensures that the constraint
solver gets to see, and hence simplify the type-function call, which
in turn might simplify the type of an inferred function.  Test ghci046
is a case in point.

More mysteriously, test T7010 gave a horrible error
  T7010.hs:29:21:
    Couldn't match type `Serial (ValueTuple Float)' with `IO Float'
    Expected type: (ValueTuple Vector, ValueTuple Vector)
      Actual type: (ValueTuple Vector, ValueTuple Vector)
because an insoluble type function constraint got mixed up with
a soluble one when flattening.  I never fully understood this, but
deferring type-function applications made it go away :-(.
T5853 also got a less-good error message with more aggressive
unification of type functions.

Moreover the Note [Type family sharing] gives another reason, but
again I'm not sure if it's really valid.

Note [Type synonyms and the occur check]
~~~~~~~~~~~~~~~~~~~~~~~~~~~~~~~~~~~~~~~~~
Generally speaking we try to update a variable with type synonyms not
expanded, which improves later error messages, unless looking
inside a type synonym may help resolve a spurious occurs check
error. Consider:
          type A a = ()

          f :: (A a -> a -> ()) -> ()
          f = \ _ -> ()

          x :: ()
          x = f (\ x p -> p x)

We will eventually get a constraint of the form t ~ A t. The ok function above will
properly expand the type (A t) to just (), which is ok to be unified with t. If we had
unified with the original type A t, we would lead the type checker into an infinite loop.

Hence, if the occurs check fails for a type synonym application, then (and *only* then),
the ok function expands the synonym to detect opportunities for occurs check success using
the underlying definition of the type synonym.

The same applies later on in the constraint interaction code; see TcInteract,
function @occ_check_ok@.

Note [Type family sharing]
~~~~~~~~~~~~~~~~~~~~~~~~~~
We must avoid eagerly unifying type variables to types that contain function symbols,
because this may lead to loss of sharing, and in turn, in very poor performance of the
constraint simplifier. Assume that we have a wanted constraint:
{
  m1 ~ [F m2],
  m2 ~ [F m3],
  m3 ~ [F m4],
  D m1,
  D m2,
  D m3
}
where D is some type class. If we eagerly unify m1 := [F m2], m2 := [F m3], m3 := [F m4],
then, after zonking, our constraint simplifier will be faced with the following wanted
constraint:
{
  D [F [F [F m4]]],
  D [F [F m4]],
  D [F m4]
}
which has to be flattened by the constraint solver. In the absence of
a flat-cache, this may generate a polynomially larger number of
flatten skolems and the constraint sets we are working with will be
polynomially larger.

Instead, if we defer the unifications m1 := [F m2], etc. we will only
be generating three flatten skolems, which is the maximum possible
sharing arising from the original constraint.  That's why we used to
use a local "ok" function, a variant of TcType.occurCheckExpand.

HOWEVER, we *do* now have a flat-cache, which effectively recovers the
sharing, so there's no great harm in losing it -- and it's generally
more efficient to do the unification up-front.

Note [Non-TcTyVars in TcUnify]
~~~~~~~~~~~~~~~~~~~~~~~~~~~~~~
Because the same code is now shared between unifying types and unifying
kinds, we sometimes will see proper TyVars floating around the unifier.
Example (from test case polykinds/PolyKinds12):

    type family Apply (f :: k1 -> k2) (x :: k1) :: k2
    type instance Apply g y = g y

When checking the instance declaration, we first *kind-check* the LHS
and RHS, discovering that the instance really should be

    type instance Apply k3 k4 (g :: k3 -> k4) (y :: k3) = g y

During this kind-checking, all the tyvars will be TcTyVars. Then, however,
as a second pass, we desugar the RHS (which is done in functions prefixed
with "tc" in TcTyClsDecls"). By this time, all the kind-vars are proper
TyVars, not TcTyVars, get some kind unification must happen.

Thus, we always check if a TyVar is a TcTyVar before asking if it's a
meta-tyvar.

This used to not be necessary for type-checking (that is, before * :: *)
because expressions get desugared via an algorithm separate from
type-checking (with wrappers, etc.). Types get desugared very differently,
causing this wibble in behavior seen here.
-}

data LookupTyVarResult  -- The result of a lookupTcTyVar call
  = Unfilled TcTyVarDetails     -- SkolemTv or virgin MetaTv
  | Filled   TcType

lookupTcTyVar :: TcTyVar -> TcM LookupTyVarResult
lookupTcTyVar tyvar
  | MetaTv { mtv_ref = ref } <- details
  = do { meta_details <- readMutVar ref
       ; case meta_details of
           Indirect ty -> return (Filled ty)
           Flexi -> do { is_touchable <- isTouchableTcM tyvar
                             -- Note [Unifying untouchables]
                       ; if is_touchable then
                            return (Unfilled details)
                         else
                            return (Unfilled vanillaSkolemTv) } }
  | otherwise
  = return (Unfilled details)
  where
    details = tcTyVarDetails tyvar

-- | Fill in a meta-tyvar
updateMeta :: TcTyVar            -- ^ tv to fill in, tv :: k1
           -> TcRef MetaDetails  -- ^ ref to tv's metadetails
           -> TcType             -- ^ ty2 :: k2
           -> Coercion           -- ^ kind_co :: k2 ~N k1
           -> TcM Coercion       -- ^ :: tv ~N ty2 (= ty2 |> kind_co ~N ty2)
updateMeta tv1 ref1 ty2 kind_co
  = do { let ty2_refl   = mkNomReflCo ty2
             (ty2', co) = ( ty2 `mkCastTy` kind_co
                          , mkCoherenceLeftCo ty2_refl kind_co )
       ; writeMetaTyVarRef tv1 ref1 ty2'
       ; return co }

{-
Note [Unifying untouchables]
~~~~~~~~~~~~~~~~~~~~~~~~~~~~
We treat an untouchable type variable as if it was a skolem.  That
ensures it won't unify with anything.  It's a slight had, because
we return a made-up TcTyVarDetails, but I think it works smoothly.
-}

-- | Breaks apart a function kind into its pieces.
matchExpectedFunKind :: Arity           -- ^ # of args remaining, only for errors
                     -> TcType          -- ^ type, only for errors
                     -> TcKind          -- ^ function kind
                     -> TcM (Coercion, TcKind, TcKind)
                                  -- ^ co :: old_kind ~ arg -> res
matchExpectedFunKind num_args_remaining ty = go
  where
    go k | Just k' <- tcView k = go k'

    go k@(TyVarTy kvar)
      | isTcTyVar kvar, isMetaTyVar kvar
      = do { maybe_kind <- readMetaTyVar kvar
           ; case maybe_kind of
                Indirect fun_kind -> go fun_kind
                Flexi ->             defer (isReturnTyVar kvar) k }

    go k@(ForAllTy (Anon arg) res)
      = return (mkNomReflCo k, arg, res)

    go other = defer False other

    defer is_return k
      = do { arg_kind <- new_flexi
           ; res_kind <- new_flexi
           ; let new_fun = mkFunTy arg_kind res_kind
                 thing   = mkTypeErrorThingArgs ty num_args_remaining
                 origin  = TypeEqOrigin { uo_actual   = k
                                        , uo_expected = new_fun
                                        , uo_thing    = Just thing
                                        }
           ; co <- uType origin KindLevel k new_fun
           ; return (co, arg_kind, res_kind) }
      where
        new_flexi | is_return = newReturnTyVarTy liftedTypeKind
                  | otherwise = newMetaKindVar<|MERGE_RESOLUTION|>--- conflicted
+++ resolved
@@ -458,13 +458,8 @@
 tc_sub_type :: CtOrigin -> UserTypeCtxt -> TcSigmaType -> TcSigmaType -> TcM HsWrapper
 tc_sub_type origin ctxt ty_actual ty_expected
   | isTyVarTy ty_actual  -- See Note [Higher rank types]
-<<<<<<< HEAD
   = do { cow <- uType origin TypeLevel ty_actual ty_expected
-       ; return (coToHsWrapper cow) }
-=======
-  = do { cow <- uType origin ty_actual ty_expected
        ; return (mkWpCastN cow) }
->>>>>>> 1e041b73
 
   | otherwise  -- See Note [Deep skolemisation]
   = do { (sk_wrap, inner_wrap) <- tcGen ctxt ty_expected $ \ _ sk_rho ->
@@ -496,13 +491,8 @@
        ; return (body_wrap <.> in_wrap) }
 
   | otherwise   -- Revert to unification
-<<<<<<< HEAD
   = do { cow <- uType origin TypeLevel ty_actual ty_expected
-       ; return (coToHsWrapper cow) }
-=======
-  = do { cow <- uType origin ty_actual ty_expected
        ; return (mkWpCastN cow) }
->>>>>>> 1e041b73
 
 -----------------
 tcWrapResult :: HsExpr TcId -> TcRhoType -> TcRhoType -> TcM (HsExpr TcId)
@@ -566,17 +556,12 @@
 
         ; lvl <- getTcLevel
         ; when debugIsOn $
-<<<<<<< HEAD
               traceTc "tcGen" $ vcat [
+                ppr lvl,
                 text "expected_ty" <+> ppr expected_ty,
                 text "inst tyvars" <+> ppr tvs',
                 text "given"       <+> ppr given,
                 text "inst type"   <+> ppr rho' ]
-=======
-              traceTc "tcGen" $ vcat [ ppr lvl,
-                           text "expected_ty" <+> ppr expected_ty,
-                           text "inst ty" <+> ppr tvs' <+> ppr rho' ]
->>>>>>> 1e041b73
 
         -- Generally we must check that the "forall_tvs" havn't been constrained
         -- The interesting bit here is that we must include the free variables
@@ -609,25 +594,10 @@
                  -> TcM (TcEvBinds, result)
 
 checkConstraints skol_info skol_tvs given thing_inside
-<<<<<<< HEAD
-  = do { deferred_type_errors <- goptM Opt_DeferTypeErrors <||>
-                                 goptM Opt_DeferTypedHoles
-       ; if null skol_tvs && null given && not deferred_type_errors
-         then do { res <- thing_inside; return (emptyTcEvBinds, res) }
-           -- Just for efficiency.  We check every function argument with
-           -- tcPolyExpr, which uses tcGen and hence checkConstraints.
-           -- If we take this branch and we're at top level, the equality
-           -- constraints get solved at top level, too. If we defer type
-           -- errors, then we'll get unlifted bindings at the top level,
-           -- which is bad. So we skip the optimisation if deferring type
-           -- errors.
-         else
-    do { (implics, ev_binds, result) <- buildImplication skol_info skol_tvs given thing_inside
-=======
-  = do { (implics, ev_binds, result) <- buildImplication skol_info skol_tvs given thing_inside
->>>>>>> 1e041b73
+  = do { (implics, ev_binds, result)
+            <- buildImplication skol_info skol_tvs given thing_inside
        ; emitImplications implics
-       ; return (ev_binds, result) }}
+       ; return (ev_binds, result) }
 
 buildImplication :: SkolemInfo
                  -> [TcTyVar]           -- Skolems
