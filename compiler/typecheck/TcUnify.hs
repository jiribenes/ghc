--- conflicted
+++ resolved
@@ -53,12 +53,8 @@
 import ErrUtils
 import DynFlags
 import BasicTypes
-<<<<<<< HEAD
 import Name   ( Name )
-=======
-import Maybes ( isJust )
 import Bag
->>>>>>> f40fe62d
 import Util
 import Outputable
 import FastString
@@ -630,31 +626,17 @@
          else do
        { ev_binds_var <- newTcEvBinds
        ; env <- getLclEnv
-<<<<<<< HEAD
-       ; emitImplication $ Implic { ic_tclvl = tclvl
-                                  , ic_skols = skol_tvs
-                                  , ic_no_eqs = False
-                                  , ic_given = given
-                                  , ic_wanted = wanted
-                                  , ic_status  = IC_Unsolved
-                                  , ic_binds = Just ev_binds_var
-                                  , ic_env = env
-                                  , ic_info = skol_info }
-
-       ; return (TcEvBinds ev_binds_var, result) } }
-=======
        ; let implic = Implic { ic_tclvl = tclvl
                              , ic_skols = skol_tvs
                              , ic_no_eqs = False
                              , ic_given = given
                              , ic_wanted = wanted
                              , ic_status  = IC_Unsolved
-                             , ic_binds = ev_binds_var
+                             , ic_binds = Just ev_binds_var
                              , ic_env = env
                              , ic_info = skol_info }
 
        ; return (unitBag implic, TcEvBinds ev_binds_var, result) } }
->>>>>>> f40fe62d
 
 {-
 ************************************************************************
