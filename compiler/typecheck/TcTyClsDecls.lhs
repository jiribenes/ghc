--- conflicted
+++ resolved
@@ -616,21 +616,12 @@
 
        ; let { gen_dm_ids = [ AnId (mkExportedLocalId gen_dm_name gen_dm_ty)
                             | (sel_id, GenDefMeth gen_dm_name) <- classOpItems clas
-<<<<<<< HEAD
-                     	    , let gen_dm_tau = expectJust "tcTyClDecl1" $
-                     	                       lookupNameEnv gen_dm_env (idName sel_id)
-		     	    , let gen_dm_ty = mkSigmaTy tvs' 
-                     	                              [mkClassPred clas (mkTyCoVarTys tvs')] 
-                     	                              gen_dm_tau
-                     	    ]
-=======
                             , let gen_dm_tau = expectJust "tcTyClDecl1" $
                                                lookupNameEnv gen_dm_env (idName sel_id)
                             , let gen_dm_ty = mkSigmaTy tvs'
-                                                      [mkClassPred clas (mkTyVarTys tvs')]
+                                                      [mkClassPred clas (mkTyCoVarTys tvs')] 
                                                       gen_dm_tau
                             ]
->>>>>>> b9d53731
              ; class_ats = map ATyCon (classATs clas) }
 
        ; return (ATyCon (classTyCon clas) : gen_dm_ids ++ class_ats ) }
@@ -887,13 +878,8 @@
          -- Instantiate with meta kind vars
        ; fam_arg_kinds <- mapM (const newMetaKindVar) fam_kvs
        ; loc <- getSrcSpanM
-<<<<<<< HEAD
-       ; let (arg_kinds, res_kind) 
+       ; let (arg_kinds, res_kind)
                  = splitFunTysN fam_arity $
-=======
-       ; let (arg_kinds, res_kind)
-                 = splitKindFunTysN fam_arity $
->>>>>>> b9d53731
                    substKiWith fam_kvs fam_arg_kinds fam_body
              hs_tvs = HsQTvs { hsq_kvs = kvars
                              , hsq_tvs = userHsTyVarBndrs loc tvars }
@@ -937,11 +923,7 @@
   -- The 'k' comes from the tcTyVarBndrsKindGen (a::k)
 
 Second, the ones that come from the kind argument of the type family
-<<<<<<< HEAD
 which we pick up using the (tyCoVarsOfTypes typats) in the result of 
-=======
-which we pick up using the (tyVarsOfTypes typats) in the result of
->>>>>>> b9d53731
 the thing_inside of tcHsTyvarBndrsGen.
   -- Any :: forall k. k
   data instance Dist Any = DA
@@ -1009,28 +991,16 @@
                  -- All constructors have same shape
 
 -----------------------------------
-<<<<<<< HEAD
 tcConDecls :: NewOrData -> TyCon -> ([TyCoVar], Type)
-	   -> [LConDecl Name] -> TcM [DataCon]
-=======
-tcConDecls :: NewOrData -> TyCon -> ([TyVar], Type)
            -> [LConDecl Name] -> TcM [DataCon]
->>>>>>> b9d53731
 tcConDecls new_or_data rep_tycon res_tmpl cons
   = mapM (addLocM (tcConDecl new_or_data rep_tycon res_tmpl)) cons
 
 tcConDecl :: NewOrData
-<<<<<<< HEAD
-	  -> TyCon 		-- Representation tycon
-	  -> ([TyCoVar], Type)	-- Return type template (with its template tyvars)
-	  -> ConDecl Name 
-	  -> TcM DataCon
-=======
           -> TyCon              -- Representation tycon
-          -> ([TyVar], Type)    -- Return type template (with its template tyvars)
+          -> ([TyCoVar], Type)  -- Return type template (with its template tyvars)
           -> ConDecl Name
           -> TcM DataCon
->>>>>>> b9d53731
 
 tcConDecl new_or_data rep_tycon res_tmpl        -- Data types
           (ConDecl { con_name = name
@@ -1117,33 +1087,18 @@
 --      TI :: forall b1 c1. (b1 ~ c1) => b1 -> :R7T b1 c1
 -- In this case orig_res_ty = T (e,e)
 
-<<<<<<< HEAD
 rejigConRes :: ([TyCoVar], Type) -- Template for result type; e.g.
-				 -- data instance T [a] b c = ...  
-				 --      gives template ([a,b,c], T [a] b c)
-	     -> [TyCoVar] 	 -- where MkT :: forall x y z. ...
-	     -> ResType Type
-	     -> ([TyCoVar],	 	-- Universal
-		 [TyCoVar],		-- Existential (distinct OccNames from univs)
-		 [(TyCoVar,Type)],	-- Equality predicates
-		 Type)		-- Typechecked return type
-	-- We don't check that the TyCon given in the ResTy is
-	-- the same as the parent tycon, because we are in the middle
-	-- of a recursive knot; so it's postponed until checkValidDataCon
-=======
-rejigConRes :: ([TyVar], Type)  -- Template for result type; e.g.
-                                -- data instance T [a] b c = ...
-                                --      gives template ([a,b,c], T [a] b c)
-             -> [TyVar]         -- where MkT :: forall x y z. ...
+                                 -- data instance T [a] b c = ...
+                                 --      gives template ([a,b,c], T [a] b c)
+             -> [TyCoVar]        -- where MkT :: forall x y z. ...
              -> ResType Type
-             -> ([TyVar],               -- Universal
-                 [TyVar],               -- Existential (distinct OccNames from univs)
-                 [(TyVar,Type)],        -- Equality predicates
+             -> ([TyCoVar],             -- Universal
+                 [TyCoVar],                -- Existential (distinct OccNames from univs)
+                 [(TyCoVar,Type)],        -- Equality predicates
                  Type)          -- Typechecked return type
         -- We don't check that the TyCon given in the ResTy is
         -- the same as the parent tycon, because we are in the middle
         -- of a recursive knot; so it's postponed until checkValidDataCon
->>>>>>> b9d53731
 
 rejigConRes (tmpl_tvs, res_ty) dc_tvs ResTyH98
   = (tmpl_tvs, dc_tvs, [], res_ty)
@@ -1174,11 +1129,7 @@
                 -- Each univ_tv is either a dc_tv or a tmpl_tv
     (univ_tvs, eq_spec) = foldr choose ([], []) tmpl_tvs
     choose tmpl (univs, eqs)
-<<<<<<< HEAD
       | Just ty <- lookupVar subst tmpl 
-=======
-      | Just ty <- lookupTyVar subst tmpl
->>>>>>> b9d53731
       = case tcGetTyVar_maybe ty of
           Just tv | not (tv `elem` univs)
             -> (tv:univs,   eqs)
@@ -1375,13 +1326,8 @@
     addErrCtxt (dataConCtxt con)                $
     do  { traceTc "Validity of data con" (ppr con)
         ; let tc_tvs = tyConTyVars tc
-<<<<<<< HEAD
-	      res_ty_tmpl = mkFamilyTyConApp tc (mkOnlyTyVarTys tc_tvs)
-	      actual_res_ty = dataConOrigResTy con
-=======
-              res_ty_tmpl = mkFamilyTyConApp tc (mkTyVarTys tc_tvs)
+              res_ty_tmpl = mkFamilyTyConApp tc (mkOnlyTyVarTys tc_tvs)
               actual_res_ty = dataConOrigResTy con
->>>>>>> b9d53731
         ; traceTc "checkValidDataCon" (ppr con $$ ppr tc $$ ppr tc_tvs $$ ppr res_ty_tmpl)
         ; checkTc (isJust (tcMatchTy (mkVarSet tc_tvs)
                                 res_ty_tmpl
@@ -1474,24 +1420,6 @@
 
     check_op constrained_class_methods (sel_id, dm)
       = addErrCtxt (classOpCtxt sel_id tau) $ do
-<<<<<<< HEAD
-	{ checkValidTheta ctxt (tail theta)
-		-- The 'tail' removes the initial (C a) from the
-		-- class itself, leaving just the method type
-
-	; traceTc "class op type" (ppr op_ty <+> ppr tau)
-	; checkValidType ctxt tau
-
-		-- Check that the type mentions at least one of
-		-- the class type variables...or at least one reachable
-		-- from one of the class variables.  Example: tc223
-		--   class Error e => Game b mv e | b -> mv e where
-		--      newBoard :: MonadState b m => m ()
-		-- Here, MonadState has a fundep m->b, so newBoard is fine
-	; let grown_tyvars = growThetaTyCoVars theta (mkVarSet tyvars)
-	; checkTc (tyCoVarsOfType tau `intersectsVarSet` grown_tyvars)
-	          (noClassTyVarErr cls sel_id)
-=======
         { checkValidTheta ctxt (tail theta)
                 -- The 'tail' removes the initial (C a) from the
                 -- class itself, leaving just the method type
@@ -1507,10 +1435,9 @@
                 -- Here, MonadState has a fundep m->b, so newBoard is fine
                 -- The check is disabled for nullary type classes,
                 -- since there is no possible ambiguity
-        ; let grown_tyvars = growThetaTyVars theta (mkVarSet tyvars)
-        ; checkTc (arity == 0 || tyVarsOfType tau `intersectsVarSet` grown_tyvars)
+        ; let grown_tyvars = growThetaTyCoVars theta (mkVarSet tyvars)
+        ; checkTc (arity == 0 || tyCoVarsOfType tau `intersectsVarSet` grown_tyvars)
                   (noClassTyVarErr cls sel_id)
->>>>>>> b9d53731
 
         ; case dm of
             GenDefMeth dm_name -> do { dm_id <- tcLookupId dm_name
@@ -1614,13 +1541,8 @@
     -- Selector type; Note [Polymorphic selectors]
     field_ty   = dataConFieldType con1 sel_name
     data_ty    = dataConOrigResTy con1
-<<<<<<< HEAD
     data_tvs   = tyCoVarsOfType data_ty
     is_naughty = not (tyCoVarsOfType field_ty `subVarSet` data_tvs)  
-=======
-    data_tvs   = tyVarsOfType data_ty
-    is_naughty = not (tyVarsOfType field_ty `subVarSet` data_tvs)
->>>>>>> b9d53731
     (field_tvs, field_theta, field_tau) = tcSplitSigmaTy field_ty
     sel_ty | is_naughty = unitTy  -- See Note [Naughty record selectors]
            | otherwise  = mkForAllTys (varSetElemsWellScoped $
@@ -1857,18 +1779,11 @@
                 ptext (sLit "returns type") <+> quotes (ppr actual_res_ty))
        2 (ptext (sLit "instead of an instance of its parent type") <+> quotes (ppr res_ty_tmpl))
 
-<<<<<<< HEAD
 badGadtCon :: SDoc -> DataCon -> SDoc
 badGadtCon what data_con
-  = hang (ptext (sLit "Data constructor") <+> quotes (ppr data_con) 
+  = hang (ptext (sLit "Data constructor") <+> quotes (ppr data_con)
           <+> ptext (sLit "cannot be GADT-like in its *") <> what
           <>  ptext (sLit "* arguments"))
-=======
-badGadtKindCon :: DataCon -> SDoc
-badGadtKindCon data_con
-  = hang (ptext (sLit "Data constructor") <+> quotes (ppr data_con)
-          <+> ptext (sLit "cannot be GADT-like in its *kind* arguments"))
->>>>>>> b9d53731
        2 (ppr data_con <+> dcolon <+> ppr (dataConUserType data_con))
 
 badGadtDecl :: Name -> SDoc
