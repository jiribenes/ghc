--- conflicted
+++ resolved
@@ -1023,14 +1023,8 @@
          -- Note that we don't have enough information at hand to do a full check,
          -- as that requires the full declared arity of the family, which isn't
          -- nearby.
-<<<<<<< HEAD
-       ; let max_args = length (fst $ splitFunTys fam_body)
-       ; checkTc (length arg_pats <= max_args) $
-           wrongNumberOfParmsErrTooMany max_args
-=======
        ; checkTc (length arg_pats == arity) $
          wrongNumberOfParmsErr arity
->>>>>>> 2070a8f3
 
          -- Instantiate with meta kind vars
        ; fam_arg_kinds <- mapM (const newMetaKindVar) fam_kvs
@@ -1053,13 +1047,9 @@
 tcFamTyPats :: FamTyConShape
             -> HsWithBndrs [LHsType Name] -- patterns
             -> (TcKind -> TcM ())         -- kind-checker for RHS
-<<<<<<< HEAD
-            -> ([TyCoVar] -> [TcType] -> Kind -> TcM a)
-=======
-            -> ([TKVar]              -- Kind and type variables
-                -> [TcType]          -- Kind and type arguments
+            -> ([TyCoVar]              -- Kind and type variables
+                -> [TcType]            -- Kind and type arguments
                 -> Kind -> TcM a)
->>>>>>> 2070a8f3
             -> TcM a
 tcFamTyPats fam_shape@(name,_,_) pats kind_checker thing_inside
   = do { (fam_arg_kinds, typats, res_kind)
@@ -1526,13 +1516,8 @@
           --   data T a where { MkT :: Bogus a }
           -- c.f. Note [Check role annotations in a second pass]
           --  and Note [Checking GADT return types]
-<<<<<<< HEAD
-        ; let tc_tvs = tyConTyVars tc
+          let tc_tvs = tyConTyVars tc
               res_ty_tmpl = mkFamilyTyConApp tc (mkOnlyTyVarTys tc_tvs)
-=======
-          let tc_tvs = tyConTyVars tc
-              res_ty_tmpl = mkFamilyTyConApp tc (mkTyVarTys tc_tvs)
->>>>>>> 2070a8f3
               orig_res_ty = dataConOrigResTy con
         ; traceTc "checkValidDataCon" (vcat
               [ ppr con, ppr tc, ppr tc_tvs
@@ -1669,15 +1654,9 @@
                 -- Here, MonadState has a fundep m->b, so newBoard is fine
                 -- The check is disabled for nullary type classes,
                 -- since there is no possible ambiguity
-<<<<<<< HEAD
         ; let grown_tyvars = growThetaTyCoVars theta (mkVarSet tyvars)
         ; checkTc (arity == 0 || tyCoVarsOfType tau `intersectsVarSet` grown_tyvars)
-                  (noClassTyVarErr cls sel_id)
-=======
-        ; let grown_tyvars = growThetaTyVars theta (mkVarSet tyvars)
-        ; checkTc (arity == 0 || tyVarsOfType tau `intersectsVarSet` grown_tyvars)
                   (noClassTyVarErr cls (ptext (sLit "class method") <+> quotes (ppr sel_id)))
->>>>>>> 2070a8f3
 
         ; case dm of
             GenDefMeth dm_name -> do { dm_id <- tcLookupId dm_name
@@ -1699,18 +1678,10 @@
                 -- in the context of a for-all must mention at least one quantified
                 -- type variable.  What a mess!
 
-<<<<<<< HEAD
-    check_at_defs (fam_tc, defs)
-      = tcAddDefaultAssocDeclCtxt (tyConName fam_tc) $
-        mapM_ (checkValidTyFamInst mb_clsinfo fam_tc) defs
-
-    mb_clsinfo = Just (cls, mkVarEnv [ (tv, mkOnlyTyVarTy tv) | tv <- tyvars ])
-=======
     check_at_defs (ATI fam_tc _)
       = do { traceTc "check-at" (ppr fam_tc $$ ppr (tyConTyVars fam_tc) $$ ppr tyvars)
            ; checkTc (any (`elem` tyvars) (tyConTyVars fam_tc)) 
                      (noClassTyVarErr cls (ptext (sLit "associated type") <+> quotes (ppr fam_tc))) }
->>>>>>> 2070a8f3
 
 checkFamFlag :: Name -> TcM ()
 -- Check that we don't use families without -XTypeFamilies
