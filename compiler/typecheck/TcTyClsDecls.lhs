%
% (c) The University of Glasgow 2006
% (c) The AQUA Project, Glasgow University, 1996-1998
%

TcTyClsDecls: Typecheck type and class declarations

\begin{code}
{-# OPTIONS -fno-warn-tabs #-}
-- The above warning supression flag is a temporary kludge.
-- While working on this module you are encouraged to remove it and
-- detab the module (please do the detabbing in a separate patch). See
--     http://hackage.haskell.org/trac/ghc/wiki/Commentary/CodingStyle#TabsvsSpaces
-- for details
{-# LANGUAGE TupleSections #-}

module TcTyClsDecls (
	tcTyAndClassDecls, tcAddImplicits,

	-- Functions used by TcInstDcls to check 
	-- data/type family instance declarations
        kcDataDefn, tcConDecls, dataDeclChecks, checkValidTyCon,
        tcSynFamInstDecl, tcFamTyPats, 
        tcAddFamInstCtxt, tcAddTyFamInstCtxt, tcAddDataFamInstCtxt,
        wrongKindOfFamily, badATErr, wrongATArgErr
    ) where

#include "HsVersions.h"

import HsSyn
import HscTypes
import BuildTyCl
import TcRnMonad
import TcEnv
import TcValidity
import TcHsSyn
import TcBinds( tcRecSelBinds )
import FunDeps( growThetaTyVars )
import TcTyDecls
import TcClassDcl
import TcHsType
import TcMType
import TcType
import TysWiredIn( unitTy )
import FamInst
import Coercion( mkCoAxBranch )
import Type
import Kind
import Class
import CoAxiom( CoAxBranch(..) )
import TyCon
import DataCon
import Id
import MkCore		( rEC_SEL_ERROR_ID )
import IdInfo
import Var
import VarSet
import Module
import Name
import NameSet
import NameEnv
import Outputable
import Maybes
import Unify
import Util
import SrcLoc
import ListSetOps
import Digraph
import DynFlags
import FastString
import Unique		( mkBuiltinUnique )
import BasicTypes

import Bag
import Control.Monad
import Data.List
\end{code}


%************************************************************************
%*									*
\subsection{Type checking for type and class declarations}
%*									*
%************************************************************************

Note [Grouping of type and class declarations]
~~~~~~~~~~~~~~~~~~~~~~~~~~~~~~~~~~~~~~~~~~~~~~
tcTyAndClassDecls is called on a list of `TyClGroup`s. Each group is a strongly
connected component of mutually dependent types and classes. We kind check and
type check each group separately to enhance kind polymorphism. Take the
following example:

  type Id a = a
  data X = X (Id Int)

If we were to kind check the two declarations together, we would give Id the
kind * -> *, since we apply it to an Int in the definition of X. But we can do
better than that, since Id really is kind polymorphic, and should get kind
forall (k::BOX). k -> k. Since it does not depend on anything else, it can be
kind-checked by itself, hence getting the most general kind. We then kind check
X, which works fine because we then know the polymorphic kind of Id, and simply
instantiate k to *.

\begin{code}

tcTyAndClassDecls :: ModDetails
                  -> [TyClGroup Name]   -- Mutually-recursive groups in dependency order
                  -> TcM TcGblEnv       -- Input env extended by types and classes
                                        -- and their implicit Ids,DataCons
-- Fails if there are any errors
tcTyAndClassDecls boot_details tyclds_s
  = checkNoErrs $       -- The code recovers internally, but if anything gave rise to
                        -- an error we'd better stop now, to avoid a cascade
    fold_env tyclds_s   -- Type check each group in dependency order folding the global env
  where
    fold_env :: [TyClGroup Name] -> TcM TcGblEnv
    fold_env [] = getGblEnv
    fold_env (tyclds:tyclds_s)
      = do { tcg_env <- tcTyClGroup boot_details tyclds
           ; setGblEnv tcg_env $ fold_env tyclds_s }
             -- remaining groups are typecheck in the extended global env

tcTyClGroup :: ModDetails -> TyClGroup Name -> TcM TcGblEnv
-- Typecheck one strongly-connected component of type and class decls
tcTyClGroup boot_details tyclds
  = do {    -- Step 1: kind-check this group and returns the final
            -- (possibly-polymorphic) kind of each TyCon and Class
            -- See Note [Kind checking for type and class decls]
         names_w_poly_kinds <- kcTyClGroup tyclds
       ; traceTc "tcTyAndCl generalized kinds" (ppr names_w_poly_kinds)

	    -- Step 2: type-check all groups together, returning 
	    -- the final TyCons and Classes
       ; tyclss <- fixM $ \ rec_tyclss -> do
           { let rec_flags = calcRecFlags boot_details rec_tyclss

                 -- Populate environment with knot-tied ATyCon for TyCons
                 -- NB: if the decls mention any ill-staged data cons
                 -- (see Note [Recusion and promoting data constructors]
                 -- we will have failed already in kcTyClGroup, so no worries here
           ; tcExtendRecEnv (zipRecTyClss names_w_poly_kinds rec_tyclss) $

                 -- Also extend the local type envt with bindings giving
                 -- the (polymorphic) kind of each knot-tied TyCon or Class
		 -- See Note [Type checking recursive type and class declarations]
	     tcExtendKindEnv names_w_poly_kinds              $

                 -- Kind and type check declarations for this group
             concatMapM (tcTyClDecl rec_flags) tyclds }

           -- Step 3: Perform the validity chebck
           -- We can do this now because we are done with the recursive knot
           -- Do it before Step 4 (adding implicit things) because the latter
           -- expects well-formed TyCons
       ; tcExtendGlobalEnv tyclss $ do
       { traceTc "Starting validity check" (ppr tyclss)
       ; checkNoErrs $
         mapM_ (recoverM (return ()) . addLocM checkValidTyCl) tyclds
           -- We recover, which allows us to report multiple validity errors
           -- but we then fail if any are wrong.  Lacking the checkNoErrs
           -- we get Trac #7175

           -- Step 4: Add the implicit things;
           -- we want them in the environment because
           -- they may be mentioned in interface files
       ; tcExtendGlobalValEnv (mkDefaultMethodIds tyclss) $
         tcAddImplicits tyclss } }

tcAddImplicits :: [TyThing] -> TcM TcGblEnv
tcAddImplicits tyclss
 = tcExtendGlobalEnvImplicit implicit_things $
   tcRecSelBinds rec_sel_binds
 where
   implicit_things = concatMap implicitTyThings tyclss
   rec_sel_binds   = mkRecSelBinds tyclss

zipRecTyClss :: [(Name, Kind)]
             -> [TyThing]           -- Knot-tied
             -> [(Name,TyThing)]
-- Build a name-TyThing mapping for the things bound by decls
-- being careful not to look at the [TyThing]
-- The TyThings in the result list must have a visible ATyCon,
-- because typechecking types (in, say, tcTyClDecl) looks at this outer constructor
zipRecTyClss kind_pairs rec_things
  = [ (name, ATyCon (get name)) | (name, _kind) <- kind_pairs ]
  where
    rec_type_env :: TypeEnv
    rec_type_env = mkTypeEnv rec_things

    get name = case lookupTypeEnv rec_type_env name of
                 Just (ATyCon tc) -> tc
                 other            -> pprPanic "zipRecTyClss" (ppr name <+> ppr other)
\end{code}


%************************************************************************
%*									*
		Kind checking
%*									*
%************************************************************************

Note [Kind checking for type and class decls]
~~~~~~~~~~~~~~~~~~~~~~~~~~~~~~~~~~~~~~~~~~~~~~
Kind checking is done thus:

   1. Make up a kind variable for each parameter of the *data* type, 
      and class, decls, and extend the kind environment (which is in
      the TcLclEnv)

   2. Dependency-analyse the type *synonyms* (which must be non-recursive),
      and kind-check them in dependency order.  Extend the kind envt.

   3. Kind check the data type and class decls

Synonyms are treated differently to data type and classes,
because a type synonym can be an unboxed type
	type Foo = Int#
and a kind variable can't unify with UnboxedTypeKind
So we infer their kinds in dependency order

We need to kind check all types in the mutually recursive group
before we know the kind of the type variables.  For example:

  class C a where
     op :: D b => a -> b -> b

  class D c where
     bop :: (Monad c) => ...

Here, the kind of the locally-polymorphic type variable "b"
depends on *all the uses of class D*.  For example, the use of
Monad c in bop's type signature means that D must have kind Type->Type.

However type synonyms work differently.  They can have kinds which don't
just involve (->) and *:
	type R = Int#		-- Kind #
	type S a = Array# a	-- Kind * -> #
	type T a b = (# a,b #)	-- Kind * -> * -> (# a,b #)
So we must infer their kinds from their right-hand sides *first* and then
use them, whereas for the mutually recursive data types D we bring into
scope kind bindings D -> k, where k is a kind variable, and do inference.

Type families
~~~~~~~~~~~~~
This treatment of type synonyms only applies to Haskell 98-style synonyms.
General type functions can be recursive, and hence, appear in `alg_decls'.

The kind of a type family is solely determinded by its kind signature;
hence, only kind signatures participate in the construction of the initial
kind environment (as constructed by `getInitialKind').  In fact, we ignore
instances of families altogether in the following.  However, we need to
include the kinds of *associated* families into the construction of the
initial kind environment.  (This is handled by `allDecls').


\begin{code}
kcTyClGroup :: TyClGroup Name -> TcM [(Name,Kind)]
-- Kind check this group, kind generalize, and return the resulting local env
-- This bindds the TyCons and Classes of the group, but not the DataCons
-- See Note [Kind checking for type and class decls]
kcTyClGroup decls
  = do	{ mod <- getModule
	; traceTc "kcTyClGroup" (ptext (sLit "module") <+> ppr mod $$ vcat (map ppr decls))

          -- Kind checking; 
	  --    1. Bind kind variables for non-synonyms
          --    2. Kind-check synonyms, and bind kinds of those synonyms
          --    3. Kind-check non-synonyms
	  --    4. Generalise the inferred kinds
          -- See Note [Kind checking for type and class decls]

	  -- Step 1: Bind kind variables for non-synonyms
        ; let (syn_decls, non_syn_decls) = partition (isSynDecl . unLoc) decls
	; initial_kinds <- getInitialKinds TopLevel non_syn_decls
        ; traceTc "kcTyClGroup: initial kinds" (ppr initial_kinds)

        -- Step 2: Set initial envt, kind-check the synonyms
	; lcl_env <- tcExtendTcTyThingEnv initial_kinds $ 
                     kcSynDecls (calcSynCycles syn_decls)

        -- Step 3: Set extended envt, kind-check the non-synonyms
        ; setLclEnv lcl_env $
          mapM_ kcLTyClDecl non_syn_decls

	     -- Step 4: generalisation
	     -- Kind checking done for this group
             -- Now we have to kind generalize the flexis
        ; res <- concatMapM (generaliseTCD (tcl_env lcl_env)) decls

        ; traceTc "kcTyClGroup result" (ppr res)
        ; return res }

  where
    generalise :: TcTypeEnv -> Name -> LHsTyVarBndrs Name -> TcM (Name, Kind)
    -- For polymorphic things this is a no-op
    generalise kind_env name tvs
      = do { let kc_kind = case lookupNameEnv kind_env name of
                               Just (AThing k) -> k
                               _ -> pprPanic "kcTyClGroup" (ppr name $$ ppr kind_env)
           ; kvs <- kindGeneralize (tyCoVarsOfType kc_kind) (hsLTyVarNames tvs)
           ; kc_kind' <- zonkTcKind kc_kind    -- Make sure kc_kind' has the final,
                                               -- skolemised kind variables
           ; traceTc "Generalise kind" (vcat [ ppr name, ppr kc_kind, ppr kvs, ppr kc_kind' ])
           ; return (name, mkForAllTys kvs kc_kind') }

    generaliseTCD :: TcTypeEnv -> LTyClDecl Name -> TcM [(Name, Kind)]
    generaliseTCD kind_env (L _ decl)
      | ClassDecl { tcdLName = (L _ name), tcdTyVars = tyvars, tcdATs = ats } <- decl
      = do { first <- generalise kind_env name tyvars
           ; rest <- mapM ((generaliseFamDecl kind_env) . unLoc) ats
           ; return (first : rest) }

      | FamDecl { tcdFam = fam } <- decl
      = do { res <- generaliseFamDecl kind_env fam
           ; return [res] }

      | ForeignType {} <- decl
      = pprPanic "generaliseTCD" (ppr decl)

      | otherwise
      -- Note: tcdTyVars is safe here because we've eliminated FamDecl and ForeignType
      = do { res <- generalise kind_env (tcdName decl) (tcdTyVars decl)
           ; return [res] }

    generaliseFamDecl :: TcTypeEnv -> FamilyDecl Name -> TcM (Name, Kind)
    generaliseFamDecl kind_env (FamilyDecl { fdLName = L _ name, fdTyVars = tyvars })
      = generalise kind_env name tyvars
 
mk_thing_env :: [LTyClDecl Name] -> [(Name, TcTyThing)]
mk_thing_env [] = []
mk_thing_env (decl : decls)
  | L _ (ClassDecl { tcdLName = L _ nm, tcdATs = ats }) <- decl
  = (nm, APromotionErr ClassPE) :
    (map (, APromotionErr TyConPE) $ map (unLoc . fdLName . unLoc) ats) ++
    (mk_thing_env decls)

  | otherwise
  = (tcdName (unLoc decl), APromotionErr TyConPE) :
    (mk_thing_env decls)

getInitialKinds :: TopLevelFlag -> [LTyClDecl Name] -> TcM [(Name, TcTyThing)]
getInitialKinds top_lvl decls
  = tcExtendTcTyThingEnv (mk_thing_env decls) $
    concatMapM (addLocM (getInitialKind top_lvl)) decls

getInitialKind :: TopLevelFlag -> TyClDecl Name -> TcM [(Name, TcTyThing)]
-- Allocate a fresh kind variable for each TyCon and Class
-- For each tycon, return   (tc, AThing k)
--                 where k is the kind of tc, derived from the LHS
--                       of the definition (and probably including
--                       kind unification variables)
--      Example: data T a b = ...
--      return (T, kv1 -> kv2 -> kv3)
--
-- This pass deals with (ie incorporates into the kind it produces)
--   * The kind signatures on type-variable binders
--   * The result kinds signature on a TyClDecl
--
-- ALSO for each datacon, return (dc, APromotionErr RecDataConPE)
-- Note [ARecDataCon: Recursion and promoting data constructors]
-- 
-- No family instances are passed to getInitialKinds

getInitialKind top_lvl (FamDecl { tcdFam = decl }) = getFamDeclInitialKind top_lvl decl 
getInitialKind _ (ClassDecl { tcdLName = L _ name, tcdTyVars = ktvs, tcdATs = ats })
  = kcHsTyVarBndrs False ktvs $ \ arg_kinds ->
    do { inner_prs <- getFamDeclInitialKinds ats
       ; let main_pr = (name, AThing (mkArrowKinds arg_kinds constraintKind))
       ; return (main_pr : inner_prs) }

getInitialKind _top_lvl decl@(SynDecl {}) = pprPanic "getInitialKind" (ppr decl)

getInitialKind top_lvl (DataDecl { tcdLName = L _ name, tcdTyVars = ktvs, tcdDataDefn = defn })
  | HsDataDefn { dd_kindSig = Just ksig, dd_cons = cons } <- defn
  = ASSERT( isTopLevel top_lvl )
    kcHsTyVarBndrs True ktvs $ \ arg_kinds -> 
    do { res_k <- tcLHsKind ksig
       ; let body_kind = mkArrowKinds arg_kinds res_k
             kvs       = varSetElems (tyCoVarsOfType body_kind)
             main_pr   = (name, AThing (mkForAllTys kvs body_kind))
             inner_prs = [(unLoc (con_name con), APromotionErr RecDataConPE) | L _ con <- cons ]
             -- See Note [Recusion and promoting data constructors]
       ; return (main_pr : inner_prs) }
 
  | HsDataDefn { dd_cons = cons } <- defn
  = kcHsTyVarBndrs False ktvs $ \ arg_kinds -> 
    do { let main_pr   = (name, AThing (mkArrowKinds arg_kinds liftedTypeKind))
             inner_prs = [ (unLoc (con_name con), APromotionErr RecDataConPE) 
                         | L _ con <- cons ]
             -- See Note [Recusion and promoting data constructors]
       ; return (main_pr : inner_prs) }

getInitialKind _ (ForeignType { tcdLName = L _ name }) 
  = return [(name, AThing liftedTypeKind)]

getFamDeclInitialKinds :: [LFamilyDecl Name] -> TcM [(Name, TcTyThing)]
getFamDeclInitialKinds decls
  = tcExtendTcTyThingEnv [ (n, APromotionErr TyConPE)
                         | L _ (FamilyDecl { fdLName = L _ n }) <- decls] $
    concatMapM (addLocM (getFamDeclInitialKind NotTopLevel)) decls

getFamDeclInitialKind :: TopLevelFlag
                      -> FamilyDecl Name 
                      -> TcM [(Name, TcTyThing)]
getFamDeclInitialKind top_lvl (FamilyDecl { fdLName = L _ name
                                          , fdTyVars = ktvs
                                          , fdKindSig = ksig })
  | isTopLevel top_lvl 
  = kcHsTyVarBndrs True ktvs $ \ arg_kinds ->
    do { res_k <- case ksig of 
                    Just k  -> tcLHsKind k
                    Nothing -> return liftedTypeKind
       ; let body_kind = mkArrowKinds arg_kinds res_k
             kvs       = varSetElems (tyCoVarsOfType body_kind)
       ; return [ (name, AThing (mkForAllTys kvs body_kind)) ] }

  | otherwise
  = kcHsTyVarBndrs False ktvs $ \ arg_kinds ->
    do { res_k <- case ksig of 
                    Just k  -> tcLHsKind k
                    Nothing -> newMetaKindVar
       ; return [ (name, AThing (mkArrowKinds arg_kinds res_k)) ] }

----------------
kcSynDecls :: [SCC (LTyClDecl Name)] -> TcM TcLclEnv	-- Kind bindings
kcSynDecls [] = getLclEnv
kcSynDecls (group : groups)
  = do	{ nk <- kcSynDecl1 group
	; tcExtendKindEnv [nk] (kcSynDecls groups) }

kcSynDecl1 :: SCC (LTyClDecl Name)
	   -> TcM (Name,TcKind) -- Kind bindings
kcSynDecl1 (AcyclicSCC (L _ decl)) = kcSynDecl decl
kcSynDecl1 (CyclicSCC decls)       = do { recSynErr decls; failM }
	   	      		     -- Fail here to avoid error cascade
				     -- of out-of-scope tycons

kcSynDecl :: TyClDecl Name -> TcM (Name, TcKind)
kcSynDecl decl@(SynDecl { tcdTyVars = hs_tvs, tcdLName = L _ name
                       , tcdRhs = rhs })
  -- Returns a possibly-unzonked kind
  = tcAddDeclCtxt decl $
    kcHsTyVarBndrs False hs_tvs $ \ ks ->
    do { traceTc "kcd1" (ppr name <+> brackets (ppr hs_tvs)
			 <+> brackets (ppr ks))
       ; (_, rhs_kind) <- tcLHsType rhs
       ; traceTc "kcd2" (ppr name)
       ; let tc_kind = mkArrowKinds ks rhs_kind
       ; return (name, tc_kind) }
kcSynDecl decl = pprPanic "kcSynDecl" (ppr decl)

------------------------------------------------------------------------
kcLTyClDecl :: LTyClDecl Name -> TcM ()
  -- See Note [Kind checking for type and class decls]
kcLTyClDecl (L loc decl)
  = setSrcSpan loc $ tcAddDeclCtxt decl $ kcTyClDecl decl

kcTyClDecl :: TyClDecl Name -> TcM ()
-- This function is used solely for its side effect on kind variables
-- NB kind signatures on the type variables and 
--    result kind signature have aready been dealt with
--    by getInitialKind, so we can ignore them here.

kcTyClDecl (DataDecl { tcdLName = L _ name, tcdTyVars = hs_tvs, tcdDataDefn = defn })
  | HsDataDefn { dd_cons = cons, dd_kindSig = Just _ } <- defn
  = mapM_ (wrapLocM kcConDecl) cons
    -- hs_tvs and td_kindSig already dealt with in getInitialKind
    -- Ignore the dd_ctxt; heavily deprecated and inconvenient

  | HsDataDefn { dd_ctxt = ctxt, dd_cons = cons } <- defn
  = kcTyClTyVars name hs_tvs $
    do	{ _ <- tcHsContext ctxt
        ; mapM_ (wrapLocM kcConDecl) cons }

kcTyClDecl decl@(SynDecl {}) = pprPanic "kcTyClDecl" (ppr decl)

kcTyClDecl (ClassDecl { tcdLName = L _ name, tcdTyVars = hs_tvs
                       , tcdCtxt = ctxt, tcdSigs = sigs })
  = kcTyClTyVars name hs_tvs $
    do	{ _ <- tcHsContext ctxt
	; mapM_ (wrapLocM kc_sig)     sigs }
  where
    kc_sig (TypeSig _ op_ty)    = discardResult (tcHsLiftedType op_ty)
    kc_sig (GenericSig _ op_ty) = discardResult (tcHsLiftedType op_ty)
    kc_sig _                    = return ()

kcTyClDecl (ForeignType {}) = return ()
kcTyClDecl (FamDecl {})    = return ()

-------------------
kcConDecl :: ConDecl Name -> TcM ()
kcConDecl (ConDecl { con_name = name, con_qvars = ex_tvs
                   , con_cxt = ex_ctxt, con_details = details, con_res = res })
  = addErrCtxt (dataConCtxt name) $
    kcHsTyVarBndrs False ex_tvs $ \ _ -> 
    do { _ <- tcHsContext ex_ctxt
       ; mapM_ (tcHsOpenType . getBangType) (hsConDeclArgTys details)
       ; _ <- tcConRes res
       ; return () }
\end{code}

Note [Recursion and promoting data constructors]
~~~~~~~~~~~~~~~~~~~~~~~~~~~~~~~~~~~~~~~~~~~~~~~~
We don't want to allow promotion in a strongly connected component
when kind checking.

Consider:
  data T f = K (f (K Any))

When kind checking the `data T' declaration the local env contains the
mappings:
  T -> AThing <some initial kind>
  K -> ARecDataCon

ANothing is only used for DataCons, and only used during type checking
in tcTyClGroup.


%************************************************************************
%*									*
\subsection{Type checking}
%*									*
%************************************************************************

Note [Type checking recursive type and class declarations]
~~~~~~~~~~~~~~~~~~~~~~~~~~~~~~~~~~~~~~~~~~~~~~~~~~~~~~~~~~~
At this point we have completed *kind-checking* of a mutually
recursive group of type/class decls (done in kcTyClGroup). However,
we discarded the kind-checked types (eg RHSs of data type decls); 
note that kcTyClDecl returns ().  There are two reasons:

  * It's convenient, because we don't have to rebuild a
    kinded HsDecl (a fairly elaborate type)

  * It's necessary, because after kind-generalisation, the
    TyCons/Classes may now be kind-polymorphic, and hence need
    to be given kind arguments.  

Example:
       data T f a = MkT (f a) (T f a)
During kind-checking, we give T the kind T :: k1 -> k2 -> *
and figure out constraints on k1, k2 etc. Then we generalise
to get   T :: forall k. (k->*) -> k -> *
So now the (T f a) in the RHS must be elaborated to (T k f a).
    
However, during tcTyClDecl of T (above) we will be in a recursive
"knot". So we aren't allowed to look at the TyCon T itself; we are only
allowed to put it (lazily) in the returned structures.  But when
kind-checking the RHS of T's decl, we *do* need to know T's kind (so
that we can correctly elaboarate (T k f a).  How can we get T's kind
without looking at T?  Delicate answer: during tcTyClDecl, we extend

  *Global* env with T -> ATyCon (the (not yet built) TyCon for T)
  *Local*  env with T -> AThing (polymorphic kind of T)

Then:

  * During TcHsType.kcTyVar we look in the *local* env, to get the
    known kind for T.

  * But in TcHsType.ds_type (and ds_var_app in particular) we look in
    the *global* env to get the TyCon. But we must be careful not to
    force the TyCon or we'll get a loop.

This fancy footwork (with two bindings for T) is only necesary for the
TyCons or Classes of this recursive group.  Earlier, finished groups,
live in the global env only.

\begin{code}
tcTyClDecl :: RecTyInfo -> LTyClDecl Name -> TcM [TyThing]
tcTyClDecl rec_info (L loc decl)
  = setSrcSpan loc $ tcAddDeclCtxt decl $
    traceTc "tcTyAndCl-x" (ppr decl) >>
    tcTyClDecl1 NoParentTyCon rec_info decl

  -- "type family" declarations
tcTyClDecl1 :: TyConParent -> RecTyInfo -> TyClDecl Name -> TcM [TyThing]
tcTyClDecl1 parent _rec_info (FamDecl { tcdFam = fd })
  = tcFamDecl1 parent fd

  -- "type" synonym declaration
tcTyClDecl1 _parent _rec_info
            (SynDecl { tcdLName = L _ tc_name, tcdTyVars = tvs, tcdRhs = rhs })
  = ASSERT( isNoParent _parent )
    tcTyClTyVars tc_name tvs $ \ tvs' kind -> 
    tcTySynRhs tc_name tvs' kind rhs

  -- "data/newtype" declaration
tcTyClDecl1 _parent rec_info
            (DataDecl { tcdLName = L _ tc_name, tcdTyVars = tvs, tcdDataDefn = defn })
  = ASSERT( isNoParent _parent )
    tcTyClTyVars tc_name tvs $ \ tvs' kind -> 
    tcDataDefn rec_info tc_name tvs' kind defn

tcTyClDecl1 _parent rec_info
            (ClassDecl { tcdLName = L _ class_name, tcdTyVars = tvs
            , tcdCtxt = ctxt, tcdMeths = meths
	    , tcdFDs = fundeps, tcdSigs = sigs
            , tcdATs = ats, tcdATDefs = at_defs })
  = ASSERT( isNoParent _parent )
    do { (clas, tvs', gen_dm_env) <- fixM $ \ ~(clas,_,_) ->
	    tcTyClTyVars class_name tvs $ \ tvs' kind ->
            do { MASSERT( isConstraintKind kind )
               ; let 	-- This little knot is just so we can get
			-- hold of the name of the class TyCon, which we
			-- need to look up its recursiveness
		    tycon_name = tyConName (classTyCon clas)
<<<<<<< HEAD
		    tc_isrec = calc_isrec tycon_name

            ; at_stuff <- tcClassATs class_name (AssocFamilyTyCon clas) ats at_defs

            ; buildClass False {- Must include unfoldings for selectors -}
			 class_name tvs' ctxt' fds' at_stuff
			 sig_stuff tc_isrec }

  ; let gen_dm_ids = [ AnId (mkExportedLocalId gen_dm_name gen_dm_ty)
                     | (sel_id, GenDefMeth gen_dm_name) <- classOpItems clas
                     , let gen_dm_tau = expectJust "tcTyClDecl1" $
                                        lookupNameEnv gen_dm_env (idName sel_id)
		     , let gen_dm_ty = mkSigmaTy tvs' 
                                                 [mkClassPred clas (mkTyCoVarTys tvs')] 
                                                 gen_dm_tau
                     ]
        class_ats = map ATyCon (classATs clas)

  ; return (ATyCon (classTyCon clas) : gen_dm_ids ++ class_ats )
      -- NB: Order is important due to the call to `mkGlobalThings' when
      --     tying the the type and class declaration type checking knot.
  }
=======
		    tc_isrec = rti_is_rec rec_info tycon_name

               ; ctxt' <- tcHsContext ctxt
               ; ctxt' <- zonkTcTypeToTypes emptyZonkEnv ctxt'  
                       -- Squeeze out any kind unification variables
               ; fds'  <- mapM (addLocM tc_fundep) fundeps
               ; (sig_stuff, gen_dm_env) <- tcClassSigs class_name sigs meths
               ; at_stuff <- tcClassATs class_name (AssocFamilyTyCon clas) ats at_defs
               ; clas <- buildClass False {- Must include unfoldings for selectors -}
	                    class_name tvs' ctxt' fds' at_stuff
	       		    sig_stuff tc_isrec 
               ; traceTc "tcClassDecl" (ppr fundeps $$ ppr tvs' $$ ppr fds')
               ; return (clas, tvs', gen_dm_env) }

       ; let { gen_dm_ids = [ AnId (mkExportedLocalId gen_dm_name gen_dm_ty)
                            | (sel_id, GenDefMeth gen_dm_name) <- classOpItems clas
                     	    , let gen_dm_tau = expectJust "tcTyClDecl1" $
                     	                       lookupNameEnv gen_dm_env (idName sel_id)
		     	    , let gen_dm_ty = mkSigmaTy tvs' 
                     	                              [mkClassPred clas (mkTyVarTys tvs')] 
                     	                              gen_dm_tau
                     	    ]
             ; class_ats = map ATyCon (classATs clas) }

       ; return (ATyCon (classTyCon clas) : gen_dm_ids ++ class_ats ) }
         -- NB: Order is important due to the call to `mkGlobalThings' when
         --     tying the the type and class declaration type checking knot.
>>>>>>> 2a064538
  where
    tc_fundep (tvs1, tvs2) = do { tvs1' <- mapM tc_fd_tyvar tvs1 ;
				; tvs2' <- mapM tc_fd_tyvar tvs2 ;
				; return (tvs1', tvs2') }
    tc_fd_tyvar name   -- Scoped kind variables are bound to unification variables
                       -- which are now fixed, so we can zonk
      = do { tv <- tcLookupTyVar name
           ; ty <- zonkTyVarOcc emptyZonkEnv tv
                  -- Squeeze out any kind unification variables
           ; case getTyVar_maybe ty of
               Just tv' -> return tv'
               Nothing  -> pprPanic "tc_fd_tyvar" (ppr name $$ ppr tv $$ ppr ty) }

tcTyClDecl1 _ _
  (ForeignType {tcdLName = L _ tc_name, tcdExtName = tc_ext_name})
  = return [ATyCon (mkForeignTyCon tc_name tc_ext_name liftedTypeKind 0)]
\end{code}

\begin{code}
tcFamDecl1 :: TyConParent -> FamilyDecl Name -> TcM [TyThing]
tcFamDecl1 parent
            (FamilyDecl {fdFlavour = TypeFamily, fdLName = L _ tc_name, fdTyVars = tvs})
  = tcTyClTyVars tc_name tvs $ \ tvs' kind -> do
  { traceTc "type family:" (ppr tc_name)
  ; checkFamFlag tc_name
  ; let syn_rhs = SynFamilyTyCon { synf_open = True, synf_injective = False }
  ; tycon <- buildSynTyCon tc_name tvs' syn_rhs kind parent
  ; return [ATyCon tycon] }

tcFamDecl1 parent
           (FamilyDecl {fdFlavour = DataFamily, fdLName = L _ tc_name, fdTyVars = tvs})
  = tcTyClTyVars tc_name tvs $ \ tvs' kind -> do
  { traceTc "data family:" (ppr tc_name)
  ; checkFamFlag tc_name
  ; extra_tvs <- tcDataKindSig kind
  ; let final_tvs = tvs' ++ extra_tvs    -- we may not need these
        tycon = buildAlgTyCon tc_name final_tvs Nothing []
                              DataFamilyTyCon Recursive 
                              False   -- Not promotable to the kind level
                              True    -- GADT syntax
                              parent
  ; return [ATyCon tycon] }

tcTySynRhs :: Name   
           -> [TyVar] -> Kind
           -> LHsType Name -> TcM [TyThing]
tcTySynRhs tc_name tvs kind hs_ty
  = do { env <- getLclEnv
       ; traceTc "tc-syn" (ppr tc_name $$ ppr (tcl_env env))
       ; rhs_ty <- tcCheckLHsType hs_ty kind
       ; rhs_ty <- zonkTcTypeToType emptyZonkEnv rhs_ty
       ; tycon <- buildSynTyCon tc_name tvs (SynonymTyCon rhs_ty)
                                kind NoParentTyCon
       ; return [ATyCon tycon] }

tcDataDefn :: RecTyInfo -> Name
           -> [TyVar] -> Kind
           -> HsDataDefn Name -> TcM [TyThing]
  -- NB: not used for newtype/data instances (whether associated or not)
tcDataDefn rec_info tc_name tvs kind
         (HsDataDefn { dd_ND = new_or_data, dd_cType = cType
                     , dd_ctxt = ctxt, dd_kindSig = mb_ksig
                     , dd_cons = cons })
  = do { extra_tvs <- tcDataKindSig kind
       ; let final_tvs  = tvs ++ extra_tvs
       ; stupid_theta <- tcHsContext ctxt
       ; kind_signatures <- xoptM Opt_KindSignatures
       ; is_boot	 <- tcIsHsBoot	-- Are we compiling an hs-boot file?

             -- Check that we don't use kind signatures without Glasgow extensions
       ; case mb_ksig of
           Nothing   -> return ()
           Just hs_k -> do { checkTc (kind_signatures) (badSigTyDecl tc_name)
                           ; tc_kind <- tcLHsKind hs_k
                           ; checkKind kind tc_kind
                           ; return () }

       ; h98_syntax <- dataDeclChecks tc_name new_or_data stupid_theta cons

       ; tycon <- fixM $ \ tycon -> do
             { let res_ty = mkTyConApp tycon (mkTyCoVarTys final_tvs)
             ; data_cons <- tcConDecls new_or_data tycon (final_tvs, res_ty) cons
             ; tc_rhs <-
                 if null cons && is_boot 	      -- In a hs-boot file, empty cons means
                 then return totallyAbstractTyConRhs  -- "don't know"; hence totally Abstract
                 else case new_or_data of
             	   DataType -> return (mkDataTyConRhs data_cons)
             	   NewType  -> ASSERT( not (null data_cons) )
                                    mkNewTyConRhs tc_name tycon (head data_cons)
             ; return (buildAlgTyCon tc_name final_tvs cType stupid_theta tc_rhs
                                     (rti_is_rec rec_info tc_name)
                                     (rti_promotable rec_info)
                                     (not h98_syntax) NoParentTyCon) }
       ; return [ATyCon tycon] }
\end{code}

%************************************************************************
%*									*
               Typechecking associated types (in class decls)
	       (including the associated-type defaults)
%*									*
%************************************************************************

Note [Associated type defaults]
~~~~~~~~~~~~~~~~~~~~~~~~~~~~~~~

The following is an example of associated type defaults:
             class C a where
               data D a 

               type F a b :: *
               type F a Z = [a]        -- Default
               type F a (S n) = F a n  -- Default

Note that:
  - We can have more than one default definition for a single associated type,
    as long as they do not overlap (same rules as for instances)
  - We can get default definitions only for type families, not data families

\begin{code}
tcClassATs :: Name             -- The class name (not knot-tied)
           -> TyConParent      -- The class parent of this associated type
           -> [LFamilyDecl Name] -- Associated types.
           -> [LTyFamInstDecl Name] -- Associated type defaults.
           -> TcM [ClassATItem]
tcClassATs class_name parent ats at_defs
  = do {  -- Complain about associated type defaults for non associated-types
         sequence_ [ failWithTc (badATErr class_name n)
                   | n <- map (tyFamInstDeclName . unLoc) at_defs
                   , not (n `elemNameSet` at_names) ]
       ; mapM tc_at ats }
  where
    at_names = mkNameSet (map (unLoc . fdLName . unLoc) ats)

    at_defs_map :: NameEnv [LTyFamInstDecl Name]
    -- Maps an AT in 'ats' to a list of all its default defs in 'at_defs'
    at_defs_map = foldr (\at_def nenv -> extendNameEnv_C (++) nenv 
                                          (tyFamInstDeclName (unLoc at_def)) [at_def]) 
                        emptyNameEnv at_defs

    tc_at at = do { [ATyCon fam_tc] <- addLocM (tcFamDecl1 parent) at
                  ; let at_defs = lookupNameEnv at_defs_map (unLoc $ fdLName $ unLoc at)
                                        `orElse` []
                  ; atd <- concatMapM (tcDefaultAssocDecl fam_tc) at_defs
                  ; return (fam_tc, atd) }

-------------------------
tcDefaultAssocDecl :: TyCon                -- ^ Family TyCon
                   -> LTyFamInstDecl Name  -- ^ RHS
                   -> TcM [CoAxBranch]     -- ^ Type checked RHS and free TyVars
tcDefaultAssocDecl fam_tc (L loc decl)
  = setSrcSpan loc $
    tcAddTyFamInstCtxt decl $
    do { traceTc "tcDefaultAssocDecl" (ppr decl)
       ; tcSynFamInstDecl fam_tc decl }
    -- We check for well-formedness and validity later, in checkValidClass

-------------------------
<<<<<<< HEAD
tcSynFamInstDecl :: TyCon -> TyFamInstDecl Name -> TcM [([TyCoVar], [Type], Type, SrcSpan)]
=======
tcSynFamInstDecl :: TyCon -> TyFamInstDecl Name -> TcM [CoAxBranch]
>>>>>>> 2a064538
-- Placed here because type family instances appear as 
-- default decls in class declarations 
tcSynFamInstDecl fam_tc (TyFamInstDecl { tfid_eqns = eqns })
  -- we know the first equation matches the fam_tc because of the lookup logic
  -- now, just check that all other names match the first
  = do { let names = map (tfie_tycon . unLoc) eqns
             first = head names
       ; tcSynFamInstNames first names
       ; checkTc (isSynTyCon fam_tc) (wrongKindOfFamily fam_tc)
       ; mapM (tcTyFamInstEqn fam_tc) eqns }

-- Checks to make sure that all the names in an instance group are the same
tcSynFamInstNames :: Located Name -> [Located Name] -> TcM ()
tcSynFamInstNames (L _ first) names
  = do { let badNames = filter ((/= first) . unLoc) names
       ; mapM_ (failLocated (wrongNamesInInstGroup first)) badNames }
  where 
    failLocated :: (Name -> SDoc) -> Located Name -> TcM ()
    failLocated msg_fun (L loc name)
      = setSrcSpan loc $
        failWithTc (msg_fun name)

<<<<<<< HEAD
tcTyFamInstEqn :: TyCon -> LTyFamInstEqn Name -> TcM ([TyCoVar], [Type], Type, SrcSpan)
=======
tcTyFamInstEqn :: TyCon -> LTyFamInstEqn Name -> TcM CoAxBranch
>>>>>>> 2a064538
tcTyFamInstEqn fam_tc 
    (L loc (TyFamInstEqn { tfie_pats = pats, tfie_rhs = hs_ty }))
  = setSrcSpan loc $
    tcFamTyPats fam_tc pats (discardResult . (tcCheckLHsType hs_ty)) $
       \tvs' pats' res_kind -> 
    do { rhs_ty <- tcCheckLHsType hs_ty res_kind
       ; rhs_ty <- zonkTcTypeToType emptyZonkEnv rhs_ty
       ; traceTc "tcSynFamInstEqn" (ppr fam_tc <+> (ppr tvs' $$ ppr pats' $$ ppr rhs_ty))
       ; return (mkCoAxBranch tvs' pats' rhs_ty loc) }

kcDataDefn :: HsDataDefn Name -> TcKind -> TcM ()
-- Used for 'data instance' only
-- Ordinary 'data' is handled by kcTyClDec
kcDataDefn (HsDataDefn { dd_ctxt = ctxt, dd_cons = cons, dd_kindSig = mb_kind }) res_k
  = do	{ _ <- tcHsContext ctxt
	; mapM_ (wrapLocM kcConDecl) cons
        ; kcResultKind mb_kind res_k }

------------------
kcResultKind :: Maybe (LHsKind Name) -> Kind -> TcM ()
kcResultKind Nothing res_k
  = checkKind res_k liftedTypeKind
      --             type family F a 
      -- defaults to type family F a :: *
kcResultKind (Just k) res_k
  = do { k' <- tcLHsKind k
       ; checkKind  k' res_k }

-------------------------
-- Kind check type patterns and kind annotate the embedded type variables.
--     type instance F [a] = rhs
--
-- * Here we check that a type instance matches its kind signature, but we do
--   not check whether there is a pattern for each type index; the latter
--   check is only required for type synonym instances.

-----------------
tcFamTyPats :: TyCon
            -> HsWithBndrs [LHsType Name] -- Patterns
            -> (TcKind -> TcM ())       -- Kind checker for RHS
                                        -- result is ignored
            -> ([TyCoVar] -> [TcType] -> Kind -> TcM a)
            -> TcM a
-- Check the type patterns of a type or data family instance
--     type instance F <pat1> <pat2> = <type>
-- The 'tyvars' are the free type variables of pats
-- 
-- NB: The family instance declaration may be an associated one,
-- nested inside an instance decl, thus
--	  instance C [a] where
--	    type F [a] = ...
-- In that case, the type variable 'a' will *already be in scope*
-- (and, if C is poly-kinded, so will its kind parameter).

tcFamTyPats fam_tc (HsWB { hswb_cts = arg_pats, hswb_kvs = kvars, hswb_tvs = tvars }) 
            kind_checker thing_inside
  = do { -- A family instance must have exactly the same number of type
         -- parameters as the family declaration.  You can't write
         --     type family F a :: * -> *
         --     type instance F Int y = y
         -- because then the type (F Int) would be like (\y.y)
       ; let (fam_kvs, fam_body) = splitForAllTys (tyConKind fam_tc)
             fam_arity = tyConArity fam_tc - length fam_kvs
       ; checkTc (length arg_pats == fam_arity) $
                 wrongNumberOfParmsErr fam_arity

         -- Instantiate with meta kind vars
       ; fam_arg_kinds <- mapM (const newMetaKindVar) fam_kvs
       ; loc <- getSrcSpanM
       ; let (arg_kinds, res_kind) 
                 = splitFunTysN fam_arity $
                   substKiWith fam_kvs fam_arg_kinds fam_body
             hs_tvs = HsQTvs { hsq_kvs = kvars
                             , hsq_tvs = userHsTyVarBndrs loc tvars }

         -- Kind-check and quantify
         -- See Note [Quantifying over family patterns]
       ; typats <- tcHsTyVarBndrs hs_tvs $ \ _ ->
                   do { kind_checker res_kind
                      ; tcHsArgTys (quotes (ppr fam_tc)) arg_pats arg_kinds }
       ; let all_args = fam_arg_kinds ++ typats

            -- Find free variables (after zonking) and turn
            -- them into skolems, so that we don't subsequently 
            -- replace a meta kind var with AnyK
            -- Very like kindGeneralize
       ; tkvs <- zonkTyCoVarsAndFV (tyCoVarsOfTypes all_args)
       ; qtkvs <- zonkQuantifiedTyCoVars (varSetElems tkvs)

            -- Zonk the patterns etc into the Type world
       ; (ze, qtkvs') <- zonkTyCoBndrsX emptyZonkEnv qtkvs
       ; all_args'    <- zonkTcTypeToTypes ze all_args
       ; res_kind'    <- zonkTcTypeToType  ze res_kind

       ; traceTc "tcFamTyPats" (pprTCvBndrs qtkvs' $$ ppr all_args' $$ ppr res_kind')
       ; tcExtendTyVarEnv qtkvs' $
         thing_inside qtkvs' all_args' res_kind' }
\end{code}

Note [Quantifying over family patterns]
~~~~~~~~~~~~~~~~~~~~~~~~~~~~~~~~~~~~~~~
We need to quantify over two different lots of kind variables:

First, the ones that come from the kinds of the tyvar args of 
tcTyVarBndrsKindGen, as usual
  data family Dist a 

  -- Proxy :: forall k. k -> *
  data instance Dist (Proxy a) = DP
  -- Generates  data DistProxy = DP
  --            ax8 k (a::k) :: Dist * (Proxy k a) ~ DistProxy k a
  -- The 'k' comes from the tcTyVarBndrsKindGen (a::k)

Second, the ones that come from the kind argument of the type family
which we pick up using the (tyCoVarsOfTypes typats) in the result of 
the thing_inside of tcHsTyvarBndrsGen.
  -- Any :: forall k. k
  data instance Dist Any = DA
  -- Generates  data DistAny k = DA
  --            ax7 k :: Dist k (Any k) ~ DistAny k 
  -- The 'k' comes from kindGeneralizeKinds (Any k)

Note [Quantified kind variables of a family pattern]
~~~~~~~~~~~~~~~~~~~~~~~~~~~~~~~~~~~~~~~~~~~~~~~~~~~~
Consider   type family KindFam (p :: k1) (q :: k1)
           data T :: Maybe k1 -> k2 -> *
           type instance KindFam (a :: Maybe k) b = T a b -> Int
The HsBSig for the family patterns will be ([k], [a])

Then in the family instance we want to
  * Bring into scope [ "k" -> k:BOX, "a" -> a:k ]
  * Kind-check the RHS
  * Quantify the type instance over k and k', as well as a,b, thus
       type instance [k, k', a:Maybe k, b:k'] 
                     KindFam (Maybe k) k' a b = T k k' a b -> Int

Notice that in the third step we quantify over all the visibly-mentioned
type variables (a,b), but also over the implicitly mentioned kind varaibles
(k, k').  In this case one is bound explicitly but often there will be 
none. The role of the kind signature (a :: Maybe k) is to add a constraint
that 'a' must have that kind, and to bring 'k' into scope.


%************************************************************************
%*                                                                      *
               Data types
%*                                                                      *
%************************************************************************

\begin{code}
dataDeclChecks :: Name -> NewOrData -> ThetaType -> [LConDecl Name] -> TcM Bool
dataDeclChecks tc_name new_or_data stupid_theta cons
  = do {   -- Check that we don't use GADT syntax in H98 world
         gadtSyntax_ok <- xoptM Opt_GADTSyntax
       ; let h98_syntax = consUseH98Syntax cons
       ; checkTc (gadtSyntax_ok || h98_syntax) (badGadtDecl tc_name)

	   -- Check that the stupid theta is empty for a GADT-style declaration
       ; checkTc (null stupid_theta || h98_syntax) (badStupidTheta tc_name)

	 -- Check that a newtype has exactly one constructor
	 -- Do this before checking for empty data decls, so that
	 -- we don't suggest -XEmptyDataDecls for newtypes
       ; checkTc (new_or_data == DataType || isSingleton cons) 
	        (newtypeConError tc_name (length cons))

        	-- Check that there's at least one condecl,
         -- or else we're reading an hs-boot file, or -XEmptyDataDecls
       ; empty_data_decls <- xoptM Opt_EmptyDataDecls
       ; is_boot <- tcIsHsBoot	-- Are we compiling an hs-boot file?
       ; checkTc (not (null cons) || empty_data_decls || is_boot)
                 (emptyConDeclsErr tc_name)
       ; return h98_syntax }
    

-----------------------------------
consUseH98Syntax :: [LConDecl a] -> Bool
consUseH98Syntax (L _ (ConDecl { con_res = ResTyGADT _ }) : _) = False
consUseH98Syntax _                                             = True
		 -- All constructors have same shape

-----------------------------------
tcConDecls :: NewOrData -> TyCon -> ([TyCoVar], Type)
	   -> [LConDecl Name] -> TcM [DataCon]
tcConDecls new_or_data rep_tycon res_tmpl cons
  = mapM (addLocM (tcConDecl new_or_data rep_tycon res_tmpl)) cons

tcConDecl :: NewOrData
	  -> TyCon 		-- Representation tycon
	  -> ([TyCoVar], Type)	-- Return type template (with its template tyvars)
	  -> ConDecl Name 
	  -> TcM DataCon

tcConDecl new_or_data rep_tycon res_tmpl 	-- Data types
	  (ConDecl { con_name = name
                   , con_qvars = hs_tvs, con_cxt = hs_ctxt
                   , con_details = hs_details, con_res = hs_res_ty })
  = addErrCtxt (dataConCtxt name) $
    do { traceTc "tcConDecl 1" (ppr name)
       ; (tvs, ctxt, arg_tys, res_ty, is_infix, field_lbls, stricts) 
           <- tcHsTyVarBndrs hs_tvs $ \ tvs ->
              do { ctxt    <- tcHsContext hs_ctxt
                 ; details <- tcConArgs new_or_data hs_details
                 ; res_ty  <- tcConRes hs_res_ty
                 ; let (is_infix, field_lbls, btys) = details
                       (arg_tys, stricts)           = unzip btys
                 ; return (tvs, ctxt, arg_tys, res_ty, is_infix, field_lbls, stricts) }

       ; let pretend_res_ty = case res_ty of
                                ResTyH98     -> unitTy
                                ResTyGADT ty -> ty
             pretend_con_ty = mkSigmaTy tvs ctxt (mkFunTys arg_tys pretend_res_ty)
                -- This pretend_con_ty stuff is just a convenient way to get the
                -- free kind variables of the type, for kindGeneralize to work on

             -- Generalise the kind variables (returning quantifed TcKindVars)
             -- and quantify the type variables (substituting their kinds)
       ; kvs <- kindGeneralize (tyCoVarsOfType pretend_con_ty) (map getName tvs)
       ; tvs <- zonkQuantifiedTyCoVars tvs

             -- Zonk to Types
       ; (ze, qtkvs) <- zonkTyCoBndrsX emptyZonkEnv (kvs ++ tvs)
       ; arg_tys <- zonkTcTypeToTypes ze arg_tys
       ; ctxt    <- zonkTcTypeToTypes ze ctxt
       ; res_ty  <- case res_ty of
                      ResTyH98     -> return ResTyH98
                      ResTyGADT ty -> ResTyGADT <$> zonkTcTypeToType ze ty

       ; let (univ_tvs, ex_tvs, eq_preds, res_ty')
                = rejigConRes res_tmpl qtkvs res_ty

       ; traceTc "tcConDecl 3" (ppr name)
       ; fam_envs <- tcGetFamInstEnvs 
       ; buildDataCon fam_envs (unLoc name) is_infix
    		      stricts field_lbls
    		      univ_tvs ex_tvs eq_preds ctxt arg_tys
		      res_ty' rep_tycon
		-- NB:	we put data_tc, the type constructor gotten from the
		--	constructor type signature into the data constructor;
		--	that way checkValidDataCon can complain if it's wrong.
       }

tcConArgs :: NewOrData -> HsConDeclDetails Name -> TcM (Bool, [Name], [(TcType, HsBang)])
tcConArgs new_or_data (PrefixCon btys)     
  = do { btys' <- mapM (tcConArg new_or_data) btys
       ; return (False, [], btys') }
tcConArgs new_or_data (InfixCon bty1 bty2) 
  = do { bty1' <- tcConArg new_or_data bty1
       ; bty2' <- tcConArg new_or_data bty2
       ; return (True, [], [bty1', bty2']) }
tcConArgs new_or_data (RecCon fields)
  = do { btys' <- mapM (tcConArg new_or_data) btys
       ; return (False, field_names, btys') }
  where
    field_names = map (unLoc . cd_fld_name) fields
    btys        = map cd_fld_type fields

tcConArg :: NewOrData -> LHsType Name -> TcM (TcType, HsBang)
tcConArg new_or_data bty
  = do  { traceTc "tcConArg 1" (ppr bty)
        ; arg_ty <- tcHsConArgType new_or_data bty
        ; traceTc "tcConArg 2" (ppr bty)
	; return (arg_ty, getBangStrictness bty) }

tcConRes :: ResType (LHsType Name) -> TcM (ResType Type)
tcConRes ResTyH98           = return ResTyH98
tcConRes (ResTyGADT res_ty) = do { res_ty' <- tcHsLiftedType res_ty
                                 ; return (ResTyGADT res_ty') }

-- Example
--   data instance T (b,c) where 
--	TI :: forall e. e -> T (e,e)
--
-- The representation tycon looks like this:
--   data :R7T b c where 
--	TI :: forall b1 c1. (b1 ~ c1) => b1 -> :R7T b1 c1
-- In this case orig_res_ty = T (e,e)

rejigConRes :: ([TyCoVar], Type) -- Template for result type; e.g.
				 -- data instance T [a] b c = ...  
				 --      gives template ([a,b,c], T [a] b c)
	     -> [TyCoVar] 	 -- where MkT :: forall x y z. ...
	     -> ResType Type
	     -> ([TyCoVar],	 	-- Universal
		 [TyCoVar],		-- Existential (distinct OccNames from univs)
		 [(TyCoVar,Type)],	-- Equality predicates
		 Type)		-- Typechecked return type
	-- We don't check that the TyCon given in the ResTy is
	-- the same as the parent tycon, because we are in the middle
	-- of a recursive knot; so it's postponed until checkValidDataCon

rejigConRes (tmpl_tvs, res_ty) dc_tvs ResTyH98
  = (tmpl_tvs, dc_tvs, [], res_ty)
	-- In H98 syntax the dc_tvs are the existential ones
	--	data T a b c = forall d e. MkT ...
	-- The {a,b,c} are tc_tvs, and {d,e} are dc_tvs

rejigConRes (tmpl_tvs, res_tmpl) dc_tvs (ResTyGADT res_ty)
	-- E.g.  data T [a] b c where
	--	   MkT :: forall x y z. T [(x,y)] z z
	-- Then we generate
	--	Univ tyvars	Eq-spec
	--	    a              a~(x,y)
	--	    b		   b~z
	--	    z		   
	-- Existentials are the leftover type vars: [x,y]
	-- So we return ([a,b,z], [x,y], [a~(x,y),b~z], T [(x,y)] z z)
  = (univ_tvs, ex_tvs, eq_spec, res_ty)
  where
    Just subst = tcMatchTy (mkVarSet tmpl_tvs) res_tmpl res_ty
                -- This 'Just' pattern is sure to match, because if not
                -- checkValidDataCon will complain first. The 'subst'
                -- should not be looked at until after checkValidDataCon
                -- We can't check eagerly because we are in a "knot" in 
                -- which 'tycon' is not yet fully defined

		-- /Lazily/ figure out the univ_tvs etc
		-- Each univ_tv is either a dc_tv or a tmpl_tv
    (univ_tvs, eq_spec) = foldr choose ([], []) tmpl_tvs
    choose tmpl (univs, eqs)
      | Just ty <- lookupVar subst tmpl 
      = case tcGetTyVar_maybe ty of
          Just tv | not (tv `elem` univs)
      	    -> (tv:univs,   eqs)
          _other  -> (new_tmpl:univs, (new_tmpl,ty):eqs)
                     where  -- see Note [Substitution in template variables kinds]
                       new_tmpl = updateTyVarKind (substTy subst) tmpl
      | otherwise = pprPanic "tcResultType" (ppr res_ty)
    ex_tvs = dc_tvs `minusList` univ_tvs
\end{code}

Note [Substitution in template variables kinds]
~~~~~~~~~~~~~~~~~~~~~~~~~~~~~~~~~~~~~~~~~~~~~~~

data List a = Nil | Cons a (List a)
data SList s as where
  SNil :: SList s Nil

We call tcResultType with
  tmpl_tvs = [(k :: BOX), (s :: k -> *), (as :: List k)]
  res_tmpl = SList k s as
  res_ty = ResTyGADT (SList k1 (s1 :: k1 -> *) (Nil k1))

We get subst:
  k -> k1
  s -> s1
  as -> Nil k1

Now we want to find out the universal variables and the equivalences
between some of them and types (GADT).

In this example, k and s are mapped to exactly variables which are not
already present in the universal set, so we just add them without any
coercion.

But 'as' is mapped to 'Nil k1', so we add 'as' to the universal set,
and add the equivalence with 'Nil k1' in 'eqs'.

The problem is that with kind polymorphism, as's kind may now contain
kind variables, and we have to apply the template substitution to it,
which is why we create new_tmpl.

The template substitution only maps kind variables to kind variables,
since GADTs are not kind indexed.

%************************************************************************
%*									*
		Validity checking
%*									*
%************************************************************************

Validity checking is done once the mutually-recursive knot has been
tied, so we can look at things freely.

\begin{code}
checkClassCycleErrs :: Class -> TcM ()
checkClassCycleErrs cls
  = unless (null cls_cycles) $ mapM_ recClsErr cls_cycles
  where cls_cycles = calcClassCycles cls

checkValidDecl :: SDoc -- the context for error checking
               -> Located Name -> TcM ()
checkValidDecl ctxt lname
  = addErrCtxt ctxt $
    do	{ traceTc "Validity of 1" (ppr lname)
        ; env <- getGblEnv
	; traceTc "Validity of 1a" (ppr (tcg_type_env env))
	; thing <- tcLookupLocatedGlobal lname
	; traceTc "Validity of 2" (ppr lname)
	; traceTc "Validity of" (ppr thing)
	; case thing of
	    ATyCon tc -> do
                traceTc "  of kind" (ppr (tyConKind tc))
                checkValidTyCon tc
            AnId _    -> return ()  -- Generic default methods are checked
	    	      	 	    -- with their parent class
            _         -> panic "checkValidTyCl"
	; traceTc "Done validity of" (ppr thing)	
	}

checkValidTyCl :: TyClDecl Name -> TcM ()
checkValidTyCl decl
  = do { checkValidDecl (tcMkDeclCtxt decl) (tyClDeclLName decl)
       ; case decl of
           ClassDecl { tcdATs = ats } ->
             mapM_ (checkValidFamDecl . unLoc) ats
           _ -> return () }

checkValidFamDecl :: FamilyDecl Name -> TcM ()
checkValidFamDecl (FamilyDecl { fdLName = lname, fdFlavour = flav })
  = checkValidDecl (hsep [ptext (sLit "In the"), ppr flav,
                          ptext (sLit "declaration for"), quotes (ppr lname)])
                   lname

-------------------------
-- For data types declared with record syntax, we require
-- that each constructor that has a field 'f' 
--	(a) has the same result type
--	(b) has the same type for 'f'
-- module alpha conversion of the quantified type variables
-- of the constructor.
--
-- Note that we allow existentials to match because the
-- fields can never meet. E.g
--	data T where
--	  T1 { f1 :: b, f2 :: a, f3 ::Int } :: T
--	  T2 { f1 :: c, f2 :: c, f3 ::Int } :: T  
-- Here we do not complain about f1,f2 because they are existential

checkValidTyCon :: TyCon -> TcM ()
checkValidTyCon tc 
  | Just cl <- tyConClass_maybe tc
  = checkValidClass cl

  | Just syn_rhs <- synTyConRhs_maybe tc 
  = case syn_rhs of
      SynFamilyTyCon {} -> return ()
      SynonymTyCon ty   -> checkValidType syn_ctxt ty

  | otherwise
  = do { -- Check the context on the data decl
       ; traceTc "cvtc1" (ppr tc)
       ; checkValidTheta (DataTyCtxt name) (tyConStupidTheta tc)
	
	-- Check arg types of data constructors
       ; traceTc "cvtc2" (ppr tc)

       ; dflags          <- getDynFlags
       ; existential_ok  <- xoptM Opt_ExistentialQuantification
       ; gadt_ok         <- xoptM Opt_GADTs
       ; let ex_ok = existential_ok || gadt_ok	-- Data cons can have existential context
       ; mapM_ (checkValidDataCon dflags ex_ok tc) data_cons

	-- Check that fields with the same name share a type
       ; mapM_ check_fields groups }

  where
    syn_ctxt  = TySynCtxt name
    name      = tyConName tc
    data_cons = tyConDataCons tc

    groups = equivClasses cmp_fld (concatMap get_fields data_cons)
    cmp_fld (f1,_) (f2,_) = f1 `compare` f2
    get_fields con = dataConFieldLabels con `zip` repeat con
	-- dataConFieldLabels may return the empty list, which is fine

    -- See Note [GADT record selectors] in MkId.lhs
    -- We must check (a) that the named field has the same 
    --                   type in each constructor
    --               (b) that those constructors have the same result type
    --
    -- However, the constructors may have differently named type variable
    -- and (worse) we don't know how the correspond to each other.  E.g.
    --     C1 :: forall a b. { f :: a, g :: b } -> T a b
    --     C2 :: forall d c. { f :: c, g :: c } -> T c d
    -- 
    -- So what we do is to ust Unify.tcMatchTys to compare the first candidate's
    -- result type against other candidates' types BOTH WAYS ROUND.
    -- If they magically agrees, take the substitution and
    -- apply them to the latter ones, and see if they match perfectly.
    check_fields ((label, con1) : other_fields)
	-- These fields all have the same name, but are from
	-- different constructors in the data type
	= recoverM (return ()) $ mapM_ checkOne other_fields
                -- Check that all the fields in the group have the same type
		-- NB: this check assumes that all the constructors of a given
		-- data type use the same type variables
        where
	(tvs1, _, _, res1) = dataConSig con1
        ts1 = mkVarSet tvs1
        fty1 = dataConFieldType con1 label

        checkOne (_, con2)    -- Do it bothways to ensure they are structurally identical
	    = do { checkFieldCompat label con1 con2 ts1 res1 res2 fty1 fty2
		 ; checkFieldCompat label con2 con1 ts2 res2 res1 fty2 fty1 }
	    where        
		(tvs2, _, _, res2) = dataConSig con2
	   	ts2 = mkVarSet tvs2
                fty2 = dataConFieldType con2 label
    check_fields [] = panic "checkValidTyCon/check_fields []"

checkFieldCompat :: Name -> DataCon -> DataCon -> TyVarSet
                 -> Type -> Type -> Type -> Type -> TcM ()
checkFieldCompat fld con1 con2 tvs1 res1 res2 fty1 fty2
  = do	{ checkTc (isJust mb_subst1) (resultTypeMisMatch fld con1 con2)
	; checkTc (isJust mb_subst2) (fieldTypeMisMatch fld con1 con2) }
  where
    mb_subst1 = tcMatchTy tvs1 res1 res2
    mb_subst2 = tcMatchTyX tvs1 (expectJust "checkFieldCompat" mb_subst1) fty1 fty2

-------------------------------
checkValidDataCon :: DynFlags -> Bool -> TyCon -> DataCon -> TcM ()
checkValidDataCon dflags existential_ok tc con
  = setSrcSpan (srcLocSpan (getSrcLoc con))	$
    addErrCtxt (dataConCtxt con)		$ 
    do	{ traceTc "Validity of data con" (ppr con)
        ; let tc_tvs = tyConTyCoVars tc
	      res_ty_tmpl = mkFamilyTyConApp tc (mkTyCoVarTys tc_tvs)
	      actual_res_ty = dataConOrigResTy con
        ; traceTc "checkValidDataCon" (ppr con $$ ppr tc $$ ppr tc_tvs $$ ppr res_ty_tmpl)
	; checkTc (isJust (tcMatchTy (mkVarSet tc_tvs)
				res_ty_tmpl
				actual_res_ty))
		  (badDataConTyCon con res_ty_tmpl actual_res_ty)
             -- IA0_TODO: we should also check that kind variables
             -- are only instantiated with kind variables
	; checkValidMonoType (dataConOrigResTy con)
		-- Disallow MkT :: T (forall a. a->a)
		-- Reason: it's really the argument of an equality constraint
	; checkValidType ctxt (dataConUserType con)
	; when (isNewTyCon tc) (checkNewDataCon con)

        ; mapM_ check_bang (zip3 (dataConStrictMarks con) (dataConRepBangs con) [1..])

        ; checkTc (existential_ok || isVanillaDataCon con)
 	          (badExistential con)

        ; checkTc (not (any (isKindVar . fst) (dataConEqSpec con)))
                  (badGadtCon (ptext (sLit "kind")) con)

        ; checkTc (not (any (isCoVar . fst) (dataConEqSpec con)))
                  (badGadtCon (ptext (sLit "coercion")) con)

        ; traceTc "Done validity of data con" (ppr con <+> ppr (dataConRepType con))
    }
  where
    ctxt = ConArgCtxt (dataConName con) 
    check_bang (HsUserBang (Just want_unpack) has_bang, rep_bang, n)
      | want_unpack, not has_bang
      = addWarnTc (bad_bang n (ptext (sLit "UNPACK pragma lacks '!'")))
      | want_unpack
      , case rep_bang of { HsUnpack {} -> False; _ -> True }
      , not (gopt Opt_OmitInterfacePragmas dflags)  
           -- If not optimising, se don't unpack, so don't complain!
           -- See MkId.dataConArgRep, the (HsBang True) case
      = addWarnTc (bad_bang n (ptext (sLit "Ignoring unusable UNPACK pragma")))

    check_bang _
      = return ()

    bad_bang n herald
      = hang herald 2 (ptext (sLit "on the") <+> speakNth n 
                       <+> ptext (sLit "argument of") <+> quotes (ppr con))
-------------------------------
checkNewDataCon :: DataCon -> TcM ()
-- Checks for the data constructor of a newtype
checkNewDataCon con
  = do	{ checkTc (isSingleton arg_tys) (newtypeFieldErr con (length arg_tys))
		-- One argument
	; checkTc (null eq_spec) (newtypePredError con)
		-- Return type is (T a b c)
	; checkTc (null ex_tvs && null theta) (newtypeExError con)
		-- No existentials
	; checkTc (not (any isBanged (dataConStrictMarks con))) 
		  (newtypeStrictError con)
		-- No strictness
    }
  where
    (_univ_tvs, ex_tvs, eq_spec, theta, arg_tys, _res_ty) = dataConFullSig con

-------------------------------
checkValidClass :: Class -> TcM ()
checkValidClass cls
  = do	{ constrained_class_methods <- xoptM Opt_ConstrainedClassMethods
	; multi_param_type_classes <- xoptM Opt_MultiParamTypeClasses
	; fundep_classes <- xoptM Opt_FunctionalDependencies

    	-- Check that the class is unary, unless GlaExs
	; checkTc (notNull tyvars) (nullaryClassErr cls)
	; checkTc (multi_param_type_classes || unary) (classArityErr cls)
	; checkTc (fundep_classes || null fundeps) (classFunDepsErr cls)

   	-- Check the super-classes
	; checkValidTheta (ClassSCCtxt (className cls)) theta

          -- Now check for cyclic superclasses
        ; checkClassCycleErrs cls

	-- Check the class operations
	; mapM_ (check_op constrained_class_methods) op_stuff

        -- Check the associated type defaults are well-formed and instantiated
        ; mapM_ check_at_defs at_stuff	}
  where
    (tyvars, fundeps, theta, _, at_stuff, op_stuff) = classExtraBigSig cls
    unary = count isTypeVar tyvars == 1   -- Ignore kind variables

    check_op constrained_class_methods (sel_id, dm) 
      = addErrCtxt (classOpCtxt sel_id tau) $ do
	{ checkValidTheta ctxt (tail theta)
		-- The 'tail' removes the initial (C a) from the
		-- class itself, leaving just the method type

	; traceTc "class op type" (ppr op_ty <+> ppr tau)
	; checkValidType ctxt tau

		-- Check that the type mentions at least one of
		-- the class type variables...or at least one reachable
		-- from one of the class variables.  Example: tc223
		--   class Error e => Game b mv e | b -> mv e where
		--      newBoard :: MonadState b m => m ()
		-- Here, MonadState has a fundep m->b, so newBoard is fine
	; let grown_tyvars = growThetaTyVars theta (mkVarSet tyvars)
	; checkTc (tyCoVarsOfType tau `intersectsVarSet` grown_tyvars)
	          (noClassTyVarErr cls sel_id)

        ; case dm of
            GenDefMeth dm_name -> do { dm_id <- tcLookupId dm_name
                                     ; checkValidType (FunSigCtxt op_name) (idType dm_id) }
            _                  -> return ()
	}
	where
          ctxt    = FunSigCtxt op_name
	  op_name = idName sel_id
	  op_ty   = idType sel_id
	  (_,theta1,tau1) = tcSplitSigmaTy op_ty
	  (_,theta2,tau2)  = tcSplitSigmaTy tau1
	  (theta,tau) | constrained_class_methods = (theta1 ++ theta2, tau2)
		      | otherwise = (theta1, mkPhiTy (tail theta1) tau1)
		-- Ugh!  The function might have a type like
		-- 	op :: forall a. C a => forall b. (Eq b, Eq a) => tau2
		-- With -XConstrainedClassMethods, we want to allow this, even though the inner 
		-- forall has an (Eq a) constraint.  Whereas in general, each constraint 
		-- in the context of a for-all must mention at least one quantified
		-- type variable.  What a mess!

    check_at_defs (fam_tc, defs)
      = do { mapM_ (\(CoAxBranch { cab_tvs = tvs, cab_lhs = pats, cab_rhs = rhs })
                    -> checkValidTyFamInst fam_tc tvs pats rhs) defs
           ; tcAddDefaultAssocDeclCtxt (tyConName fam_tc) $ 
             mapM_ (check_loc_at_def fam_tc) defs }

    -- Check that the index of the type instance is the same as on
    -- its parent class.  Eg
    --    class C a b where
    --       type F b x a ::*
    --    instnace C Int Bool where
    --       type F Bool Char Int = Int
    --       type F Bool Bool Int = Bool
    --  Here the first and third args should match
    --  the (C Int Bool)  header
    -- This is not to do with soundness; it's just checking that the
    -- type instance arg is the sam
    check_loc_at_def fam_tc (CoAxBranch { cab_lhs = pats, cab_loc = loc })
      -- Set the location for each of the default declarations
      = setSrcSpan loc $ zipWithM_ check_arg (tyConTyCoVars fam_tc) pats

    -- We only want to check this on the *class* TyVars,
    -- not the *family* TyVars (there may be more of these)
    -- Nor do we want to check kind vars, for which we don't enforce
    -- the "same name as parent" rule as we do for type variables
    -- c.f. Trac #7073
    check_arg fam_tc_tv at_ty
      = checkTc (   isKindVar fam_tc_tv
                 || not (fam_tc_tv `elem` tyvars)
                 || mkTyCoVarTy fam_tc_tv `eqType` at_ty) 
          (wrongATArgErr at_ty (mkTyCoVarTy fam_tc_tv))

checkFamFlag :: Name -> TcM ()
-- Check that we don't use families without -XTypeFamilies
-- The parser won't even parse them, but I suppose a GHC API
-- client might have a go!
checkFamFlag tc_name
  = do { idx_tys <- xoptM Opt_TypeFamilies
       ; checkTc idx_tys err_msg }
  where
    err_msg = hang (ptext (sLit "Illegal family declaraion for") <+> quotes (ppr tc_name))
	         2 (ptext (sLit "Use -XTypeFamilies to allow indexed type families"))
\end{code}


%************************************************************************
%*									*
		Building record selectors
%*									*
%************************************************************************

\begin{code}
mkDefaultMethodIds :: [TyThing] -> [Id]
-- See Note [Default method Ids and Template Haskell]
mkDefaultMethodIds things
  = [ mkExportedLocalId dm_name (idType sel_id)
    | ATyCon tc <- things
    , Just cls <- [tyConClass_maybe tc]
    , (sel_id, DefMeth dm_name) <- classOpItems cls ]
\end{code}

Note [Default method Ids and Template Haskell]
~~~~~~~~~~~~~~~~~~~~~~~~~~~~~~~~~~~~~~~~~~~~~~
Consider this (Trac #4169):
   class Numeric a where
     fromIntegerNum :: a
     fromIntegerNum = ...

   ast :: Q [Dec]
   ast = [d| instance Numeric Int |]

When we typecheck 'ast' we have done the first pass over the class decl
(in tcTyClDecls), but we have not yet typechecked the default-method
declarations (because they can mention value declarations).  So we 
must bring the default method Ids into scope first (so they can be seen
when typechecking the [d| .. |] quote, and typecheck them later.

\begin{code}
mkRecSelBinds :: [TyThing] -> HsValBinds Name
-- NB We produce *un-typechecked* bindings, rather like 'deriving'
--    This makes life easier, because the later type checking will add
--    all necessary type abstractions and applications
mkRecSelBinds tycons
  = ValBindsOut [(NonRecursive, b) | b <- binds] sigs
  where
    (sigs, binds) = unzip rec_sels
    rec_sels = map mkRecSelBind [ (tc,fld) 
       	 	     	        | ATyCon tc <- tycons
				, fld <- tyConFields tc ]

mkRecSelBind :: (TyCon, FieldLabel) -> (LSig Name, LHsBinds Name)
mkRecSelBind (tycon, sel_name)
  = (L loc (IdSig sel_id), unitBag (L loc sel_bind))
  where
    loc    = getSrcSpan sel_name
    sel_id = Var.mkExportedLocalVar rec_details sel_name 
                                    sel_ty vanillaIdInfo
    rec_details = RecSelId { sel_tycon = tycon, sel_naughty = is_naughty }

    -- Find a representative constructor, con1
    all_cons     = tyConDataCons tycon 
    cons_w_field = [ con | con <- all_cons
                   , sel_name `elem` dataConFieldLabels con ] 
    con1 = ASSERT( not (null cons_w_field) ) head cons_w_field

    -- Selector type; Note [Polymorphic selectors]
    field_ty   = dataConFieldType con1 sel_name
    data_ty    = dataConOrigResTy con1
    data_tvs   = tyCoVarsOfType data_ty
    is_naughty = not (tyCoVarsOfType field_ty `subVarSet` data_tvs)  
    (field_tvs, field_theta, field_tau) = tcSplitSigmaTy field_ty
    sel_ty | is_naughty = unitTy  -- See Note [Naughty record selectors]
           | otherwise  = mkForAllTys (varSetElemsWellScoped $
                                       data_tvs `extendVarSetList` field_tvs) $
    	     	          mkPhiTy (dataConStupidTheta con1) $	-- Urgh!
    	     	          mkPhiTy field_theta               $	-- Urgh!
             	          mkFunTy data_ty field_tau

    -- Make the binding: sel (C2 { fld = x }) = x
    --                   sel (C7 { fld = x }) = x
    --    where cons_w_field = [C2,C7]
    sel_bind | is_naughty = mkTopFunBind sel_lname [mkSimpleMatch [] unit_rhs]
             | otherwise  = mkTopFunBind sel_lname (map mk_match cons_w_field ++ deflt)
    mk_match con = mkSimpleMatch [L loc (mk_sel_pat con)]
                                 (L loc (HsVar field_var))
    mk_sel_pat con = ConPatIn (L loc (getName con)) (RecCon rec_fields)
    rec_fields = HsRecFields { rec_flds = [rec_field], rec_dotdot = Nothing }
    rec_field  = HsRecField { hsRecFieldId = sel_lname
                            , hsRecFieldArg = L loc (VarPat field_var)
                            , hsRecPun = False }
    sel_lname = L loc sel_name
    field_var = mkInternalName (mkBuiltinUnique 1) (getOccName sel_name) loc

    -- Add catch-all default case unless the case is exhaustive
    -- We do this explicitly so that we get a nice error message that
    -- mentions this particular record selector
    deflt | all dealt_with all_cons = []
	  | otherwise = [mkSimpleMatch [L loc (WildPat placeHolderType)] 
	    	      	    (mkHsApp (L loc (HsVar (getName rEC_SEL_ERROR_ID)))
    	      		    	     (L loc (HsLit msg_lit)))]

	-- Do not add a default case unless there are unmatched
	-- constructors.  We must take account of GADTs, else we
	-- get overlap warning messages from the pattern-match checker
        -- NB: we need to pass type args for the *representation* TyCon
        --     to dataConCannotMatch, hence the calculation of inst_tys
        --     This matters in data families
        --              data instance T Int a where
        --                 A :: { fld :: Int } -> T Int Bool
        --                 B :: { fld :: Int } -> T Int Char
    dealt_with con = con `elem` cons_w_field || dataConCannotMatch inst_tys con
    inst_tys = substTyCoVars (mkTopTCvSubst (dataConEqSpec con1)) (dataConUnivTyVars con1)

    unit_rhs = mkLHsTupleExpr []
    msg_lit = HsStringPrim $ unsafeMkByteString $
              occNameString (getOccName sel_name)

---------------
tyConFields :: TyCon -> [FieldLabel]
tyConFields tc 
  | isAlgTyCon tc = nub (concatMap dataConFieldLabels (tyConDataCons tc))
  | otherwise     = []
\end{code}

Note [Polymorphic selectors]
~~~~~~~~~~~~~~~~~~~~~~~~~~~~
When a record has a polymorphic field, we pull the foralls out to the front.
   data T = MkT { f :: forall a. [a] -> a }
Then f :: forall a. T -> [a] -> a
NOT  f :: T -> forall a. [a] -> a

This is horrid.  It's only needed in deeply obscure cases, which I hate.
The only case I know is test tc163, which is worth looking at.  It's far
from clear that this test should succeed at all!

Note [Naughty record selectors]
~~~~~~~~~~~~~~~~~~~~~~~~~~~~~~~
A "naughty" field is one for which we can't define a record 
selector, because an existential type variable would escape.  For example:
        data T = forall a. MkT { x,y::a }
We obviously can't define       
        x (MkT v _) = v
Nevertheless we *do* put a RecSelId into the type environment
so that if the user tries to use 'x' as a selector we can bleat
helpfully, rather than saying unhelpfully that 'x' is not in scope.
Hence the sel_naughty flag, to identify record selectors that don't really exist.

In general, a field is "naughty" if its type mentions a type variable that
isn't in the result type of the constructor.  Note that this *allows*
GADT record selectors (Note [GADT record selectors]) whose types may look 
like     sel :: T [a] -> a

For naughty selectors we make a dummy binding 
   sel = ()
for naughty selectors, so that the later type-check will add them to the
environment, and they'll be exported.  The function is never called, because
the tyepchecker spots the sel_naughty field.

Note [GADT record selectors]
~~~~~~~~~~~~~~~~~~~~~~~~~~~~
For GADTs, we require that all constructors with a common field 'f' have the same
result type (modulo alpha conversion).  [Checked in TcTyClsDecls.checkValidTyCon]
E.g. 
        data T where
          T1 { f :: Maybe a } :: T [a]
          T2 { f :: Maybe a, y :: b  } :: T [a]
	  T3 :: T Int

and now the selector takes that result type as its argument:
   f :: forall a. T [a] -> Maybe a

Details: the "real" types of T1,T2 are:
   T1 :: forall r a.   (r~[a]) => a -> T r
   T2 :: forall r a b. (r~[a]) => a -> b -> T r

So the selector loooks like this:
   f :: forall a. T [a] -> Maybe a
   f (a:*) (t:T [a])
     = case t of
	 T1 c   (g:[a]~[c]) (v:Maybe c)       -> v `cast` Maybe (right (sym g))
         T2 c d (g:[a]~[c]) (v:Maybe c) (w:d) -> v `cast` Maybe (right (sym g))
         T3 -> error "T3 does not have field f"

Note the forall'd tyvars of the selector are just the free tyvars
of the result type; there may be other tyvars in the constructor's
type (e.g. 'b' in T2).

Note the need for casts in the result!

Note [Selector running example]
~~~~~~~~~~~~~~~~~~~~~~~~~~~~~~~
It's OK to combine GADTs and type families.  Here's a running example:

        data instance T [a] where 
          T1 { fld :: b } :: T [Maybe b]

The representation type looks like this
        data :R7T a where
          T1 { fld :: b } :: :R7T (Maybe b)

and there's coercion from the family type to the representation type
        :CoR7T a :: T [a] ~ :R7T a

The selector we want for fld looks like this:

        fld :: forall b. T [Maybe b] -> b
        fld = /\b. \(d::T [Maybe b]).
              case d `cast` :CoR7T (Maybe b) of 
                T1 (x::b) -> x

The scrutinee of the case has type :R7T (Maybe b), which can be
gotten by appying the eq_spec to the univ_tvs of the data con.

%************************************************************************
%*									*
		Error messages
%*									*
%************************************************************************

\begin{code}
tcAddDefaultAssocDeclCtxt :: Name -> TcM a -> TcM a
tcAddDefaultAssocDeclCtxt name thing_inside
  = addErrCtxt ctxt thing_inside
  where
     ctxt = hsep [ptext (sLit "In the type synonym instance default declaration for"),
                  quotes (ppr name)]

tcAddFamInstCtxt :: SDoc -> Name -> TcM a -> TcM a
tcAddFamInstCtxt flavour tycon thing_inside
  = addErrCtxt ctxt thing_inside
  where
     ctxt = hsep [ptext (sLit "In the") <+> flavour 
                  <+> ptext (sLit "declaration for"),
                  quotes (ppr tycon)]

tcAddTyFamInstCtxt :: TyFamInstDecl Name -> TcM a -> TcM a
tcAddTyFamInstCtxt decl
  | [_] <- tfid_eqns decl
  = tcAddFamInstCtxt (ptext (sLit "type instance")) (tyFamInstDeclName decl)
  | otherwise
  = tcAddFamInstCtxt (ptext (sLit "type instance group")) (tyFamInstDeclName decl)

tcAddDataFamInstCtxt :: DataFamInstDecl Name -> TcM a -> TcM a
tcAddDataFamInstCtxt decl
  = tcAddFamInstCtxt ((pprDataFamInstFlavour decl) <+> (ptext (sLit "instance")))
                     (unLoc (dfid_tycon decl)) 

resultTypeMisMatch :: Name -> DataCon -> DataCon -> SDoc
resultTypeMisMatch field_name con1 con2
  = vcat [sep [ptext (sLit "Constructors") <+> ppr con1 <+> ptext (sLit "and") <+> ppr con2, 
		ptext (sLit "have a common field") <+> quotes (ppr field_name) <> comma],
	  nest 2 $ ptext (sLit "but have different result types")]

fieldTypeMisMatch :: Name -> DataCon -> DataCon -> SDoc
fieldTypeMisMatch field_name con1 con2
  = sep [ptext (sLit "Constructors") <+> ppr con1 <+> ptext (sLit "and") <+> ppr con2, 
	 ptext (sLit "give different types for field"), quotes (ppr field_name)]

dataConCtxt :: Outputable a => a -> SDoc
dataConCtxt con = ptext (sLit "In the definition of data constructor") <+> quotes (ppr con)

classOpCtxt :: Var -> Type -> SDoc
classOpCtxt sel_id tau = sep [ptext (sLit "When checking the class method:"),
			      nest 2 (ppr sel_id <+> dcolon <+> ppr tau)]

nullaryClassErr :: Class -> SDoc
nullaryClassErr cls
  = ptext (sLit "No parameters for class")  <+> quotes (ppr cls)

classArityErr :: Class -> SDoc
classArityErr cls
  = vcat [ptext (sLit "Too many parameters for class") <+> quotes (ppr cls),
	  parens (ptext (sLit "Use -XMultiParamTypeClasses to allow multi-parameter classes"))]

classFunDepsErr :: Class -> SDoc
classFunDepsErr cls
  = vcat [ptext (sLit "Fundeps in class") <+> quotes (ppr cls),
	  parens (ptext (sLit "Use -XFunctionalDependencies to allow fundeps"))]

noClassTyVarErr :: Class -> Var -> SDoc
noClassTyVarErr clas op
  = sep [ptext (sLit "The class method") <+> quotes (ppr op),
	 ptext (sLit "mentions none of the type variables of the class") <+> 
		ppr clas <+> hsep (map ppr (classTyCoVars clas))]

recSynErr :: [LTyClDecl Name] -> TcRn ()
recSynErr syn_decls
  = setSrcSpan (getLoc (head sorted_decls)) $
    addErr (sep [ptext (sLit "Cycle in type synonym declarations:"),
		 nest 2 (vcat (map ppr_decl sorted_decls))])
  where
    sorted_decls = sortLocated syn_decls
    ppr_decl (L loc decl) = ppr loc <> colon <+> ppr decl

recClsErr :: [TyCon] -> TcRn ()
recClsErr cycles
  = addErr (sep [ptext (sLit "Cycle in class declaration (via superclasses):"),
                 nest 2 (hsep (intersperse (text "->") (map ppr cycles)))])

badDataConTyCon :: DataCon -> Type -> Type -> SDoc
badDataConTyCon data_con res_ty_tmpl actual_res_ty
  = hang (ptext (sLit "Data constructor") <+> quotes (ppr data_con) <+>
		ptext (sLit "returns type") <+> quotes (ppr actual_res_ty))
       2 (ptext (sLit "instead of an instance of its parent type") <+> quotes (ppr res_ty_tmpl))

badGadtCon :: SDoc -> DataCon -> SDoc
badGadtCon what data_con
  = hang (ptext (sLit "Data constructor") <+> quotes (ppr data_con) 
          <+> ptext (sLit "cannot be GADT-like in its *") <> what
          <>  ptext (sLit "* arguments"))
       2 (ppr data_con <+> dcolon <+> ppr (dataConUserType data_con))

badATErr :: Name -> Name -> SDoc
badATErr clas op
  = hsep [ptext (sLit "Class"), quotes (ppr clas), 
          ptext (sLit "does not have an associated type"), quotes (ppr op)]

badGadtDecl :: Name -> SDoc
badGadtDecl tc_name
  = vcat [ ptext (sLit "Illegal generalised algebraic data declaration for") <+> quotes (ppr tc_name)
	 , nest 2 (parens $ ptext (sLit "Use -XGADTs to allow GADTs")) ]

badExistential :: DataCon -> SDoc
badExistential con_name
  = hang (ptext (sLit "Data constructor") <+> quotes (ppr con_name) <+>
		ptext (sLit "has existential type variables, a context, or a specialised result type"))
       2 (parens $ ptext (sLit "Use -XExistentialQuantification or -XGADTs to allow this"))

badStupidTheta :: Name -> SDoc
badStupidTheta tc_name
  = ptext (sLit "A data type declared in GADT style cannot have a context:") <+> quotes (ppr tc_name)

newtypeConError :: Name -> Int -> SDoc
newtypeConError tycon n
  = sep [ptext (sLit "A newtype must have exactly one constructor,"),
	 nest 2 $ ptext (sLit "but") <+> quotes (ppr tycon) <+> ptext (sLit "has") <+> speakN n ]

newtypeExError :: DataCon -> SDoc
newtypeExError con
  = sep [ptext (sLit "A newtype constructor cannot have an existential context,"),
	 nest 2 $ ptext (sLit "but") <+> quotes (ppr con) <+> ptext (sLit "does")]

newtypeStrictError :: DataCon -> SDoc
newtypeStrictError con
  = sep [ptext (sLit "A newtype constructor cannot have a strictness annotation,"),
	 nest 2 $ ptext (sLit "but") <+> quotes (ppr con) <+> ptext (sLit "does")]

newtypePredError :: DataCon -> SDoc
newtypePredError con
  = sep [ptext (sLit "A newtype constructor must have a return type of form T a1 ... an"),
	 nest 2 $ ptext (sLit "but") <+> quotes (ppr con) <+> ptext (sLit "does not")]

newtypeFieldErr :: DataCon -> Int -> SDoc
newtypeFieldErr con_name n_flds
  = sep [ptext (sLit "The constructor of a newtype must have exactly one field"), 
	 nest 2 $ ptext (sLit "but") <+> quotes (ppr con_name) <+> ptext (sLit "has") <+> speakN n_flds]

badSigTyDecl :: Name -> SDoc
badSigTyDecl tc_name
  = vcat [ ptext (sLit "Illegal kind signature") <+>
	   quotes (ppr tc_name)
	 , nest 2 (parens $ ptext (sLit "Use -XKindSignatures to allow kind signatures")) ]

emptyConDeclsErr :: Name -> SDoc
emptyConDeclsErr tycon
  = sep [quotes (ppr tycon) <+> ptext (sLit "has no constructors"),
	 nest 2 $ ptext (sLit "(-XEmptyDataDecls permits this)")]

wrongATArgErr :: Type -> Type -> SDoc
wrongATArgErr ty instTy =
  sep [ ptext (sLit "Type indexes must match class instance head")
      , ptext (sLit "Found") <+> quotes (ppr ty)
        <+> ptext (sLit "but expected") <+> quotes (ppr instTy)
      ]

wrongNumberOfParmsErr :: Arity -> SDoc
wrongNumberOfParmsErr exp_arity
  = ptext (sLit "Number of parameters must match family declaration; expected")
    <+> ppr exp_arity

wrongKindOfFamily :: TyCon -> SDoc
wrongKindOfFamily family
  = ptext (sLit "Wrong category of family instance; declaration was for a")
    <+> kindOfFamily
  where
    kindOfFamily | isSynTyCon family = ptext (sLit "type synonym")
                 | isAlgTyCon family = ptext (sLit "data type")
                 | otherwise = pprPanic "wrongKindOfFamily" (ppr family)

wrongNamesInInstGroup :: Name -> Name -> SDoc
wrongNamesInInstGroup first cur
  = ptext (sLit "Mismatched family names in instance group.") $$
    ptext (sLit "First name was") <+>
    (ppr first) <> (ptext (sLit "; this one is")) <+> (ppr cur)

\end{code}<|MERGE_RESOLUTION|>--- conflicted
+++ resolved
@@ -605,30 +605,6 @@
 			-- hold of the name of the class TyCon, which we
 			-- need to look up its recursiveness
 		    tycon_name = tyConName (classTyCon clas)
-<<<<<<< HEAD
-		    tc_isrec = calc_isrec tycon_name
-
-            ; at_stuff <- tcClassATs class_name (AssocFamilyTyCon clas) ats at_defs
-
-            ; buildClass False {- Must include unfoldings for selectors -}
-			 class_name tvs' ctxt' fds' at_stuff
-			 sig_stuff tc_isrec }
-
-  ; let gen_dm_ids = [ AnId (mkExportedLocalId gen_dm_name gen_dm_ty)
-                     | (sel_id, GenDefMeth gen_dm_name) <- classOpItems clas
-                     , let gen_dm_tau = expectJust "tcTyClDecl1" $
-                                        lookupNameEnv gen_dm_env (idName sel_id)
-		     , let gen_dm_ty = mkSigmaTy tvs' 
-                                                 [mkClassPred clas (mkTyCoVarTys tvs')] 
-                                                 gen_dm_tau
-                     ]
-        class_ats = map ATyCon (classATs clas)
-
-  ; return (ATyCon (classTyCon clas) : gen_dm_ids ++ class_ats )
-      -- NB: Order is important due to the call to `mkGlobalThings' when
-      --     tying the the type and class declaration type checking knot.
-  }
-=======
 		    tc_isrec = rti_is_rec rec_info tycon_name
 
                ; ctxt' <- tcHsContext ctxt
@@ -648,7 +624,7 @@
                      	    , let gen_dm_tau = expectJust "tcTyClDecl1" $
                      	                       lookupNameEnv gen_dm_env (idName sel_id)
 		     	    , let gen_dm_ty = mkSigmaTy tvs' 
-                     	                              [mkClassPred clas (mkTyVarTys tvs')] 
+                     	                              [mkClassPred clas (mkTyCoVarTys tvs')] 
                      	                              gen_dm_tau
                      	    ]
              ; class_ats = map ATyCon (classATs clas) }
@@ -656,7 +632,6 @@
        ; return (ATyCon (classTyCon clas) : gen_dm_ids ++ class_ats ) }
          -- NB: Order is important due to the call to `mkGlobalThings' when
          --     tying the the type and class declaration type checking knot.
->>>>>>> 2a064538
   where
     tc_fundep (tvs1, tvs2) = do { tvs1' <- mapM tc_fd_tyvar tvs1 ;
 				; tvs2' <- mapM tc_fd_tyvar tvs2 ;
@@ -815,11 +790,7 @@
     -- We check for well-formedness and validity later, in checkValidClass
 
 -------------------------
-<<<<<<< HEAD
-tcSynFamInstDecl :: TyCon -> TyFamInstDecl Name -> TcM [([TyCoVar], [Type], Type, SrcSpan)]
-=======
 tcSynFamInstDecl :: TyCon -> TyFamInstDecl Name -> TcM [CoAxBranch]
->>>>>>> 2a064538
 -- Placed here because type family instances appear as 
 -- default decls in class declarations 
 tcSynFamInstDecl fam_tc (TyFamInstDecl { tfid_eqns = eqns })
@@ -842,11 +813,7 @@
       = setSrcSpan loc $
         failWithTc (msg_fun name)
 
-<<<<<<< HEAD
-tcTyFamInstEqn :: TyCon -> LTyFamInstEqn Name -> TcM ([TyCoVar], [Type], Type, SrcSpan)
-=======
 tcTyFamInstEqn :: TyCon -> LTyFamInstEqn Name -> TcM CoAxBranch
->>>>>>> 2a064538
 tcTyFamInstEqn fam_tc 
     (L loc (TyFamInstEqn { tfie_pats = pats, tfie_rhs = hs_ty }))
   = setSrcSpan loc $
