{-
(c) The University of Glasgow 2006-2012
(c) The GRASP Project, Glasgow University, 1992-2002


Various types used during typechecking, please see TcRnMonad as well for
operations on these types. You probably want to import it, instead of this
module.

All the monads exported here are built on top of the same IOEnv monad. The
monad functions like a Reader monad in the way it passes the environment
around. This is done to allow the environment to be manipulated in a stack
like fashion when entering expressions... ect.

For state that is global and should be returned at the end (e.g not part
of the stack mechanism), you should use an TcRef (= IORef) to store them.
-}

{-# LANGUAGE CPP, ExistentialQuantification, GeneralizedNewtypeDeriving,
             ViewPatterns #-}

module TcRnTypes(
        TcRnIf, TcRn, TcM, RnM, IfM, IfL, IfG, -- The monad is opaque outside this module
        TcRef,

        -- The environment types
        Env(..),
        TcGblEnv(..), TcLclEnv(..),
        IfGblEnv(..), IfLclEnv(..),
        tcVisibleOrphanMods,

        -- Frontend types (shouldn't really be here)
        FrontendResult(..),

        -- Renamer types
        ErrCtxt, RecFieldEnv,
        ImportAvails(..), emptyImportAvails, plusImportAvails,
        WhereFrom(..), mkModDeps,

        -- Typechecker types
        TcTypeEnv, TcIdBinderStack, TcIdBinder(..),
        TcTyThing(..), PromotionErr(..),
        SelfBootInfo(..),
        pprTcTyThingCategory, pprPECategory,

        -- Desugaring types
        DsM, DsLclEnv(..), DsGblEnv(..), PArrBuiltin(..),
        DsMetaEnv, DsMetaVal(..),

        -- Template Haskell
        ThStage(..), SpliceType(..), PendingStuff(..),
        topStage, topAnnStage, topSpliceStage,
        ThLevel, impLevel, outerLevel, thLevel,

        -- Arrows
        ArrowCtxt(..),

        -- Canonical constraints
        Xi, Ct(..), Cts, emptyCts, andCts, andManyCts, pprCts,
        singleCt, listToCts, ctsElts, consCts, snocCts, extendCtsList,
        isEmptyCts, isCTyEqCan, isCFunEqCan,
        isCDictCan_Maybe, isCFunEqCan_maybe,
        isCIrredEvCan, isCNonCanonical, isWantedCt, isDerivedCt,
        isGivenCt, isHoleCt, isOutOfScopeCt, isExprHoleCt, isTypeHoleCt,
        isUserTypeErrorCt, getUserTypeErrorMsg,
        ctEvidence, ctLoc, setCtLoc, ctPred, ctFlavour, ctEqRel, ctOrigin,
        mkTcEqPredLikeEv,
        mkNonCanonical, mkNonCanonicalCt,
        ctEvPred, ctEvLoc, ctEvOrigin, ctEvEqRel,
        ctEvTerm, ctEvCoercion, ctEvId,
        tyCoVarsOfCt, tyCoVarsOfCts,
        toDerivedCt,

        WantedConstraints(..), insolubleWC, emptyWC, isEmptyWC,
        toDerivedWC,
        andWC, unionsWC, addSimples, addImplics, mkSimpleWC, addInsols,
        tyCoVarsOfWC, dropDerivedWC, dropDerivedSimples, dropDerivedInsols,
        isDroppableDerivedLoc, insolubleImplic, trulyInsoluble,

        Implication(..), ImplicStatus(..), isInsolubleStatus,
        SubGoalDepth, initialSubGoalDepth,
        bumpSubGoalDepth, subGoalDepthExceeded,
        CtLoc(..), ctLocSpan, ctLocEnv, ctLocLevel, ctLocOrigin,
        ctLocDepth, bumpCtLocDepth,
        setCtLocOrigin, setCtLocEnv, setCtLocSpan,
        CtOrigin(..), ErrorThing(..), mkErrorThing, TypeOrKind(..),
        pprCtOrigin, pprCtLoc, ctOriginTypeOrKind,
        pushErrCtxt, pushErrCtxtSameOrigin,

        SkolemInfo(..),

        CtEvidence(..), TcEvDest(..),
        mkGivenLoc, mkKindLoc,
        isWanted, isGiven, isDerived,
        ctEvRole, ctEvBoxity,

        -- Constraint solver plugins
        TcPlugin(..), TcPluginResult(..), TcPluginSolver,
        TcPluginM, runTcPluginM, unsafeTcPluginTcM,
        getEvBindsTcPluginM_maybe,

        CtFlavour(..), ctEvFlavour,
        CtFRB, ctEvFRB, ctFRB,
        eqCanRewrite, eqCanRewriteFRB, canDischarge, canDischargeFRB,

        -- Pretty printing
        pprEvVarTheta,
        pprEvVars, pprEvVarWithType,

        -- Misc other types
        TcId, TcIdSet, HoleSort(..)

  ) where

#include "HsVersions.h"

import HsSyn
import CoreSyn
import HscTypes
import TcEvidence
import Type
import CoAxiom  ( Role )
import Class    ( Class )
import TyCon    ( TyCon )
import Coercion ( Coercion, mkHoleCo )
import ConLike  ( ConLike(..) )
import DataCon  ( DataCon, dataConUserType, dataConOrigArgTys )
import PatSyn   ( PatSyn, patSynType )
import FieldLabel ( FieldLabel )
import TcType
import Annotations
import InstEnv
import FamInstEnv
import IOEnv
import RdrName
import Name
import NameEnv
import NameSet
import Avail
import Var
import VarEnv
import Module
import SrcLoc
import VarSet
import ErrUtils
import UniqFM
import UniqSupply
import BasicTypes
import Bag
import DynFlags
import Outputable
import ListSetOps
import FastString
import GHC.Fingerprint

import Control.Monad (ap, liftM, msum)
#if __GLASGOW_HASKELL__ > 710
import qualified Control.Monad.Fail as MonadFail
#endif

#ifdef GHCI
import Data.Map      ( Map )
import Data.Dynamic  ( Dynamic )
import Data.Typeable ( TypeRep )

import qualified Language.Haskell.TH as TH
#endif

{-
************************************************************************
*                                                                      *
               Standard monad definition for TcRn
    All the combinators for the monad can be found in TcRnMonad
*                                                                      *
************************************************************************

The monad itself has to be defined here, because it is mentioned by ErrCtxt
-}

type TcRnIf a b = IOEnv (Env a b)
type TcRn       = TcRnIf TcGblEnv TcLclEnv    -- Type inference
type IfM lcl    = TcRnIf IfGblEnv lcl         -- Iface stuff
type IfG        = IfM ()                      --    Top level
type IfL        = IfM IfLclEnv                --    Nested
type DsM        = TcRnIf DsGblEnv DsLclEnv    -- Desugaring

-- TcRn is the type-checking and renaming monad: the main monad that
-- most type-checking takes place in.  The global environment is
-- 'TcGblEnv', which tracks all of the top-level type-checking
-- information we've accumulated while checking a module, while the
-- local environment is 'TcLclEnv', which tracks local information as
-- we move inside expressions.

-- | Historical "renaming monad" (now it's just 'TcRn').
type RnM  = TcRn

-- | Historical "type-checking monad" (now it's just 'TcRn').
type TcM  = TcRn

-- We 'stack' these envs through the Reader like monad infastructure
-- as we move into an expression (although the change is focused in
-- the lcl type).
data Env gbl lcl
  = Env {
        env_top  :: HscEnv,  -- Top-level stuff that never changes
                             -- Includes all info about imported things

        env_us   :: {-# UNPACK #-} !(IORef UniqSupply),
                             -- Unique supply for local varibles

        env_gbl  :: gbl,     -- Info about things defined at the top level
                             -- of the module being compiled

        env_lcl  :: lcl      -- Nested stuff; changes as we go into
    }

instance ContainsDynFlags (Env gbl lcl) where
    extractDynFlags env = hsc_dflags (env_top env)
    replaceDynFlags env dflags
        = env {env_top = replaceDynFlags (env_top env) dflags}

instance ContainsModule gbl => ContainsModule (Env gbl lcl) where
    extractModule env = extractModule (env_gbl env)


{-
************************************************************************
*                                                                      *
                The interface environments
              Used when dealing with IfaceDecls
*                                                                      *
************************************************************************
-}

data IfGblEnv
  = IfGblEnv {
        -- The type environment for the module being compiled,
        -- in case the interface refers back to it via a reference that
        -- was originally a hi-boot file.
        -- We need the module name so we can test when it's appropriate
        -- to look in this env.
        if_rec_types :: Maybe (Module, IfG TypeEnv)
                -- Allows a read effect, so it can be in a mutable
                -- variable; c.f. handling the external package type env
                -- Nothing => interactive stuff, no loops possible
    }

data IfLclEnv
  = IfLclEnv {
        -- The module for the current IfaceDecl
        -- So if we see   f = \x -> x
        -- it means M.f = \x -> x, where M is the if_mod
        if_mod :: Module,

        -- The field is used only for error reporting
        -- if (say) there's a Lint error in it
        if_loc :: SDoc,
                -- Where the interface came from:
                --      .hi file, or GHCi state, or ext core
                -- plus which bit is currently being examined

        if_tv_env  :: UniqFM TyVar,     -- Nested tyvar bindings
        if_id_env  :: UniqFM Id         -- Nested id binding
    }

{-
************************************************************************
*                                                                      *
                Desugarer monad
*                                                                      *
************************************************************************

Now the mondo monad magic (yes, @DsM@ is a silly name)---carry around
a @UniqueSupply@ and some annotations, which
presumably include source-file location information:
-}

-- If '-XParallelArrays' is given, the desugarer populates this table with the corresponding
-- variables found in 'Data.Array.Parallel'.
--
data PArrBuiltin
        = PArrBuiltin
        { lengthPVar         :: Var     -- ^ lengthP
        , replicatePVar      :: Var     -- ^ replicateP
        , singletonPVar      :: Var     -- ^ singletonP
        , mapPVar            :: Var     -- ^ mapP
        , filterPVar         :: Var     -- ^ filterP
        , zipPVar            :: Var     -- ^ zipP
        , crossMapPVar       :: Var     -- ^ crossMapP
        , indexPVar          :: Var     -- ^ (!:)
        , emptyPVar          :: Var     -- ^ emptyP
        , appPVar            :: Var     -- ^ (+:+)
        , enumFromToPVar     :: Var     -- ^ enumFromToP
        , enumFromThenToPVar :: Var     -- ^ enumFromThenToP
        }

data DsGblEnv
        = DsGblEnv
        { ds_mod          :: Module             -- For SCC profiling
        , ds_fam_inst_env :: FamInstEnv         -- Like tcg_fam_inst_env
        , ds_unqual  :: PrintUnqualified
        , ds_msgs    :: IORef Messages          -- Warning messages
        , ds_if_env  :: (IfGblEnv, IfLclEnv)    -- Used for looking up global,
                                                -- possibly-imported things
        , ds_dph_env :: GlobalRdrEnv            -- exported entities of 'Data.Array.Parallel.Prim'
                                                -- iff '-fvectorise' flag was given as well as
                                                -- exported entities of 'Data.Array.Parallel' iff
                                                -- '-XParallelArrays' was given; otherwise, empty
        , ds_parr_bi :: PArrBuiltin             -- desugarar names for '-XParallelArrays'
        , ds_static_binds :: IORef [(Fingerprint, (Id,CoreExpr))]
          -- ^ Bindings resulted from floating static forms
        }

instance ContainsModule DsGblEnv where
    extractModule = ds_mod

data DsLclEnv = DsLclEnv {
        dsl_meta    :: DsMetaEnv,        -- Template Haskell bindings
        dsl_loc     :: SrcSpan,          -- to put in pattern-matching error msgs
        dsl_subst   :: IdEnv Coercion    -- inlining coercions
                                         -- TODO (RAE): Do we need this?
     }

-- Inside [| |] brackets, the desugarer looks
-- up variables in the DsMetaEnv
type DsMetaEnv = NameEnv DsMetaVal

data DsMetaVal
   = DsBound Id         -- Bound by a pattern inside the [| |].
                        -- Will be dynamically alpha renamed.
                        -- The Id has type THSyntax.Var

   | DsSplice (HsExpr Id) -- These bindings are introduced by
                          -- the PendingSplices on a HsBracketOut


{-
************************************************************************
*                                                                      *
                Global typechecker environment
*                                                                      *
************************************************************************
-}

-- | 'FrontendResult' describes the result of running the
-- frontend of a Haskell module.  Usually, you'll get
-- a 'FrontendTypecheck', since running the frontend involves
-- typechecking a program, but for an hs-boot merge you'll
-- just get a ModIface, since no actual typechecking occurred.
--
-- This data type really should be in HscTypes, but it needs
-- to have a TcGblEnv which is only defined here.
data FrontendResult
        = FrontendTypecheck TcGblEnv

-- | 'TcGblEnv' describes the top-level of the module at the
-- point at which the typechecker is finished work.
-- It is this structure that is handed on to the desugarer
-- For state that needs to be updated during the typechecking
-- phase and returned at end, use a 'TcRef' (= 'IORef').
data TcGblEnv
  = TcGblEnv {
        tcg_mod     :: Module,         -- ^ Module being compiled
        tcg_src     :: HscSource,
          -- ^ What kind of module (regular Haskell, hs-boot, hsig)
        tcg_sig_of  :: Maybe Module,
          -- ^ Are we being compiled as a signature of an implementation?
        tcg_impl_rdr_env :: Maybe GlobalRdrEnv,
          -- ^ Environment used only during -sig-of for resolving top level
          -- bindings.  See Note [Signature parameters in TcGblEnv and DynFlags]

        tcg_rdr_env :: GlobalRdrEnv,   -- ^ Top level envt; used during renaming
        tcg_default :: Maybe [Type],
          -- ^ Types used for defaulting. @Nothing@ => no @default@ decl

        tcg_fix_env   :: FixityEnv,     -- ^ Just for things in this module
        tcg_field_env :: RecFieldEnv,   -- ^ Just for things in this module
                                        -- See Note [The interactive package] in HscTypes

        tcg_type_env :: TypeEnv,
          -- ^ Global type env for the module we are compiling now.  All
          -- TyCons and Classes (for this module) end up in here right away,
          -- along with their derived constructors, selectors.
          --
          -- (Ids defined in this module start in the local envt, though they
          --  move to the global envt during zonking)
          --
          -- NB: for what "things in this module" means, see
          -- Note [The interactive package] in HscTypes

        tcg_type_env_var :: TcRef TypeEnv,
                -- Used only to initialise the interface-file
                -- typechecker in initIfaceTcRn, so that it can see stuff
                -- bound in this module when dealing with hi-boot recursions
                -- Updated at intervals (e.g. after dealing with types and classes)

        tcg_inst_env     :: InstEnv,
          -- ^ Instance envt for all /home-package/ modules;
          -- Includes the dfuns in tcg_insts
        tcg_fam_inst_env :: FamInstEnv, -- ^ Ditto for family instances
        tcg_ann_env      :: AnnEnv,     -- ^ And for annotations

                -- Now a bunch of things about this module that are simply
                -- accumulated, but never consulted until the end.
                -- Nevertheless, it's convenient to accumulate them along
                -- with the rest of the info from this module.
        tcg_exports :: [AvailInfo],     -- ^ What is exported
        tcg_imports :: ImportAvails,
          -- ^ Information about what was imported from where, including
          -- things bound in this module. Also store Safe Haskell info
          -- here about transative trusted packaage requirements.

        tcg_dus       :: DefUses,   -- ^ What is defined in this module and what is used.
        tcg_used_gres :: TcRef [GlobalRdrElt],  -- ^ Records occurrences of imported entities
          -- See Note [Tracking unused binding and imports]

        tcg_keep :: TcRef NameSet,
          -- ^ Locally-defined top-level names to keep alive.
          --
          -- "Keep alive" means give them an Exported flag, so that the
          -- simplifier does not discard them as dead code, and so that they
          -- are exposed in the interface file (but not to export to the
          -- user).
          --
          -- Some things, like dict-fun Ids and default-method Ids are "born"
          -- with the Exported flag on, for exactly the above reason, but some
          -- we only discover as we go.  Specifically:
          --
          --   * The to/from functions for generic data types
          --
          --   * Top-level variables appearing free in the RHS of an orphan
          --     rule
          --
          --   * Top-level variables appearing free in a TH bracket

        tcg_th_used :: TcRef Bool,
          -- ^ @True@ <=> Template Haskell syntax used.
          --
          -- We need this so that we can generate a dependency on the
          -- Template Haskell package, because the desugarer is going
          -- to emit loads of references to TH symbols.  The reference
          -- is implicit rather than explicit, so we have to zap a
          -- mutable variable.

        tcg_th_splice_used :: TcRef Bool,
          -- ^ @True@ <=> A Template Haskell splice was used.
          --
          -- Splices disable recompilation avoidance (see #481)

        tcg_dfun_n  :: TcRef OccSet,
          -- ^ Allows us to choose unique DFun names.

        -- The next fields accumulate the payload of the module
        -- The binds, rules and foreign-decl fields are collected
        -- initially in un-zonked form and are finally zonked in tcRnSrcDecls

        tcg_rn_exports :: Maybe [Located (IE Name)],
                -- Nothing <=> no explicit export list
                -- Is always Nothing if we don't want to retain renamed
                -- exports

        tcg_rn_imports :: [LImportDecl Name],
                -- Keep the renamed imports regardless.  They are not
                -- voluminous and are needed if you want to report unused imports

        tcg_rn_decls :: Maybe (HsGroup Name),
          -- ^ Renamed decls, maybe.  @Nothing@ <=> Don't retain renamed
          -- decls.

        tcg_dependent_files :: TcRef [FilePath], -- ^ dependencies from addDependentFile

#ifdef GHCI
        tcg_th_topdecls :: TcRef [LHsDecl RdrName],
        -- ^ Top-level declarations from addTopDecls

        tcg_th_topnames :: TcRef NameSet,
        -- ^ Exact names bound in top-level declarations in tcg_th_topdecls

        tcg_th_modfinalizers :: TcRef [TH.Q ()],
        -- ^ Template Haskell module finalizers

        tcg_th_state :: TcRef (Map TypeRep Dynamic),
        -- ^ Template Haskell state
#endif /* GHCI */

        tcg_ev_binds  :: Bag EvBind,        -- Top-level evidence bindings

        -- Things defined in this module, or (in GHCi)
        -- in the declarations for a single GHCi command.
        -- For the latter, see Note [The interactive package] in HscTypes
        tcg_tr_module :: Maybe Id,           -- Id for $trModule :: GHC.Types.Module
                                             -- for which every module has a top-level defn
                                             -- except in GHCi in which case we have Nothing
        tcg_binds     :: LHsBinds Id,        -- Value bindings in this module
        tcg_sigs      :: NameSet,            -- ...Top-level names that *lack* a signature
        tcg_imp_specs :: [LTcSpecPrag],      -- ...SPECIALISE prags for imported Ids
        tcg_warns     :: Warnings,           -- ...Warnings and deprecations
        tcg_anns      :: [Annotation],       -- ...Annotations
        tcg_tcs       :: [TyCon],            -- ...TyCons and Classes
        tcg_insts     :: [ClsInst],          -- ...Instances
        tcg_fam_insts :: [FamInst],          -- ...Family instances
        tcg_rules     :: [LRuleDecl Id],     -- ...Rules
        tcg_fords     :: [LForeignDecl Id],  -- ...Foreign import & exports
        tcg_vects     :: [LVectDecl Id],     -- ...Vectorisation declarations
        tcg_patsyns   :: [PatSyn],           -- ...Pattern synonyms

        tcg_doc_hdr   :: Maybe LHsDocString, -- ^ Maybe Haddock header docs
        tcg_hpc       :: AnyHpcUsage,        -- ^ @True@ if any part of the
                                             --  prog uses hpc instrumentation.

        tcg_self_boot :: SelfBootInfo,       -- ^ Whether this module has a
                                             -- corresponding hi-boot file

        tcg_main      :: Maybe Name,         -- ^ The Name of the main
                                             -- function, if this module is
                                             -- the main module.

        tcg_safeInfer :: TcRef (Bool, WarningMessages),
        -- ^ Has the typechecker inferred this module as -XSafe (Safe Haskell)
        -- See Note [Safe Haskell Overlapping Instances Implementation],
        -- although this is used for more than just that failure case.

        tcg_tc_plugins :: [TcPluginSolver],
        -- ^ A list of user-defined plugins for the constraint solver.

        tcg_static_wc :: TcRef WantedConstraints
          -- ^ Wanted constraints of static forms.
    }

tcVisibleOrphanMods :: TcGblEnv -> ModuleSet
tcVisibleOrphanMods tcg_env
    = mkModuleSet (tcg_mod tcg_env : imp_orphs (tcg_imports tcg_env))

-- Note [Signature parameters in TcGblEnv and DynFlags]
-- ~~~~~~~~~~~~~~~~~~~~~~~~~~~~~~~~~~~~~~~~~~~~~~~~~~~~
-- When compiling signature files, we need to know which implementation
-- we've actually linked against the signature.  There are three seemingly
-- redundant places where this information is stored: in DynFlags, there
-- is sigOf, and in TcGblEnv, there is tcg_sig_of and tcg_impl_rdr_env.
-- Here's the difference between each of them:
--
-- * DynFlags.sigOf is global per invocation of GHC.  If we are compiling
--   with --make, there may be multiple signature files being compiled; in
--   which case this parameter is a map from local module name to implementing
--   Module.
--
-- * HscEnv.tcg_sig_of is global per the compilation of a single file, so
--   it is simply the result of looking up tcg_mod in the DynFlags.sigOf
--   parameter.  It's setup in TcRnMonad.initTc.  This prevents us
--   from having to repeatedly do a lookup in DynFlags.sigOf.
--
-- * HscEnv.tcg_impl_rdr_env is a RdrEnv that lets us look up names
--   according to the sig-of module.  It's setup in TcRnDriver.tcRnSignature.
--   Here is an example showing why we need this map:
--
--  module A where
--      a = True
--
--  module ASig where
--      import B
--      a :: Bool
--
--  module B where
--      b = False
--
-- When we compile ASig --sig-of main:A, the default
-- global RdrEnv (tcg_rdr_env) has an entry for b, but not for a
-- (we never imported A).  So we have to look in a different environment
-- to actually get the original name.
--
-- By the way, why do we need to do the lookup; can't we just use A:a
-- as the name directly?  Well, if A is reexporting the entity from another
-- module, then the original name needs to be the real original name:
--
--  module C where
--      a = True
--
--  module A(a) where
--      import C

instance ContainsModule TcGblEnv where
    extractModule env = tcg_mod env

type RecFieldEnv = NameEnv [FieldLabel]
        -- Maps a constructor name *in this module*
        -- to the fields for that constructor.
        -- This is used when dealing with ".." notation in record
        -- construction and pattern matching.
        -- The FieldEnv deals *only* with constructors defined in *this*
        -- module.  For imported modules, we get the same info from the
        -- TypeEnv

data SelfBootInfo
  = NoSelfBoot    -- No corresponding hi-boot file
  | SelfBoot
       { sb_mds :: ModDetails   -- There was a hi-boot file,
       , sb_tcs :: NameSet      -- defining these TyCons,
       , sb_ids :: NameSet }    -- and these Ids
  -- We need this info to compute a safe approximation to
  -- recursive loops, to avoid infinite inlinings

{- Note [Tracking unused binding and imports]
~~~~~~~~~~~~~~~~~~~~~~~~~~~~~~~~~~~~~~~~~~~~~
We gather two sorts of usage information

 * tcg_dus (defs/uses)
      Records *defined* Names (local, top-level)
          and *used*    Names (local or imported)

      Used (a) to report "defined but not used"
               (see RnNames.reportUnusedNames)
           (b) to generate version-tracking usage info in interface
               files (see MkIface.mkUsedNames)
   This usage info is mainly gathered by the renamer's
   gathering of free-variables

 * tcg_used_gres
      Used only to report unused import declarations

      Records each *occurrence* an *imported* (not locally-defined) entity.
      The occurrence is recorded by keeping a GlobalRdrElt for it.
      These is not the GRE that is in the GlobalRdrEnv; rather it
      is recorded *after* the filtering done by pickGREs.  So it reflect
      /how that occurrence is in scope/.   See Note [GRE filtering] in
      RdrName.


************************************************************************
*                                                                      *
                The local typechecker environment
*                                                                      *
************************************************************************

Note [The Global-Env/Local-Env story]
~~~~~~~~~~~~~~~~~~~~~~~~~~~~~~~~~~~~~
During type checking, we keep in the tcg_type_env
        * All types and classes
        * All Ids derived from types and classes (constructors, selectors)

At the end of type checking, we zonk the local bindings,
and as we do so we add to the tcg_type_env
        * Locally defined top-level Ids

Why?  Because they are now Ids not TcIds.  This final GlobalEnv is
        a) fed back (via the knot) to typechecking the
           unfoldings of interface signatures
        b) used in the ModDetails of this module
-}

data TcLclEnv           -- Changes as we move inside an expression
                        -- Discarded after typecheck/rename; not passed on to desugarer
  = TcLclEnv {
        tcl_loc        :: RealSrcSpan,     -- Source span
        tcl_ctxt       :: [ErrCtxt],       -- Error context, innermost on top
        tcl_tclvl      :: TcLevel,         -- Birthplace for new unification variables

        tcl_th_ctxt    :: ThStage,         -- Template Haskell context
        tcl_th_bndrs   :: ThBindEnv,       -- Binding level of in-scope Names
                                           -- defined in this module (not imported)

        tcl_arrow_ctxt :: ArrowCtxt,       -- Arrow-notation context

        tcl_rdr :: LocalRdrEnv,         -- Local name envt
                -- Maintained during renaming, of course, but also during
                -- type checking, solely so that when renaming a Template-Haskell
                -- splice we have the right environment for the renamer.
                --
                --   Does *not* include global name envt; may shadow it
                --   Includes both ordinary variables and type variables;
                --   they are kept distinct because tyvar have a different
                --   occurrence contructor (Name.TvOcc)
                -- We still need the unsullied global name env so that
                --   we can look up record field names

        tcl_env  :: TcTypeEnv,    -- The local type environment:
                                  -- Ids and TyVars defined in this module

        tcl_bndrs :: TcIdBinderStack,   -- Used for reporting relevant bindings

        tcl_tidy :: TidyEnv,      -- Used for tidying types; contains all
                                  -- in-scope type variables (but not term variables)

        tcl_tyvars :: TcRef TcTyVarSet, -- The "global tyvars"
                        -- Namely, the in-scope TyVars bound in tcl_env,
                        -- plus the tyvars mentioned in the types of Ids bound
                        -- in tcl_lenv.
                        -- Why mutable? see notes with tcGetGlobalTyCoVars

        tcl_lie  :: TcRef WantedConstraints,    -- Place to accumulate type constraints
        tcl_errs :: TcRef Messages              -- Place to accumulate errors
    }

type TcTypeEnv = NameEnv TcTyThing

type ThBindEnv = NameEnv (TopLevelFlag, ThLevel)
   -- Domain = all Ids bound in this module (ie not imported)
   -- The TopLevelFlag tells if the binding is syntactically top level.
   -- We need to know this, because the cross-stage persistence story allows
   -- cross-stage at arbitrary types if the Id is bound at top level.
   --
   -- Nota bene: a ThLevel of 'outerLevel' is *not* the same as being
   -- bound at top level!  See Note [Template Haskell levels] in TcSplice

{- Note [Given Insts]
   ~~~~~~~~~~~~~~~~~~
Because of GADTs, we have to pass inwards the Insts provided by type signatures
and existential contexts. Consider
        data T a where { T1 :: b -> b -> T [b] }
        f :: Eq a => T a -> Bool
        f (T1 x y) = [x]==[y]

The constructor T1 binds an existential variable 'b', and we need Eq [b].
Well, we have it, because Eq a refines to Eq [b], but we can only spot that if we
pass it inwards.

-}

-- | Type alias for 'IORef'; the convention is we'll use this for mutable
-- bits of data in 'TcGblEnv' which are updated during typechecking and
-- returned at the end.
type TcRef a     = IORef a
-- ToDo: when should I refer to it as a 'TcId' instead of an 'Id'?
type TcId        = Id
type TcIdSet     = IdSet

---------------------------
-- The TcIdBinderStack
---------------------------

type TcIdBinderStack = [TcIdBinder]
   -- This is a stack of locally-bound ids, innermost on top
   -- Used ony in error reporting (relevantBindings in TcError)

data TcIdBinder
  = TcIdBndr
       TcId
       TopLevelFlag    -- Tells whether the bindind is syntactically top-level
                       -- (The monomorphic Ids for a recursive group count
                       --  as not-top-level for this purpose.)

instance Outputable TcIdBinder where
   ppr (TcIdBndr id top_lvl) = ppr id <> brackets (ppr top_lvl)

---------------------------
-- Template Haskell stages and levels
---------------------------

data SpliceType = Typed | Untyped

data ThStage    -- See Note [Template Haskell state diagram] in TcSplice
  = Splice SpliceType -- Inside a top-level splice
                      -- This code will be run *at compile time*;
                      --   the result replaces the splice
                      -- Binding level = 0

  | Comp        -- Ordinary Haskell code
                -- Binding level = 1

  | Brack                       -- Inside brackets
      ThStage                   --   Enclosing stage
      PendingStuff

data PendingStuff
  = RnPendingUntyped              -- Renaming the inside of an *untyped* bracket
      (TcRef [PendingRnSplice])   -- Pending splices in here

  | RnPendingTyped                -- Renaming the inside of a *typed* bracket

  | TcPending                     -- Typechecking the inside of a typed bracket
      (TcRef [PendingTcSplice])   --   Accumulate pending splices here
      (TcRef WantedConstraints)   --     and type constraints here

topStage, topAnnStage, topSpliceStage :: ThStage
topStage       = Comp
topAnnStage    = Splice Untyped
topSpliceStage = Splice Untyped

instance Outputable ThStage where
   ppr (Splice _)  = text "Splice"
   ppr Comp        = text "Comp"
   ppr (Brack s _) = text "Brack" <> parens (ppr s)

type ThLevel = Int
    -- NB: see Note [Template Haskell levels] in TcSplice
    -- Incremented when going inside a bracket,
    -- decremented when going inside a splice
    -- NB: ThLevel is one greater than the 'n' in Fig 2 of the
    --     original "Template meta-programming for Haskell" paper

impLevel, outerLevel :: ThLevel
impLevel = 0    -- Imported things; they can be used inside a top level splice
outerLevel = 1  -- Things defined outside brackets

thLevel :: ThStage -> ThLevel
thLevel (Splice _)  = 0
thLevel Comp        = 1
thLevel (Brack s _) = thLevel s + 1

---------------------------
-- Arrow-notation context
---------------------------

{- Note [Escaping the arrow scope]
~~~~~~~~~~~~~~~~~~~~~~~~~~~~~~~~~~~
In arrow notation, a variable bound by a proc (or enclosed let/kappa)
is not in scope to the left of an arrow tail (-<) or the head of (|..|).
For example

        proc x -> (e1 -< e2)

Here, x is not in scope in e1, but it is in scope in e2.  This can get
a bit complicated:

        let x = 3 in
        proc y -> (proc z -> e1) -< e2

Here, x and z are in scope in e1, but y is not.

We implement this by
recording the environment when passing a proc (using newArrowScope),
and returning to that (using escapeArrowScope) on the left of -< and the
head of (|..|).

All this can be dealt with by the *renamer*. But the type checker needs
to be involved too.  Example (arrowfail001)
  class Foo a where foo :: a -> ()
  data Bar = forall a. Foo a => Bar a
  get :: Bar -> ()
  get = proc x -> case x of Bar a -> foo -< a
Here the call of 'foo' gives rise to a (Foo a) constraint that should not
be captured by the pattern match on 'Bar'.  Rather it should join the
constraints from further out.  So we must capture the constraint bag
from further out in the ArrowCtxt that we push inwards.
-}

data ArrowCtxt   -- Note [Escaping the arrow scope]
  = NoArrowCtxt
  | ArrowCtxt LocalRdrEnv (TcRef WantedConstraints)


---------------------------
-- TcTyThing
---------------------------

-- | A typecheckable thing available in a local context.  Could be
-- 'AGlobal' 'TyThing', but also lexically scoped variables, etc.
-- See 'TcEnv' for how to retrieve a 'TyThing' given a 'Name'.
data TcTyThing
  = AGlobal TyThing             -- Used only in the return type of a lookup

  | ATcId   {           -- Ids defined in this module; may not be fully zonked
        tct_id     :: TcId,
        tct_closed :: TopLevelFlag }   -- See Note [Bindings with closed types]

  | ATyVar  Name TcTyVar        -- The type variable to which the lexically scoped type
                                -- variable is bound. We only need the Name
                                -- for error-message purposes; it is the corresponding
                                -- Name in the domain of the envt

  | AThing  TcKind   -- Used temporarily, during kind checking, for the
                     -- tycons and clases in this recursive group
                     -- Can be a mono-kind or a poly-kind; in TcTyClsDcls see
                     -- Note [Type checking recursive type and class declarations]

  | APromotionErr PromotionErr

data PromotionErr
  = TyConPE          -- TyCon used in a kind before we are ready
                     --     data T :: T -> * where ...
  | ClassPE          -- Ditto Class

  | FamDataConPE     -- Data constructor for a data family
                     -- See Note [AFamDataCon: not promoting data family constructors] in TcRnDriver

  | RecDataConPE     -- Data constructor in a recursive loop
                     -- See Note [ARecDataCon: recusion and promoting data constructors] in TcTyClsDecls
  | NoDataKinds      -- -XDataKinds not enabled

instance Outputable TcTyThing where     -- Debugging only
   ppr (AGlobal g)      = pprTyThing g
   ppr elt@(ATcId {})   = text "Identifier" <>
                          brackets (ppr (tct_id elt) <> dcolon
                                 <> ppr (varType (tct_id elt)) <> comma
                                 <+> ppr (tct_closed elt))
   ppr (ATyVar n tv)    = text "Type variable" <+> quotes (ppr n) <+> equals <+> ppr tv
   ppr (AThing k)       = text "AThing" <+> ppr k
   ppr (APromotionErr err) = text "APromotionErr" <+> ppr err

instance Outputable PromotionErr where
  ppr ClassPE      = text "ClassPE"
  ppr TyConPE      = text "TyConPE"
  ppr FamDataConPE = text "FamDataConPE"
  ppr RecDataConPE = text "RecDataConPE"
  ppr NoDataKinds  = text "NoDataKinds"

pprTcTyThingCategory :: TcTyThing -> SDoc
pprTcTyThingCategory (AGlobal thing)    = pprTyThingCategory thing
pprTcTyThingCategory (ATyVar {})        = ptext (sLit "Type variable")
pprTcTyThingCategory (ATcId {})         = ptext (sLit "Local identifier")
pprTcTyThingCategory (AThing {})        = ptext (sLit "Kinded thing")
pprTcTyThingCategory (APromotionErr pe) = pprPECategory pe

pprPECategory :: PromotionErr -> SDoc
pprPECategory ClassPE      = ptext (sLit "Class")
pprPECategory TyConPE      = ptext (sLit "Type constructor")
pprPECategory FamDataConPE = ptext (sLit "Data constructor")
pprPECategory RecDataConPE = ptext (sLit "Data constructor")
pprPECategory NoDataKinds  = ptext (sLit "Data constructor")

{- Note [Bindings with closed types]
~~~~~~~~~~~~~~~~~~~~~~~~~~~~~~~~~~~~
Consider

  f x = let g ys = map not ys
        in ...

Can we generalise 'g' under the OutsideIn algorithm?  Yes,
because all g's free variables are top-level; that is they themselves
have no free type variables, and it is the type variables in the
environment that makes things tricky for OutsideIn generalisation.

Definition:
   A variable is "closed", and has tct_closed set to TopLevel,
iff
   a) all its free variables are imported, or are let-bound with closed types
   b) generalisation is not restricted by the monomorphism restriction

Invariant: a closed variable has no free type variables in its type.

Under OutsideIn we are free to generalise a closed let-binding.
This is an extension compared to the JFP paper on OutsideIn, which
used "top-level" as a proxy for "closed".  (It's not a good proxy
anyway -- the MR can make a top-level binding with a free type
variable.)

Note that:
  * A top-level binding may not be closed, if it suffers from the MR

  * A nested binding may be closed (eg 'g' in the example we started with)
    Indeed, that's the point; whether a function is defined at top level
    or nested is orthogonal to the question of whether or not it is closed

  * A binding may be non-closed because it mentions a lexically scoped
    *type variable*  Eg
        f :: forall a. blah
        f x = let g y = ...(y::a)...
-}

type ErrCtxt = (Bool, TidyEnv -> TcM (TidyEnv, MsgDoc))
        -- Monadic so that we have a chance
        -- to deal with bound type variables just before error
        -- message construction

        -- Bool:  True <=> this is a landmark context; do not
        --                 discard it when trimming for display

{-
************************************************************************
*                                                                      *
        Operations over ImportAvails
*                                                                      *
************************************************************************
-}

-- | 'ImportAvails' summarises what was imported from where, irrespective of
-- whether the imported things are actually used or not.  It is used:
--
--  * when processing the export list,
--
--  * when constructing usage info for the interface file,
--
--  * to identify the list of directly imported modules for initialisation
--    purposes and for optimised overlap checking of family instances,
--
--  * when figuring out what things are really unused
--
data ImportAvails
   = ImportAvails {
        imp_mods :: ImportedMods,
          --      = ModuleEnv [ImportedModsVal],
          -- ^ Domain is all directly-imported modules
          --
          -- See the documentaion on ImportedModsVal in HscTypes for the
          -- meaning of the fields.
          --
          -- We need a full ModuleEnv rather than a ModuleNameEnv here,
          -- because we might be importing modules of the same name from
          -- different packages. (currently not the case, but might be in the
          -- future).

        imp_dep_mods :: ModuleNameEnv (ModuleName, IsBootInterface),
          -- ^ Home-package modules needed by the module being compiled
          --
          -- It doesn't matter whether any of these dependencies
          -- are actually /used/ when compiling the module; they
          -- are listed if they are below it at all.  For
          -- example, suppose M imports A which imports X.  Then
          -- compiling M might not need to consult X.hi, but X
          -- is still listed in M's dependencies.

        imp_dep_pkgs :: [UnitId],
          -- ^ Packages needed by the module being compiled, whether directly,
          -- or via other modules in this package, or via modules imported
          -- from other packages.

        imp_trust_pkgs :: [UnitId],
          -- ^ This is strictly a subset of imp_dep_pkgs and records the
          -- packages the current module needs to trust for Safe Haskell
          -- compilation to succeed. A package is required to be trusted if
          -- we are dependent on a trustworthy module in that package.
          -- While perhaps making imp_dep_pkgs a tuple of (UnitId, Bool)
          -- where True for the bool indicates the package is required to be
          -- trusted is the more logical  design, doing so complicates a lot
          -- of code not concerned with Safe Haskell.
          -- See Note [RnNames . Tracking Trust Transitively]

        imp_trust_own_pkg :: Bool,
          -- ^ Do we require that our own package is trusted?
          -- This is to handle efficiently the case where a Safe module imports
          -- a Trustworthy module that resides in the same package as it.
          -- See Note [RnNames . Trust Own Package]

        imp_orphs :: [Module],
          -- ^ Orphan modules below us in the import tree (and maybe including
          -- us for imported modules)

        imp_finsts :: [Module]
          -- ^ Family instance modules below us in the import tree (and maybe
          -- including us for imported modules)
      }

mkModDeps :: [(ModuleName, IsBootInterface)]
          -> ModuleNameEnv (ModuleName, IsBootInterface)
mkModDeps deps = foldl add emptyUFM deps
               where
                 add env elt@(m,_) = addToUFM env m elt

emptyImportAvails :: ImportAvails
emptyImportAvails = ImportAvails { imp_mods          = emptyModuleEnv,
                                   imp_dep_mods      = emptyUFM,
                                   imp_dep_pkgs      = [],
                                   imp_trust_pkgs    = [],
                                   imp_trust_own_pkg = False,
                                   imp_orphs         = [],
                                   imp_finsts        = [] }

-- | Union two ImportAvails
--
-- This function is a key part of Import handling, basically
-- for each import we create a separate ImportAvails structure
-- and then union them all together with this function.
plusImportAvails ::  ImportAvails ->  ImportAvails ->  ImportAvails
plusImportAvails
  (ImportAvails { imp_mods = mods1,
                  imp_dep_mods = dmods1, imp_dep_pkgs = dpkgs1,
                  imp_trust_pkgs = tpkgs1, imp_trust_own_pkg = tself1,
                  imp_orphs = orphs1, imp_finsts = finsts1 })
  (ImportAvails { imp_mods = mods2,
                  imp_dep_mods = dmods2, imp_dep_pkgs = dpkgs2,
                  imp_trust_pkgs = tpkgs2, imp_trust_own_pkg = tself2,
                  imp_orphs = orphs2, imp_finsts = finsts2 })
  = ImportAvails { imp_mods          = plusModuleEnv_C (++) mods1 mods2,
                   imp_dep_mods      = plusUFM_C plus_mod_dep dmods1 dmods2,
                   imp_dep_pkgs      = dpkgs1 `unionLists` dpkgs2,
                   imp_trust_pkgs    = tpkgs1 `unionLists` tpkgs2,
                   imp_trust_own_pkg = tself1 || tself2,
                   imp_orphs         = orphs1 `unionLists` orphs2,
                   imp_finsts        = finsts1 `unionLists` finsts2 }
  where
    plus_mod_dep (m1, boot1) (m2, boot2)
        = WARN( not (m1 == m2), (ppr m1 <+> ppr m2) $$ (ppr boot1 <+> ppr boot2) )
                -- Check mod-names match
          (m1, boot1 && boot2) -- If either side can "see" a non-hi-boot interface, use that

{-
************************************************************************
*                                                                      *
\subsection{Where from}
*                                                                      *
************************************************************************

The @WhereFrom@ type controls where the renamer looks for an interface file
-}

data WhereFrom
  = ImportByUser IsBootInterface        -- Ordinary user import (perhaps {-# SOURCE #-})
  | ImportBySystem                      -- Non user import.
  | ImportByPlugin                      -- Importing a plugin;
                                        -- See Note [Care with plugin imports] in LoadIface

instance Outputable WhereFrom where
  ppr (ImportByUser is_boot) | is_boot     = ptext (sLit "{- SOURCE -}")
                             | otherwise   = empty
  ppr ImportBySystem                       = ptext (sLit "{- SYSTEM -}")
  ppr ImportByPlugin                       = ptext (sLit "{- PLUGIN -}")

{-
************************************************************************
*                                                                      *
*                       Canonical constraints                          *
*                                                                      *
*   These are the constraints the low-level simplifier works with      *
*                                                                      *
************************************************************************
-}

-- The syntax of xi types:
-- xi ::= a | T xis | xis -> xis | ... | forall a. tau
-- Two important notes:
--      (i) No type families, unless we are under a ForAll
--      (ii) Note that xi types can contain unexpanded type synonyms;
--           however, the (transitive) expansions of those type synonyms
--           will not contain any type functions, unless we are under a ForAll.
-- We enforce the structure of Xi types when we flatten (TcCanonical)

type Xi = Type       -- In many comments, "xi" ranges over Xi

type Cts = Bag Ct

data Ct
  -- Atomic canonical constraints
  = CDictCan {  -- e.g.  Num xi
      cc_ev     :: CtEvidence, -- See Note [Ct/evidence invariant]
      cc_class  :: Class,
      cc_tyargs :: [Xi]        -- cc_tyargs are function-free, hence Xi
    }

  | CIrredEvCan {  -- These stand for yet-unusable predicates
      cc_ev :: CtEvidence   -- See Note [Ct/evidence invariant]
        -- The ctev_pred of the evidence is
        -- of form   (tv xi1 xi2 ... xin)
        --      or   (tv1 ~ ty2)   where the CTyEqCan  kind invariant fails
        --      or   (F tys ~ ty)  where the CFunEqCan kind invariant fails
        -- See Note [CIrredEvCan constraints]
    }

  | CTyEqCan {  -- tv ~ rhs
       -- Invariants:
       --   * See Note [Applying the inert substitution] in TcFlatten
       --   * tv not in tvs(rhs)   (occurs check)
       --   * If tv is a TauTv, then rhs has no foralls
       --       (this avoids substituting a forall for the tyvar in other types)
       --   * typeKind ty `tcEqKind` typeKind tv
       --   * rhs may have at most one top-level cast
       --   * rhs (perhaps under the one cast) is not necessarily function-free,
       --       but it has no top-level function.
       --     E.g. a ~ [F b]  is fine
       --     but  a ~ F b    is not
       --   * If the equality is representational, rhs has no top-level newtype
       --     See Note [No top-level newtypes on RHS of representational
       --     equalities] in TcCanonical
       --   * If rhs (perhaps under the cast) is also a tv, then it is oriented
       --     to give best chance of
       --     unification happening; eg if rhs is touchable then lhs is too
      cc_ev     :: CtEvidence, -- See Note [Ct/evidence invariant]
      cc_tyvar  :: TcTyVar,
      cc_rhs    :: TcType,     -- Not necessarily function-free (hence not Xi)
                               -- See invariants above
      cc_eq_rel :: EqRel
    }

  | CFunEqCan {  -- F xis ~ fsk
       -- Invariants:
       --   * isTypeFamilyTyCon cc_fun
       --   * typeKind (F xis) = tyVarKind fsk
       --   * always Nominal role
      cc_ev     :: CtEvidence,  -- See Note [Ct/evidence invariant]
      cc_fun    :: TyCon,       -- A type function

      cc_tyargs :: [Xi],        -- cc_tyargs are function-free (hence Xi)
        -- Either under-saturated or exactly saturated
        --    *never* over-saturated (because if so
        --    we should have decomposed)

      cc_fsk    :: TcTyVar  -- [Given]  always a FlatSkol skolem
                            -- [Wanted] always a FlatMetaTv unification variable
        -- See Note [The flattening story] in TcFlatten
    }

  | CNonCanonical {        -- See Note [NonCanonical Semantics] in TcSMonad
      cc_ev  :: CtEvidence
    }

  | CHoleCan {             -- See Note [Hole constraints]
       -- Treated as an "insoluble" constraint
       -- See Note [Insoluble constraints]
      cc_ev   :: CtEvidence,
      cc_occ  :: OccName,   -- The name of this hole
      cc_hole :: HoleSort   -- The sort of this hole (expr, type, ...)
    }

-- | Used to indicate which sort of hole we have.
data HoleSort = ExprHole  -- ^ A hole in an expression (TypedHoles)
              | TypeHole  -- ^ A hole in a type (PartialTypeSignatures)

{-
Note [Hole constraints]
~~~~~~~~~~~~~~~~~~~~~~~
CHoleCan constraints are used for two kinds of holes,
distinguished by cc_hole:

  * For holes in expressions
    e.g.   f x = g _ x

  * For holes in type signatures
    e.g.   f :: _ -> _
           f x = [x,True]

Note [CIrredEvCan constraints]
~~~~~~~~~~~~~~~~~~~~~~~~~~~~~~
CIrredEvCan constraints are used for constraints that are "stuck"
   - we can't solve them (yet)
   - we can't use them to solve other constraints
   - but they may become soluble if we substitute for some
     of the type variables in the constraint

Example 1:  (c Int), where c :: * -> Constraint.  We can't do anything
            with this yet, but if later c := Num, *then* we can solve it

Example 2:  a ~ b, where a :: *, b :: k, where k is a kind variable
            We don't want to use this to substitute 'b' for 'a', in case
            'k' is subequently unifed with (say) *->*, because then
            we'd have ill-kinded types floating about.  Rather we want
            to defer using the equality altogether until 'k' get resolved.

Note [Ct/evidence invariant]
~~~~~~~~~~~~~~~~~~~~~~~~~~~~
If  ct :: Ct, then extra fields of 'ct' cache precisely the ctev_pred field
of (cc_ev ct), and is fully rewritten wrt the substitution.   Eg for CDictCan,
   ctev_pred (cc_ev ct) = (cc_class ct) (cc_tyargs ct)
This holds by construction; look at the unique place where CDictCan is
built (in TcCanonical).

In contrast, the type of the evidence *term* (ccev_evtm or ctev_evar/dest) in
the evidence may *not* be fully zonked; we are careful not to look at it
during constraint solving.  See Note [Evidence field of CtEvidence]
-}

mkNonCanonical :: CtEvidence -> Ct
mkNonCanonical ev = CNonCanonical { cc_ev = ev }

mkNonCanonicalCt :: Ct -> Ct
mkNonCanonicalCt ct = CNonCanonical { cc_ev = cc_ev ct }

ctEvidence :: Ct -> CtEvidence
ctEvidence = cc_ev

ctLoc :: Ct -> CtLoc
ctLoc = ctEvLoc . ctEvidence

setCtLoc :: Ct -> CtLoc -> Ct
setCtLoc ct loc = ct { cc_ev = (cc_ev ct) { ctev_loc = loc } }

ctOrigin :: Ct -> CtOrigin
ctOrigin = ctLocOrigin . ctLoc

ctPred :: Ct -> PredType
-- See Note [Ct/evidence invariant]
ctPred ct = ctEvPred (cc_ev ct)

-- | Convert a Wanted to a Derived
toDerivedCt :: Ct -> Ct
toDerivedCt ct
  = case ctEvidence ct of
      CtWanted { ctev_pred = pred, ctev_loc = loc }
        -> ct {cc_ev = CtDerived {ctev_pred = pred, ctev_loc = loc}}

      CtDerived {} -> ct
      CtGiven   {} -> pprPanic "to_derived" (ppr ct)

-- | Makes a new equality predicate with the same role as the given
-- evidence.
mkTcEqPredLikeEv :: CtEvidence -> TcType -> TcType -> TcType
mkTcEqPredLikeEv ev
  = case predTypeEqRel pred of
      NomEq  -> mkPrimEqPred
      ReprEq -> mkReprPrimEqPred
  where
    pred = ctEvPred ev

-- | Get the flavour of the given 'Ct'
ctFlavour :: Ct -> CtFlavour
ctFlavour = ctEvFlavour . ctEvidence

-- | Get the equality relation for the given 'Ct'
ctEqRel :: Ct -> EqRel
ctEqRel = ctEvEqRel . ctEvidence

dropDerivedWC :: WantedConstraints -> WantedConstraints
-- See Note [Dropping derived constraints]
dropDerivedWC wc@(WC { wc_simple = simples, wc_insol = insols })
  = wc { wc_simple = dropDerivedSimples simples
       , wc_insol  = dropDerivedInsols insols }
    -- The wc_impl implications are already (recursively) filtered

{-
************************************************************************
*                                                                      *
        Simple functions over evidence variables
*                                                                      *
************************************************************************
-}

---------------- Getting free tyvars -------------------------
tyCoVarsOfCt :: Ct -> TcTyVarSet
tyCoVarsOfCt (CTyEqCan { cc_tyvar = tv, cc_rhs = xi })     = extendVarSet (tyCoVarsOfType xi) tv `unionVarSet` tyCoVarsOfType (tyVarKind tv)
tyCoVarsOfCt (CFunEqCan { cc_tyargs = tys, cc_fsk = fsk }) = extendVarSet (tyCoVarsOfTypes tys) fsk `unionVarSet` tyCoVarsOfType (tyVarKind fsk)
tyCoVarsOfCt (CDictCan { cc_tyargs = tys })                = tyCoVarsOfTypes tys
tyCoVarsOfCt (CIrredEvCan { cc_ev = ev })                  = tyCoVarsOfType (ctEvPred ev)
tyCoVarsOfCt (CHoleCan { cc_ev = ev })                     = tyCoVarsOfType (ctEvPred ev)
tyCoVarsOfCt (CNonCanonical { cc_ev = ev })                = tyCoVarsOfType (ctEvPred ev)

tyCoVarsOfCts :: Cts -> TcTyVarSet
tyCoVarsOfCts = foldrBag (unionVarSet . tyCoVarsOfCt) emptyVarSet

tyCoVarsOfWC :: WantedConstraints -> TyVarSet
-- Only called on *zonked* things, hence no need to worry about flatten-skolems
tyCoVarsOfWC (WC { wc_simple = simple, wc_impl = implic, wc_insol = insol })
  = tyCoVarsOfCts simple `unionVarSet`
    tyCoVarsOfBag tyCoVarsOfImplic implic `unionVarSet`
    tyCoVarsOfCts insol

tyCoVarsOfImplic :: Implication -> TyCoVarSet
-- Only called on *zonked* things, hence no need to worry about flatten-skolems
tyCoVarsOfImplic (Implic { ic_skols = skols
                         , ic_given = givens, ic_wanted = wanted })
  = tyCoVarsOfTelescope skols $
    (tyCoVarsOfWC wanted `unionVarSet` tyCoVarsOfTypes (map evVarPred givens))

tyCoVarsOfBag :: (a -> TyVarSet) -> Bag a -> TyVarSet
tyCoVarsOfBag tvs_of = foldrBag (unionVarSet . tvs_of) emptyVarSet

dropDerivedSimples :: Cts -> Cts
dropDerivedSimples simples = filterBag isWantedCt simples
                             -- simples are all Wanted or Derived

dropDerivedInsols :: Cts -> Cts
-- See Note [Dropping derived constraints]
dropDerivedInsols insols = filterBag keep insols
  where                    -- insols can include Given
    keep ct
      | isDerivedCt ct = not (isDroppableDerivedLoc (ctLoc ct))
      | otherwise      = True

isDroppableDerivedLoc :: CtLoc -> Bool
-- Note [Dropping derived constraints]
isDroppableDerivedLoc loc
  = case ctLocOrigin loc of
      KindEqOrigin {}  -> False
      GivenOrigin {}   -> False
      FunDepOrigin1 {} -> False
      FunDepOrigin2 {} -> False
      _                -> True


{- Note [Dropping derived constraints]
~~~~~~~~~~~~~~~~~~~~~~~~~~~~~~~~~~~~~~
In general we discard derived constraints at the end of constraint solving;
see dropDerivedWC.  For example

 * If we have an unsolved [W] (Ord a), we don't want to complain about
   an unsolved [D] (Eq a) as well.

 * If we have [W] a ~ Int, [W] a ~ Bool, improvement will generate
   [D] Int ~ Bool, and we don't want to report that because it's incomprehensible.
   That is why we don't rewrite wanteds with wanteds!

But (tiresomely) we do keep *some* Derived insolubles:

 * Insoluble kind equalities (e.g. [D] * ~ (* -> *)) may arise from
   a type equality a ~ Int#, say.  In future they'll be Wanted, not Derived,
   but at the moment they are Derived.

 * Insoluble derived equalities (e.g. [D] Int ~ Bool) may arise from
   functional dependency interactions, either between Givens or
   Wanteds.  It seems sensible to retain these:
   - For Givens they reflect unreachable code
   - For Wanteds it is arguably better to get a fundep error than
     a no-instance error (Trac #9612)

Moreover, we keep *all* derived insolubles under some circumstances:

  * They are looked at by simplifyInfer, to decide whether to
    generalise.  Example: [W] a ~ Int, [W] a ~ Bool
    We get [D] Int ~ Bool, and indeed the constraints are insoluble,
    and we want simplifyInfer to see that, even though we don't
    ultimately want to generate an (inexplicable) error message from

To distinguish these cases we use the CtOrigin.


************************************************************************
*                                                                      *
                    CtEvidence
         The "flavor" of a canonical constraint
*                                                                      *
************************************************************************
-}

isWantedCt :: Ct -> Bool
isWantedCt = isWanted . cc_ev

isGivenCt :: Ct -> Bool
isGivenCt = isGiven . cc_ev

isDerivedCt :: Ct -> Bool
isDerivedCt = isDerived . cc_ev

isCTyEqCan :: Ct -> Bool
isCTyEqCan (CTyEqCan {})  = True
isCTyEqCan (CFunEqCan {}) = False
isCTyEqCan _              = False

isCDictCan_Maybe :: Ct -> Maybe Class
isCDictCan_Maybe (CDictCan {cc_class = cls })  = Just cls
isCDictCan_Maybe _              = Nothing

isCIrredEvCan :: Ct -> Bool
isCIrredEvCan (CIrredEvCan {}) = True
isCIrredEvCan _                = False

isCFunEqCan_maybe :: Ct -> Maybe (TyCon, [Type])
isCFunEqCan_maybe (CFunEqCan { cc_fun = tc, cc_tyargs = xis }) = Just (tc, xis)
isCFunEqCan_maybe _ = Nothing

isCFunEqCan :: Ct -> Bool
isCFunEqCan (CFunEqCan {}) = True
isCFunEqCan _ = False

isCNonCanonical :: Ct -> Bool
isCNonCanonical (CNonCanonical {}) = True
isCNonCanonical _ = False

isHoleCt:: Ct -> Bool
isHoleCt (CHoleCan {}) = True
isHoleCt _ = False

isOutOfScopeCt :: Ct -> Bool
-- A Hole that does not have a leading underscore is
-- simply an out-of-scope variable, and we treat that
-- a bit differently when it comes to error reporting
isOutOfScopeCt (CHoleCan { cc_occ = occ }) = not (startsWithUnderscore occ)
isOutOfScopeCt _ = False

isExprHoleCt :: Ct -> Bool
isExprHoleCt (CHoleCan { cc_hole = ExprHole }) = True
isExprHoleCt _ = False

isTypeHoleCt :: Ct -> Bool
isTypeHoleCt (CHoleCan { cc_hole = TypeHole }) = True
isTypeHoleCt _ = False

-- | The following constraints are considered to be a custom type error:
--    1. TypeError msg
--    2. TypeError msg ~ Something  (and the other way around)
--    3. C (TypeError msg)          (for any parameter of class constraint)
getUserTypeErrorMsg :: Ct -> Maybe (Kind, Type)
getUserTypeErrorMsg ct
  | Just (_,t1,t2) <- getEqPredTys_maybe ctT    = oneOf [t1,t2]
  | Just (_,ts)    <- getClassPredTys_maybe ctT = oneOf ts
  | otherwise                                   = isUserErrorTy ctT
  where
  ctT       = ctPred ct
  oneOf xs  = msum (map isUserErrorTy xs)

isUserTypeErrorCt :: Ct -> Bool
isUserTypeErrorCt ct = case getUserTypeErrorMsg ct of
                         Just _ -> True
                         _      -> False

instance Outputable Ct where
  ppr ct = ppr (cc_ev ct) <+> parens (text ct_sort)
         where ct_sort = case ct of
                           CTyEqCan {}      -> "CTyEqCan"
                           CFunEqCan {}     -> "CFunEqCan"
                           CNonCanonical {} -> "CNonCanonical"
                           CDictCan {}      -> "CDictCan"
                           CIrredEvCan {}   -> "CIrredEvCan"
                           CHoleCan {}      -> "CHoleCan"

singleCt :: Ct -> Cts
singleCt = unitBag

andCts :: Cts -> Cts -> Cts
andCts = unionBags

listToCts :: [Ct] -> Cts
listToCts = listToBag

ctsElts :: Cts -> [Ct]
ctsElts = bagToList

consCts :: Ct -> Cts -> Cts
consCts = consBag

snocCts :: Cts -> Ct -> Cts
snocCts = snocBag

extendCtsList :: Cts -> [Ct] -> Cts
extendCtsList cts xs | null xs   = cts
                     | otherwise = cts `unionBags` listToBag xs

andManyCts :: [Cts] -> Cts
andManyCts = unionManyBags

emptyCts :: Cts
emptyCts = emptyBag

isEmptyCts :: Cts -> Bool
isEmptyCts = isEmptyBag

pprCts :: Cts -> SDoc
pprCts cts = vcat (map ppr (bagToList cts))

{-
************************************************************************
*                                                                      *
                Wanted constraints
     These are forced to be in TcRnTypes because
           TcLclEnv mentions WantedConstraints
           WantedConstraint mentions CtLoc
           CtLoc mentions ErrCtxt
           ErrCtxt mentions TcM
*                                                                      *
v%************************************************************************
-}

data WantedConstraints
  = WC { wc_simple :: Cts              -- Unsolved constraints, all wanted
       , wc_impl   :: Bag Implication
       , wc_insol  :: Cts              -- Insoluble constraints, can be
                                       -- wanted, given, or derived
                                       -- See Note [Insoluble constraints]
    }

emptyWC :: WantedConstraints
emptyWC = WC { wc_simple = emptyBag, wc_impl = emptyBag, wc_insol = emptyBag }

mkSimpleWC :: [CtEvidence] -> WantedConstraints
mkSimpleWC cts
  = WC { wc_simple = listToBag (map mkNonCanonical cts)
       , wc_impl = emptyBag
       , wc_insol = emptyBag }

isEmptyWC :: WantedConstraints -> Bool
isEmptyWC (WC { wc_simple = f, wc_impl = i, wc_insol = n })
  = isEmptyBag f && isEmptyBag i && isEmptyBag n

andWC :: WantedConstraints -> WantedConstraints -> WantedConstraints
andWC (WC { wc_simple = f1, wc_impl = i1, wc_insol = n1 })
      (WC { wc_simple = f2, wc_impl = i2, wc_insol = n2 })
  = WC { wc_simple = f1 `unionBags` f2
       , wc_impl   = i1 `unionBags` i2
       , wc_insol  = n1 `unionBags` n2 }

unionsWC :: [WantedConstraints] -> WantedConstraints
unionsWC = foldr andWC emptyWC

-- | Convert all Wanteds into Deriveds (ignoring insolubles)
toDerivedWC :: WantedConstraints -> WantedConstraints
toDerivedWC wc@(WC { wc_simple = simples, wc_impl = implics })
  = wc { wc_simple = mapBag toDerivedCt simples
       , wc_impl   = mapBag to_derived_implic implics }
  where
    to_derived_implic implic@(Implic { ic_wanted = inner_wanted })
      = implic { ic_wanted = toDerivedWC inner_wanted }


addSimples :: WantedConstraints -> Bag Ct -> WantedConstraints
addSimples wc cts
  = wc { wc_simple = wc_simple wc `unionBags` cts }
    -- Consider: Put the new constraints at the front, so they get solved first

addImplics :: WantedConstraints -> Bag Implication -> WantedConstraints
addImplics wc implic = wc { wc_impl = wc_impl wc `unionBags` implic }

addInsols :: WantedConstraints -> Bag Ct -> WantedConstraints
addInsols wc cts
  = wc { wc_insol = wc_insol wc `unionBags` cts }

isInsolubleStatus :: ImplicStatus -> Bool
isInsolubleStatus IC_Insoluble = True
isInsolubleStatus _            = False

insolubleImplic :: Implication -> Bool
insolubleImplic ic = isInsolubleStatus (ic_status ic)

insolubleWC :: TcLevel -> WantedConstraints -> Bool
insolubleWC tc_lvl (WC { wc_impl = implics, wc_insol = insols })
  =  anyBag (trulyInsoluble tc_lvl) insols
  || anyBag insolubleImplic implics

trulyInsoluble :: TcLevel -> Ct -> Bool
-- The constraint is in the wc_insol set,
-- but we do not treat as truly isoluble
--  a) type-holes, arising from PartialTypeSignatures,
--  b) an out-of-scope variable
-- Yuk!
trulyInsoluble tc_lvl insol
  =  isOutOfScopeCt insol
  || isRigidEqPred tc_lvl (classifyPredType (ctPred insol))

instance Outputable WantedConstraints where
  ppr (WC {wc_simple = s, wc_impl = i, wc_insol = n})
   = ptext (sLit "WC") <+> braces (vcat
        [ ppr_bag (ptext (sLit "wc_simple")) s
        , ppr_bag (ptext (sLit "wc_insol")) n
        , ppr_bag (ptext (sLit "wc_impl")) i ])

ppr_bag :: Outputable a => SDoc -> Bag a -> SDoc
ppr_bag doc bag
 | isEmptyBag bag = empty
 | otherwise      = hang (doc <+> equals)
                       2 (foldrBag (($$) . ppr) empty bag)

{-
************************************************************************
*                                                                      *
                Implication constraints
*                                                                      *
************************************************************************
-}

data Implication
  = Implic {
      ic_tclvl :: TcLevel, -- TcLevel: unification variables
                                -- free in the environment

      ic_skols  :: [TcTyVar],    -- Introduced skolems
      ic_info  :: SkolemInfo,    -- See Note [Skolems in an implication]
                                 -- See Note [Shadowing in a constraint]

      ic_given  :: [EvVar],      -- Given evidence variables
                                 --   (order does not matter)
                                 -- See Invariant (GivenInv) in TcType

      ic_no_eqs :: Bool,         -- True  <=> ic_givens have no equalities, for sure
                                 -- False <=> ic_givens might have equalities

      ic_env   :: TcLclEnv,      -- Gives the source location and error context
                                 -- for the implication, and hence for all the
                                 -- given evidence variables

      ic_wanted :: WantedConstraints,  -- The wanted

      ic_binds  :: Maybe EvBindsVar,
                                  -- Points to the place to fill in the
                                  -- abstraction and bindings.
                                  -- is Nothing if we can't deal with
                                  -- non-equality constraints here
                                  -- (this happens in TcS.deferTcSForAllEq)

      ic_status   :: ImplicStatus
    }

data ImplicStatus
  = IC_Solved     -- All wanteds in the tree are solved, all the way down
       { ics_need :: VarSet     -- Evidence variables needed by this implication
       , ics_dead :: [EvVar] }  -- Subset of ic_given that are not needed
         -- See Note [Tracking redundant constraints] in TcSimplify

  | IC_Insoluble  -- At least one insoluble constraint in the tree

  | IC_Unsolved   -- Neither of the above; might go either way

instance Outputable Implication where
  ppr (Implic { ic_tclvl = tclvl, ic_skols = skols
              , ic_given = given, ic_no_eqs = no_eqs
              , ic_wanted = wanted, ic_status = status
              , ic_binds = binds, ic_info = info })
   = hang (ptext (sLit "Implic") <+> lbrace)
        2 (sep [ ptext (sLit "TcLevel =") <+> ppr tclvl
               , ptext (sLit "Skolems =") <+> pprTvBndrs skols
               , ptext (sLit "No-eqs =") <+> ppr no_eqs
               , ptext (sLit "Status =") <+> ppr status
               , hang (ptext (sLit "Given ="))  2 (pprEvVars given)
               , hang (ptext (sLit "Wanted =")) 2 (ppr wanted)
               , ptext (sLit "Binds =") <+> ppr binds
               , pprSkolInfo info ] <+> rbrace)

instance Outputable ImplicStatus where
  ppr IC_Insoluble   = ptext (sLit "Insoluble")
  ppr IC_Unsolved    = ptext (sLit "Unsolved")
  ppr (IC_Solved { ics_need = vs, ics_dead = dead })
    = ptext (sLit "Solved")
      <+> (braces $ vcat [ ptext (sLit "Dead givens =") <+> ppr dead
                         , ptext (sLit "Needed =") <+> ppr vs ])

{-
Note [Needed evidence variables]
~~~~~~~~~~~~~~~~~~~~~~~~~~~~~~~~
Th ic_need_evs field holds the free vars of ic_binds, and all the
ic_binds in nested implications.

  * Main purpose: if one of the ic_givens is not mentioned in here, it
    is redundant.

  * solveImplication may drop an implication altogether if it has no
    remaining 'wanteds'. But we still track the free vars of its
    evidence binds, even though it has now disappeared.

Note [Shadowing in a constraint]
~~~~~~~~~~~~~~~~~~~~~~~~~~~~~~~~
We assume NO SHADOWING in a constraint.  Specifically
 * The unification variables are all implicitly quantified at top
   level, and are all unique
 * The skolem varibles bound in ic_skols are all freah when the
   implication is created.
So we can safely substitute. For example, if we have
   forall a.  a~Int => ...(forall b. ...a...)...
we can push the (a~Int) constraint inwards in the "givens" without
worrying that 'b' might clash.

Note [Skolems in an implication]
~~~~~~~~~~~~~~~~~~~~~~~~~~~~~~~~
The skolems in an implication are not there to perform a skolem escape
check.  That happens because all the environment variables are in the
untouchables, and therefore cannot be unified with anything at all,
let alone the skolems.

Instead, ic_skols is used only when considering floating a constraint
outside the implication in TcSimplify.floatEqualities or
TcSimplify.approximateImplications

Note [Insoluble constraints]
~~~~~~~~~~~~~~~~~~~~~~~~~~~~
Some of the errors that we get during canonicalization are best
reported when all constraints have been simplified as much as
possible. For instance, assume that during simplification the
following constraints arise:

 [Wanted]   F alpha ~  uf1
 [Wanted]   beta ~ uf1 beta

When canonicalizing the wanted (beta ~ uf1 beta), if we eagerly fail
we will simply see a message:
    'Can't construct the infinite type  beta ~ uf1 beta'
and the user has no idea what the uf1 variable is.

Instead our plan is that we will NOT fail immediately, but:
    (1) Record the "frozen" error in the ic_insols field
    (2) Isolate the offending constraint from the rest of the inerts
    (3) Keep on simplifying/canonicalizing

At the end, we will hopefully have substituted uf1 := F alpha, and we
will be able to report a more informative error:
    'Can't construct the infinite type beta ~ F alpha beta'

Insoluble constraints *do* include Derived constraints. For example,
a functional dependency might give rise to [D] Int ~ Bool, and we must
report that.  If insolubles did not contain Deriveds, reportErrors would
never see it.


************************************************************************
*                                                                      *
            Pretty printing
*                                                                      *
************************************************************************
-}

pprEvVars :: [EvVar] -> SDoc    -- Print with their types
pprEvVars ev_vars = vcat (map pprEvVarWithType ev_vars)

pprEvVarTheta :: [EvVar] -> SDoc
pprEvVarTheta ev_vars = pprTheta (map evVarPred ev_vars)

pprEvVarWithType :: EvVar -> SDoc
pprEvVarWithType v = ppr v <+> dcolon <+> pprType (evVarPred v)

{-
************************************************************************
*                                                                      *
            CtEvidence
*                                                                      *
************************************************************************

Note [Evidence field of CtEvidence]
~~~~~~~~~~~~~~~~~~~~~~~~~~~~~~~~~~~
During constraint solving we never look at the type of ctev_evar/ctev_dest;
instead we look at the ctev_pred field.  The evtm/evar field
may be un-zonked.

Note [Bind new Givens immediately]
~~~~~~~~~~~~~~~~~~~~~~~~~~~~~~~~~~
For Givens we make new EvVars and bind them immediately. Two main reasons:
  * Gain sharing.  E.g. suppose we start with g :: C a b, where
       class D a => C a b
       class (E a, F a) => D a
    If we generate all g's superclasses as separate EvTerms we might
    get    selD1 (selC1 g) :: E a
           selD2 (selC1 g) :: F a
           selC1 g :: D a
    which we could do more economically as:
           g1 :: D a = selC1 g
           g2 :: E a = selD1 g1
           g3 :: F a = selD2 g1

  * For *coercion* evidence we *must* bind each given:
      class (a~b) => C a b where ....
      f :: C a b => ....
    Then in f's Givens we have g:(C a b) and the superclass sc(g,0):a~b.
    But that superclass selector can't (yet) appear in a coercion
    (see evTermCoercion), so the easy thing is to bind it to an Id.

So a Given has EvVar inside it rather that (as previously) an EvTerm.
-}

-- | A place for type-checking evidence to go after it is generated.
data TcEvDest
  = EvVarDest EvVar         -- ^ bind this var to the evidence
  | HoleDest  CoercionHole  -- ^ fill in this hole with the evidence

data CtEvidence
  = CtGiven { ctev_pred :: TcPredType      -- See Note [Ct/evidence invariant]
            , ctev_evar :: EvVar           -- See Note [Evidence field of CtEvidence]
            , ctev_loc  :: CtLoc }
    -- Truly given, not depending on subgoals
    -- NB: Spontaneous unifications belong here

  | CtWanted { ctev_pred :: TcPredType     -- See Note [Ct/evidence invariant]
             , ctev_dest :: TcEvDest
             , ctev_loc  :: CtLoc }
    -- Wanted goal

  | CtDerived { ctev_pred :: TcPredType
              , ctev_loc  :: CtLoc }
    -- A goal that we don't really have to solve and can't immediately
    -- rewrite anything other than a derived (there's no evidence!)
    -- but if we do manage to solve it may help in solving other goals.

ctEvPred :: CtEvidence -> TcPredType
-- The predicate of a flavor
ctEvPred = ctev_pred

ctEvLoc :: CtEvidence -> CtLoc
ctEvLoc = ctev_loc

ctEvOrigin :: CtEvidence -> CtOrigin
ctEvOrigin = ctLocOrigin . ctEvLoc

-- | Get the equality relation relevant for a 'CtEvidence'
ctEvEqRel :: CtEvidence -> EqRel
ctEvEqRel = predTypeEqRel . ctEvPred

-- | Get the role relevant for a 'CtEvidence'
ctEvRole :: CtEvidence -> Role
ctEvRole = eqRelRole . ctEvEqRel

-- | Get the boxity for a 'CtEvidence'
ctEvBoxity :: CtEvidence -> Boxity
ctEvBoxity ev
  | isUnLiftedType pred = Unboxed
  | otherwise           = Boxed
  where
    pred = ctEvPred ev

ctEvTerm :: CtEvidence -> EvTerm
ctEvTerm ev@(CtWanted { ctev_dest = HoleDest _ }) = EvCoercion $ ctEvCoercion ev
ctEvTerm ev = EvId (ctEvId ev)

ctEvCoercion :: CtEvidence -> Coercion
ctEvCoercion ev@(CtWanted { ctev_dest = HoleDest hole, ctev_pred = pred })
  = case getEqPredTys_maybe pred of
      Just (role, ty1, ty2) -> mkHoleCo hole role ty1 ty2
      _                     -> pprPanic "ctEvTerm" (ppr ev)
ctEvCoercion (CtGiven { ctev_evar = ev_id }) = mkCoVarCo ev_id
ctEvCoercion ev = pprPanic "ctEvCoercion" (ppr ev)

ctEvId :: CtEvidence -> TcId
ctEvId (CtWanted { ctev_dest = EvVarDest ev }) = ev
ctEvId (CtGiven  { ctev_evar = ev }) = ev
ctEvId ctev = pprPanic "ctEvId:" (ppr ctev)

instance Outputable TcEvDest where
  ppr (HoleDest h)   = text "hole" <> ppr h
  ppr (EvVarDest ev) = ppr ev

instance Outputable CtEvidence where
  ppr fl = case fl of
             CtGiven {}   -> ptext (sLit "[G]") <+> ppr (ctev_evar fl) <+> ppr_pty
             CtWanted {}  -> ptext (sLit "[W]") <+> ppr (ctev_dest fl) <+> ppr_pty
             CtDerived {} -> ptext (sLit "[D]") <+> text "_" <+> ppr_pty
         where ppr_pty = dcolon <+> ppr (ctEvPred fl)

isWanted :: CtEvidence -> Bool
isWanted (CtWanted {}) = True
isWanted _ = False

isGiven :: CtEvidence -> Bool
isGiven (CtGiven {})  = True
isGiven _ = False

isDerived :: CtEvidence -> Bool
isDerived (CtDerived {}) = True
isDerived _              = False

{-
%************************************************************************
%*                                                                      *
            CtFlavour
%*                                                                      *
%************************************************************************

Just an enum type that tracks whether a constraint is wanted, derived,
or given, when we need to separate that info from the constraint itself.

-}

data CtFlavour = Given | Wanted | Derived
  deriving Eq

instance Outputable CtFlavour where
  ppr Given   = text "[G]"
  ppr Wanted  = text "[W]"
  ppr Derived = text "[D]"

ctEvFlavour :: CtEvidence -> CtFlavour
ctEvFlavour (CtWanted {})  = Wanted
ctEvFlavour (CtGiven {})   = Given
ctEvFlavour (CtDerived {}) = Derived

-- | Whether or not one 'Ct' can rewrite another is determined by its
-- flavour, its equality relation, and its boxity. See also
-- Note [Flavours with roles] and Note [Flavours with boxities], both
-- in TcSMonad
type CtFRB = (CtFlavour, EqRel, Boxity)

-- | Extract the flavour, role, and boxity from a 'CtEvidence'
ctEvFRB :: CtEvidence -> CtFRB
ctEvFRB ev = (ctEvFlavour ev, ctEvEqRel ev, ctEvBoxity ev)

-- | Extract the flavour, role, and boxity from a 'Ct'
ctFRB :: Ct -> CtFRB
ctFRB = ctEvFRB . cc_ev

{- Note [eqCanRewrite]
~~~~~~~~~~~~~~~~~~~
(eqCanRewrite ct1 ct2) holds if the constraint ct1 (a CTyEqCan of form
tv ~ ty) can be used to rewrite ct2.  It must satisfy the properties of
<<<<<<< HEAD
a can-rewrite relation, see Definition [Can-rewrite relation] in TcSMonad
=======
a can-rewrite relation, see Definition [Can-rewrite relation] in
TcSMonad.
>>>>>>> f40fe62d

With the solver handling Coercible constraints like equality constraints,
the rewrite conditions must take role into account, never allowing
a representational equality to rewrite a nominal one.

Note [Wanteds do not rewrite Wanteds]
~~~~~~~~~~~~~~~~~~~~~~~~~~~~~~~~~~~~~
We don't allow Wanteds to rewrite Wanteds, because that can give rise
to very confusing type error messages.  A good example is Trac #8450.
Here's another
   f :: a -> Bool
   f x = ( [x,'c'], [x,True] ) `seq` True
Here we get
  [W] a ~ Char
  [W] a ~ Bool
but we do not want to complain about Bool ~ Char!

Note [Deriveds do rewrite Deriveds]
~~~~~~~~~~~~~~~~~~~~~~~~~~~~~~~~~~~
However we DO allow Deriveds to rewrite Deriveds, because that's how
improvement works; see Note [The improvement story] in TcInteract.

However, for now at least I'm only letting (Derived,NomEq) rewrite
(Derived,NomEq) and not doing anything for ReprEq.  If we have
    eqCanRewriteFR (Derived, NomEq) (Derived, _)  = True
<<<<<<< HEAD
then we lose the property of Definition [Can-rewrite relation] (in TcSMonad)
=======
then we lose property R2 of Definition [Can-rewrite relation]
in TcSMonad
>>>>>>> f40fe62d
  R2.  If f1 >= f, and f2 >= f,
       then either f1 >= f2 or f2 >= f1
Consider f1 = (Given, ReprEq)
         f2 = (Derived, NomEq)
          f = (Derived, ReprEq)

I thought maybe we could never get Derived ReprEq constraints, but
we can; straight from the Wanteds during improvment. And from a Derived
ReprEq we could conceivably get a Derived NomEq improvment (by decomposing
a type constructor with Nomninal role), and hence unify.

Note [canDischarge]
<<<<<<< HEAD
~~~~~~~~~~~~~~~~~~~~~~~
canDischarge is similar but
 * returns True for Wanted/Wanted.
 * works for all kinds of constraints, not just CTyEqCans
See the call sites for explanations.
=======
~~~~~~~~~~~~~~~~~~~
(x1:c1 `canDischarge` x2:c2) returns True if we can use c1 to
/discharge/ c2; that is, if we can simply drop (x2:c2) altogether,
perhaps adding a binding for x2 in terms of x1.  We only ask this
question in two cases:

* Identical equality constraints:
      (x1:s~t) `canDischarge` (xs:s~t)
  In this case we can just drop x2 in favour of x1.

* Function calls with the same LHS:
    (x1:F ts ~ f1) `canDischarge` (x2:F ts ~ f2)
  Here we can drop x2 in favour of x1, either unifying
  f2 (if it's a flatten meta-var) or adding a new Given
  (f1 ~ f2), if x2 is a Given.

This is different from eqCanRewrite; for exammple, a Wanted
can certainly discharge an identical Wanted.  So canDicharge
does /not/ define a can-rewrite relation in the sense of
Definition [Can-rewrite relation] in TcSMonad.
>>>>>>> f40fe62d
-}

eqCanRewrite :: TcLevel -> CtEvidence -> CtEvidence -> Bool
eqCanRewrite tclvl ev1 ev2 = eqCanRewriteFRB tclvl (ctEvFRB ev1) (ctEvFRB ev2)

eqCanRewriteFRB :: TcLevel -> CtFRB -> CtFRB -> Bool
-- Very important function!
-- See Note [eqCanRewrite]
-- See Note [Flavours with boxities] in TcSMonad for first two clauses
-- See Note [Wanteds do not rewrite Wanteds]
-- See Note [Deriveds do rewrite Deriveds]
<<<<<<< HEAD
eqCanRewriteFRB (isTopTcLevel -> True)
                  (_,     _,      Boxed)   (_, _,      Unboxed) = False
eqCanRewriteFRB (isTopTcLevel -> True)
                  (Given, ReprEq, Unboxed) (_, ReprEq, Boxed)   = False
 -- NB: Much better to check the TcLevel before looking at boxity stuff; that's
 -- why the view pattern. See co_boxity in flatten_exact_fam_app_fully, which
 -- can be avoided if we check the TcLevel first!

eqCanRewriteFRB _ (Given, NomEq,  _)       (_, _,      _)       = True
eqCanRewriteFRB _ (Given, ReprEq, _)       (_, ReprEq, _)       = True
eqCanRewriteFRB _ _                        _                    = False

canDischarge :: TcLevel -> CtEvidence -> CtEvidence -> Bool
-- See Note [canDischarge]
canDischarge tclvl ev1 ev2 = canDischargeFRB tclvl (ctEvFRB ev1) (ctEvFRB ev2)

canDischargeFRB :: TcLevel -> CtFRB -> CtFRB -> Bool
canDischargeFRB (isTopTcLevel -> True) (_, _, Boxed) (_, _, Unboxed) = False
canDischargeFRB _ (_, ReprEq, _)  (_, NomEq, _)   = False
canDischargeFRB _ (Given,   _, _) _               = True
canDischargeFRB _ (Wanted,  _, _) (Wanted,  _, _) = True
canDischargeFRB _ (Wanted,  _, _) (Derived, _, _) = True
canDischargeFRB _ (Derived, _, _) (Derived, _, _) = True
canDischargeFRB _ _               _               = False
=======
eqCanRewriteFR (Given,   NomEq)   (_,       _)      = True
eqCanRewriteFR (Given,   ReprEq)  (_,       ReprEq) = True
eqCanRewriteFR (Derived, NomEq)   (Derived, NomEq)  = True
eqCanRewriteFR _                 _                  = False

canDischarge :: CtEvidence -> CtEvidence -> Bool
-- See Note [canDischarge]
canDischarge ev1 ev2 = ctEvFlavourRole ev1 `canDischargeFR` ctEvFlavourRole ev2

canDischargeFR :: CtFlavourRole -> CtFlavourRole -> Bool
canDischargeFR (_, ReprEq)  (_, NomEq)   = False
canDischargeFR (Given, _)   _            = True
canDischargeFR (Wanted, _)  (Wanted, _)  = True
canDischargeFR (Wanted, _)  (Derived, _) = True
canDischargeFR (Derived, _) (Derived, _) = True
canDischargeFR _             _           = False

>>>>>>> f40fe62d

{-
************************************************************************
*                                                                      *
            SubGoalDepth
*                                                                      *
************************************************************************

Note [SubGoalDepth]
~~~~~~~~~~~~~~~~~~~
The 'SubGoalDepth' takes care of stopping the constraint solver from looping.

The counter starts at zero and increases. It includes dictionary constraints,
equality simplification, and type family reduction. (Why combine these? Because
it's actually quite easy to mistake one for another, in sufficiently involved
scenarios, like ConstraintKinds.)

The flag -fcontext-stack=n (not very well named!) fixes the maximium
level.

* The counter includes the depth of type class instance declarations.  Example:
     [W] d{7} : Eq [Int]
  That is d's dictionary-constraint depth is 7.  If we use the instance
     $dfEqList :: Eq a => Eq [a]
  to simplify it, we get
     d{7} = $dfEqList d'{8}
  where d'{8} : Eq Int, and d' has depth 8.

  For civilised (decidable) instance declarations, each increase of
  depth removes a type constructor from the type, so the depth never
  gets big; i.e. is bounded by the structural depth of the type.

* The counter also increments when resolving
equalities involving type functions. Example:
  Assume we have a wanted at depth 7:
    [W] d{7} : F () ~ a
  If thre is an type function equation "F () = Int", this would be rewritten to
    [W] d{8} : Int ~ a
  and remembered as having depth 8.

  Again, without UndecidableInstances, this counter is bounded, but without it
  can resolve things ad infinitum. Hence there is a maximum level.

* Lastly, every time an equality is rewritten, the counter increases. Again,
  rewriting an equality constraint normally makes progress, but it's possible
  the "progress" is just the reduction of an infinitely-reducing type family.
  Hence we need to track the rewrites.

When compiling a program requires a greater depth, then GHC recommends turning
off this check entirely by setting -freduction-depth=0. This is because the
exact number that works is highly variable, and is likely to change even between
minor releases. Because this check is solely to prevent infinite compilation
times, it seems safe to disable it when a user has ascertained that their program
doesn't loop at the type level.

-}

-- | See Note [SubGoalDepth]
newtype SubGoalDepth = SubGoalDepth Int
  deriving (Eq, Ord, Outputable)

initialSubGoalDepth :: SubGoalDepth
initialSubGoalDepth = SubGoalDepth 0

bumpSubGoalDepth :: SubGoalDepth -> SubGoalDepth
bumpSubGoalDepth (SubGoalDepth n) = SubGoalDepth (n + 1)

subGoalDepthExceeded :: DynFlags -> SubGoalDepth -> Bool
subGoalDepthExceeded dflags (SubGoalDepth d)
  = mkIntWithInf d > reductionDepth dflags

{-
************************************************************************
*                                                                      *
            CtLoc
*                                                                      *
************************************************************************

The 'CtLoc' gives information about where a constraint came from.
This is important for decent error message reporting because
dictionaries don't appear in the original source code.
type will evolve...
-}

data CtLoc = CtLoc { ctl_origin :: CtOrigin
                   , ctl_env    :: TcLclEnv
                   , ctl_depth  :: !SubGoalDepth }
  -- The TcLclEnv includes particularly
  --    source location:  tcl_loc   :: RealSrcSpan
  --    context:          tcl_ctxt  :: [ErrCtxt]
  --    binder stack:     tcl_bndrs :: TcIdBinderStack
  --    level:            tcl_tclvl :: TcLevel

mkGivenLoc :: TcLevel -> SkolemInfo -> TcLclEnv -> CtLoc
mkGivenLoc tclvl skol_info env
  = CtLoc { ctl_origin = GivenOrigin skol_info
          , ctl_env    = env { tcl_tclvl = tclvl }
          , ctl_depth  = initialSubGoalDepth }

mkKindLoc :: TcType -> TcType -> CtLoc -> CtLoc
mkKindLoc s1 s2 loc = setCtLocOrigin loc (KindEqOrigin s1 s2 (ctLocOrigin loc))

ctLocEnv :: CtLoc -> TcLclEnv
ctLocEnv = ctl_env

ctLocLevel :: CtLoc -> TcLevel
ctLocLevel loc = tcl_tclvl (ctLocEnv loc)

ctLocDepth :: CtLoc -> SubGoalDepth
ctLocDepth = ctl_depth

ctLocOrigin :: CtLoc -> CtOrigin
ctLocOrigin = ctl_origin

ctLocSpan :: CtLoc -> RealSrcSpan
ctLocSpan (CtLoc { ctl_env = lcl}) = tcl_loc lcl

setCtLocSpan :: CtLoc -> RealSrcSpan -> CtLoc
setCtLocSpan ctl@(CtLoc { ctl_env = lcl }) loc = setCtLocEnv ctl (lcl { tcl_loc = loc })

bumpCtLocDepth :: CtLoc -> CtLoc
bumpCtLocDepth loc@(CtLoc { ctl_depth = d }) = loc { ctl_depth = bumpSubGoalDepth d }

setCtLocOrigin :: CtLoc -> CtOrigin -> CtLoc
setCtLocOrigin ctl orig = ctl { ctl_origin = orig }

setCtLocEnv :: CtLoc -> TcLclEnv -> CtLoc
setCtLocEnv ctl env = ctl { ctl_env = env }

pushErrCtxt :: CtOrigin -> ErrCtxt -> CtLoc -> CtLoc
pushErrCtxt o err loc@(CtLoc { ctl_env = lcl })
  = loc { ctl_origin = o, ctl_env = lcl { tcl_ctxt = err : tcl_ctxt lcl } }

pushErrCtxtSameOrigin :: ErrCtxt -> CtLoc -> CtLoc
-- Just add information w/o updating the origin!
pushErrCtxtSameOrigin err loc@(CtLoc { ctl_env = lcl })
  = loc { ctl_env = lcl { tcl_ctxt = err : tcl_ctxt lcl } }

{-
************************************************************************
*                                                                      *
                SkolemInfo
*                                                                      *
************************************************************************
-}

-- SkolemInfo gives the origin of *given* constraints
--   a) type variables are skolemised
--   b) an implication constraint is generated
data SkolemInfo
  = SigSkol UserTypeCtxt        -- A skolem that is created by instantiating
            Type                -- a programmer-supplied type signature
                                -- Location of the binding site is on the TyVar

        -- The rest are for non-scoped skolems
  | ClsSkol Class       -- Bound at a class decl

  | InstSkol            -- Bound at an instance decl
  | InstSC TypeSize     -- A "given" constraint obtained by superclass selection.
                        -- If (C ty1 .. tyn) is the largest class from
                        --    which we made a superclass selection in the chain,
                        --    then TypeSize = sizeTypes [ty1, .., tyn]
                        -- See Note [Solving superclass constraints] in TcInstDcls

  | DataSkol            -- Bound at a data type declaration
  | FamInstSkol         -- Bound at a family instance decl
  | PatSkol             -- An existential type variable bound by a pattern for
      ConLike           -- a data constructor with an existential type.
      (HsMatchContext Name)
             -- e.g.   data T = forall a. Eq a => MkT a
             --        f (MkT x) = ...
             -- The pattern MkT x will allocate an existential type
             -- variable for 'a'.

  | ArrowSkol           -- An arrow form (see TcArrows)

  | IPSkol [HsIPName]   -- Binding site of an implicit parameter

  | RuleSkol RuleName   -- The LHS of a RULE

  | InferSkol [(Name,TcType)]
                        -- We have inferred a type for these (mutually-recursivive)
                        -- polymorphic Ids, and are now checking that their RHS
                        -- constraints are satisfied.

  | BracketSkol         -- Template Haskell bracket

  | UnifyForAllSkol     -- We are unifying two for-all types
       [TcTyVar]        -- The instantiated skolem variables
       TcType           -- The instantiated type *inside* the forall

  | UnkSkol             -- Unhelpful info (until I improve it)

instance Outputable SkolemInfo where
  ppr = pprSkolInfo

pprSkolInfo :: SkolemInfo -> SDoc
-- Complete the sentence "is a rigid type variable bound by..."
pprSkolInfo (SigSkol ctxt ty) = pprSigSkolInfo ctxt ty
pprSkolInfo (IPSkol ips)      = ptext (sLit "the implicit-parameter binding") <> plural ips <+> ptext (sLit "for")
                                <+> pprWithCommas ppr ips
pprSkolInfo (ClsSkol cls)     = ptext (sLit "the class declaration for") <+> quotes (ppr cls)
pprSkolInfo InstSkol          = ptext (sLit "the instance declaration")
pprSkolInfo (InstSC n)        = ptext (sLit "the instance declaration") <> ifPprDebug (parens (ppr n))
pprSkolInfo DataSkol          = ptext (sLit "a data type declaration")
pprSkolInfo FamInstSkol       = ptext (sLit "a family instance declaration")
pprSkolInfo BracketSkol       = ptext (sLit "a Template Haskell bracket")
pprSkolInfo (RuleSkol name)   = ptext (sLit "the RULE") <+> pprRuleName name
pprSkolInfo ArrowSkol         = ptext (sLit "an arrow form")
pprSkolInfo (PatSkol cl mc)   = sep [ pprPatSkolInfo cl
                                    , ptext (sLit "in") <+> pprMatchContext mc ]
pprSkolInfo (InferSkol ids)   = sep [ ptext (sLit "the inferred type of")
                                    , vcat [ ppr name <+> dcolon <+> ppr ty
                                           | (name,ty) <- ids ]]
pprSkolInfo (UnifyForAllSkol tvs ty) = ptext (sLit "the type") <+> ppr (mkInvForAllTys tvs ty)

-- UnkSkol
-- For type variables the others are dealt with by pprSkolTvBinding.
-- For Insts, these cases should not happen
pprSkolInfo UnkSkol = WARN( True, text "pprSkolInfo: UnkSkol" ) ptext (sLit "UnkSkol")

pprSigSkolInfo :: UserTypeCtxt -> Type -> SDoc
pprSigSkolInfo ctxt ty
  = case ctxt of
       FunSigCtxt f _ -> pp_sig f
       _              -> hang (pprUserTypeCtxt ctxt <> colon)
                            2 (ppr ty)
  where
    pp_sig f = vcat [ ptext (sLit "the type signature for:")
                    , nest 2 (pprPrefixOcc f <+> dcolon <+> ppr ty) ]

pprPatSkolInfo :: ConLike -> SDoc
pprPatSkolInfo (RealDataCon dc)
  = sep [ ptext (sLit "a pattern with constructor:")
        , nest 2 $ ppr dc <+> dcolon
          <+> pprType (dataConUserType dc) <> comma ]
          -- pprType prints forall's regardless of -fprint-explict-foralls
          -- which is what we want here, since we might be saying
          -- type variable 't' is bound by ...

pprPatSkolInfo (PatSynCon ps)
  = sep [ ptext (sLit "a pattern with pattern synonym:")
        , nest 2 $ ppr ps <+> dcolon
                   <+> pprType (patSynType ps) <> comma ]

{-
************************************************************************
*                                                                      *
            CtOrigin
*                                                                      *
************************************************************************
-}

data CtOrigin
  = GivenOrigin SkolemInfo

  -- All the others are for *wanted* constraints
  | OccurrenceOf Name              -- Occurrence of an overloaded identifier
  | OccurrenceOfRecSel RdrName     -- Occurrence of a record selector
  | AppOrigin                      -- An application of some kind

  | SpecPragOrigin UserTypeCtxt    -- Specialisation pragma for
                                   -- function or instance

  | TypeEqOrigin { uo_actual   :: TcType
                 , uo_expected :: TcType
                 , uo_thing    :: Maybe ErrorThing
                                  -- ^ The thing that has type "actual"
                 , uo_level    :: TypeOrKind
                 }

  | KindEqOrigin
      TcType TcType             -- A kind equality arising from unifying these two types
      CtOrigin                  -- originally arising from this

  | IPOccOrigin  HsIPName       -- Occurrence of an implicit parameter
  | OverLabelOrigin FastString  -- Occurrence of an overloaded label

  | LiteralOrigin (HsOverLit Name)      -- Occurrence of a literal
  | NegateOrigin                        -- Occurrence of syntactic negation

  | ArithSeqOrigin (ArithSeqInfo Name) -- [x..], [x..y] etc
  | PArrSeqOrigin  (ArithSeqInfo Name) -- [:x..y:] and [:x,y..z:]
  | SectionOrigin
  | TupleOrigin                        -- (..,..)
  | ExprSigOrigin       -- e :: ty
  | PatSigOrigin        -- p :: ty
  | PatOrigin           -- Instantiating a polytyped pattern at a constructor
  | RecordUpdOrigin
  | ViewPatOrigin

  | ScOrigin TypeSize   -- Typechecking superclasses of an instance declaration
                        -- If the instance head is C ty1 .. tyn
                        --    then TypeSize = sizeTypes [ty1, .., tyn]
                        -- See Note [Solving superclass constraints] in TcInstDcls

  | DerivOrigin         -- Typechecking deriving
  | DerivOriginDC DataCon Int
                        -- Checking constraints arising from this data con and field index
  | DerivOriginCoerce Id Type Type
                        -- DerivOriginCoerce id ty1 ty2: Trying to coerce class method `id` from
                        -- `ty1` to `ty2`.
  | StandAloneDerivOrigin -- Typechecking stand-alone deriving
  | DefaultOrigin       -- Typechecking a default decl
  | DoOrigin            -- Arising from a do expression
  | DoPatOrigin (LPat Name) -- Arising from a failable pattern in
                            -- a do expression
  | MCompOrigin         -- Arising from a monad comprehension
  | MCompPatOrigin (LPat Name) -- Arising from a failable pattern in a
                               -- monad comprehension
  | IfOrigin            -- Arising from an if statement
  | ProcOrigin          -- Arising from a proc expression
  | AnnOrigin           -- An annotation

  | FunDepOrigin1       -- A functional dependency from combining
        PredType CtLoc      -- This constraint arising from ...
        PredType CtLoc      -- and this constraint arising from ...

  | FunDepOrigin2       -- A functional dependency from combining
        PredType CtOrigin   -- This constraint arising from ...
        PredType SrcSpan    -- and this instance
        -- We only need a CtOrigin on the first, because the location
        -- is pinned on the entire error message

  | HoleOrigin
  | UnboundOccurrenceOf RdrName
  | ListOrigin          -- An overloaded list
  | StaticOrigin        -- A static form
<<<<<<< HEAD
  | ImpossibleOrigin    -- An origin that should never be printed to
                        -- the user  (TODO (RAE): Remove?)

-- | A thing that can be stored for error message generation only.
-- It is stored with a function to zonk and tidy the thing.
data ErrorThing
  = forall a. Outputable a => ErrorThing a (TidyEnv -> a -> TcM (TidyEnv, a))

-- | Flag to see whether we're type-checking terms or kind-checking types
data TypeOrKind = TypeLevel | KindLevel
  deriving Eq

-- | Make an 'ErrorThing' that doesn't need tidying or zonking
mkErrorThing :: Outputable a => a -> ErrorThing
mkErrorThing thing = ErrorThing thing (\env x -> return (env, x))

ctOriginTypeOrKind :: CtOrigin -> TypeOrKind
ctOriginTypeOrKind (TypeEqOrigin { uo_level = t_or_k }) = t_or_k
ctOriginTypeOrKind (KindEqOrigin {})                    = KindLevel
ctOriginTypeOrKind _                                    = TypeLevel

instance Outputable CtOrigin where
  ppr = pprCtOrigin

instance Outputable ErrorThing where
  ppr (ErrorThing thing _) = ppr thing
=======
  | FailablePattern (LPat TcId) -- A failable pattern in do-notation for the
                                -- MonadFail Proposal (MFP). Obsolete when
                                -- actual desugaring to MonadFail.fail is live.
>>>>>>> f40fe62d

ctoHerald :: SDoc
ctoHerald = ptext (sLit "arising from")

pprCtLoc :: CtLoc -> SDoc
-- "arising from ... at ..."
-- Not an instance of Outputable because of the "arising from" prefix
pprCtLoc (CtLoc { ctl_origin = o, ctl_env = lcl})
  = sep [ pprCtOrigin o
        , text "at" <+> ppr (tcl_loc lcl)]

pprCtOrigin :: CtOrigin -> SDoc
-- "arising from ..."
-- Not an instance of Outputable because of the "arising from" prefix
pprCtOrigin (GivenOrigin sk) = ctoHerald <+> ppr sk

pprCtOrigin (SpecPragOrigin ctxt)
  = case ctxt of
       FunSigCtxt n _ -> ptext (sLit "a SPECIALISE pragma for") <+> quotes (ppr n)
       SpecInstCtxt   -> ptext (sLit "a SPECIALISE INSTANCE pragma")
       _              -> ptext (sLit "a SPECIALISE pragma")  -- Never happens I think

pprCtOrigin (FunDepOrigin1 pred1 loc1 pred2 loc2)
  = hang (ctoHerald <+> ptext (sLit "a functional dependency between constraints:"))
       2 (vcat [ hang (quotes (ppr pred1)) 2 (pprCtLoc loc1)
               , hang (quotes (ppr pred2)) 2 (pprCtLoc loc2) ])

pprCtOrigin (FunDepOrigin2 pred1 orig1 pred2 loc2)
  = hang (ctoHerald <+> ptext (sLit "a functional dependency between:"))
       2 (vcat [ hang (ptext (sLit "constraint") <+> quotes (ppr pred1))
                    2 (pprCtOrigin orig1 )
               , hang (ptext (sLit "instance") <+> quotes (ppr pred2))
                    2 (ptext (sLit "at") <+> ppr loc2) ])

pprCtOrigin (KindEqOrigin t1 t2 _)
  = hang (ctoHerald <+> ptext (sLit "a kind equality arising from"))
       2 (sep [ppr t1, char '~', ppr t2])

pprCtOrigin (UnboundOccurrenceOf name)
  = ctoHerald <+> ptext (sLit "an undeclared identifier") <+> quotes (ppr name)

pprCtOrigin (DerivOriginDC dc n)
  = hang (ctoHerald <+> ptext (sLit "the") <+> speakNth n
          <+> ptext (sLit "field of") <+> quotes (ppr dc))
       2 (parens (ptext (sLit "type") <+> quotes (ppr ty)))
  where
    ty = dataConOrigArgTys dc !! (n-1)

pprCtOrigin (DerivOriginCoerce meth ty1 ty2)
  = hang (ctoHerald <+> ptext (sLit "the coercion of the method") <+> quotes (ppr meth))
       2 (sep [ text "from type" <+> quotes (ppr ty1)
              , nest 2 $ text "to type" <+> quotes (ppr ty2) ])

pprCtOrigin (DoPatOrigin pat)
    = ctoHerald <+> text "a do statement"
      $$
      text "with the failable pattern" <+> quotes (ppr pat)

pprCtOrigin (MCompPatOrigin pat)
    = ctoHerald <+> hsep [ text "the failable pattern"
           , quotes (ppr pat)
           , text "in a statement in a monad comprehension" ]
pprCtOrigin (FailablePattern pat)
    = ctoHerald <+> text "the failable pattern" <+> quotes (ppr pat)
      $$
      text "(this will become an error a future GHC release)"

pprCtOrigin simple_origin
  = ctoHerald <+> pprCtO simple_origin

-- | Short one-liners
pprCtO :: CtOrigin -> SDoc
pprCtO (OccurrenceOf name)   = hsep [ptext (sLit "a use of"), quotes (ppr name)]
pprCtO (OccurrenceOfRecSel name) = hsep [ptext (sLit "a use of"), quotes (ppr name)]
pprCtO AppOrigin             = ptext (sLit "an application")
pprCtO (IPOccOrigin name)    = hsep [ptext (sLit "a use of implicit parameter"), quotes (ppr name)]
pprCtO (OverLabelOrigin l)   = hsep [ptext (sLit "the overloaded label")
                                    ,quotes (char '#' <> ppr l)]
pprCtO RecordUpdOrigin       = ptext (sLit "a record update")
pprCtO ExprSigOrigin         = ptext (sLit "an expression type signature")
pprCtO PatSigOrigin          = ptext (sLit "a pattern type signature")
pprCtO PatOrigin             = ptext (sLit "a pattern")
pprCtO ViewPatOrigin         = ptext (sLit "a view pattern")
pprCtO IfOrigin              = ptext (sLit "an if statement")
pprCtO (LiteralOrigin lit)   = hsep [ptext (sLit "the literal"), quotes (ppr lit)]
pprCtO (ArithSeqOrigin seq)  = hsep [ptext (sLit "the arithmetic sequence"), quotes (ppr seq)]
pprCtO (PArrSeqOrigin seq)   = hsep [ptext (sLit "the parallel array sequence"), quotes (ppr seq)]
pprCtO SectionOrigin         = ptext (sLit "an operator section")
pprCtO TupleOrigin           = ptext (sLit "a tuple")
pprCtO NegateOrigin          = ptext (sLit "a use of syntactic negation")
pprCtO (ScOrigin n)          = ptext (sLit "the superclasses of an instance declaration")
                               <> ifPprDebug (parens (ppr n))
pprCtO DerivOrigin           = ptext (sLit "the 'deriving' clause of a data type declaration")
pprCtO StandAloneDerivOrigin = ptext (sLit "a 'deriving' declaration")
pprCtO DefaultOrigin         = ptext (sLit "a 'default' declaration")
pprCtO DoOrigin              = ptext (sLit "a do statement")
pprCtO MCompOrigin           = text "a statement in a monad comprehension"
pprCtO ProcOrigin            = ptext (sLit "a proc expression")
pprCtO (TypeEqOrigin t1 t2 _ _)
                             = ptext (sLit "a type equality") <+> sep [ppr t1, char '~', ppr t2]
pprCtO AnnOrigin             = ptext (sLit "an annotation")
pprCtO HoleOrigin            = ptext (sLit "a use of") <+> quotes (ptext $ sLit "_")
pprCtO ListOrigin            = ptext (sLit "an overloaded list")
pprCtO StaticOrigin          = ptext (sLit "a static form")

-- don't panic here, so that we can print debugging output
pprCtO ImpossibleOrigin      = ptext (sLit "a check that should never fail") $$
  ptext (sLit "Please report this as a GHC bug:  http://www.haskell.org/ghc/reportabug")

pprCtO _                     = panic "pprCtOrigin"

{-
Constraint Solver Plugins
-------------------------
-}

type TcPluginSolver = [Ct]    -- given
                   -> [Ct]    -- derived
                   -> [Ct]    -- wanted
                   -> TcPluginM TcPluginResult

newtype TcPluginM a = TcPluginM (Maybe EvBindsVar -> TcM a)

instance Functor     TcPluginM where
  fmap = liftM

instance Applicative TcPluginM where
  pure x = TcPluginM (const $ pure x)
  (<*>) = ap

instance Monad TcPluginM where
  return = pure
  fail x   = TcPluginM (const $ fail x)
  TcPluginM m >>= k =
    TcPluginM (\ ev -> do a <- m ev
                          runTcPluginM (k a) ev)

#if __GLASGOW_HASKELL__ > 710
instance MonadFail.MonadFail TcPluginM where
  fail x   = TcPluginM (const $ fail x)
#endif

runTcPluginM :: TcPluginM a -> Maybe EvBindsVar -> TcM a
runTcPluginM (TcPluginM m) = m

-- | This function provides an escape for direct access to
-- the 'TcM` monad.  It should not be used lightly, and
-- the provided 'TcPluginM' API should be favoured instead.
unsafeTcPluginTcM :: TcM a -> TcPluginM a
unsafeTcPluginTcM = TcPluginM . const

-- | Access the 'EvBindsVar' carried by the 'TcPluginM' during
-- constraint solving.  Returns 'Nothing' if invoked during
-- 'tcPluginInit' or 'tcPluginStop'.
getEvBindsTcPluginM_maybe :: TcPluginM (Maybe EvBindsVar)
getEvBindsTcPluginM_maybe = TcPluginM return


data TcPlugin = forall s. TcPlugin
  { tcPluginInit  :: TcPluginM s
    -- ^ Initialize plugin, when entering type-checker.

  , tcPluginSolve :: s -> TcPluginSolver
    -- ^ Solve some constraints.
    -- TODO: WRITE MORE DETAILS ON HOW THIS WORKS.

  , tcPluginStop  :: s -> TcPluginM ()
   -- ^ Clean up after the plugin, when exiting the type-checker.
  }

data TcPluginResult
  = TcPluginContradiction [Ct]
    -- ^ The plugin found a contradiction.
    -- The returned constraints are removed from the inert set,
    -- and recorded as insoluable.

  | TcPluginOk [(EvTerm,Ct)] [Ct]
    -- ^ The first field is for constraints that were solved.
    -- These are removed from the inert set,
    -- and the evidence for them is recorded.
    -- The second field contains new work, that should be processed by
    -- the constraint solver.<|MERGE_RESOLUTION|>--- conflicted
+++ resolved
@@ -317,8 +317,6 @@
 data DsLclEnv = DsLclEnv {
         dsl_meta    :: DsMetaEnv,        -- Template Haskell bindings
         dsl_loc     :: SrcSpan,          -- to put in pattern-matching error msgs
-        dsl_subst   :: IdEnv Coercion    -- inlining coercions
-                                         -- TODO (RAE): Do we need this?
      }
 
 -- Inside [| |] brackets, the desugarer looks
@@ -1938,12 +1936,8 @@
 ~~~~~~~~~~~~~~~~~~~
 (eqCanRewrite ct1 ct2) holds if the constraint ct1 (a CTyEqCan of form
 tv ~ ty) can be used to rewrite ct2.  It must satisfy the properties of
-<<<<<<< HEAD
-a can-rewrite relation, see Definition [Can-rewrite relation] in TcSMonad
-=======
 a can-rewrite relation, see Definition [Can-rewrite relation] in
 TcSMonad.
->>>>>>> f40fe62d
 
 With the solver handling Coercible constraints like equality constraints,
 the rewrite conditions must take role into account, never allowing
@@ -1969,12 +1963,8 @@
 However, for now at least I'm only letting (Derived,NomEq) rewrite
 (Derived,NomEq) and not doing anything for ReprEq.  If we have
     eqCanRewriteFR (Derived, NomEq) (Derived, _)  = True
-<<<<<<< HEAD
-then we lose the property of Definition [Can-rewrite relation] (in TcSMonad)
-=======
 then we lose property R2 of Definition [Can-rewrite relation]
 in TcSMonad
->>>>>>> f40fe62d
   R2.  If f1 >= f, and f2 >= f,
        then either f1 >= f2 or f2 >= f1
 Consider f1 = (Given, ReprEq)
@@ -1987,13 +1977,6 @@
 a type constructor with Nomninal role), and hence unify.
 
 Note [canDischarge]
-<<<<<<< HEAD
-~~~~~~~~~~~~~~~~~~~~~~~
-canDischarge is similar but
- * returns True for Wanted/Wanted.
- * works for all kinds of constraints, not just CTyEqCans
-See the call sites for explanations.
-=======
 ~~~~~~~~~~~~~~~~~~~
 (x1:c1 `canDischarge` x2:c2) returns True if we can use c1 to
 /discharge/ c2; that is, if we can simply drop (x2:c2) altogether,
@@ -2014,7 +1997,6 @@
 can certainly discharge an identical Wanted.  So canDicharge
 does /not/ define a can-rewrite relation in the sense of
 Definition [Can-rewrite relation] in TcSMonad.
->>>>>>> f40fe62d
 -}
 
 eqCanRewrite :: TcLevel -> CtEvidence -> CtEvidence -> Bool
@@ -2026,7 +2008,6 @@
 -- See Note [Flavours with boxities] in TcSMonad for first two clauses
 -- See Note [Wanteds do not rewrite Wanteds]
 -- See Note [Deriveds do rewrite Deriveds]
-<<<<<<< HEAD
 eqCanRewriteFRB (isTopTcLevel -> True)
                   (_,     _,      Boxed)   (_, _,      Unboxed) = False
 eqCanRewriteFRB (isTopTcLevel -> True)
@@ -2051,25 +2032,6 @@
 canDischargeFRB _ (Wanted,  _, _) (Derived, _, _) = True
 canDischargeFRB _ (Derived, _, _) (Derived, _, _) = True
 canDischargeFRB _ _               _               = False
-=======
-eqCanRewriteFR (Given,   NomEq)   (_,       _)      = True
-eqCanRewriteFR (Given,   ReprEq)  (_,       ReprEq) = True
-eqCanRewriteFR (Derived, NomEq)   (Derived, NomEq)  = True
-eqCanRewriteFR _                 _                  = False
-
-canDischarge :: CtEvidence -> CtEvidence -> Bool
--- See Note [canDischarge]
-canDischarge ev1 ev2 = ctEvFlavourRole ev1 `canDischargeFR` ctEvFlavourRole ev2
-
-canDischargeFR :: CtFlavourRole -> CtFlavourRole -> Bool
-canDischargeFR (_, ReprEq)  (_, NomEq)   = False
-canDischargeFR (Given, _)   _            = True
-canDischargeFR (Wanted, _)  (Wanted, _)  = True
-canDischargeFR (Wanted, _)  (Derived, _) = True
-canDischargeFR (Derived, _) (Derived, _) = True
-canDischargeFR _             _           = False
-
->>>>>>> f40fe62d
 
 {-
 ************************************************************************
@@ -2398,9 +2360,11 @@
   | UnboundOccurrenceOf RdrName
   | ListOrigin          -- An overloaded list
   | StaticOrigin        -- A static form
-<<<<<<< HEAD
   | ImpossibleOrigin    -- An origin that should never be printed to
                         -- the user  (TODO (RAE): Remove?)
+  | FailablePattern (LPat TcId) -- A failable pattern in do-notation for the
+                                -- MonadFail Proposal (MFP). Obsolete when
+                                -- actual desugaring to MonadFail.fail is live.
 
 -- | A thing that can be stored for error message generation only.
 -- It is stored with a function to zonk and tidy the thing.
@@ -2425,11 +2389,6 @@
 
 instance Outputable ErrorThing where
   ppr (ErrorThing thing _) = ppr thing
-=======
-  | FailablePattern (LPat TcId) -- A failable pattern in do-notation for the
-                                -- MonadFail Proposal (MFP). Obsolete when
-                                -- actual desugaring to MonadFail.fail is live.
->>>>>>> f40fe62d
 
 ctoHerald :: SDoc
 ctoHerald = ptext (sLit "arising from")
