--- conflicted
+++ resolved
@@ -698,11 +698,7 @@
               final_cls_tys   = substTys subst cls_tys
 
         ; traceTc "derivTyData1" (vcat [ pprTvBndrs tvs, ppr tc, ppr tc_args, ppr deriv_pred
-<<<<<<< HEAD
-                                       , pprTvBndrs (varSetElems $ tyCoVarsOfTypes tc_args)
-=======
-                                       , pprTvBndrs (tyVarsOfTypesList tc_args)
->>>>>>> 1e041b73
+                                       , pprTvBndrs (tyCoVarsOfTypesList tc_args)
                                        , ppr n_args_to_keep, ppr n_args_to_drop
                                        , ppr inst_ty_kind, ppr cls_arg_kind, ppr mb_match
                                        , ppr final_tc_args, ppr final_cls_tys ])
