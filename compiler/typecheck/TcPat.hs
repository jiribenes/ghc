--- conflicted
+++ resolved
@@ -385,19 +385,9 @@
         ; (expr',expr'_inferred, orig) <- tcInferSigma expr
 
          -- next, we check that expr is coercible to `overall_pat_ty -> pat_ty`
-<<<<<<< HEAD
-         -- NOTE: this forces pat_ty to be a monotype (because we use a unification
-         -- variable to find it).  this means that in an example like
-         -- (view -> f)    where view :: _ -> forall b. b
-         -- we will only be able to use view at one instantation in the
-         -- rest of the view
-        ; (expr_co, pat_ty) <- tcInfer $ \ pat_ty ->
-                unifyType (Just expr) expr'_inferred (mkFunTy overall_pat_ty pat_ty)
-=======
         ; (expr_wrap, pat_ty) <- tcInfer $ \ pat_ty ->
-                tcSubTypeDS_O orig GenSigCtxt expr'_inferred
+                tcSubTypeDS_O orig GenSigCtxt (Just expr) expr'_inferred
                               (mkFunTy overall_pat_ty pat_ty)
->>>>>>> cd82a2e1
 
          -- pattern must have pat_ty
         ; (pat', res) <- tc_lpat pat pat_ty penv thing_inside
@@ -440,21 +430,15 @@
         }
 
 tc_pat penv (TuplePat pats boxity _) pat_ty thing_inside
-<<<<<<< HEAD
   = do  { let arity = length pats
               tc = tupleTyCon boxity arity
-        ; (coi, arg_tys) <- matchExpectedPatTy (matchExpectedTyConAppR tc) pat_ty
+        ; (coi, arg_tys) <- matchExpectedPatTy (matchExpectedTyConApp tc)
+                                               penv pat_ty
                      -- Unboxed tuples have levity vars, which we discard:
                      -- See Note [Unboxed tuple levity vars] in TyCon
         ; let con_arg_tys = case boxity of Unboxed -> drop arity arg_tys
                                            Boxed   -> arg_tys
         ; (pats', res) <- tc_lpats penv pats con_arg_tys thing_inside
-=======
-  = do  { let tc = tupleTyCon boxity (length pats)
-        ; (coi, arg_tys) <- matchExpectedPatTy (matchExpectedTyConApp tc)
-                              penv pat_ty
-        ; (pats', res) <- tc_lpats penv pats arg_tys thing_inside
->>>>>>> cd82a2e1
 
         ; dflags <- getDynFlags
 
@@ -776,40 +760,6 @@
         ; return (mkHsWrapPat wrap res_pat pat_ty, res) }
 
 ----------------------------
-<<<<<<< HEAD
-downgrade :: (TcRhoType -> TcM (TcCoercionN, a))
-          -> TcRhoType -> TcM (TcCoercionR, a)
-downgrade f a = do { (co,res) <- f a; return (mkTcSubCo co, res) }
-
-matchExpectedListTyR :: TcRhoType -> TcM (TcCoercionR, TcRhoType)
-matchExpectedListTyR = downgrade matchExpectedListTy
-matchExpectedPArrTyR :: TcRhoType -> TcM (TcCoercionR, TcRhoType)
-matchExpectedPArrTyR = downgrade matchExpectedPArrTy
-matchExpectedTyConAppR :: TyCon -> TcRhoType -> TcM (TcCoercionR, [TcSigmaType])
-matchExpectedTyConAppR tc = downgrade (matchExpectedTyConApp tc)
-
-----------------------------
-matchExpectedPatTy :: (TcRhoType -> TcM (TcCoercionR, a))
-                    -> TcRhoType            -- Type of the pattern
-                    -> TcM (HsWrapper, a)
--- See Note [Matching polytyped patterns]
--- Returns a wrapper : pat_ty ~R inner_ty
-matchExpectedPatTy inner_match pat_ty
-  | null tvs && null theta
-  = do { (co, res) <- inner_match pat_ty   -- 'co' is Representational
-       ; traceTc "matchExpectedPatTy" (ppr pat_ty $$ ppr co $$ ppr (isTcReflCo co))
-       ; return (mkWpCastR (mkTcSymCo co), res) }
-         -- The Sym is because the inner_match returns a coercion
-         -- that is the other way round to matchExpectedPatTy
-
-  | otherwise
-  = do { (subst, tvs') <- tcInstTyVars tvs
-       ; wrap1 <- instCall PatOrigin (mkTyVarTys tvs') (substTheta subst theta)
-       ; (wrap2, arg_tys) <- matchExpectedPatTy inner_match (TcType.substTy subst tau)
-       ; return (wrap2 <.> wrap1, arg_tys) }
-  where
-    (tvs, theta, tau) = tcSplitSigmaTy pat_ty
-=======
 -- | Convenient wrapper for calling a matchExpectedXXX function
 matchExpectedPatTy :: (TcRhoType -> TcM (TcCoercionN, a))
                     -> PatEnv -> TcSigmaType -> TcM (HsWrapper, a)
@@ -819,32 +769,21 @@
   = do { (wrap, pat_rho) <- topInstantiate orig pat_ty
        ; (co, res) <- inner_match pat_rho
        ; traceTc "matchExpectedPatTy" (ppr pat_ty $$ ppr wrap)
-       ; return (coToHsWrapper (mkTcSymCo co) <.> wrap, res) }
->>>>>>> cd82a2e1
+       ; return (mkWpCastN (mkTcSymCo co) <.> wrap, res) }
 
 ----------------------------
 matchExpectedConTy :: PatEnv
                    -> TyCon      -- The TyCon that this data
                                  -- constructor actually returns
-<<<<<<< HEAD
                                  -- In the case of a data family this is
                                  -- the /representation/ TyCon
-                   -> TcRhoType  -- The type of the pattern; in the case
-                                 -- of a data family this would mention
-                                 -- the /family/ TyCon
-                   -> TcM (TcCoercionR, [TcSigmaType])
--- See Note [Matching constructor patterns]
--- Returns a coercion : T ty1 ... tyn ~R pat_ty
--- This is the same way round as matchExpectedListTy etc
--- but the other way round to matchExpectedPatTy
-matchExpectedConTy data_tc pat_ty
-=======
-                   -> TcSigmaType  -- The type of the pattern
+                   -> TcSigmaType  -- The type of the pattern; in the case
+                                   -- of a data family this would mention
+                                   -- the /family/ TyCon
                    -> TcM (HsWrapper, [TcSigmaType])
 -- See Note [Matching constructor patterns]
 -- Returns a wrapper : pat_ty "->" T ty1 ... tyn
 matchExpectedConTy (PE { pe_orig = orig }) data_tc pat_ty
->>>>>>> cd82a2e1
   | Just (fam_tc, fam_args, co_tc) <- tyConFamInstSig_maybe data_tc
          -- Comments refer to Note [Matching constructor patterns]
          -- co_tc :: forall a. T [a] ~ T7 a
