{-
(c) The University of Glasgow 2006
(c) The GRASP/AQUA Project, Glasgow University, 1992-1998


TcPat: Typechecking patterns
-}

{-# LANGUAGE CPP, RankNTypes #-}

module TcPat ( tcLetPat, TcSigFun
             , TcPragEnv, lookupPragEnv, emptyPragEnv
             , TcSigInfo(..), TcIdSigInfo(..), TcPatSynInfo(..), TcIdSigBndr(..)
             , findScopedTyVars, isPartialSig, noCompleteSig
             , completeIdSigPolyId, completeSigPolyId_maybe, completeIdSigPolyId_maybe
             , LetBndrSpec(..), addInlinePrags
             , tcPat, tcPats, newNoSigLetBndr
             , addDataConStupidTheta, badFieldCon, polyPatSig ) where

#include "HsVersions.h"

import {-# SOURCE #-}   TcExpr( tcSyntaxOp, tcInferRho)

import HsSyn
import TcHsSyn
import TcRnMonad
import Inst
import Id
import Var
import Name
import NameSet
import NameEnv
import RdrName
import TcEnv
import TcMType
import TcValidity( arityErr )
import TcType
import TcUnify
import TcHsType
import TysWiredIn
import TcEvidence
import TyCon
import DataCon
import PatSyn
import ConLike
import PrelNames
import BasicTypes hiding (SuccessFlag(..))
import DynFlags
import SrcLoc
import VarSet
import Util
import Outputable
import FastString
import Maybes( orElse )
import Control.Monad

{-
************************************************************************
*                                                                      *
                External interface
*                                                                      *
************************************************************************
-}

tcLetPat :: TcSigFun -> LetBndrSpec
         -> LPat Name -> TcSigmaType
         -> TcM a
         -> TcM (LPat TcId, a)
tcLetPat sig_fn no_gen pat pat_ty thing_inside
  = tc_lpat pat pat_ty penv thing_inside
  where
    penv = PE { pe_lazy = True
              , pe_ctxt = LetPat sig_fn no_gen }

-----------------
tcPats :: HsMatchContext Name
       -> [LPat Name]            -- Patterns,
       -> [TcSigmaType]          --   and their types
       -> TcM a                  --   and the checker for the body
       -> TcM ([LPat TcId], a)

-- This is the externally-callable wrapper function
-- Typecheck the patterns, extend the environment to bind the variables,
-- do the thing inside, use any existentially-bound dictionaries to
-- discharge parts of the returning LIE, and deal with pattern type
-- signatures

--   1. Initialise the PatState
--   2. Check the patterns
--   3. Check the body
--   4. Check that no existentials escape

tcPats ctxt pats pat_tys thing_inside
  = tc_lpats penv pats pat_tys thing_inside
  where
    penv = PE { pe_lazy = False, pe_ctxt = LamPat ctxt }

tcPat :: HsMatchContext Name
      -> LPat Name -> TcSigmaType
      -> TcM a                 -- Checker for body, given
                               -- its result type
      -> TcM (LPat TcId, a)
tcPat ctxt pat pat_ty thing_inside
  = tc_lpat pat pat_ty penv thing_inside
  where
    penv = PE { pe_lazy = False, pe_ctxt = LamPat ctxt }


-----------------
data PatEnv
  = PE { pe_lazy :: Bool        -- True <=> lazy context, so no existentials allowed
       , pe_ctxt :: PatCtxt     -- Context in which the whole pattern appears
       }

data PatCtxt
  = LamPat   -- Used for lambdas, case etc
       (HsMatchContext Name)

  | LetPat   -- Used only for let(rec) pattern bindings
             -- See Note [Typing patterns in pattern bindings]
       TcSigFun        -- Tells type sig if any
       LetBndrSpec     -- True <=> no generalisation of this let

data LetBndrSpec
  = LetLclBndr            -- The binder is just a local one;
                          -- an AbsBinds will provide the global version

  | LetGblBndr TcPragEnv  -- Generalisation plan is NoGen, so there isn't going
                          -- to be an AbsBinds; So we must bind the global version
                          -- of the binder right away.
                          -- Oh, and here is the inline-pragma information

makeLazy :: PatEnv -> PatEnv
makeLazy penv = penv { pe_lazy = True }

inPatBind :: PatEnv -> Bool
inPatBind (PE { pe_ctxt = LetPat {} }) = True
inPatBind (PE { pe_ctxt = LamPat {} }) = False

---------------
type TcPragEnv = NameEnv [LSig Name]
type TcSigFun  = Name -> Maybe TcSigInfo

emptyPragEnv :: TcPragEnv
emptyPragEnv = emptyNameEnv

lookupPragEnv :: TcPragEnv -> Name -> [LSig Name]
lookupPragEnv prag_fn n = lookupNameEnv prag_fn n `orElse` []

data TcSigInfo = TcIdSig     TcIdSigInfo
               | TcPatSynSig TcPatSynInfo

data TcIdSigInfo
  = TISI {
        sig_bndr   :: TcIdSigBndr,

          -- TODO (RAE): Understand this better. I have a nagging feeling we
          -- need visibility information around here.
        sig_tvs    :: [(Maybe Name, TcTyVar)],
                           -- Instantiated type and kind variables
                           -- Just n <=> this skolem is lexically in scope with name n
                           -- See Note [Binding scoped type variables]

        sig_theta  :: TcThetaType,  -- Instantiated theta
        sig_tau    :: TcSigmaType,  -- Instantiated tau
                                    -- See Note [sig_tau may be polymorphic]

        sig_ctxt   :: UserTypeCtxt, -- FunSigCtxt or CheckSigCtxt
        sig_loc    :: SrcSpan       -- Location of the type signature
    }

data TcIdSigBndr   -- See Note [Complete and partial type signatures]
  = CompleteSig    -- A complete signature with no wildards,
                   -- so the complete polymorphic type is known.
        TcId          -- The polymoprhic Id with that type

  | PartialSig     -- A partial type signature (i.e. includes one or more
                   -- wildcards). In this case it doesn't make sense to give
                   -- the polymorphic Id, because we are going to /infer/ its
                   -- type, so we can't make the polymorphic Id ab-initio
       { sig_name  :: Name              -- Name of the function
       , sig_hs_ty :: LHsType Name      -- The original partial signatur
       , sig_nwcs  :: [(Name, TcTyVar)] -- Instantiated wildcard variables
       , sig_cts   :: Maybe SrcSpan     -- Just loc <=> An extra-constraints wildcard was present
       }                                --              at location loc
                                        --   e.g.   f :: (Eq a, _) => a -> a
                                        -- Any extra constraints inferred during
                                        -- type-checking will be added to the sig_theta.

data TcPatSynInfo
  = TPSI {
        patsig_name  :: Name,
        patsig_tau   :: TcSigmaType,
        patsig_ex    :: [TcTyVar],   -- TODO (RAE): allow covars here?
        patsig_prov  :: TcThetaType,
        patsig_univ  :: [TcTyVar],
        patsig_req   :: TcThetaType
    }

findScopedTyVars  -- See Note [Binding scoped type variables]
  :: LHsType Name             -- The HsType
  -> TcType                   -- The corresponding Type:
                              --   uses same Names as the HsType
  -> [TcTyVar]                -- The instantiated forall variables of the Type
  -> [(Maybe Name, TcTyVar)]  -- In 1-1 correspondence with the instantiated vars
findScopedTyVars hs_ty sig_ty inst_tvs
  = zipWith find sig_tvs inst_tvs
  where
    find sig_tv inst_tv
      | tv_name `elemNameSet` scoped_names = (Just tv_name, inst_tv)
      | otherwise                          = (Nothing,      inst_tv)
      where
        tv_name = tyVarName sig_tv

    scoped_names = mkNameSet (hsExplicitTvs hs_ty)
    (sig_tvs,_)  = tcSplitNamedForAllTys sig_ty

instance NamedThing TcIdSigInfo where
    getName (TISI { sig_bndr = bndr }) = getName bndr

instance NamedThing TcIdSigBndr where
    getName (CompleteSig id)              = idName id
    getName (PartialSig { sig_name = n }) = n

instance NamedThing TcSigInfo where
    getName (TcIdSig     idsi) = getName     idsi
    getName (TcPatSynSig tpsi) = patsig_name tpsi

instance Outputable TcSigInfo where
<<<<<<< HEAD
    ppr (TcSigInfo { sig_id = id, sig_tvs = tyvars, sig_theta = theta, sig_tau = tau })
        = ppr id <+> dcolon <+> vcat [ pprSigmaType (mkInvSigmaTy (map snd tyvars) theta tau)
                                     , ppr (map fst tyvars) ]
    ppr (TcPatSynInfo tpsi) = text "TcPatSynInfo" <+> ppr tpsi
=======
  ppr (TcIdSig     idsi) = ppr idsi
  ppr (TcPatSynSig tpsi) = text "TcPatSynInfo" <+> ppr tpsi

instance Outputable TcIdSigInfo where
    ppr (TISI { sig_bndr = bndr, sig_tvs = tyvars
              , sig_theta = theta, sig_tau = tau })
        = ppr bndr <+> dcolon <+>
          vcat [ pprSigmaType (mkSigmaTy (map snd tyvars) theta tau)
               , ppr (map fst tyvars) ]

instance Outputable TcIdSigBndr where
  ppr s_bndr = ppr (getName s_bndr)
>>>>>>> 96dc041a

instance Outputable TcPatSynInfo where
    ppr (TPSI{ patsig_name = name}) = ppr name

isPartialSig :: TcIdSigInfo -> Bool
isPartialSig (TISI { sig_bndr = PartialSig {} }) = True
isPartialSig _                                   = False

-- | No signature or a partial signature
noCompleteSig :: Maybe TcSigInfo -> Bool
noCompleteSig (Just (TcIdSig sig)) = isPartialSig sig
noCompleteSig _                    = True

-- Helper for cases when we know for sure we have a complete type
-- signature, e.g. class methods.
completeIdSigPolyId :: TcIdSigInfo -> TcId
completeIdSigPolyId (TISI { sig_bndr = CompleteSig id }) = id
completeIdSigPolyId _ = panic "completeSigPolyId"

completeIdSigPolyId_maybe :: TcIdSigInfo -> Maybe TcId
completeIdSigPolyId_maybe (TISI { sig_bndr = CompleteSig id }) = Just id
completeIdSigPolyId_maybe _                                    = Nothing

completeSigPolyId_maybe :: TcSigInfo -> Maybe TcId
completeSigPolyId_maybe (TcIdSig sig)    = completeIdSigPolyId_maybe sig
completeSigPolyId_maybe (TcPatSynSig {}) = Nothing

{-
Note [Binding scoped type variables]
~~~~~~~~~~~~~~~~~~~~~~~~~~~~~~~~~~~~~
The type variables *brought into lexical scope* by a type signature may
be a subset of the *quantified type variables* of the signatures, for two reasons:

* With kind polymorphism a signature like
    f :: forall f a. f a -> f a
  may actually give rise to
    f :: forall k. forall (f::k -> *) (a:k). f a -> f a
  So the sig_tvs will be [k,f,a], but only f,a are scoped.
  NB: the scoped ones are not necessarily the *inital* ones!

* Even aside from kind polymorphism, tere may be more instantiated
  type variables than lexically-scoped ones.  For example:
        type T a = forall b. b -> (a,b)
        f :: forall c. T c
  Here, the signature for f will have one scoped type variable, c,
  but two instantiated type variables, c' and b'.

The function findScopedTyVars takes
  * hs_ty:    the original HsForAllTy
  * sig_ty:   the corresponding Type (which is guaranteed to use the same Names
              as the HsForAllTy)
  * inst_tvs: the skolems instantiated from the forall's in sig_ty
It returns a [(Maybe Name, TcTyVar)], in 1-1 correspondence with inst_tvs
but with a (Just n) for the lexically scoped name of each in-scope tyvar.

Note [sig_tau may be polymorphic]
~~~~~~~~~~~~~~~~~~~~~~~~~~~~~~~~~
Note that "sig_tau" might actually be a polymorphic type,
if the original function had a signature like
   forall a. Eq a => forall b. Ord b => ....
But that's ok: tcMatchesFun (called by tcRhs) can deal with that
It happens, too!  See Note [Polymorphic methods] in TcClassDcl.

Note [Existential check]
~~~~~~~~~~~~~~~~~~~~~~~~
Lazy patterns can't bind existentials.  They arise in two ways:
  * Let bindings      let { C a b = e } in b
  * Twiddle patterns  f ~(C a b) = e
The pe_lazy field of PatEnv says whether we are inside a lazy
pattern (perhaps deeply)

If we aren't inside a lazy pattern then we can bind existentials,
but we need to be careful about "extra" tyvars. Consider
    (\C x -> d) : pat_ty -> res_ty
When looking for existential escape we must check that the existential
bound by C don't unify with the free variables of pat_ty, OR res_ty
(or of course the environment).   Hence we need to keep track of the
res_ty free vars.

Note [Complete and partial type signatures]
~~~~~~~~~~~~~~~~~~~~~~~~~~~~~~~~~~~~~~~~~~~
A type signature is partial when it contains one or more wildcards
(= type holes).  The wildcard can either be:
* A (type) wildcard occurring in sig_theta or sig_tau. These are
  stored in sig_nwcs.
      f :: Bool -> _
      g :: Eq _a => _a -> _a -> Bool
* Or an extra-constraints wildcard, stored in sig_cts:
      h :: (Num a, _) => a -> a

A type signature is a complete type signature when there are no
wildcards in the type signature, i.e. iff sig_nwcs is empty and
sig_extra_cts is Nothing.

************************************************************************
*                                                                      *
                Binders
*                                                                      *
************************************************************************
-}

tcPatBndr :: PatEnv -> Name -> TcSigmaType -> TcM (TcCoercion, TcId)
-- (coi, xp) = tcPatBndr penv x pat_ty
-- Then coi : pat_ty ~ typeof(xp)
--
tcPatBndr (PE { pe_ctxt = LetPat lookup_sig no_gen}) bndr_name pat_ty
          -- See Note [Typing patterns in pattern bindings]
  | LetGblBndr prags   <- no_gen
  , Just (TcIdSig sig) <- lookup_sig bndr_name
  , Just poly_id <- completeIdSigPolyId_maybe sig
  = do { bndr_id <- addInlinePrags poly_id (lookupPragEnv prags bndr_name)
       ; traceTc "tcPatBndr(gbl,sig)" (ppr bndr_id $$ ppr (idType bndr_id))
       ; co <- unifyPatType bndr_id (idType bndr_id) pat_ty
       ; return (co, bndr_id) }

  | otherwise
  = do { bndr_id <- newNoSigLetBndr no_gen bndr_name pat_ty
       ; traceTc "tcPatBndr(no-sig)" (ppr bndr_id $$ ppr (idType bndr_id))
       ; return (mkTcNomReflCo pat_ty, bndr_id) }

tcPatBndr (PE { pe_ctxt = _lam_or_proc }) bndr_name pat_ty
  = return (mkTcNomReflCo pat_ty, mkLocalId bndr_name pat_ty)

------------
newNoSigLetBndr :: LetBndrSpec -> Name -> TcType -> TcM TcId
-- In the polymorphic case (no_gen = LetLclBndr), generate a "monomorphic version"
--    of the Id; the original name will be bound to the polymorphic version
--    by the AbsBinds
-- In the monomorphic case (no_gen = LetBglBndr) there is no AbsBinds, and we
--    use the original name directly
newNoSigLetBndr LetLclBndr name ty
  =do  { mono_name <- newLocalName name
       ; return (mkLocalId mono_name ty) }
newNoSigLetBndr (LetGblBndr prags) name ty
  = addInlinePrags (mkLocalId name ty) (lookupPragEnv prags name)

----------
addInlinePrags :: TcId -> [LSig Name] -> TcM TcId
addInlinePrags poly_id prags
  | inl@(L _ prag) : inls <- inl_prags
  = do { traceTc "addInlinePrag" (ppr poly_id $$ ppr prag)
       ; unless (null inls) (warn_multiple_inlines inl inls)
       ; return (poly_id `setInlinePragma` prag) }
  | otherwise
  = return poly_id
  where
    inl_prags = [L loc prag | L loc (InlineSig _ prag) <- prags]

    warn_multiple_inlines _ [] = return ()

    warn_multiple_inlines inl1@(L loc prag1) (inl2@(L _ prag2) : inls)
       | inlinePragmaActivation prag1 == inlinePragmaActivation prag2
       , isEmptyInlineSpec (inlinePragmaSpec prag1)
       =    -- Tiresome: inl1 is put there by virtue of being in a hs-boot loop
            -- and inl2 is a user NOINLINE pragma; we don't want to complain
         warn_multiple_inlines inl2 inls
       | otherwise
       = setSrcSpan loc $
         addWarnTc (hang (ptext (sLit "Multiple INLINE pragmas for") <+> ppr poly_id)
                       2 (vcat (ptext (sLit "Ignoring all but the first")
                                : map pp_inl (inl1:inl2:inls))))

    pp_inl (L loc prag) = ppr prag <+> parens (ppr loc)

{-
Note [Typing patterns in pattern bindings]
~~~~~~~~~~~~~~~~~~~~~~~~~~~~~~~~~~~~~~~~~~
Suppose we are typing a pattern binding
    pat = rhs
Then the PatCtxt will be (LetPat sig_fn let_bndr_spec).

There can still be signatures for the binders:
     data T = MkT (forall a. a->a) Int
     x :: forall a. a->a
     y :: Int
     MkT x y = <rhs>

Two cases, dealt with by the LetPat case of tcPatBndr

 * If we are generalising (generalisation plan is InferGen or
   CheckGen), then the let_bndr_spec will be LetLclBndr.  In that case
   we want to bind a cloned, local version of the variable, with the
   type given by the pattern context, *not* by the signature (even if
   there is one; see Trac #7268). The mkExport part of the
   generalisation step will do the checking and impedance matching
   against the signature.

 * If for some some reason we are not generalising (plan = NoGen), the
   LetBndrSpec will be LetGblBndr.  In that case we must bind the
   global version of the Id, and do so with precisely the type given
   in the signature.  (Then we unify with the type from the pattern
   context type.


************************************************************************
*                                                                      *
                The main worker functions
*                                                                      *
************************************************************************

Note [Nesting]
~~~~~~~~~~~~~~
tcPat takes a "thing inside" over which the pattern scopes.  This is partly
so that tcPat can extend the environment for the thing_inside, but also
so that constraints arising in the thing_inside can be discharged by the
pattern.

This does not work so well for the ErrCtxt carried by the monad: we don't
want the error-context for the pattern to scope over the RHS.
Hence the getErrCtxt/setErrCtxt stuff in tcMultiple
-}

--------------------
type Checker inp out =  forall r.
                          inp
                       -> PatEnv
                       -> TcM r
                       -> TcM (out, r)

tcMultiple :: Checker inp out -> Checker [inp] [out]
tcMultiple tc_pat args penv thing_inside
  = do  { err_ctxt <- getErrCtxt
        ; let loop _ []
                = do { res <- thing_inside
                     ; return ([], res) }

              loop penv (arg:args)
                = do { (p', (ps', res))
                                <- tc_pat arg penv $
                                   setErrCtxt err_ctxt $
                                   loop penv args
                -- setErrCtxt: restore context before doing the next pattern
                -- See note [Nesting] above

                     ; return (p':ps', res) }

        ; loop penv args }

--------------------
tc_lpat :: LPat Name
        -> TcSigmaType
        -> PatEnv
        -> TcM a
        -> TcM (LPat TcId, a)
tc_lpat (L span pat) pat_ty penv thing_inside
  = setSrcSpan span $
    do  { (pat', res) <- maybeWrapPatCtxt pat (tc_pat penv pat pat_ty)
                                          thing_inside
        ; return (L span pat', res) }

tc_lpats :: PatEnv
         -> [LPat Name] -> [TcSigmaType]
         -> TcM a
         -> TcM ([LPat TcId], a)
tc_lpats penv pats tys thing_inside
  = ASSERT2( equalLength pats tys, ppr pats $$ ppr tys )
    tcMultiple (\(p,t) -> tc_lpat p t)
                (zipEqual "tc_lpats" pats tys)
                penv thing_inside

--------------------
tc_pat  :: PatEnv
        -> Pat Name
        -> TcSigmaType  -- Fully refined result type
        -> TcM a                -- Thing inside
        -> TcM (Pat TcId,       -- Translated pattern
                a)              -- Result of thing inside

tc_pat penv (VarPat name) pat_ty thing_inside
  = do  { (co, id) <- tcPatBndr penv name pat_ty
        ; res <- tcExtendIdEnv1 name id thing_inside
        ; return (mkHsWrapPatCo co (VarPat id) pat_ty, res) }

tc_pat penv (ParPat pat) pat_ty thing_inside
  = do  { (pat', res) <- tc_lpat pat pat_ty penv thing_inside
        ; return (ParPat pat', res) }

tc_pat penv (BangPat pat) pat_ty thing_inside
  = do  { (pat', res) <- tc_lpat pat pat_ty penv thing_inside
        ; return (BangPat pat', res) }

tc_pat penv lpat@(LazyPat pat) pat_ty thing_inside
  = do  { (pat', (res, pat_ct))
                <- tc_lpat pat pat_ty (makeLazy penv) $
                   captureConstraints thing_inside
                -- Ignore refined penv', revert to penv

        ; emitConstraints pat_ct
        -- captureConstraints/extendConstraints:
        --   see Note [Hopping the LIE in lazy patterns]

        -- Check there are no unlifted types under the lazy pattern
        ; when (any (isUnLiftedType . idType) $ collectPatBinders pat') $
               lazyUnliftedPatErr lpat

        -- Check that the expected pattern type is itself lifted
        ; pat_ty' <- newFlexiTyVarTy liftedTypeKind
        ; _ <- unifyType noThing pat_ty pat_ty'

        ; return (LazyPat pat', res) }

tc_pat _ (WildPat _) pat_ty thing_inside
  = do  { res <- thing_inside
        ; return (WildPat pat_ty, res) }

tc_pat penv (AsPat (L nm_loc name) pat) pat_ty thing_inside
  = do  { (co, bndr_id) <- setSrcSpan nm_loc (tcPatBndr penv name pat_ty)
        ; (pat', res) <- tcExtendIdEnv1 name bndr_id $
                         tc_lpat pat (idType bndr_id) penv thing_inside
            -- NB: if we do inference on:
            --          \ (y@(x::forall a. a->a)) = e
            -- we'll fail.  The as-pattern infers a monotype for 'y', which then
            -- fails to unify with the polymorphic type for 'x'.  This could
            -- perhaps be fixed, but only with a bit more work.
            --
            -- If you fix it, don't forget the bindInstsOfPatIds!
        ; return (mkHsWrapPatCo co (AsPat (L nm_loc bndr_id) pat') pat_ty, res) }

tc_pat penv (ViewPat expr pat _) overall_pat_ty thing_inside
  = do  {
         -- Morally, expr must have type `forall a1...aN. OPT' -> B`
         -- where overall_pat_ty is an instance of OPT'.
         -- Here, we infer a rho type for it,
         -- which replaces the leading foralls and constraints
         -- with fresh unification variables.
        ; (expr',expr'_inferred) <- tcInferRho expr

         -- next, we check that expr is coercible to `overall_pat_ty -> pat_ty`
         -- NOTE: this forces pat_ty to be a monotype (because we use a unification
         -- variable to find it).  this means that in an example like
         -- (view -> f)    where view :: _ -> forall b. b
         -- we will only be able to use view at one instantation in the
         -- rest of the view
        ; (expr_co, pat_ty) <- tcInfer $ \ pat_ty ->
                unifyType (Just expr) expr'_inferred (mkFunTy overall_pat_ty pat_ty)

         -- pattern must have pat_ty
        ; (pat', res) <- tc_lpat pat pat_ty penv thing_inside

        ; return (ViewPat (mkLHsWrapCo expr_co expr') pat' overall_pat_ty, res) }

-- Type signatures in patterns
-- See Note [Pattern coercions] below
tc_pat penv (SigPatIn pat sig_ty) pat_ty thing_inside
  = do  { (inner_ty, tv_binds, nwc_binds, wrap) <- tcPatSig (inPatBind penv)
                                                            sig_ty pat_ty
        ; (pat', res) <- tcExtendTyVarEnv2 (tv_binds ++ nwc_binds) $
                         tc_lpat pat inner_ty penv thing_inside
        ; return (mkHsWrapPat wrap (SigPatOut pat' inner_ty) pat_ty, res) }

------------------------
-- Lists, tuples, arrays
tc_pat penv (ListPat pats _ Nothing) pat_ty thing_inside
  = do  { (coi, elt_ty) <- matchExpectedPatTy matchExpectedListTyR pat_ty
        ; (pats', res) <- tcMultiple (\p -> tc_lpat p elt_ty)
                                     pats penv thing_inside
        ; return (mkHsWrapPat coi (ListPat pats' elt_ty Nothing) pat_ty, res)
        }

tc_pat penv (ListPat pats _ (Just (_,e))) pat_ty thing_inside
  = do  { list_pat_ty <- newFlexiTyVarTy liftedTypeKind
        ; e' <- tcSyntaxOp ListOrigin e (mkFunTy pat_ty list_pat_ty)
        ; (coi, elt_ty) <- matchExpectedPatTy matchExpectedListTyR list_pat_ty
        ; (pats', res) <- tcMultiple (\p -> tc_lpat p elt_ty)
                                     pats penv thing_inside
        ; return (mkHsWrapPat coi (ListPat pats' elt_ty (Just (pat_ty,e'))) list_pat_ty, res)
        }

tc_pat penv (PArrPat pats _) pat_ty thing_inside
  = do  { (coi, elt_ty) <- matchExpectedPatTy matchExpectedPArrTyR pat_ty
        ; (pats', res) <- tcMultiple (\p -> tc_lpat p elt_ty)
                                     pats penv thing_inside
        ; return (mkHsWrapPat coi (PArrPat pats' elt_ty) pat_ty, res)
        }

tc_pat penv (TuplePat pats boxity _) pat_ty thing_inside
<<<<<<< HEAD
  = do  { let arity = length pats
              tc = tupleTyCon (boxityNormalTupleSort boxity) arity
        ; (coi, arg_tys) <- matchExpectedPatTy (matchExpectedTyConApp tc) pat_ty
                     -- Unboxed tuples have levity vars, which we discard:
                     -- See Note [Unboxed tuple levity vars] in TyCon
        ; let con_arg_tys = case boxity of Unboxed -> drop arity arg_tys
                                           Boxed   -> arg_tys
        ; (pats', res) <- tc_lpats penv pats con_arg_tys thing_inside
=======
  = do  { let tc = tupleTyCon boxity (length pats)
        ; (coi, arg_tys) <- matchExpectedPatTy (matchExpectedTyConAppR tc) pat_ty
        ; (pats', res) <- tc_lpats penv pats arg_tys thing_inside
>>>>>>> 96dc041a

        ; dflags <- getDynFlags

        -- Under flag control turn a pattern (x,y,z) into ~(x,y,z)
        -- so that we can experiment with lazy tuple-matching.
        -- This is a pretty odd place to make the switch, but
        -- it was easy to do.
        ; let
              unmangled_result = TuplePat pats' boxity con_arg_tys
                                 -- pat_ty /= pat_ty iff coi /= IdCo
              possibly_mangled_result
                | gopt Opt_IrrefutableTuples dflags &&
                  isBoxed boxity            = LazyPat (noLoc unmangled_result)
                | otherwise                 = unmangled_result

        ; ASSERT( length con_arg_tys == length pats ) -- Syntactically enforced
          return (mkHsWrapPat coi possibly_mangled_result pat_ty, res)
        }

------------------------
-- Data constructors
tc_pat penv (ConPatIn con arg_pats) pat_ty thing_inside
  = tcConPat penv con pat_ty arg_pats thing_inside

------------------------
-- Literal patterns
tc_pat _ (LitPat simple_lit) pat_ty thing_inside
  = do  { let lit_ty = hsLitType simple_lit
        ; co <- unifyPatType simple_lit lit_ty pat_ty
                -- coi is of kind: pat_ty ~ lit_ty
        ; res <- thing_inside
        ; return ( mkHsWrapPatCo co (LitPat simple_lit) pat_ty
                 , res) }

------------------------
-- Overloaded patterns: n, and n+k
tc_pat _ (NPat (L l over_lit) mb_neg eq) pat_ty thing_inside
  = do  { let orig = LiteralOrigin over_lit
        ; lit'    <- newOverloadedLit orig over_lit pat_ty
        ; eq'     <- tcSyntaxOp orig eq (mkFunTys [pat_ty, pat_ty] boolTy)
        ; mb_neg' <- case mb_neg of
                        Nothing  -> return Nothing      -- Positive literal
                        Just neg ->     -- Negative literal
                                        -- The 'negate' is re-mappable syntax
                            do { neg' <- tcSyntaxOp orig neg (mkFunTy pat_ty pat_ty)
                               ; return (Just neg') }
        ; res <- thing_inside
        ; return (NPat (L l lit') mb_neg' eq', res) }

tc_pat penv (NPlusKPat (L nm_loc name) (L loc lit) ge minus) pat_ty thing_inside
  = do  { (co, bndr_id) <- setSrcSpan nm_loc (tcPatBndr penv name pat_ty)
        ; let pat_ty' = idType bndr_id
              orig    = LiteralOrigin lit
        ; lit' <- newOverloadedLit orig lit pat_ty'

        -- The '>=' and '-' parts are re-mappable syntax
        ; ge'    <- tcSyntaxOp orig ge    (mkFunTys [pat_ty', pat_ty'] boolTy)
        ; minus' <- tcSyntaxOp orig minus (mkFunTys [pat_ty', pat_ty'] pat_ty')
        ; let pat' = NPlusKPat (L nm_loc bndr_id) (L loc lit') ge' minus'

        -- The Report says that n+k patterns must be in Integral
        -- We may not want this when using re-mappable syntax, though (ToDo?)
        ; icls <- tcLookupClass integralClassName
        ; instStupidTheta orig [mkClassPred icls [pat_ty']]

        ; res <- tcExtendIdEnv1 name bndr_id thing_inside
        ; return (mkHsWrapPatCo co pat' pat_ty, res) }

tc_pat _ _other_pat _ _ = panic "tc_pat"        -- ConPatOut, SigPatOut

----------------
unifyPatType :: Outputable a => a -> TcType -> TcType -> TcM TcCoercion
-- In patterns we want a coercion from the
-- context type (expected) to the actual pattern type
-- But we don't want to reverse the args to unifyType because
-- that controls the actual/expected stuff in error messages
unifyPatType thing actual_ty expected_ty
  = do { coi <- unifyType (Just thing) actual_ty expected_ty
       ; return (mkTcSymCo coi) }

{-
Note [Hopping the LIE in lazy patterns]
~~~~~~~~~~~~~~~~~~~~~~~~~~~~~~~~~~~~~~~
In a lazy pattern, we must *not* discharge constraints from the RHS
from dictionaries bound in the pattern.  E.g.
        f ~(C x) = 3
We can't discharge the Num constraint from dictionaries bound by
the pattern C!

So we have to make the constraints from thing_inside "hop around"
the pattern.  Hence the captureConstraints and emitConstraints.

The same thing ensures that equality constraints in a lazy match
are not made available in the RHS of the match. For example
        data T a where { T1 :: Int -> T Int; ... }
        f :: T a -> Int -> a
        f ~(T1 i) y = y
It's obviously not sound to refine a to Int in the right
hand side, because the argument might not match T1 at all!

Finally, a lazy pattern should not bind any existential type variables
because they won't be in scope when we do the desugaring


************************************************************************
*                                                                      *
        Most of the work for constructors is here
        (the rest is in the ConPatIn case of tc_pat)
*                                                                      *
************************************************************************

[Pattern matching indexed data types]
~~~~~~~~~~~~~~~~~~~~~~~~~~~~~~~~~~~~~
Consider the following declarations:

  data family Map k :: * -> *
  data instance Map (a, b) v = MapPair (Map a (Pair b v))

and a case expression

  case x :: Map (Int, c) w of MapPair m -> ...

As explained by [Wrappers for data instance tycons] in MkIds.hs, the
worker/wrapper types for MapPair are

  $WMapPair :: forall a b v. Map a (Map a b v) -> Map (a, b) v
  $wMapPair :: forall a b v. Map a (Map a b v) -> :R123Map a b v

So, the type of the scrutinee is Map (Int, c) w, but the tycon of MapPair is
:R123Map, which means the straight use of boxySplitTyConApp would give a type
error.  Hence, the smart wrapper function boxySplitTyConAppWithFamily calls
boxySplitTyConApp with the family tycon Map instead, which gives us the family
type list {(Int, c), w}.  To get the correct split for :R123Map, we need to
unify the family type list {(Int, c), w} with the instance types {(a, b), v}
(provided by tyConFamInst_maybe together with the family tycon).  This
unification yields the substitution [a -> Int, b -> c, v -> w], which gives us
the split arguments for the representation tycon :R123Map as {Int, c, w}

In other words, boxySplitTyConAppWithFamily implicitly takes the coercion

  Co123Map a b v :: {Map (a, b) v ~ :R123Map a b v}

moving between representation and family type into account.  To produce type
correct Core, this coercion needs to be used to case the type of the scrutinee
from the family to the representation type.  This is achieved by
unwrapFamInstScrutinee using a CoPat around the result pattern.

Now it might appear seem as if we could have used the previous GADT type
refinement infrastructure of refineAlt and friends instead of the explicit
unification and CoPat generation.  However, that would be wrong.  Why?  The
whole point of GADT refinement is that the refinement is local to the case
alternative.  In contrast, the substitution generated by the unification of
the family type list and instance types needs to be propagated to the outside.
Imagine that in the above example, the type of the scrutinee would have been
(Map x w), then we would have unified {x, w} with {(a, b), v}, yielding the
substitution [x -> (a, b), v -> w].  In contrast to GADT matching, the
instantiation of x with (a, b) must be global; ie, it must be valid in *all*
alternatives of the case expression, whereas in the GADT case it might vary
between alternatives.

RIP GADT refinement: refinements have been replaced by the use of explicit
equality constraints that are used in conjunction with implication constraints
to express the local scope of GADT refinements.
-}

--      Running example:
-- MkT :: forall a b c. (a~[b]) => b -> c -> T a
--       with scrutinee of type (T ty)

tcConPat :: PatEnv -> Located Name
         -> TcRhoType           -- Type of the pattern
         -> HsConPatDetails Name -> TcM a
         -> TcM (Pat TcId, a)
tcConPat penv con_lname@(L _ con_name) pat_ty arg_pats thing_inside
  = do  { con_like <- tcLookupConLike con_name
        ; case con_like of
            RealDataCon data_con -> tcDataConPat penv con_lname data_con
                                                 pat_ty arg_pats thing_inside
            PatSynCon pat_syn -> tcPatSynPat penv con_lname pat_syn
                                             pat_ty arg_pats thing_inside
        }

tcDataConPat :: PatEnv -> Located Name -> DataCon
             -> TcRhoType               -- Type of the pattern
             -> HsConPatDetails Name -> TcM a
             -> TcM (Pat TcId, a)
tcDataConPat penv (L con_span con_name) data_con pat_ty arg_pats thing_inside
  = do  { let tycon = dataConTyCon data_con
                  -- For data families this is the representation tycon
              (univ_tvs, ex_tvs, eq_spec, theta, arg_tys, _)
                = dataConFullSig data_con
              header = L con_span (RealDataCon data_con)

          -- Instantiate the constructor type variables [a->ty]
          -- This may involve doing a family-instance coercion,
          -- and building a wrapper
        ; (wrap, ctxt_res_tys) <- matchExpectedPatTy (matchExpectedConTy tycon) pat_ty

          -- Add the stupid theta
        ; setSrcSpan con_span $ addDataConStupidTheta data_con ctxt_res_tys

        ; let all_arg_tys = eqSpecPreds eq_spec ++ theta ++ arg_tys
        ; checkExistentials ex_tvs all_arg_tys penv
        ; (tenv, ex_tvs') <- tcInstSuperSkolTyVarsX
                               (zipTopTCvSubst univ_tvs ctxt_res_tys) ex_tvs
                     -- Get location from monad, not from ex_tvs

        ; let -- pat_ty' = mkTyConApp tycon ctxt_res_tys
              -- pat_ty' is type of the actual constructor application
              -- pat_ty' /= pat_ty iff coi /= IdCo

              arg_tys' = substTys tenv arg_tys

        ; traceTc "tcConPat" (vcat [ ppr con_name, ppr univ_tvs, ppr ex_tvs
                                   , ppr eq_spec
                                   , ppr ex_tvs', ppr ctxt_res_tys, ppr arg_tys'
                                   , ppr arg_pats ])
        ; if null ex_tvs && null eq_spec && null theta
          then do { -- The common case; no class bindings etc
                    -- (see Note [Arrows and patterns])
                    (arg_pats', res) <- tcConArgs (RealDataCon data_con) arg_tys'
                                                  arg_pats penv thing_inside
                  ; let res_pat = ConPatOut { pat_con = header,
                                              pat_tvs = [], pat_dicts = [],
                                              pat_binds = emptyTcEvBinds,
                                              pat_args = arg_pats',
                                              pat_arg_tys = ctxt_res_tys,
                                              pat_wrap = idHsWrapper }

                  ; return (mkHsWrapPat wrap res_pat pat_ty, res) }

          else do   -- The general case, with existential,
                    -- and local equality constraints
        { let theta'     = substTheta tenv (eqSpecPreds eq_spec ++ theta)
                           -- order is *important* as we generate the list of
                           -- dictionary binders from theta'
              no_equalities = not (any isNomEqPred theta')
              skol_info = case pe_ctxt penv of
                            LamPat mc -> PatSkol (RealDataCon data_con) mc
                            LetPat {} -> UnkSkol -- Doesn't matter

        ; gadts_on    <- xoptM Opt_GADTs
        ; families_on <- xoptM Opt_TypeFamilies
        ; checkTc (no_equalities || gadts_on || families_on)
                  (text "A pattern match on a GADT requires the" <+>
                   text "GADTs or TypeFamilies language extension")
                  -- Trac #2905 decided that a *pattern-match* of a GADT
                  -- should require the GADT language flag.
                  -- Re TypeFamilies see also #7156

        ; given <- newEvVars theta'
        ; (ev_binds, (arg_pats', res))
             <- checkConstraints skol_info ex_tvs' given $
                tcConArgs (RealDataCon data_con) arg_tys' arg_pats penv thing_inside

        ; let res_pat = ConPatOut { pat_con   = header,
                                    pat_tvs   = ex_tvs',
                                    pat_dicts = given,
                                    pat_binds = ev_binds,
                                    pat_args  = arg_pats',
                                    pat_arg_tys = ctxt_res_tys,
                                    pat_wrap  = idHsWrapper }
        ; return (mkHsWrapPat wrap res_pat pat_ty, res)
        } }

tcPatSynPat :: PatEnv -> Located Name -> PatSyn
            -> TcRhoType                -- Type of the pattern
            -> HsConPatDetails Name -> TcM a
            -> TcM (Pat TcId, a)
tcPatSynPat penv (L con_span _) pat_syn pat_ty arg_pats thing_inside
  = do  { let (univ_tvs, ex_tvs, prov_theta, req_theta, arg_tys, ty) = patSynSig pat_syn

        ; (subst, univ_tvs') <- tcInstTyVars univ_tvs

        ; let all_arg_tys = ty : prov_theta ++ arg_tys
        ; checkExistentials ex_tvs all_arg_tys penv
        ; (tenv, ex_tvs') <- tcInstSuperSkolTyVarsX subst ex_tvs
        ; let ty' = substTy tenv ty
              arg_tys' = substTys tenv arg_tys
              prov_theta' = substTheta tenv prov_theta
              req_theta' = substTheta tenv req_theta

        ; wrap <- coToHsWrapper <$> unifyType noThing ty' pat_ty
        ; traceTc "tcPatSynPat" (ppr pat_syn $$
                                 ppr pat_ty $$
                                 ppr ty' $$
                                 ppr ex_tvs' $$
                                 ppr prov_theta' $$
                                 ppr req_theta' $$
                                 ppr arg_tys')

        ; prov_dicts' <- newEvVars prov_theta'

        ; let skol_info = case pe_ctxt penv of
                            LamPat mc -> PatSkol (PatSynCon pat_syn) mc
                            LetPat {} -> UnkSkol -- Doesn't matter

        ; req_wrap <- instCall PatOrigin (mkTyVarTys univ_tvs') req_theta'
        ; traceTc "instCall" (ppr req_wrap)

        ; traceTc "checkConstraints {" Outputable.empty
        ; (ev_binds, (arg_pats', res))
             <- checkConstraints skol_info ex_tvs' prov_dicts' $
                tcConArgs (PatSynCon pat_syn) arg_tys' arg_pats penv thing_inside

        ; traceTc "checkConstraints }" (ppr ev_binds)
        ; let res_pat = ConPatOut { pat_con   = L con_span $ PatSynCon pat_syn,
                                    pat_tvs   = ex_tvs',
                                    pat_dicts = prov_dicts',
                                    pat_binds = ev_binds,
                                    pat_args  = arg_pats',
                                    pat_arg_tys = mkTyVarTys univ_tvs',
                                    pat_wrap  = req_wrap }
        ; return (mkHsWrapPat wrap res_pat pat_ty, res) }

----------------------------
downgrade :: (TcRhoType -> TcM (TcCoercionN, a))
          -> TcRhoType -> TcM (TcCoercionR, a)
downgrade f a = do { (co,res) <- f a; return (mkTcSubCo co, res) }

matchExpectedListTyR :: TcRhoType -> TcM (TcCoercionR, TcRhoType)
matchExpectedListTyR = downgrade matchExpectedListTy
matchExpectedPArrTyR :: TcRhoType -> TcM (TcCoercionR, TcRhoType)
matchExpectedPArrTyR = downgrade matchExpectedPArrTy
matchExpectedTyConAppR :: TyCon -> TcRhoType -> TcM (TcCoercionR, [TcSigmaType])
matchExpectedTyConAppR tc = downgrade (matchExpectedTyConApp tc)

----------------------------
matchExpectedPatTy :: (TcRhoType -> TcM (TcCoercionR, a))
                    -> TcRhoType -> TcM (HsWrapper, a)
-- See Note [Matching polytyped patterns]
-- Returns a wrapper : pat_ty ~R inner_ty
matchExpectedPatTy inner_match pat_ty
  | null tvs && null theta
  = do { (co, res) <- inner_match pat_ty   -- 'co' is Representational
       ; traceTc "matchExpectedPatTy" (ppr pat_ty $$ ppr co $$ ppr (isTcReflCo co))
       ; return (coToHsWrapperR (mkTcSymCo co), res) }
         -- The Sym is because the inner_match returns a coercion
         -- that is the other way round to matchExpectedPatTy

  | otherwise
  = do { (subst, tvs') <- tcInstTyVars tvs
       ; wrap1 <- instCall PatOrigin (mkTyVarTys tvs') (substTheta subst theta)
       ; (wrap2, arg_tys) <- matchExpectedPatTy inner_match (TcType.substTy subst tau)
       ; return (wrap2 <.> wrap1, arg_tys) }
  where
      -- TODO (RAE): This cares about visibility.
    (tvs, theta, tau) = tcSplitSigmaTy pat_ty

----------------------------
matchExpectedConTy :: TyCon      -- The TyCon that this data
                                 -- constructor actually returns
                   -> TcRhoType  -- The type of the pattern
                   -> TcM (TcCoercionR, [TcSigmaType])
-- See Note [Matching constructor patterns]
-- Returns a coercion : T ty1 ... tyn ~ pat_ty
-- This is the same way round as matchExpectedListTy etc
-- but the other way round to matchExpectedPatTy
matchExpectedConTy data_tc pat_ty
  | Just (fam_tc, fam_args, co_tc) <- tyConFamInstSig_maybe data_tc
         -- Comments refer to Note [Matching constructor patterns]
         -- co_tc :: forall a. T [a] ~ T7 a
  = do { (subst, tvs') <- tcInstTyVars (tyConTyVars data_tc)
             -- tys = [ty1,ty2]

       ; traceTc "matchExpectedConTy" (vcat [ppr data_tc,
                                             ppr (tyConTyVars data_tc),
                                             ppr fam_tc, ppr fam_args])
<<<<<<< HEAD
       ; co1 <- unifyType noThing (mkTyConApp fam_tc (substTys subst fam_args)) pat_ty
             -- co1 : T (ty1,ty2) ~ pat_ty

       ; let tys' = mkTyVarTys tvs'
             co2 = mkTcUnbranchedAxInstCo Nominal co_tc tys' []
             -- co2 : T (ty1,ty2) ~ T7 ty1 ty2
=======
       ; co1 <- unifyType (mkTyConApp fam_tc (substTys subst fam_args)) pat_ty
             -- co1 : T (ty1,ty2) ~N pat_ty

       ; let tys' = mkTyVarTys tvs'
             co2 = mkTcUnbranchedAxInstCo Representational co_tc tys'
             -- co2 : T (ty1,ty2) ~R T7 ty1 ty2
>>>>>>> 96dc041a

       ; return (mkTcSymCo co2 `mkTcTransCo` mkTcSubCo co1, tys') }

  | otherwise
  = matchExpectedTyConAppR data_tc pat_ty
             -- coi : T tys ~R pat_ty

{-
Note [Matching constructor patterns]
~~~~~~~~~~~~~~~~~~~~~~~~~~~~~~~~~~~~
Suppose (coi, tys) = matchExpectedConType data_tc pat_ty

 * In the simple case, pat_ty = tc tys

 * If pat_ty is a polytype, we want to instantiate it
   This is like part of a subsumption check.  Eg
      f :: (forall a. [a]) -> blah
      f [] = blah

 * In a type family case, suppose we have
          data family T a
          data instance T (p,q) = A p | B q
       Then we'll have internally generated
              data T7 p q = A p | B q
              axiom coT7 p q :: T (p,q) ~ T7 p q

       So if pat_ty = T (ty1,ty2), we return (coi, [ty1,ty2]) such that
           coi = coi2 . coi1 : T7 t ~ pat_ty
           coi1 : T (ty1,ty2) ~ pat_ty
           coi2 : T7 ty1 ty2 ~ T (ty1,ty2)

   For families we do all this matching here, not in the unifier,
   because we never want a whisper of the data_tycon to appear in
   error messages; it's a purely internal thing
-}

tcConArgs :: ConLike -> [TcSigmaType]
          -> Checker (HsConPatDetails Name) (HsConPatDetails Id)

tcConArgs con_like arg_tys (PrefixCon arg_pats) penv thing_inside
  = do  { checkTc (con_arity == no_of_args)     -- Check correct arity
                  (arityErr "constructor" con_like con_arity no_of_args)
        ; let pats_w_tys = zipEqual "tcConArgs" arg_pats arg_tys
        ; (arg_pats', res) <- tcMultiple tcConArg pats_w_tys
                                              penv thing_inside
        ; return (PrefixCon arg_pats', res) }
  where
    con_arity  = conLikeArity con_like
    no_of_args = length arg_pats

tcConArgs con_like arg_tys (InfixCon p1 p2) penv thing_inside
  = do  { checkTc (con_arity == 2)      -- Check correct arity
                  (arityErr "constructor" con_like con_arity 2)
        ; let [arg_ty1,arg_ty2] = arg_tys       -- This can't fail after the arity check
        ; ([p1',p2'], res) <- tcMultiple tcConArg [(p1,arg_ty1),(p2,arg_ty2)]
                                              penv thing_inside
        ; return (InfixCon p1' p2', res) }
  where
    con_arity  = conLikeArity con_like

tcConArgs con_like arg_tys (RecCon (HsRecFields rpats dd)) penv thing_inside
  = do  { (rpats', res) <- tcMultiple tc_field rpats penv thing_inside
        ; return (RecCon (HsRecFields rpats' dd), res) }
  where
    tc_field :: Checker (LHsRecField Name (LPat Name))
                        (LHsRecField TcId (LPat TcId))
    tc_field (L l (HsRecField (L loc (FieldOcc rdr sel)) pat pun)) penv thing_inside
      = do { sel'   <- tcLookupId sel
           ; pat_ty <- setSrcSpan loc $ find_field_ty (occNameFS $ rdrNameOcc rdr)
           ; (pat', res) <- tcConArg (pat, pat_ty) penv thing_inside
           ; return (L l (HsRecField (L loc (FieldOcc rdr sel')) pat' pun), res) }

    find_field_ty :: FieldLabelString -> TcM TcType
    find_field_ty lbl
        = case [ty | (fl, ty) <- field_tys, flLabel fl == lbl] of

                -- No matching field; chances are this field label comes from some
                -- other record type (or maybe none).  If this happens, just fail,
                -- otherwise we get crashes later (Trac #8570), and similar:
                --      f (R { foo = (a,b) }) = a+b
                -- If foo isn't one of R's fields, we don't want to crash when
                -- typechecking the "a+b".
           [] -> failWith (badFieldCon con_like lbl)

                -- The normal case, when the field comes from the right constructor
           (pat_ty : extras) ->
                ASSERT( null extras )
                return pat_ty

    field_tys :: [(FieldLabel, TcType)]
    field_tys = zip (conLikeFieldLabels con_like) arg_tys
          -- Don't use zipEqual! If the constructor isn't really a record, then
          -- dataConFieldLabels will be empty (and each field in the pattern
          -- will generate an error below).

tcConArg :: Checker (LPat Name, TcSigmaType) (LPat Id)
tcConArg (arg_pat, arg_ty) penv thing_inside
  = tc_lpat arg_pat arg_ty penv thing_inside

addDataConStupidTheta :: DataCon -> [TcType] -> TcM ()
-- Instantiate the "stupid theta" of the data con, and throw
-- the constraints into the constraint set
addDataConStupidTheta data_con inst_tys
  | null stupid_theta = return ()
  | otherwise         = instStupidTheta origin inst_theta
  where
    origin = OccurrenceOf (dataConName data_con)
        -- The origin should always report "occurrence of C"
        -- even when C occurs in a pattern
    stupid_theta = dataConStupidTheta data_con
    tenv = mkTopTCvSubst (dataConUnivTyVars data_con `zip` inst_tys)
         -- NB: inst_tys can be longer than the univ tyvars
         --     because the constructor might have existentials
    inst_theta = substTheta tenv stupid_theta

{-
Note [Arrows and patterns]
~~~~~~~~~~~~~~~~~~~~~~~~~~
(Oct 07) Arrow noation has the odd property that it involves
"holes in the scope". For example:
  expr :: Arrow a => a () Int
  expr = proc (y,z) -> do
          x <- term -< y
          expr' -< x

Here the 'proc (y,z)' binding scopes over the arrow tails but not the
arrow body (e.g 'term').  As things stand (bogusly) all the
constraints from the proc body are gathered together, so constraints
from 'term' will be seen by the tcPat for (y,z).  But we must *not*
bind constraints from 'term' here, because the desugarer will not make
these bindings scope over 'term'.

The Right Thing is not to confuse these constraints together. But for
now the Easy Thing is to ensure that we do not have existential or
GADT constraints in a 'proc', and to short-cut the constraint
simplification for such vanilla patterns so that it binds no
constraints. Hence the 'fast path' in tcConPat; but it's also a good
plan for ordinary vanilla patterns to bypass the constraint
simplification step.

************************************************************************
*                                                                      *
                Note [Pattern coercions]
*                                                                      *
************************************************************************

In principle, these program would be reasonable:

        f :: (forall a. a->a) -> Int
        f (x :: Int->Int) = x 3

        g :: (forall a. [a]) -> Bool
        g [] = True

In both cases, the function type signature restricts what arguments can be passed
in a call (to polymorphic ones).  The pattern type signature then instantiates this
type.  For example, in the first case,  (forall a. a->a) <= Int -> Int, and we
generate the translated term
        f = \x' :: (forall a. a->a).  let x = x' Int in x 3

From a type-system point of view, this is perfectly fine, but it's *very* seldom useful.
And it requires a significant amount of code to implement, because we need to decorate
the translated pattern with coercion functions (generated from the subsumption check
by tcSub).

So for now I'm just insisting on type *equality* in patterns.  No subsumption.

Old notes about desugaring, at a time when pattern coercions were handled:

A SigPat is a type coercion and must be handled one at at time.  We can't
combine them unless the type of the pattern inside is identical, and we don't
bother to check for that.  For example:

        data T = T1 Int | T2 Bool
        f :: (forall a. a -> a) -> T -> t
        f (g::Int->Int)   (T1 i) = T1 (g i)
        f (g::Bool->Bool) (T2 b) = T2 (g b)

We desugar this as follows:

        f = \ g::(forall a. a->a) t::T ->
            let gi = g Int
            in case t of { T1 i -> T1 (gi i)
                           other ->
            let gb = g Bool
            in case t of { T2 b -> T2 (gb b)
                           other -> fail }}

Note that we do not treat the first column of patterns as a
column of variables, because the coerced variables (gi, gb)
would be of different types.  So we get rather grotty code.
But I don't think this is a common case, and if it was we could
doubtless improve it.

Meanwhile, the strategy is:
        * treat each SigPat coercion (always non-identity coercions)
                as a separate block
        * deal with the stuff inside, and then wrap a binding round
                the result to bind the new variable (gi, gb, etc)


************************************************************************
*                                                                      *
\subsection{Errors and contexts}
*                                                                      *
************************************************************************
-}

maybeWrapPatCtxt :: Pat Name -> (TcM a -> TcM b) -> TcM a -> TcM b
-- Not all patterns are worth pushing a context
maybeWrapPatCtxt pat tcm thing_inside
  | not (worth_wrapping pat) = tcm thing_inside
  | otherwise                = addErrCtxt msg $ tcm $ popErrCtxt thing_inside
                               -- Remember to pop before doing thing_inside
  where
   worth_wrapping (VarPat {}) = False
   worth_wrapping (ParPat {}) = False
   worth_wrapping (AsPat {})  = False
   worth_wrapping _           = True
   msg = hang (ptext (sLit "In the pattern:")) 2 (ppr pat)

-----------------------------------------------
checkExistentials :: [TyVar]   -- existentials
                  -> [Type]    -- argument types
                  -> PatEnv -> TcM ()
          -- See Note [Arrows and patterns]
checkExistentials ex_tvs tys _
  | all (not . (`elemVarSet` tyCoVarsOfTypes tys)) ex_tvs = return ()
checkExistentials _ _ (PE { pe_ctxt = LetPat {}})         = failWithTc existentialLetPat
checkExistentials _ _ (PE { pe_ctxt = LamPat ProcExpr })  = failWithTc existentialProcPat
checkExistentials _ _ (PE { pe_lazy = True })             = failWithTc existentialLazyPat
checkExistentials _ _ _                                   = return ()

existentialLazyPat :: SDoc
existentialLazyPat
  = hang (ptext (sLit "An existential or GADT data constructor cannot be used"))
       2 (ptext (sLit "inside a lazy (~) pattern"))

existentialProcPat :: SDoc
existentialProcPat
  = ptext (sLit "Proc patterns cannot use existential or GADT data constructors")

existentialLetPat :: SDoc
existentialLetPat
  = vcat [text "My brain just exploded",
          text "I can't handle pattern bindings for existential or GADT data constructors.",
          text "Instead, use a case-expression, or do-notation, to unpack the constructor."]

badFieldCon :: ConLike -> FieldLabelString -> SDoc
badFieldCon con field
  = hsep [ptext (sLit "Constructor") <+> quotes (ppr con),
          ptext (sLit "does not have field"), quotes (ppr field)]

polyPatSig :: TcType -> SDoc
polyPatSig sig_ty
  = hang (ptext (sLit "Illegal polymorphic type signature in pattern:"))
       2 (ppr sig_ty)

lazyUnliftedPatErr :: OutputableBndr name => Pat name -> TcM ()
lazyUnliftedPatErr pat
  = failWithTc $
    hang (ptext (sLit "A lazy (~) pattern cannot contain unlifted types:"))
       2 (ppr pat)<|MERGE_RESOLUTION|>--- conflicted
+++ resolved
@@ -227,12 +227,6 @@
     getName (TcPatSynSig tpsi) = patsig_name tpsi
 
 instance Outputable TcSigInfo where
-<<<<<<< HEAD
-    ppr (TcSigInfo { sig_id = id, sig_tvs = tyvars, sig_theta = theta, sig_tau = tau })
-        = ppr id <+> dcolon <+> vcat [ pprSigmaType (mkInvSigmaTy (map snd tyvars) theta tau)
-                                     , ppr (map fst tyvars) ]
-    ppr (TcPatSynInfo tpsi) = text "TcPatSynInfo" <+> ppr tpsi
-=======
   ppr (TcIdSig     idsi) = ppr idsi
   ppr (TcPatSynSig tpsi) = text "TcPatSynInfo" <+> ppr tpsi
 
@@ -240,12 +234,11 @@
     ppr (TISI { sig_bndr = bndr, sig_tvs = tyvars
               , sig_theta = theta, sig_tau = tau })
         = ppr bndr <+> dcolon <+>
-          vcat [ pprSigmaType (mkSigmaTy (map snd tyvars) theta tau)
+          vcat [ pprSigmaType (mkInvSigmaTy (map snd tyvars) theta tau)
                , ppr (map fst tyvars) ]
 
 instance Outputable TcIdSigBndr where
   ppr s_bndr = ppr (getName s_bndr)
->>>>>>> 96dc041a
 
 instance Outputable TcPatSynInfo where
     ppr (TPSI{ patsig_name = name}) = ppr name
@@ -622,20 +615,14 @@
         }
 
 tc_pat penv (TuplePat pats boxity _) pat_ty thing_inside
-<<<<<<< HEAD
   = do  { let arity = length pats
-              tc = tupleTyCon (boxityNormalTupleSort boxity) arity
+              tc = tupleTyCon boxity arity
         ; (coi, arg_tys) <- matchExpectedPatTy (matchExpectedTyConApp tc) pat_ty
                      -- Unboxed tuples have levity vars, which we discard:
                      -- See Note [Unboxed tuple levity vars] in TyCon
         ; let con_arg_tys = case boxity of Unboxed -> drop arity arg_tys
                                            Boxed   -> arg_tys
         ; (pats', res) <- tc_lpats penv pats con_arg_tys thing_inside
-=======
-  = do  { let tc = tupleTyCon boxity (length pats)
-        ; (coi, arg_tys) <- matchExpectedPatTy (matchExpectedTyConAppR tc) pat_ty
-        ; (pats', res) <- tc_lpats penv pats arg_tys thing_inside
->>>>>>> 96dc041a
 
         ; dflags <- getDynFlags
 
@@ -1004,21 +991,12 @@
        ; traceTc "matchExpectedConTy" (vcat [ppr data_tc,
                                              ppr (tyConTyVars data_tc),
                                              ppr fam_tc, ppr fam_args])
-<<<<<<< HEAD
        ; co1 <- unifyType noThing (mkTyConApp fam_tc (substTys subst fam_args)) pat_ty
-             -- co1 : T (ty1,ty2) ~ pat_ty
+             -- co1 : T (ty1,ty2) ~N pat_ty
 
        ; let tys' = mkTyVarTys tvs'
-             co2 = mkTcUnbranchedAxInstCo Nominal co_tc tys' []
-             -- co2 : T (ty1,ty2) ~ T7 ty1 ty2
-=======
-       ; co1 <- unifyType (mkTyConApp fam_tc (substTys subst fam_args)) pat_ty
-             -- co1 : T (ty1,ty2) ~N pat_ty
-
-       ; let tys' = mkTyVarTys tvs'
-             co2 = mkTcUnbranchedAxInstCo Representational co_tc tys'
+             co2 = mkTcUnbranchedAxInstCo Representational co_tc tys' []
              -- co2 : T (ty1,ty2) ~R T7 ty1 ty2
->>>>>>> 96dc041a
 
        ; return (mkTcSymCo co2 `mkTcTransCo` mkTcSubCo co1, tys') }
 
