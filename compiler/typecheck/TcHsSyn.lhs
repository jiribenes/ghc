%
% (c) The University of Glasgow 2006
% (c) The AQUA Project, Glasgow University, 1996-1998
%

TcHsSyn: Specialisations of the @HsSyn@ syntax for the typechecker

This module is an extension of @HsSyn@ syntax, for use in the type
checker.

\begin{code}
{-# LANGUAGE CPP #-}

module TcHsSyn (
        mkHsConApp, mkHsDictLet, mkHsApp,
        hsLitType, hsLPatType, hsPatType,
        mkHsAppTy, mkSimpleHsAlt,
        nlHsIntLit,
        shortCutLit, hsOverLitName,
        conLikeResTy,

        -- re-exported from TcMonad
        TcId, TcIdSet,

        zonkTopDecls, zonkTopExpr, zonkTopLExpr,
        zonkTopBndrs, zonkTyCoBndrsX,
        emptyZonkEnv, mkEmptyZonkEnv, mkTyVarZonkEnv,
        zonkTcTypeToType, zonkTcTypeToTypes, zonkTyVarOcc,
        zonkCoToCo
  ) where

#include "HsVersions.h"

import HsSyn
import Id
import TcRnMonad
import PrelNames
import TyCoRep     -- We can see the representation of types
import TcType
import TcMType
import TcEvidence
import TysPrim
import TysWiredIn
import Type
import Coercion
import ConLike
import DataCon
import PatSyn( patSynInstResTy )
import Name
import NameSet
import Var
import VarSet
import VarEnv
import DynFlags
import Literal
import BasicTypes
import Maybes
import SrcLoc
import Bag
import FastString
import Outputable
import Util
#if __GLASGOW_HASKELL__ < 709
import Data.Traversable ( traverse )
#endif
\end{code}

%************************************************************************
%*                                                                      *
\subsection[mkFailurePair]{Code for pattern-matching and other failures}
%*                                                                      *
%************************************************************************

Note: If @hsLPatType@ doesn't bear a strong resemblance to @exprType@,
then something is wrong.
\begin{code}
hsLPatType :: OutPat Id -> Type
hsLPatType (L _ pat) = hsPatType pat

hsPatType :: Pat Id -> Type
hsPatType (ParPat pat)                = hsLPatType pat
hsPatType (WildPat ty)                = ty
hsPatType (VarPat var)                = idType var
hsPatType (BangPat pat)               = hsLPatType pat
hsPatType (LazyPat pat)               = hsLPatType pat
hsPatType (LitPat lit)                = hsLitType lit
hsPatType (AsPat var _)               = idType (unLoc var)
hsPatType (ViewPat _ _ ty)            = ty
hsPatType (ListPat _ ty Nothing)      = mkListTy ty
hsPatType (ListPat _ _ (Just (ty,_))) = ty
hsPatType (PArrPat _ ty)              = mkPArrTy ty
hsPatType (TuplePat _ bx tys)         = mkTupleTy (boxityNormalTupleSort bx) tys
hsPatType (ConPatOut { pat_con = L _ con, pat_arg_tys = tys }) 
                                      = conLikeResTy con tys
hsPatType (SigPatOut _ ty)            = ty
hsPatType (NPat lit _ _)              = overLitType lit
hsPatType (NPlusKPat id _ _ _)        = idType (unLoc id)
hsPatType (CoPat _ _ ty)              = ty
hsPatType p                           = pprPanic "hsPatType" (ppr p)

conLikeResTy :: ConLike -> [Type] -> Type
conLikeResTy (RealDataCon con) tys = mkTyConApp (dataConTyCon con) tys
conLikeResTy (PatSynCon ps)    tys = patSynInstResTy ps tys

hsLitType :: HsLit -> TcType
hsLitType (HsChar _ _)       = charTy
hsLitType (HsCharPrim _ _)   = charPrimTy
hsLitType (HsString _ _)     = stringTy
hsLitType (HsStringPrim _ _) = addrPrimTy
hsLitType (HsInt _ _)        = intTy
hsLitType (HsIntPrim _ _)    = intPrimTy
hsLitType (HsWordPrim _ _)   = wordPrimTy
hsLitType (HsInt64Prim _ _)  = int64PrimTy
hsLitType (HsWord64Prim _ _) = word64PrimTy
hsLitType (HsInteger _ _ ty) = ty
hsLitType (HsRat _ ty)       = ty
hsLitType (HsFloatPrim _)    = floatPrimTy
hsLitType (HsDoublePrim _)   = doublePrimTy
\end{code}

Overloaded literals. Here mainly because it uses isIntTy etc

\begin{code}
shortCutLit :: DynFlags -> OverLitVal -> TcType -> Maybe (HsExpr TcId)
shortCutLit dflags (HsIntegral src i) ty
  | isIntTy ty  && inIntRange  dflags i = Just (HsLit (HsInt src i))
  | isWordTy ty && inWordRange dflags i
                                   = Just (mkLit wordDataCon (HsWordPrim src i))
  | isIntegerTy ty = Just (HsLit (HsInteger src i ty))
  | otherwise = shortCutLit dflags (HsFractional (integralFractionalLit i)) ty
        -- The 'otherwise' case is important
        -- Consider (3 :: Float).  Syntactically it looks like an IntLit,
        -- so we'll call shortCutIntLit, but of course it's a float
        -- This can make a big difference for programs with a lot of
        -- literals, compiled without -O

shortCutLit _ (HsFractional f) ty
  | isFloatTy ty  = Just (mkLit floatDataCon  (HsFloatPrim f))
  | isDoubleTy ty = Just (mkLit doubleDataCon (HsDoublePrim f))
  | otherwise     = Nothing

shortCutLit _ (HsIsString src s) ty
  | isStringTy ty = Just (HsLit (HsString src s))
  | otherwise     = Nothing

mkLit :: DataCon -> HsLit -> HsExpr Id
mkLit con lit = HsApp (nlHsVar (dataConWrapId con)) (nlHsLit lit)

------------------------------
hsOverLitName :: OverLitVal -> Name
-- Get the canonical 'fromX' name for a particular OverLitVal
hsOverLitName (HsIntegral {})   = fromIntegerName
hsOverLitName (HsFractional {}) = fromRationalName
hsOverLitName (HsIsString {})   = fromStringName
\end{code}

%************************************************************************
%*                                                                      *
\subsection[BackSubst-HsBinds]{Running a substitution over @HsBinds@}
%*                                                                      *
%************************************************************************

The rest of the zonking is done *after* typechecking.
The main zonking pass runs over the bindings

 a) to convert TcTyVars to TyVars etc, dereferencing any bindings etc
 b) convert unbound TcTyVar to Void
 c) convert each TcId to an Id by zonking its type

The type variables are converted by binding mutable tyvars to immutable ones
and then zonking as normal.

The Ids are converted by binding them in the normal Tc envt; that
way we maintain sharing; eg an Id is zonked at its binding site and they
all occurrences of that Id point to the common zonked copy

It's all pretty boring stuff, because HsSyn is such a large type, and
the environment manipulation is tiresome.

\begin{code}
type UnboundTyVarZonker = TcTyVar-> TcM Type
        -- How to zonk an unbound type variable
        -- Note [Zonking the LHS of a RULE]

data ZonkEnv
  = ZonkEnv
      UnboundTyVarZonker
      (TyVarEnv TyVar)          --
      (IdEnv    Var)            -- What variables are in scope
        -- Maps an Id or EvVar to its zonked version; both have the same Name
        -- Note that all evidence (coercion variables as well as dictionaries)
        --      are kept in the ZonkEnv
        -- Only *type* abstraction is done by side effect
        -- Is only consulted lazily; hence knot-tying

instance Outputable ZonkEnv where
  ppr (ZonkEnv _ _ty_env var_env) = vcat (map ppr (varEnvElts var_env))


emptyZonkEnv :: ZonkEnv
emptyZonkEnv = mkEmptyZonkEnv zonkTypeZapping

mkEmptyZonkEnv :: UnboundTyVarZonker -> ZonkEnv
mkEmptyZonkEnv zonker = ZonkEnv zonker emptyVarEnv emptyVarEnv

extendIdZonkEnv :: ZonkEnv -> [Var] -> ZonkEnv
extendIdZonkEnv (ZonkEnv zonk_ty ty_env id_env) ids
  = ZonkEnv zonk_ty ty_env (extendVarEnvList id_env [(id,id) | id <- ids])

extendIdZonkEnv1 :: ZonkEnv -> Var -> ZonkEnv
extendIdZonkEnv1 (ZonkEnv zonk_ty ty_env id_env) id
  = ZonkEnv zonk_ty ty_env (extendVarEnv id_env id id)

extendTyZonkEnv1 :: ZonkEnv -> TyVar -> ZonkEnv
extendTyZonkEnv1 (ZonkEnv zonk_ty ty_env id_env) ty
  = ZonkEnv zonk_ty (extendVarEnv ty_env ty ty) id_env

mkTyVarZonkEnv :: [TyVar] -> ZonkEnv
mkTyVarZonkEnv tvs = ZonkEnv zonkTypeZapping (mkVarEnv [(tv,tv) | tv <- tvs]) emptyVarEnv

setZonkType :: ZonkEnv -> UnboundTyVarZonker -> ZonkEnv
setZonkType (ZonkEnv _ ty_env id_env) zonk_ty = ZonkEnv zonk_ty ty_env id_env

zonkEnvIds :: ZonkEnv -> [Id]
zonkEnvIds (ZonkEnv _ _ id_env) = varEnvElts id_env

zonkIdOcc :: ZonkEnv -> TcId -> Id
-- Ids defined in this module should be in the envt;
-- ignore others.  (Actually, data constructors are also
-- not LocalVars, even when locally defined, but that is fine.)
-- (Also foreign-imported things aren't currently in the ZonkEnv;
--  that's ok because they don't need zonking.)
--
-- Actually, Template Haskell works in 'chunks' of declarations, and
-- an earlier chunk won't be in the 'env' that the zonking phase
-- carries around.  Instead it'll be in the tcg_gbl_env, already fully
-- zonked.  There's no point in looking it up there (except for error
-- checking), and it's not conveniently to hand; hence the simple
-- 'orElse' case in the LocalVar branch.
--
-- Even without template splices, in module Main, the checking of
-- 'main' is done as a separate chunk.
zonkIdOcc (ZonkEnv _zonk_ty _ty_env env) id
  | isLocalVar id = lookupVarEnv env id `orElse` id
  | otherwise     = id

zonkIdOccs :: ZonkEnv -> [TcId] -> [Id]
zonkIdOccs env ids = map (zonkIdOcc env) ids

-- zonkIdBndr is used *after* typechecking to get the Id's type
-- to its final form.  The TyVarEnv give
zonkIdBndr :: ZonkEnv -> TcId -> TcM Id
zonkIdBndr env id
  = do ty' <- zonkTcTypeToType env (idType id)
       return (Id.setIdType id ty')

zonkIdBndrs :: ZonkEnv -> [TcId] -> TcM [Id]
zonkIdBndrs env ids = mapM (zonkIdBndr env) ids

zonkTopBndrs :: [TcId] -> TcM [Id]
zonkTopBndrs ids = zonkIdBndrs emptyZonkEnv ids

zonkEvBndrsX :: ZonkEnv -> [EvVar] -> TcM (ZonkEnv, [Var])
zonkEvBndrsX = mapAccumLM zonkEvBndrX

zonkEvBndrX :: ZonkEnv -> EvVar -> TcM (ZonkEnv, EvVar)
-- Works for dictionaries and coercions
zonkEvBndrX env var
  = do { var' <- zonkEvBndr env var
       ; return (extendIdZonkEnv1 env var', var') }

zonkEvBndr :: ZonkEnv -> EvVar -> TcM EvVar
-- Works for dictionaries and coercions
-- Does not extend the ZonkEnv
zonkEvBndr env var
  = do { let var_ty = varType var
       ; ty <-
           {-# SCC "zonkEvBndr_zonkTcTypeToType" #-}
           zonkTcTypeToType env var_ty
       ; return (setVarType var ty) }

zonkEvVarOcc :: ZonkEnv -> EvVar -> EvVar
zonkEvVarOcc env v = zonkIdOcc env v

zonkTyCoBndrsX :: ZonkEnv -> [TyCoVar] -> TcM (ZonkEnv, [TyCoVar])
zonkTyCoBndrsX = mapAccumLM zonkTyCoBndrX

zonkTyCoBndrX :: ZonkEnv -> TyCoVar -> TcM (ZonkEnv, TyCoVar)
-- This guarantees to return a TyCoVar (not a TcTyCoVar)
-- then we add it to the envt, so all occurrences are replaced
zonkTyCoBndrX env tv
  = do { ki <- zonkTcTypeToType env (tyVarKind tv)
       ; if isTyVar tv
         then let tv' = setTyVarKind tv ki in
              return (extendTyZonkEnv1 env tv', tv')
         else let tv' = setVarType tv ki in
              return (extendIdZonkEnv1 env tv', tv') }
\end{code}


\begin{code}
zonkTopExpr :: HsExpr TcId -> TcM (HsExpr Id)
zonkTopExpr e = zonkExpr emptyZonkEnv e

zonkTopLExpr :: LHsExpr TcId -> TcM (LHsExpr Id)
zonkTopLExpr e = zonkLExpr emptyZonkEnv e

zonkTopDecls :: Bag EvBind
             -> LHsBinds TcId -> Bag OccName -> NameSet
             -> [LRuleDecl TcId] -> [LVectDecl TcId] -> [LTcSpecPrag] -> [LForeignDecl TcId]
             -> TcM ([Id],
                     Bag EvBind,
                     LHsBinds Id,
                     [LForeignDecl Id],
                     [LTcSpecPrag],
                     [LRuleDecl    Id],
                     [LVectDecl    Id])
zonkTopDecls ev_binds binds exports sig_ns rules vects imp_specs fords
  = do  { (env1, ev_binds') <- zonkEvBinds emptyZonkEnv ev_binds

         -- Warn about missing signatures
         -- Do this only when we we have a type to offer
        ; warn_missing_sigs <- woptM Opt_WarnMissingSigs
        ; warn_only_exported <- woptM Opt_WarnMissingExportedSigs
        ; let sig_warn
                | warn_only_exported = topSigWarnIfExported exports sig_ns
                | warn_missing_sigs  = topSigWarn sig_ns
                | otherwise          = noSigWarn

        ; (env2, binds') <- zonkRecMonoBinds env1 sig_warn binds
                        -- Top level is implicitly recursive
        ; rules' <- zonkRules env2 rules
        ; vects' <- zonkVects env2 vects
        ; specs' <- zonkLTcSpecPrags env2 imp_specs
        ; fords' <- zonkForeignExports env2 fords
        ; return (zonkEnvIds env2, ev_binds', binds', fords', specs', rules', vects') }

---------------------------------------------
zonkLocalBinds :: ZonkEnv -> HsLocalBinds TcId -> TcM (ZonkEnv, HsLocalBinds Id)
zonkLocalBinds env EmptyLocalBinds
  = return (env, EmptyLocalBinds)

zonkLocalBinds _ (HsValBinds (ValBindsIn {}))
  = panic "zonkLocalBinds" -- Not in typechecker output

zonkLocalBinds env (HsValBinds vb@(ValBindsOut binds sigs))
  = do  { warn_missing_sigs <- woptM Opt_WarnMissingLocalSigs
        ; let sig_warn | not warn_missing_sigs = noSigWarn
                       | otherwise             = localSigWarn sig_ns
              sig_ns = getTypeSigNames vb
        ; (env1, new_binds) <- go env sig_warn binds
        ; return (env1, HsValBinds (ValBindsOut new_binds sigs)) }
  where
    go env _ []
      = return (env, [])
    go env sig_warn ((r,b):bs)
      = do { (env1, b')  <- zonkRecMonoBinds env sig_warn b
           ; (env2, bs') <- go env1 sig_warn bs
           ; return (env2, (r,b'):bs') }

zonkLocalBinds env (HsIPBinds (IPBinds binds dict_binds)) = do
    new_binds <- mapM (wrapLocM zonk_ip_bind) binds
    let
        env1 = extendIdZonkEnv env [ n | L _ (IPBind (Right n) _) <- new_binds]
    (env2, new_dict_binds) <- zonkTcEvBinds env1 dict_binds
    return (env2, HsIPBinds (IPBinds new_binds new_dict_binds))
  where
    zonk_ip_bind (IPBind n e)
        = do n' <- mapIPNameTc (zonkIdBndr env) n
             e' <- zonkLExpr env e
             return (IPBind n' e')

---------------------------------------------
zonkRecMonoBinds :: ZonkEnv -> SigWarn -> LHsBinds TcId -> TcM (ZonkEnv, LHsBinds Id)
zonkRecMonoBinds env sig_warn binds
 = fixM (\ ~(_, new_binds) -> do
        { let env1 = extendIdZonkEnv env (collectHsBindsBinders new_binds)
        ; binds' <- zonkMonoBinds env1 sig_warn binds
        ; return (env1, binds') })

---------------------------------------------
type SigWarn = Bool -> [Id] -> TcM ()
     -- Missing-signature warning
     -- The Bool is True for an AbsBinds, False otherwise

noSigWarn :: SigWarn
noSigWarn _ _ = return ()

topSigWarnIfExported :: Bag OccName -> NameSet -> SigWarn
topSigWarnIfExported exported sig_ns _ ids
  = mapM_ (topSigWarnIdIfExported exported sig_ns) ids

topSigWarnIdIfExported :: Bag OccName -> NameSet -> Id -> TcM ()
topSigWarnIdIfExported exported sig_ns id
  | getOccName id `elemBag` exported
  = topSigWarnId sig_ns id
  | otherwise
  = return ()

topSigWarn :: NameSet -> SigWarn
topSigWarn sig_ns _ ids = mapM_ (topSigWarnId sig_ns) ids

topSigWarnId :: NameSet -> Id -> TcM ()
-- The NameSet is the Ids that *lack* a signature
-- We have to do it this way round because there are
-- lots of top-level bindings that are generated by GHC
-- and that don't have signatures
topSigWarnId sig_ns id
  | idName id `elemNameSet` sig_ns = warnMissingSig msg id
  | otherwise                      = return ()
  where
    msg = ptext (sLit "Top-level binding with no type signature:")

localSigWarn :: NameSet -> SigWarn
localSigWarn sig_ns is_abs_bind ids
  | not is_abs_bind = return ()
  | otherwise       = mapM_ (localSigWarnId sig_ns) ids

localSigWarnId :: NameSet -> Id -> TcM ()
-- NameSet are the Ids that *have* type signatures
localSigWarnId sig_ns id
  | not (isSigmaTy (idType id))    = return ()
  | idName id `elemNameSet` sig_ns = return ()
  | otherwise                      = warnMissingSig msg id
  where
    msg = ptext (sLit "Polymorphic local binding with no type signature:")

warnMissingSig :: SDoc -> Id -> TcM ()
warnMissingSig msg id
  = do  { env0 <- tcInitTidyEnv
        ; let (env1, tidy_ty) = tidyOpenType env0 (idType id)
        ; addWarnTcM (env1, mk_msg tidy_ty) }
  where
    mk_msg ty = sep [ msg, nest 2 $ pprPrefixName (idName id) <+> dcolon <+> ppr ty ]

---------------------------------------------
zonkMonoBinds :: ZonkEnv -> SigWarn -> LHsBinds TcId -> TcM (LHsBinds Id)
zonkMonoBinds env sig_warn binds = mapBagM (zonk_lbind env sig_warn) binds

zonk_lbind :: ZonkEnv -> SigWarn -> LHsBind TcId -> TcM (LHsBind Id)
zonk_lbind env sig_warn = wrapLocM (zonk_bind env sig_warn)

zonk_bind :: ZonkEnv -> SigWarn -> HsBind TcId -> TcM (HsBind Id)
zonk_bind env sig_warn bind@(PatBind { pat_lhs = pat, pat_rhs = grhss, pat_rhs_ty = ty})
  = do  { (_env, new_pat) <- zonkPat env pat            -- Env already extended
        ; sig_warn False (collectPatBinders new_pat)
        ; new_grhss <- zonkGRHSs env zonkLExpr grhss
        ; new_ty    <- zonkTcTypeToType env ty
        ; return (bind { pat_lhs = new_pat, pat_rhs = new_grhss, pat_rhs_ty = new_ty }) }

zonk_bind env sig_warn (VarBind { var_id = var, var_rhs = expr, var_inline = inl })
  = do { new_var  <- zonkIdBndr env var
       ; sig_warn False [new_var]
       ; new_expr <- zonkLExpr env expr
       ; return (VarBind { var_id = new_var, var_rhs = new_expr, var_inline = inl }) }

zonk_bind env sig_warn bind@(FunBind { fun_id = L loc var, fun_matches = ms
                                     , fun_co_fn = co_fn })
  = do { new_var <- zonkIdBndr env var
       ; sig_warn False [new_var]
       ; (env1, new_co_fn) <- zonkCoFn env co_fn
       ; new_ms <- zonkMatchGroup env1 zonkLExpr ms
       ; return (bind { fun_id = L loc new_var, fun_matches = new_ms
                      , fun_co_fn = new_co_fn }) }

zonk_bind env sig_warn (AbsBinds { abs_tvs = tyvars, abs_ev_vars = evs
                                 , abs_ev_binds = ev_binds
                                 , abs_exports = exports
                                 , abs_binds = val_binds })
  = ASSERT( all isImmutableTyVar tyvars )
    do { (env0, new_tyvars) <- zonkTyCoBndrsX env tyvars
       ; (env1, new_evs) <- zonkEvBndrsX env0 evs
       ; (env2, new_ev_binds) <- zonkTcEvBinds env1 ev_binds
       ; (new_val_bind, new_exports) <- fixM $ \ ~(new_val_binds, _) ->
         do { let env3 = extendIdZonkEnv env2 (collectHsBindsBinders new_val_binds)
            ; new_val_binds <- zonkMonoBinds env3 noSigWarn val_binds
            ; new_exports   <- mapM (zonkExport env3) exports
            ; return (new_val_binds, new_exports) }
       ; sig_warn True (map abe_poly new_exports)
       ; return (AbsBinds { abs_tvs = new_tyvars, abs_ev_vars = new_evs
                          , abs_ev_binds = new_ev_binds
                          , abs_exports = new_exports, abs_binds = new_val_bind }) }
  where
    zonkExport env (ABE{ abe_wrap = wrap, abe_poly = poly_id
                       , abe_mono = mono_id, abe_prags = prags })
        = do new_poly_id <- zonkIdBndr env poly_id
             (_, new_wrap) <- zonkCoFn env wrap
             new_prags <- zonkSpecPrags env prags
             return (ABE{ abe_wrap = new_wrap, abe_poly = new_poly_id
                        , abe_mono = zonkIdOcc env mono_id
                        , abe_prags = new_prags })

zonk_bind env _sig_warn (PatSynBind bind@(PSB { psb_id = L loc id
                                              , psb_args = details
                                              , psb_def = lpat
                                              , psb_dir = dir }))
  = do { id' <- zonkIdBndr env id
       ; details' <- zonkPatSynDetails env details
       ;(env1, lpat') <- zonkPat env lpat
       ; (_env2, dir') <- zonkPatSynDir env1 dir
       ; return $ PatSynBind $
                  bind { psb_id = L loc id'
                       , psb_args = details'
                       , psb_def = lpat'
                       , psb_dir = dir' } }

zonkPatSynDetails :: ZonkEnv
                  -> HsPatSynDetails (Located TcId)
                  -> TcM (HsPatSynDetails (Located Id))
zonkPatSynDetails env = traverse (wrapLocM $ zonkIdBndr env)

zonkPatSynDir :: ZonkEnv -> HsPatSynDir TcId -> TcM (ZonkEnv, HsPatSynDir Id)
zonkPatSynDir env Unidirectional = return (env, Unidirectional)
zonkPatSynDir env ImplicitBidirectional = return (env, ImplicitBidirectional)
zonkPatSynDir env (ExplicitBidirectional mg) = do
    mg' <- zonkMatchGroup env zonkLExpr mg
    return (env, ExplicitBidirectional mg')

zonkSpecPrags :: ZonkEnv -> TcSpecPrags -> TcM TcSpecPrags
zonkSpecPrags _   IsDefaultMethod = return IsDefaultMethod
zonkSpecPrags env (SpecPrags ps)  = do { ps' <- zonkLTcSpecPrags env ps
                                       ; return (SpecPrags ps') }

zonkLTcSpecPrags :: ZonkEnv -> [LTcSpecPrag] -> TcM [LTcSpecPrag]
zonkLTcSpecPrags env ps
  = mapM zonk_prag ps
  where
    zonk_prag (L loc (SpecPrag id co_fn inl))
        = do { (_, co_fn') <- zonkCoFn env co_fn
             ; return (L loc (SpecPrag (zonkIdOcc env id) co_fn' inl)) }
\end{code}

%************************************************************************
%*                                                                      *
\subsection[BackSubst-Match-GRHSs]{Match and GRHSs}
%*                                                                      *
%************************************************************************

\begin{code}
zonkMatchGroup :: ZonkEnv
               -> (ZonkEnv -> Located (body TcId) -> TcM (Located (body Id)))
               -> MatchGroup TcId (Located (body TcId)) -> TcM (MatchGroup Id (Located (body Id)))
zonkMatchGroup env zBody (MG { mg_alts = ms, mg_arg_tys = arg_tys, mg_res_ty = res_ty, mg_origin = origin })
  = do  { ms' <- mapM (zonkMatch env zBody) ms
        ; arg_tys' <- zonkTcTypeToTypes env arg_tys
        ; res_ty'  <- zonkTcTypeToType env res_ty
        ; return (MG { mg_alts = ms', mg_arg_tys = arg_tys', mg_res_ty = res_ty', mg_origin = origin }) }

zonkMatch :: ZonkEnv
          -> (ZonkEnv -> Located (body TcId) -> TcM (Located (body Id)))
          -> LMatch TcId (Located (body TcId)) -> TcM (LMatch Id (Located (body Id)))
zonkMatch env zBody (L loc (Match pats _ grhss))
  = do  { (env1, new_pats) <- zonkPats env pats
        ; new_grhss <- zonkGRHSs env1 zBody grhss
        ; return (L loc (Match new_pats Nothing new_grhss)) }

-------------------------------------------------------------------------
zonkGRHSs :: ZonkEnv
          -> (ZonkEnv -> Located (body TcId) -> TcM (Located (body Id)))
          -> GRHSs TcId (Located (body TcId)) -> TcM (GRHSs Id (Located (body Id)))

zonkGRHSs env zBody (GRHSs grhss binds) = do
    (new_env, new_binds) <- zonkLocalBinds env binds
    let
        zonk_grhs (GRHS guarded rhs)
          = do (env2, new_guarded) <- zonkStmts new_env zonkLExpr guarded
               new_rhs <- zBody env2 rhs
               return (GRHS new_guarded new_rhs)
    new_grhss <- mapM (wrapLocM zonk_grhs) grhss
    return (GRHSs new_grhss new_binds)
\end{code}

%************************************************************************
%*                                                                      *
\subsection[BackSubst-HsExpr]{Running a zonkitution over a TypeCheckedExpr}
%*                                                                      *
%************************************************************************

\begin{code}
zonkLExprs :: ZonkEnv -> [LHsExpr TcId] -> TcM [LHsExpr Id]
zonkLExpr  :: ZonkEnv -> LHsExpr TcId   -> TcM (LHsExpr Id)
zonkExpr   :: ZonkEnv -> HsExpr TcId    -> TcM (HsExpr Id)

zonkLExprs env exprs = mapM (zonkLExpr env) exprs
zonkLExpr  env expr  = wrapLocM (zonkExpr env) expr

zonkExpr env (HsVar id)
  = return (HsVar (zonkIdOcc env id))

zonkExpr _ (HsIPVar id)
  = return (HsIPVar id)

zonkExpr env (HsLit (HsRat f ty))
  = do new_ty <- zonkTcTypeToType env ty
       return (HsLit (HsRat f new_ty))

zonkExpr _ (HsLit lit)
  = return (HsLit lit)

zonkExpr env (HsOverLit lit)
  = do  { lit' <- zonkOverLit env lit
        ; return (HsOverLit lit') }

zonkExpr env (HsLam matches)
  = do new_matches <- zonkMatchGroup env zonkLExpr matches
       return (HsLam new_matches)

zonkExpr env (HsLamCase arg matches)
  = do new_arg <- zonkTcTypeToType env arg
       new_matches <- zonkMatchGroup env zonkLExpr matches
       return (HsLamCase new_arg new_matches)

zonkExpr env (HsApp e1 e2)
  = do new_e1 <- zonkLExpr env e1
       new_e2 <- zonkLExpr env e2
       return (HsApp new_e1 new_e2)

zonkExpr _ e@(HsRnBracketOut _ _)
  = pprPanic "zonkExpr: HsRnBracketOut" (ppr e)

zonkExpr env (HsTcBracketOut body bs)
  = do bs' <- mapM zonk_b bs
       return (HsTcBracketOut body bs')
  where
    zonk_b (PendSplice n e) = do e' <- zonkLExpr env e
                                 return (PendSplice n e')

zonkExpr _ (HsSpliceE t s) = WARN( True, ppr s ) -- Should not happen
                             return (HsSpliceE t s)

zonkExpr env (OpApp e1 op fixity e2)
  = do new_e1 <- zonkLExpr env e1
       new_op <- zonkLExpr env op
       new_e2 <- zonkLExpr env e2
       return (OpApp new_e1 new_op fixity new_e2)

zonkExpr env (NegApp expr op)
  = do new_expr <- zonkLExpr env expr
       new_op <- zonkExpr env op
       return (NegApp new_expr new_op)

zonkExpr env (HsPar e)
  = do new_e <- zonkLExpr env e
       return (HsPar new_e)

zonkExpr env (SectionL expr op)
  = do new_expr <- zonkLExpr env expr
       new_op   <- zonkLExpr env op
       return (SectionL new_expr new_op)

zonkExpr env (SectionR op expr)
  = do new_op   <- zonkLExpr env op
       new_expr <- zonkLExpr env expr
       return (SectionR new_op new_expr)

zonkExpr env (ExplicitTuple tup_args boxed)
  = do { new_tup_args <- mapM zonk_tup_arg tup_args
       ; return (ExplicitTuple new_tup_args boxed) }
  where
    zonk_tup_arg (L l (Present e)) = do { e' <- zonkLExpr env e
                                        ; return (L l (Present e')) }
    zonk_tup_arg (L l (Missing t)) = do { t' <- zonkTcTypeToType env t
                                        ; return (L l (Missing t')) }

zonkExpr env (HsCase expr ms)
  = do new_expr <- zonkLExpr env expr
       new_ms <- zonkMatchGroup env zonkLExpr ms
       return (HsCase new_expr new_ms)

zonkExpr env (HsIf e0 e1 e2 e3)
  = do { new_e0 <- fmapMaybeM (zonkExpr env) e0
       ; new_e1 <- zonkLExpr env e1
       ; new_e2 <- zonkLExpr env e2
       ; new_e3 <- zonkLExpr env e3
       ; return (HsIf new_e0 new_e1 new_e2 new_e3) }

zonkExpr env (HsMultiIf ty alts)
  = do { alts' <- mapM (wrapLocM zonk_alt) alts
       ; ty'   <- zonkTcTypeToType env ty
       ; return $ HsMultiIf ty' alts' }
  where zonk_alt (GRHS guard expr)
          = do { (env', guard') <- zonkStmts env zonkLExpr guard
               ; expr'          <- zonkLExpr env' expr
               ; return $ GRHS guard' expr' }

zonkExpr env (HsLet binds expr)
  = do (new_env, new_binds) <- zonkLocalBinds env binds
       new_expr <- zonkLExpr new_env expr
       return (HsLet new_binds new_expr)

zonkExpr env (HsDo do_or_lc stmts ty)
  = do (_, new_stmts) <- zonkStmts env zonkLExpr stmts
       new_ty <- zonkTcTypeToType env ty
       return (HsDo do_or_lc new_stmts new_ty)

zonkExpr env (ExplicitList ty wit exprs)
  = do new_ty <- zonkTcTypeToType env ty
       new_wit <- zonkWit env wit
       new_exprs <- zonkLExprs env exprs
       return (ExplicitList new_ty new_wit new_exprs)
   where zonkWit _ Nothing = return Nothing
         zonkWit env (Just fln) = do new_fln <- zonkExpr env fln
                                     return (Just new_fln)

zonkExpr env (ExplicitPArr ty exprs)
  = do new_ty <- zonkTcTypeToType env ty
       new_exprs <- zonkLExprs env exprs
       return (ExplicitPArr new_ty new_exprs)

zonkExpr env (RecordCon data_con con_expr rbinds)
  = do  { new_con_expr <- zonkExpr env con_expr
        ; new_rbinds   <- zonkRecFields env rbinds
        ; return (RecordCon data_con new_con_expr new_rbinds) }

zonkExpr env (RecordUpd expr rbinds cons in_tys out_tys)
  = do  { new_expr    <- zonkLExpr env expr
        ; new_in_tys  <- mapM (zonkTcTypeToType env) in_tys
        ; new_out_tys <- mapM (zonkTcTypeToType env) out_tys
        ; new_rbinds  <- zonkRecFields env rbinds
        ; return (RecordUpd new_expr new_rbinds cons new_in_tys new_out_tys) }

zonkExpr env (ExprWithTySigOut e ty)
  = do { e' <- zonkLExpr env e
       ; return (ExprWithTySigOut e' ty) }

zonkExpr _ (ExprWithTySig _ _ _) = panic "zonkExpr env:ExprWithTySig"

zonkExpr env (ArithSeq expr wit info)
  = do new_expr <- zonkExpr env expr
       new_wit <- zonkWit env wit
       new_info <- zonkArithSeq env info
       return (ArithSeq new_expr new_wit new_info)
   where zonkWit _ Nothing = return Nothing
         zonkWit env (Just fln) = do new_fln <- zonkExpr env fln
                                     return (Just new_fln)

zonkExpr env (PArrSeq expr info)
  = do new_expr <- zonkExpr env expr
       new_info <- zonkArithSeq env info
       return (PArrSeq new_expr new_info)

zonkExpr env (HsSCC lbl expr)
  = do new_expr <- zonkLExpr env expr
       return (HsSCC lbl new_expr)

zonkExpr env (HsTickPragma info expr)
  = do new_expr <- zonkLExpr env expr
       return (HsTickPragma info new_expr)

-- hdaume: core annotations
zonkExpr env (HsCoreAnn lbl expr)
  = do new_expr <- zonkLExpr env expr
       return (HsCoreAnn lbl new_expr)

-- arrow notation extensions
zonkExpr env (HsProc pat body)
  = do  { (env1, new_pat) <- zonkPat env pat
        ; new_body <- zonkCmdTop env1 body
        ; return (HsProc new_pat new_body) }

zonkExpr env (HsWrap co_fn expr)
  = do (env1, new_co_fn) <- zonkCoFn env co_fn
       new_expr <- zonkExpr env1 expr
       return (HsWrap new_co_fn new_expr)

zonkExpr _ (HsUnboundVar v)
  = return (HsUnboundVar v)

zonkExpr _ expr = pprPanic "zonkExpr" (ppr expr)

-------------------------------------------------------------------------

zonkLCmd  :: ZonkEnv -> LHsCmd TcId   -> TcM (LHsCmd Id)
zonkCmd   :: ZonkEnv -> HsCmd TcId    -> TcM (HsCmd Id)

zonkLCmd  env cmd  = wrapLocM (zonkCmd env) cmd

zonkCmd env (HsCmdCast co cmd)
  = do { co' <- zonkTcCoToCo env co
       ; cmd' <- zonkCmd env cmd
       ; return (HsCmdCast co' cmd') }
zonkCmd env (HsCmdArrApp e1 e2 ty ho rl)
  = do new_e1 <- zonkLExpr env e1
       new_e2 <- zonkLExpr env e2
       new_ty <- zonkTcTypeToType env ty
       return (HsCmdArrApp new_e1 new_e2 new_ty ho rl)

zonkCmd env (HsCmdArrForm op fixity args)
  = do new_op <- zonkLExpr env op
       new_args <- mapM (zonkCmdTop env) args
       return (HsCmdArrForm new_op fixity new_args)

zonkCmd env (HsCmdApp c e)
  = do new_c <- zonkLCmd env c
       new_e <- zonkLExpr env e
       return (HsCmdApp new_c new_e)

zonkCmd env (HsCmdLam matches)
  = do new_matches <- zonkMatchGroup env zonkLCmd matches
       return (HsCmdLam new_matches)

zonkCmd env (HsCmdPar c)
  = do new_c <- zonkLCmd env c
       return (HsCmdPar new_c)

zonkCmd env (HsCmdCase expr ms)
  = do new_expr <- zonkLExpr env expr
       new_ms <- zonkMatchGroup env zonkLCmd ms
       return (HsCmdCase new_expr new_ms)

zonkCmd env (HsCmdIf eCond ePred cThen cElse)
  = do { new_eCond <- fmapMaybeM (zonkExpr env) eCond
       ; new_ePred <- zonkLExpr env ePred
       ; new_cThen <- zonkLCmd env cThen
       ; new_cElse <- zonkLCmd env cElse
       ; return (HsCmdIf new_eCond new_ePred new_cThen new_cElse) }

zonkCmd env (HsCmdLet binds cmd)
  = do (new_env, new_binds) <- zonkLocalBinds env binds
       new_cmd <- zonkLCmd new_env cmd
       return (HsCmdLet new_binds new_cmd)

zonkCmd env (HsCmdDo stmts ty)
  = do (_, new_stmts) <- zonkStmts env zonkLCmd stmts
       new_ty <- zonkTcTypeToType env ty
       return (HsCmdDo new_stmts new_ty)





zonkCmdTop :: ZonkEnv -> LHsCmdTop TcId -> TcM (LHsCmdTop Id)
zonkCmdTop env cmd = wrapLocM (zonk_cmd_top env) cmd

zonk_cmd_top :: ZonkEnv -> HsCmdTop TcId -> TcM (HsCmdTop Id)
zonk_cmd_top env (HsCmdTop cmd stack_tys ty ids)
  = do new_cmd <- zonkLCmd env cmd
       new_stack_tys <- zonkTcTypeToType env stack_tys
       new_ty <- zonkTcTypeToType env ty
       new_ids <- mapSndM (zonkExpr env) ids
       return (HsCmdTop new_cmd new_stack_tys new_ty new_ids)

-------------------------------------------------------------------------
zonkCoFn :: ZonkEnv -> HsWrapper -> TcM (ZonkEnv, HsWrapper)
zonkCoFn env WpHole   = return (env, WpHole)
zonkCoFn env (WpCompose c1 c2) = do { (env1, c1') <- zonkCoFn env c1
                                    ; (env2, c2') <- zonkCoFn env1 c2
                                    ; return (env2, WpCompose c1' c2') }
zonkCoFn env (WpFun c1 c2 t1 t2) = do { (env1, c1') <- zonkCoFn env c1
                                      ; (env2, c2') <- zonkCoFn env1 c2
                                      ; t1'         <- zonkTcTypeToType env2 t1
                                      ; t2'         <- zonkTcTypeToType env2 t2
                                      ; return (env2, WpFun c1' c2' t1' t2') }
zonkCoFn env (WpCast co) = do { co' <- zonkTcCoToCo env co
                              ; return (env, WpCast co') }
zonkCoFn env (WpEvLam ev)   = do { (env', ev') <- zonkEvBndrX env ev
                                 ; return (env', WpEvLam ev') }
zonkCoFn env (WpEvApp arg)  = do { arg' <- zonkEvTerm env arg
                                 ; return (env, WpEvApp arg') }
zonkCoFn env (WpEvPrimApp co) = do { co' <- zonkTcCoToCo env co
                                   ; return (env, WpEvPrimApp co') }
zonkCoFn env (WpTyLam tv)   = ASSERT( isImmutableTyVar tv )
                              do { (env', tv') <- zonkTyCoBndrX env tv
                                 ; return (env', WpTyLam tv') }
zonkCoFn env (WpTyApp ty)   = do { ty' <- zonkTcTypeToType env ty
                                 ; return (env, WpTyApp ty') }
zonkCoFn env (WpLet bs)     = do { (env1, bs') <- zonkTcEvBinds env bs
                                 ; return (env1, WpLet bs') }

-------------------------------------------------------------------------
zonkOverLit :: ZonkEnv -> HsOverLit TcId -> TcM (HsOverLit Id)
zonkOverLit env lit@(OverLit { ol_witness = e, ol_type = ty })
  = do  { ty' <- zonkTcTypeToType env ty
        ; e' <- zonkExpr env e
        ; return (lit { ol_witness = e', ol_type = ty' }) }

-------------------------------------------------------------------------
zonkArithSeq :: ZonkEnv -> ArithSeqInfo TcId -> TcM (ArithSeqInfo Id)

zonkArithSeq env (From e)
  = do new_e <- zonkLExpr env e
       return (From new_e)

zonkArithSeq env (FromThen e1 e2)
  = do new_e1 <- zonkLExpr env e1
       new_e2 <- zonkLExpr env e2
       return (FromThen new_e1 new_e2)

zonkArithSeq env (FromTo e1 e2)
  = do new_e1 <- zonkLExpr env e1
       new_e2 <- zonkLExpr env e2
       return (FromTo new_e1 new_e2)

zonkArithSeq env (FromThenTo e1 e2 e3)
  = do new_e1 <- zonkLExpr env e1
       new_e2 <- zonkLExpr env e2
       new_e3 <- zonkLExpr env e3
       return (FromThenTo new_e1 new_e2 new_e3)


-------------------------------------------------------------------------
zonkStmts :: ZonkEnv
          -> (ZonkEnv -> Located (body TcId) -> TcM (Located (body Id)))
          -> [LStmt TcId (Located (body TcId))] -> TcM (ZonkEnv, [LStmt Id (Located (body Id))])
zonkStmts env _ []     = return (env, [])
zonkStmts env zBody (s:ss) = do { (env1, s')  <- wrapLocSndM (zonkStmt env zBody) s
                                ; (env2, ss') <- zonkStmts env1 zBody ss
                                ; return (env2, s' : ss') }

zonkStmt :: ZonkEnv
         -> (ZonkEnv -> Located (body TcId) -> TcM (Located (body Id)))
         -> Stmt TcId (Located (body TcId)) -> TcM (ZonkEnv, Stmt Id (Located (body Id)))
zonkStmt env _ (ParStmt stmts_w_bndrs mzip_op bind_op)
  = do { new_stmts_w_bndrs <- mapM zonk_branch stmts_w_bndrs
       ; let new_binders = [b | ParStmtBlock _ bs _ <- new_stmts_w_bndrs, b <- bs]
             env1 = extendIdZonkEnv env new_binders
       ; new_mzip <- zonkExpr env1 mzip_op
       ; new_bind <- zonkExpr env1 bind_op
       ; return (env1, ParStmt new_stmts_w_bndrs new_mzip new_bind) }
  where
    zonk_branch (ParStmtBlock stmts bndrs return_op)
       = do { (env1, new_stmts) <- zonkStmts env zonkLExpr stmts
            ; new_return <- zonkExpr env1 return_op
            ; return (ParStmtBlock new_stmts (zonkIdOccs env1 bndrs) new_return) }

zonkStmt env zBody (RecStmt { recS_stmts = segStmts, recS_later_ids = lvs, recS_rec_ids = rvs
                            , recS_ret_fn = ret_id, recS_mfix_fn = mfix_id, recS_bind_fn = bind_id
                            , recS_later_rets = later_rets, recS_rec_rets = rec_rets
                            , recS_ret_ty = ret_ty })
  = do { new_rvs <- zonkIdBndrs env rvs
       ; new_lvs <- zonkIdBndrs env lvs
       ; new_ret_ty  <- zonkTcTypeToType env ret_ty
       ; new_ret_id  <- zonkExpr env ret_id
       ; new_mfix_id <- zonkExpr env mfix_id
       ; new_bind_id <- zonkExpr env bind_id
       ; let env1 = extendIdZonkEnv env new_rvs
       ; (env2, new_segStmts) <- zonkStmts env1 zBody segStmts
        -- Zonk the ret-expressions in an envt that
        -- has the polymorphic bindings in the envt
       ; new_later_rets <- mapM (zonkExpr env2) later_rets
       ; new_rec_rets <- mapM (zonkExpr env2) rec_rets
       ; return (extendIdZonkEnv env new_lvs,     -- Only the lvs are needed
                 RecStmt { recS_stmts = new_segStmts, recS_later_ids = new_lvs
                         , recS_rec_ids = new_rvs, recS_ret_fn = new_ret_id
                         , recS_mfix_fn = new_mfix_id, recS_bind_fn = new_bind_id
                         , recS_later_rets = new_later_rets
                         , recS_rec_rets = new_rec_rets, recS_ret_ty = new_ret_ty }) }

zonkStmt env zBody (BodyStmt body then_op guard_op ty)
  = do new_body <- zBody env body
       new_then <- zonkExpr env then_op
       new_guard <- zonkExpr env guard_op
       new_ty <- zonkTcTypeToType env ty
       return (env, BodyStmt new_body new_then new_guard new_ty)

zonkStmt env zBody (LastStmt body ret_op)
  = do new_body <- zBody env body
       new_ret <- zonkExpr env ret_op
       return (env, LastStmt new_body new_ret)

zonkStmt env _ (TransStmt { trS_stmts = stmts, trS_bndrs = binderMap
                              , trS_by = by, trS_form = form, trS_using = using
                              , trS_ret = return_op, trS_bind = bind_op, trS_fmap = liftM_op })
  = do { (env', stmts') <- zonkStmts env zonkLExpr stmts
    ; binderMap' <- mapM (zonkBinderMapEntry env') binderMap
    ; by'        <- fmapMaybeM (zonkLExpr env') by
    ; using'     <- zonkLExpr env using
    ; return_op' <- zonkExpr env' return_op
    ; bind_op'   <- zonkExpr env' bind_op
    ; liftM_op'  <- zonkExpr env' liftM_op
    ; let env'' = extendIdZonkEnv env' (map snd binderMap')
    ; return (env'', TransStmt { trS_stmts = stmts', trS_bndrs = binderMap'
                               , trS_by = by', trS_form = form, trS_using = using'
                               , trS_ret = return_op', trS_bind = bind_op', trS_fmap = liftM_op' }) }
  where
    zonkBinderMapEntry env (oldBinder, newBinder) = do
        let oldBinder' = zonkIdOcc env oldBinder
        newBinder' <- zonkIdBndr env newBinder
        return (oldBinder', newBinder')

zonkStmt env _ (LetStmt binds)
  = do (env1, new_binds) <- zonkLocalBinds env binds
       return (env1, LetStmt new_binds)

zonkStmt env zBody (BindStmt pat body bind_op fail_op)
  = do  { new_body <- zBody env body
        ; (env1, new_pat) <- zonkPat env pat
        ; new_bind <- zonkExpr env bind_op
        ; new_fail <- zonkExpr env fail_op
        ; return (env1, BindStmt new_pat new_body new_bind new_fail) }

-------------------------------------------------------------------------
zonkRecFields :: ZonkEnv -> HsRecordBinds TcId -> TcM (HsRecordBinds TcId)
zonkRecFields env (HsRecFields flds dd)
  = do  { flds' <- mapM zonk_rbind flds
        ; return (HsRecFields flds' dd) }
  where
    zonk_rbind (L l fld)
      = do { new_id   <- wrapLocM (zonkIdBndr env) (hsRecFieldId fld)
           ; new_expr <- zonkLExpr env (hsRecFieldArg fld)
           ; return (L l (fld { hsRecFieldId = new_id
                              , hsRecFieldArg = new_expr })) }

-------------------------------------------------------------------------
mapIPNameTc :: (a -> TcM b) -> Either HsIPName a -> TcM (Either HsIPName b)
mapIPNameTc _ (Left x)  = return (Left x)
mapIPNameTc f (Right x) = do r <- f x
                             return (Right r)
\end{code}


%************************************************************************
%*                                                                      *
\subsection[BackSubst-Pats]{Patterns}
%*                                                                      *
%************************************************************************

\begin{code}
zonkPat :: ZonkEnv -> OutPat TcId -> TcM (ZonkEnv, OutPat Id)
-- Extend the environment as we go, because it's possible for one
-- pattern to bind something that is used in another (inside or
-- to the right)
zonkPat env pat = wrapLocSndM (zonk_pat env) pat

zonk_pat :: ZonkEnv -> Pat TcId -> TcM (ZonkEnv, Pat Id)
zonk_pat env (ParPat p)
  = do  { (env', p') <- zonkPat env p
        ; return (env', ParPat p') }

zonk_pat env (WildPat ty)
  = do  { ty' <- zonkTcTypeToType env ty
        ; return (env, WildPat ty') }

zonk_pat env (VarPat v)
  = do  { v' <- zonkIdBndr env v
        ; return (extendIdZonkEnv1 env v', VarPat v') }

zonk_pat env (LazyPat pat)
  = do  { (env', pat') <- zonkPat env pat
        ; return (env',  LazyPat pat') }

zonk_pat env (BangPat pat)
  = do  { (env', pat') <- zonkPat env pat
        ; return (env',  BangPat pat') }

zonk_pat env (AsPat (L loc v) pat)
  = do  { v' <- zonkIdBndr env v
        ; (env', pat') <- zonkPat (extendIdZonkEnv1 env v') pat
        ; return (env', AsPat (L loc v') pat') }

zonk_pat env (ViewPat expr pat ty)
  = do  { expr' <- zonkLExpr env expr
        ; (env', pat') <- zonkPat env pat
        ; ty' <- zonkTcTypeToType env ty
        ; return (env', ViewPat expr' pat' ty') }

zonk_pat env (ListPat pats ty Nothing)
  = do  { ty' <- zonkTcTypeToType env ty
        ; (env', pats') <- zonkPats env pats
        ; return (env', ListPat pats' ty' Nothing) }

zonk_pat env (ListPat pats ty (Just (ty2,wit)))
  = do  { wit' <- zonkExpr env wit
        ; ty2' <- zonkTcTypeToType env ty2
        ; ty' <- zonkTcTypeToType env ty
        ; (env', pats') <- zonkPats env pats
        ; return (env', ListPat pats' ty' (Just (ty2',wit'))) }

zonk_pat env (PArrPat pats ty)
  = do  { ty' <- zonkTcTypeToType env ty
        ; (env', pats') <- zonkPats env pats
        ; return (env', PArrPat pats' ty') }

zonk_pat env (TuplePat pats boxed tys)
  = do  { tys' <- mapM (zonkTcTypeToType env) tys
        ; (env', pats') <- zonkPats env pats
        ; return (env', TuplePat pats' boxed tys') }

zonk_pat env p@(ConPatOut { pat_arg_tys = tys, pat_tvs = tyvars
                          , pat_dicts = evs, pat_binds = binds
                          , pat_args = args, pat_wrap = wrapper })
  = ASSERT( all isImmutableTyVar tyvars )
    do  { new_tys <- mapM (zonkTcTypeToType env) tys
        ; (env0, new_tyvars) <- zonkTyCoBndrsX env tyvars
          -- Must zonk the existential variables, because their
          -- /kind/ need potential zonking.
          -- cf typecheck/should_compile/tc221.hs
        ; (env1, new_evs) <- zonkEvBndrsX env0 evs
        ; (env2, new_binds) <- zonkTcEvBinds env1 binds
        ; (env3, new_wrapper) <- zonkCoFn env2 wrapper
        ; (env', new_args) <- zonkConStuff env3 args
        ; return (env', p { pat_arg_tys = new_tys,
                            pat_tvs = new_tyvars,
                            pat_dicts = new_evs,
                            pat_binds = new_binds,
                            pat_args = new_args,
                            pat_wrap = new_wrapper}) }

zonk_pat env (LitPat lit) = return (env, LitPat lit)

zonk_pat env (SigPatOut pat ty)
  = do  { ty' <- zonkTcTypeToType env ty
        ; (env', pat') <- zonkPat env pat
        ; return (env', SigPatOut pat' ty') }

zonk_pat env (NPat lit mb_neg eq_expr)
  = do  { lit' <- zonkOverLit env lit
        ; mb_neg' <- fmapMaybeM (zonkExpr env) mb_neg
        ; eq_expr' <- zonkExpr env eq_expr
        ; return (env, NPat lit' mb_neg' eq_expr') }

zonk_pat env (NPlusKPat (L loc n) lit e1 e2)
  = do  { n' <- zonkIdBndr env n
        ; lit' <- zonkOverLit env lit
        ; e1' <- zonkExpr env e1
        ; e2' <- zonkExpr env e2
        ; return (extendIdZonkEnv1 env n', NPlusKPat (L loc n') lit' e1' e2') }

zonk_pat env (CoPat co_fn pat ty)
  = do { (env', co_fn') <- zonkCoFn env co_fn
       ; (env'', pat') <- zonkPat env' (noLoc pat)
       ; ty' <- zonkTcTypeToType env'' ty
       ; return (env'', CoPat co_fn' (unLoc pat') ty') }

zonk_pat _ pat = pprPanic "zonk_pat" (ppr pat)

---------------------------
zonkConStuff :: ZonkEnv
             -> HsConDetails (OutPat TcId) (HsRecFields id (OutPat TcId))
             -> TcM (ZonkEnv,
                     HsConDetails (OutPat Id) (HsRecFields id (OutPat Id)))
zonkConStuff env (PrefixCon pats)
  = do  { (env', pats') <- zonkPats env pats
        ; return (env', PrefixCon pats') }

zonkConStuff env (InfixCon p1 p2)
  = do  { (env1, p1') <- zonkPat env  p1
        ; (env', p2') <- zonkPat env1 p2
        ; return (env', InfixCon p1' p2') }

zonkConStuff env (RecCon (HsRecFields rpats dd))
  = do  { (env', pats') <- zonkPats env (map (hsRecFieldArg . unLoc) rpats)
        ; let rpats' = zipWith (\(L l rp) p' -> L l (rp { hsRecFieldArg = p' }))
                               rpats pats'
        ; return (env', RecCon (HsRecFields rpats' dd)) }
        -- Field selectors have declared types; hence no zonking

---------------------------
zonkPats :: ZonkEnv -> [OutPat TcId] -> TcM (ZonkEnv, [OutPat Id])
zonkPats env []         = return (env, [])
zonkPats env (pat:pats) = do { (env1, pat') <- zonkPat env pat
                             ; (env', pats') <- zonkPats env1 pats
                             ; return (env', pat':pats') }
\end{code}

%************************************************************************
%*                                                                      *
\subsection[BackSubst-Foreign]{Foreign exports}
%*                                                                      *
%************************************************************************


\begin{code}
zonkForeignExports :: ZonkEnv -> [LForeignDecl TcId] -> TcM [LForeignDecl Id]
zonkForeignExports env ls = mapM (wrapLocM (zonkForeignExport env)) ls

zonkForeignExport :: ZonkEnv -> ForeignDecl TcId -> TcM (ForeignDecl Id)
zonkForeignExport env (ForeignExport i _hs_ty co spec) =
   return (ForeignExport (fmap (zonkIdOcc env) i) undefined co spec)
zonkForeignExport _ for_imp
  = return for_imp     -- Foreign imports don't need zonking
\end{code}

\begin{code}
zonkRules :: ZonkEnv -> [LRuleDecl TcId] -> TcM [LRuleDecl Id]
zonkRules env rs = mapM (wrapLocM (zonkRule env)) rs

zonkRule :: ZonkEnv -> RuleDecl TcId -> TcM (RuleDecl Id)
zonkRule env (HsRule name act (vars{-::[RuleBndr TcId]-}) lhs fv_lhs rhs fv_rhs)
  = do { unbound_tkv_set <- newMutVar emptyVarSet
       ; let kind_var_set = identify_kind_vars vars
             env_rule = setZonkType env (zonkTvCollecting kind_var_set unbound_tkv_set)
              -- See Note [Zonking the LHS of a RULE]

       ; (env_inside, new_bndrs) <- mapAccumLM zonk_bndr env_rule vars

       ; new_lhs <- zonkLExpr env_inside lhs
       ; new_rhs <- zonkLExpr env_inside rhs

       ; unbound_tkvs <- readMutVar unbound_tkv_set

<<<<<<< HEAD
       ; let final_bndrs :: [RuleBndr Var]
             final_bndrs = map (RuleBndr . noLoc)
                               (varSetElemsWellScoped unbound_tkvs)
=======
       ; let final_bndrs :: [LRuleBndr Var]
             final_bndrs = map (noLoc . RuleBndr . noLoc)
                               (varSetElemsKvsFirst unbound_tkvs)
>>>>>>> 0511c0ab
                           ++ new_bndrs

       ; return $
         HsRule name act final_bndrs new_lhs fv_lhs new_rhs fv_rhs }
  where
   zonk_bndr env (L l (RuleBndr (L loc v)))
      = do { (env', v') <- zonk_it env v
           ; return (env', L l (RuleBndr (L loc v'))) }
   zonk_bndr _ (L _ (RuleBndrSig {})) = panic "zonk_bndr RuleBndrSig"

   zonk_it env v
     | isId v     = do { v' <- zonkIdBndr env v
                       ; return (extendIdZonkEnv1 env v', v') }
     | otherwise  = ASSERT( isImmutableTyVar v)
                    zonkTyCoBndrX env v
                    -- DV: used to be return (env,v) but that is plain
                    -- wrong because we may need to go inside the kind
                    -- of v and zonk there!

     -- returns the set of type variables mentioned in the kind of another
     -- type. This is used only when -XPolyKinds is not set.
   identify_kind_vars :: [RuleBndr TcId] -> TyVarSet
   identify_kind_vars rule_bndrs
     = let vars = map strip_rulebndr rule_bndrs in
       unionVarSets (map (\v -> if isTyVar v
                                then tyCoVarsOfType (tyVarKind v)
                                else emptyVarSet) vars)

   strip_rulebndr (RuleBndr (L _ v)) = v
   strip_rulebndr (RuleBndrSig {})   = panic "strip_rulebndr zonkRule"
\end{code}

\begin{code}
zonkVects :: ZonkEnv -> [LVectDecl TcId] -> TcM [LVectDecl Id]
zonkVects env = mapM (wrapLocM (zonkVect env))

zonkVect :: ZonkEnv -> VectDecl TcId -> TcM (VectDecl Id)
zonkVect env (HsVect v e)
  = do { v' <- wrapLocM (zonkIdBndr env) v
       ; e' <- zonkLExpr env e
       ; return $ HsVect v' e'
       }
zonkVect env (HsNoVect v)
  = do { v' <- wrapLocM (zonkIdBndr env) v
       ; return $ HsNoVect v'
       }
zonkVect _env (HsVectTypeOut s t rt)
  = return $ HsVectTypeOut s t rt
zonkVect _ (HsVectTypeIn _ _ _) = panic "TcHsSyn.zonkVect: HsVectTypeIn"
zonkVect _env (HsVectClassOut c)
  = return $ HsVectClassOut c
zonkVect _ (HsVectClassIn _) = panic "TcHsSyn.zonkVect: HsVectClassIn"
zonkVect _env (HsVectInstOut i)
  = return $ HsVectInstOut i
zonkVect _ (HsVectInstIn _) = panic "TcHsSyn.zonkVect: HsVectInstIn"
\end{code}

%************************************************************************
%*                                                                      *
              Constraints and evidence
%*                                                                      *
%************************************************************************

\begin{code}
zonkEvTerm :: ZonkEnv -> EvTerm -> TcM EvTerm
zonkEvTerm env (EvId v)           = ASSERT2( isId v, ppr v )
                                    return (EvId (zonkIdOcc env v))
zonkEvTerm env (EvCoercion co)    = do { co' <- zonkTcCoToCo env co
                                       ; return (EvCoercion co') }
zonkEvTerm env (EvCast tm co)     = do { tm' <- zonkEvTerm env tm
                                       ; co' <- zonkTcCoToCo env co
                                       ; return (mkEvCast tm' co') }
zonkEvTerm env (EvTupleSel tm n)  = do { tm' <- zonkEvTerm env tm
                                       ; return (EvTupleSel tm' n) }
zonkEvTerm env (EvTupleMk tms)    = do { tms' <- mapM (zonkEvTerm env) tms
                                       ; return (EvTupleMk tms') }
zonkEvTerm _   (EvLit l)          = return (EvLit l)
zonkEvTerm env (EvSuperClass d n) = do { d' <- zonkEvTerm env d
                                       ; return (EvSuperClass d' n) }
zonkEvTerm env (EvDFunApp df tys tms)
  = do { tys' <- zonkTcTypeToTypes env tys
       ; tms' <- mapM (zonkEvTerm env) tms
       ; return (EvDFunApp (zonkIdOcc env df) tys' tms') }
zonkEvTerm env (EvDelayedError ty msg)
  = do { ty' <- zonkTcTypeToType env ty
       ; return (EvDelayedError ty' msg) }

zonkTcEvBinds :: ZonkEnv -> TcEvBinds -> TcM (ZonkEnv, TcEvBinds)
zonkTcEvBinds env (TcEvBinds var) = do { (env', bs') <- zonkEvBindsVar env var
                                       ; return (env', EvBinds bs') }
zonkTcEvBinds env (EvBinds bs)    = do { (env', bs') <- zonkEvBinds env bs
                                       ; return (env', EvBinds bs') }

zonkEvBindsVar :: ZonkEnv -> EvBindsVar -> TcM (ZonkEnv, Bag EvBind)
zonkEvBindsVar env (EvBindsVar ref _) = do { bs <- readMutVar ref
                                           ; zonkEvBinds env (evBindMapBinds bs) }

zonkEvBinds :: ZonkEnv -> Bag EvBind -> TcM (ZonkEnv, Bag EvBind)
zonkEvBinds env binds
  = {-# SCC "zonkEvBinds" #-}
    fixM (\ ~( _, new_binds) -> do
         { let env1 = extendIdZonkEnv env (collect_ev_bndrs new_binds)
         ; binds' <- mapBagM (zonkEvBind env1) binds
         ; return (env1, binds') })
  where
    collect_ev_bndrs :: Bag EvBind -> [EvVar]
    collect_ev_bndrs = foldrBag add []
    add (EvBind var _) vars = var : vars

zonkEvBind :: ZonkEnv -> EvBind -> TcM EvBind
zonkEvBind env (EvBind var term)
  = do { var'  <- {-# SCC "zonkEvBndr" #-} zonkEvBndr env var

         -- Optimise the common case of Refl coercions
         -- See Note [Optimise coercion zonking]
         -- This has a very big effect on some programs (eg Trac #5030)
         -- TODO (RAE): Restore this optimization. It fails because it inspects
         -- a zonked type, which is a bad idea inside a knot. See also Note
         -- [Small optimization in zonking]
{-         
       ; let ty' = idType var'
       ; case getEqPredTys_maybe ty' of
           Just (_, r, ty1, ty2) | ty1 `eqType` ty2
                  -> return (EvBind var' (EvCoercion (mkTcReflCo r ty1)))
           _other -> do  -}
       ; term' <- zonkEvTerm env term
       ; return (EvBind var' term') }
\end{code}

%************************************************************************
%*                                                                      *
                         Zonking types
%*                                                                      *
%************************************************************************

Note [Zonking the LHS of a RULE]
~~~~~~~~~~~~~~~~~~~~~~~~~~~~~~~~
We need to gather the type variables mentioned on the LHS so we can
quantify over them.  Example:
  data T a = C

  foo :: T a -> Int
  foo C = 1

  {-# RULES "myrule"  foo C = 1 #-}

After type checking the LHS becomes (foo a (C a))
and we do not want to zap the unbound tyvar 'a' to (), because
that limits the applicability of the rule.  Instead, we
want to quantify over it!

It's easiest to get zonkTvCollecting to gather the free tyvars
here. Attempts to do so earlier are tiresome, because (a) the data
type is big and (b) finding the free type vars of an expression is
necessarily monadic operation. (consider /\a -> f @ b, where b is
side-effected to a)

And that in turn is why ZonkEnv carries the function to use for
type variables!

Note [Zonking mutable unbound type or kind variables]
~~~~~~~~~~~~~~~~~~~~~~~~~~~~~~~~~~~~~~~~~~~~~~~~~~~~~
In zonkTypeZapping, we zonk mutable but unbound type or kind variables to an
arbitrary type. We know if they are unbound even though we don't carry an
environment, because at the binding site for a variable we bind the mutable
var to a fresh immutable one.  So the mutable store plays the role of an
environment.  If we come across a mutable variable that isn't so bound, it
must be completely free. We zonk the expected kind to make sure we don't get
some unbound meta variable as the kind.

Note that since we have kind polymorphism, zonk_unbound_tyvar will handle both
type and kind variables. Consider the following datatype:

  data Phantom a = Phantom Int

The type of Phantom is (forall (k : *). forall (a : k). Int). Both `a` and
`k` are unbound variables. We want to zonk this to
(forall (k : Any *). forall (a : Any (Any *)). Int).

Note [Optimise coercion zonking]
~~~~~~~~~~~~~~~~~~~~~~~~~~~~~~~~
When optimising evidence binds we may come across situations where
a coercion looks like
      cv = ReflCo ty
or    cv1 = cv2
where the type 'ty' is big.  In such cases it is a waste of time to zonk both
  * The variable on the LHS
  * The coercion on the RHS
Rather, we can zonk the variable, and if its type is (ty ~ ty), we can just
use Refl on the right, ignoring the actual coercion on the RHS.

This can have a very big effect, because the constraint solver sometimes does go
to a lot of effort to prove Refl!  (Eg when solving  10+3 = 10+3; cf Trac #5030)

Note [Small optimization in zonking]
~~~~~~~~~~~~~~~~~~~~~~~~~~~~~~~~~~~~
This optimization is bogus when there are Ids within types. This is because
zonking is sometimes run from within knots (search for fixM in this file)
and ids in the ZonkEnv are knot-tied. So, writing to meta-tyvars succeeds, but
the next time the tyvar is encountered, the zonked type is read back, and zonking
hangs.

A way to proceed is to add a Bool to the Indirect constructor saying whether or
not the contained type is zonked. Then, after the type is zonked, don't zonk again,
and you're safe.

\begin{code}
zonkTyVarOcc :: ZonkEnv -> TyVar -> TcM TcType
zonkTyVarOcc env@(ZonkEnv zonk_unbound_tyvar tv_env _) tv
  | isTcTyVar tv
  = case tcTyVarDetails tv of
         SkolemTv {}    -> lookup_in_env
         RuntimeUnk {}  -> lookup_in_env
         FlatSkol ty    -> zonkTcTypeToType env ty
         MetaTv { mtv_ref = ref }
           -> do { cts <- readMutVar ref
                 ; case cts of
                      Flexi -> do { kind <- {-# SCC "zonkKind1" #-}
                                            zonkTcTypeToType env (tyVarKind tv)
                                  ; zonk_unbound_tyvar (setTyVarKind tv kind) }
                      Indirect ty -> do { zty <- zonkTcTypeToType env ty
                                        -- Small optimisation: shortern-out indirect steps
                                        -- so that the old type may be more easily collected.
                                          -- TODO (RAE): Perhaps re-enable this optimization,
                                          -- but see Note [Small optimization in zonking]
                                          -- first.
                                        ; -- writeMutVar ref (Indirect zty)
                                        ; return zty } }
  | otherwise
  = lookup_in_env
  where
    lookup_in_env    -- Look up in the env just as we do for Ids
      = case lookupVarEnv tv_env tv of
          Nothing  -> return (mkTyCoVarTy tv)
          Just tv' -> return (mkTyCoVarTy tv')

zonkTcTypeToType :: ZonkEnv -> TcType -> TcM Type
zonkTcTypeToType env ty
  = go ty
  where
    go (TyConApp tc tys) = do tys' <- mapM go tys
                              return (mkTyConApp tc tys')
                -- Establish Type invariants
                -- See Note [Zonking inside the knot] in TcHsType

    go (LitTy n)         = return (LitTy n)

    go (ForAllTy (Anon arg) res)
                         = do arg' <- go arg
                              res' <- go res
                              return (mkFunTy arg' res')

    go (AppTy fun arg)   = do fun' <- go fun
                              arg' <- go arg
                              return (mkAppTy fun' arg')
                -- NB the mkAppTy; we might have instantiated a
                -- type variable to a type constructor, so we need
                -- to pull the TyConApp to the top.

    go (CastTy ty co) = do ty' <- go ty
                           co' <- zonkCoToCo env co
                           return (mkCastTy ty' co')

    go (CoercionTy co) = do co' <- zonkCoToCo env co
                            return (mkCoercionTy co')

        -- The two interesting cases!
    go (TyVarTy tv) = zonkTyVarOcc env tv

    go (ForAllTy (Named tv vis) ty)
                        = ASSERT( isImmutableTyVar tv )
                          do { (env', tv') <- zonkTyCoBndrX env tv
                             ; ty' <- zonkTcTypeToType env' ty
                             ; return (mkNamedForAllTy tv' vis ty') }

zonkTcTypeToTypes :: ZonkEnv -> [TcType] -> TcM [Type]
zonkTcTypeToTypes env tys = mapM (zonkTcTypeToType env) tys

zonkCoToCo :: ZonkEnv -> Coercion -> TcM Coercion
zonkCoToCo env co
  = go co
  where
    go (Refl r ty)               = mkReflCo r <$> zonkTcTypeToType env ty
    go (TyConAppCo r tc args)    = mkTyConAppCo r tc
                                     <$> mapM (zonkCoArgToCoArg env) args
    go (AppCo co arg)            = mkAppCo <$> go co
                                           <*> zonkCoArgToCoArg env arg
    go (AxiomInstCo ax ind args) = mkAxiomInstCo ax ind
                                     <$> mapM (zonkCoArgToCoArg env) args
    go (PhantomCo h t1 t2)       = mkPhantomCo <$> go h
                                               <*> zonkTcTypeToType env t1
                                               <*> zonkTcTypeToType env t2
    go (UnsafeCo r ty1 ty2)      = mkUnsafeCo r <$> zonkTcTypeToType env ty1
                                                <*> zonkTcTypeToType env ty2
    go (SymCo co)                = mkSymCo <$> go co
    go (TransCo co1 co2)         = mkTransCo <$> go co1 <*> go co2
    go (NthCo n co)              = mkNthCo n <$> go co
    go (LRCo lr co)              = mkLRCo lr <$> go co
    go (InstCo co arg)           = mkInstCo <$> go co <*> zonkCoArgToCoArg env arg
    go (CoherenceCo co1 co2)     = mkCoherenceCo <$> go co1 <*> go co2
    go (KindCo co)               = mkKindCo <$> go co
    go (SubCo co)                = mkSubCo <$> go co
    go (AxiomRuleCo ax ts cs)    = AxiomRuleCo ax <$> mapM (zonkTcTypeToType env) ts
                                                  <*> mapM go cs

    -- The two interesting cases!
    go (CoVarCo cv)              = return (mkCoVarCo $ zonkIdOcc env cv)
    go (ForAllCo cobndr co)
      | Just v <- getHomoVar_maybe cobndr
      = do { (env', v') <- zonkTyCoBndrX env v
           ; co' <- zonkCoToCo env' co
           ; return (mkForAllCo (mkHomoCoBndr v') co') }
      
      | TyHetero h tv1 tv2 cv <- cobndr
      = do { h' <- go h
           ; (env', [tv1', tv2', cv']) <- zonkTyCoBndrsX env [tv1, tv2, cv]
           ; co' <- zonkCoToCo env' co
           ; return (mkForAllCo (mkTyHeteroCoBndr h' tv1' tv2' cv') co') }

      | CoHetero h cv1 cv2 <- cobndr
      = do { h' <- go h
           ; (env', [cv1', cv2']) <- zonkTyCoBndrsX env [cv1, cv2]
           ; co' <- zonkCoToCo env' co
           ; return (mkForAllCo (mkCoHeteroCoBndr h' cv1' cv2') co') }

      | otherwise
      = pprPanic "zonkCoToCo" (ppr cobndr)

zonkCoArgToCoArg :: ZonkEnv -> CoercionArg -> TcM CoercionArg
zonkCoArgToCoArg env (TyCoArg co)        = TyCoArg <$> zonkCoToCo env co
zonkCoArgToCoArg env (CoCoArg r co1 co2) = CoCoArg r <$> zonkCoToCo env co1
                                                     <*> zonkCoToCo env co2

zonkTvCollecting :: TyVarSet -> TcRef TyVarSet -> UnboundTyVarZonker
-- This variant collects unbound type variables in a mutable variable
-- Works on both types and kinds
zonkTvCollecting kind_vars unbound_tv_set tv
  = do { poly_kinds <- xoptM Opt_PolyKinds
       ; if tv `elemVarSet` kind_vars && not poly_kinds then defaultKindVar tv else do
       { ty_or_tv <- zonkQuantifiedTyCoVarOrType tv
       ; case ty_or_tv of
           Right ty -> return ty
           Left tv' -> do
             { tv_set <- readMutVar unbound_tv_set
             ; writeMutVar unbound_tv_set (extendVarSet tv_set tv')
             ; return (mkTyCoVarTy tv') } } }

zonkTypeZapping :: UnboundTyVarZonker
-- This variant is used for everything except the LHS of rules
-- It zaps unbound type variables to (), or some other arbitrary type
-- Works on both types and kinds
zonkTypeZapping tv
  = do { let ty | isLevityVar tv = liftedDataConTy
                | otherwise      = anyTypeOfKind (tyVarKind tv)
       ; writeMetaTyVar tv ty
       ; return ty }

zonkTcCoToCo :: ZonkEnv -> TcCoercion -> TcM TcCoercion
-- NB: zonking often reveals that the coercion is an identity
--     in which case the Refl-ness can propagate up to the top
--     which in turn gives more efficient desugaring.  So it's
--     worth using the 'mk' smart constructors on the RHS
zonkTcCoToCo env co
  = go co
  where
    go (TcLetCo bs co)        = do { (env', bs') <- zonkTcEvBinds env bs
                                   ; co' <- zonkTcCoToCo env' co
                                   ; return (TcLetCo bs' co') }
    go (TcCoVarCo cv)         = return (mkTcCoVarCo (zonkEvVarOcc env cv))
    go (TcRefl r ty)          = do { ty' <- zonkTcTypeToType env ty
                                   ; return (TcRefl r ty') }
    go (TcTyConAppCo r tc cos)
                              = do { cos' <- mapM go cos; return (mkTcTyConAppCo r tc cos') }
    go (TcAxiomInstCo ax ind cos)
                              = do { cos' <- mapM go cos; return (TcAxiomInstCo ax ind cos') }
    go (TcAppCo co1 co2)      = do { co1' <- go co1; co2' <- go co2
                                   ; return (mkTcAppCo co1' co2') }
    go (TcCastCo co1 co2)     = do { co1' <- go co1; co2' <- go co2
                                   ; return (TcCastCo co1' co2') }
    go (TcCoherenceCo co g)   = do { co' <- go co
                                   ; g' <- zonkCoToCo env g
                                   ; return (TcCoherenceCo co' g') }
    go (TcKindCo co)          = do { co' <- go co
                                   ; return (TcKindCo co') }
    go (TcPhantomCo h ty1 ty2)= do { h'   <- go h
                                   ; ty1' <- zonkTcTypeToType env ty1
                                   ; ty2' <- zonkTcTypeToType env ty2
                                   ; return (TcPhantomCo h' ty1' ty2') }
    go (TcSymCo co)           = do { co' <- go co; return (mkTcSymCo co') }
    go (TcNthCo n co)         = do { co' <- go co; return (mkTcNthCo n co') }
    go (TcLRCo lr co)         = do { co' <- go co; return (mkTcLRCo lr co') }
    go (TcTransCo co1 co2)    = do { co1' <- go co1; co2' <- go co2
                                   ; return (mkTcTransCo co1' co2') }
    go (TcForAllCo tv co)     = ASSERT( isImmutableTyVar tv || isCoVar tv )
                                do { tv' <- updateTyVarKindM (zonkTcTypeToType env) tv
                                   ; co' <- go co
                                   ; return (mkTcForAllCo tv' co') }
    go (TcSubCo co)           = do { co' <- go co; return (mkTcSubCo co') }
    go (TcAxiomRuleCo co ts cs) = do { ts' <- zonkTcTypeToTypes env ts
                                     ; cs' <- mapM go cs
                                     ; return (TcAxiomRuleCo co ts' cs')
                                     }
\end{code}<|MERGE_RESOLUTION|>--- conflicted
+++ resolved
@@ -1189,15 +1189,9 @@
 
        ; unbound_tkvs <- readMutVar unbound_tkv_set
 
-<<<<<<< HEAD
-       ; let final_bndrs :: [RuleBndr Var]
-             final_bndrs = map (RuleBndr . noLoc)
-                               (varSetElemsWellScoped unbound_tkvs)
-=======
        ; let final_bndrs :: [LRuleBndr Var]
              final_bndrs = map (noLoc . RuleBndr . noLoc)
-                               (varSetElemsKvsFirst unbound_tkvs)
->>>>>>> 0511c0ab
+                               (varSetElemsWellScoped unbound_tkvs)
                            ++ new_bndrs
 
        ; return $
