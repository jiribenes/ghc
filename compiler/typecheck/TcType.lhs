%
% (c) The University of Glasgow 2006
% (c) The GRASP/AQUA Project, Glasgow University, 1992-1998
%
\section[TcType]{Types used in the typechecker}

This module provides the Type interface for front-end parts of the
compiler.  These parts

        * treat "source types" as opaque:
                newtypes, and predicates are meaningful.
        * look through usage types

The "tc" prefix is for "TypeChecker", because the type checker
is the principal client.

\begin{code}
{-# LANGUAGE CPP #-}

module TcType (
  --------------------------------
  -- Types
  TcType, TcSigmaType, TcRhoType, TcTauType, TcPredType, TcThetaType,
  TcTyVar, TcTyVarSet, TcTyCoVarSet, TcKind, TcCoVar, TcTyCoVar,

  -- TcLevel
  TcLevel(..), topTcLevel, pushTcLevel,
  strictlyDeeperThan, sameDepthAs, fskTcLevel,

  --------------------------------
  -- MetaDetails
  UserTypeCtxt(..), pprUserTypeCtxt, pprSigCtxt,
  TcTyVarDetails(..), pprTcTyVarDetails, vanillaSkolemTv, superSkolemTv,
  MetaDetails(Flexi, Indirect), MetaInfo(..),
  isImmutableTyVar, isSkolemTyVar, isSkolemTyCoVar,
  isMetaTyVar,  isMetaTyVarTy, isTyVarTy,
  isSigTyVar, isOverlappableTyVar,  isTyConableTyVar, 
  isFskTyVar, isFmvTyVar, isFlattenTyVar, 
  isAmbiguousTyVar, metaTvRef, metaTyVarInfo,
  isFlexi, isIndirect, isRuntimeUnkSkol,
<<<<<<< HEAD
  metaTyVarUntouchables, setMetaTyVarUntouchables, metaTyVarUntouchables_maybe,
=======
  isTypeVar, isKindVar,
  metaTyVarTcLevel, setMetaTyVarTcLevel, metaTyVarTcLevel_maybe,
>>>>>>> bc9e81cf
  isTouchableMetaTyVar, isTouchableOrFmv,
  isFloatedTouchableMetaTyVar,
  canUnifyWithPolyType,

  --------------------------------
  -- Builders
  mkPhiTy, mkInvSigmaTy, mkSigmaTy, mkTcEqPred,

  --------------------------------
  -- Splitters
  -- These are important because they do not look through newtypes
  tcView,
  tcSplitForAllTys, tcSplitNamedForAllTys, tcSplitNamedForAllTysB,
  tcIsNamedForAllTy,
  tcSplitPhiTy, tcSplitPredFunTy_maybe,
  tcSplitFunTy_maybe, tcSplitFunTys, tcFunArgTy, tcFunResultTy, tcSplitFunTysN,
  tcSplitTyConApp, tcSplitTyConApp_maybe, tcTyConAppTyCon, tcTyConAppArgs,
  tcSplitAppTy_maybe, tcSplitAppTy, tcSplitAppTys, repSplitAppTy_maybe,
  tcInstHeadTyNotSynonym, tcInstHeadTyAppAllTyVars,
  tcGetTyVar_maybe, tcGetTyCoVar_maybe, tcGetTyVar,
  tcSplitSigmaTy, tcDeepSplitSigmaTy_maybe,

  ---------------------------------
  -- Predicates.
  -- Again, newtypes are opaque
  eqType, eqTypes, eqPred, cmpType, cmpTypes, cmpPred, eqTypeX,
  pickyEqType, tcEqType, tcEqKind,
  isSigmaTy, isRhoTy, isOverloadedTy,
  isDoubleTy, isFloatTy, isIntTy, isWordTy, isStringTy,
  isIntegerTy, isBoolTy, isUnitTy, isCharTy,
  isTauTy, isTauTyCon, tcIsTyVarTy, tcIsForAllTy,
  isPredTy, isTyVarClassPred,

  ---------------------------------
  -- Misc type manipulators
  deNoteType, occurCheckExpand, OccCheckResult(..),
  orphNamesOfType, orphNamesOfDFunHead, orphNamesOfCo,
  orphNamesOfTypes, orphNamesOfCoCon,
  getDFunTyKey,
  evVarPred_maybe, evVarPred,

  ---------------------------------
  -- Predicate types
  mkMinimalBySCs, transSuperClasses, immSuperClasses,

  -- * Finding type instances
  tcTyFamInsts,

  -- * Finding "exact" (non-dead) type variables
  exactTyCoVarsOfType, exactTyCoVarsOfTypes,

  ---------------------------------
  -- Foreign import and export
  isFFIArgumentTy,     -- :: DynFlags -> Safety -> Type -> Bool
  isFFIImportResultTy, -- :: DynFlags -> Type -> Bool
  isFFIExportResultTy, -- :: Type -> Bool
  isFFIExternalTy,     -- :: Type -> Bool
  isFFIDynTy,          -- :: Type -> Type -> Bool
  isFFIPrimArgumentTy, -- :: DynFlags -> Type -> Bool
  isFFIPrimResultTy,   -- :: DynFlags -> Type -> Bool
  isFFILabelTy,        -- :: Type -> Bool
  isFFITy,             -- :: Type -> Bool
  isFunPtrTy,          -- :: Type -> Bool
  tcSplitIOType_maybe, -- :: Type -> Maybe Type

  --------------------------------
  -- Rexported from Kind
  Kind, typeKind,
  unliftedTypeKind, liftedTypeKind,
  constraintKind, mkArrowKind, mkArrowKinds,
  isLiftedTypeKind, isUnliftedTypeKind, classifiesTypeWithValues,

  --------------------------------
  -- Rexported from Type
  Type, PredType, ThetaType, Binder, VisibilityFlag(..),

  mkForAllTy, mkForAllTys, mkInvForAllTys, mkNamedForAllTy,
  mkFunTy, mkFunTys,
  mkTyConApp, mkAppTy, mkAppTys, applyTy, applyTys,
  mkTyCoVarTy, mkTyCoVarTys, mkTyConTy, mkOnlyTyVarTy,
  mkOnlyTyVarTys,

  isClassPred, isEqPred, isIPPred,
  mkClassPred,
  isDictLikeTy,
  tcSplitDFunTy, tcSplitDFunHead,
  mkEqPred, isLevityVar, isSortPolymorphic, isSortPolymorphic_maybe,

  -- Type substitutions
  TCvSubst(..),         -- Representation visible to a few friends
  TvSubstEnv, emptyTCvSubst,
  mkOpenTCvSubst, zipOpenTCvSubst, zipTopTCvSubst,
  mkTopTCvSubst, notElemTCvSubst, unionTCvSubst,
  getTvSubstEnv, setTvSubstEnv, getTCvInScope, extendTCvInScope,
  Type.lookupTyVar, Type.lookupVar, Type.extendTCvSubst, Type.substTyVarBndr,
  extendTCvSubstList, isInScope, mkTCvSubst, zipTyCoEnv,
  Type.substTy, substTys, substTyWith, substTheta, substTyCoVar, substTyCoVars,

  isUnLiftedType,       -- Source types are always lifted
  isUnboxedTupleType,   -- Ditto
  isPrimitiveType,

  tyVarsOnlyOfType, tyVarsOnlyOfTypes, tyCoVarsOfType, tyCoVarsOfTypes,
  closeOverKinds,
  
  pprKind, pprParendKind, pprSigmaType,
  pprType, pprParendType, pprTypeApp, pprTyThingCategory,
  pprTheta, pprThetaArrowTy, pprClassPred

  ) where

#include "HsVersions.h"

-- friends:
import Kind
import TyCoRep
import Class
import Var
import ForeignCall
import VarSet
import Coercion
import Type
import TyCon
import CoAxiom

-- others:
import DynFlags
import Name -- hiding (varName)
            -- We use this to make dictionaries for type literals.
            -- Perhaps there's a better way to do this?
import NameSet
import VarEnv
import PrelNames
import TysWiredIn
import BasicTypes
import Util
import Maybes
import ListSetOps
import Outputable
import FastString
import ErrUtils( Validity(..), isValid )

import Data.IORef
import Control.Monad (liftM, ap)
#if __GLASGOW_HASKELL__ < 709
import Control.Applicative (Applicative(..))
#endif
\end{code}

%************************************************************************
%*                                                                      *
\subsection{Types}
%*                                                                      *
%************************************************************************

The type checker divides the generic Type world into the
following more structured beasts:

sigma ::= forall tyvars. phi
        -- A sigma type is a qualified type
        --
        -- Note that even if 'tyvars' is empty, theta
        -- may not be: e.g.   (?x::Int) => Int

        -- Note that 'sigma' is in prenex form:
        -- all the foralls are at the front.
        -- A 'phi' type has no foralls to the right of
        -- an arrow

phi :: theta => rho

rho ::= sigma -> rho
     |  tau

-- A 'tau' type has no quantification anywhere
-- Note that the args of a type constructor must be taus
tau ::= tyvar
     |  tycon tau_1 .. tau_n
     |  tau_1 tau_2
     |  tau_1 -> tau_2

-- In all cases, a (saturated) type synonym application is legal,
-- provided it expands to the required form.

\begin{code}
type TcTyVar = TyVar    -- Used only during type inference
type TcCoVar = CoVar    -- Used only during type inference
type TcType = Type      -- A TcType can have mutable type variables
type TcTyCoVar = Var    -- Either a TcTyVar or a CoVar
        -- Invariant on ForAllTy in TcTypes:
        --      forall a. T
        -- a cannot occur inside a MutTyVar in T; that is,
        -- T is "flattened" before quantifying over a

-- These types do not have boxy type variables in them
type TcPredType     = PredType
type TcThetaType    = ThetaType
type TcSigmaType    = TcType
type TcRhoType      = TcType  -- Note [TcRhoType]
type TcTauType      = TcType
type TcKind         = Kind
type TcTyVarSet     = TyVarSet
type TcTyCoVarSet   = TyCoVarSet
\end{code}

Note [TcRhoType]
~~~~~~~~~~~~~~~~
A TcRhoType has no foralls or contexts at the top, or to the right of an arrow
  YES    (forall a. a->a) -> Int
  NO     forall a. a ->  Int
  NO     Eq a => a -> a
  NO     Int -> forall a. a -> Int


%************************************************************************
%*                                                                      *
\subsection{TyVarDetails}
%*                                                                      *
%************************************************************************

TyVarDetails gives extra info about type variables, used during type
checking.  It's attached to mutable type variables only.
It's knot-tied back to Var.lhs.  There is no reason in principle
why Var.lhs shouldn't actually have the definition, but it "belongs" here.

Note [Signature skolems]
~~~~~~~~~~~~~~~~~~~~~~~~
Consider this

  f :: forall a. [a] -> Int
  f (x::b : xs) = 3

Here 'b' is a lexically scoped type variable, but it turns out to be
the same as the skolem 'a'.  So we have a special kind of skolem
constant, SigTv, which can unify with other SigTvs. They are used
*only* for pattern type signatures.

Similarly consider
  data T (a:k1) = MkT (S a)
  data S (b:k2) = MkS (T b)
When doing kind inference on {S,T} we don't want *skolems* for k1,k2,
because they end up unifying; we want those SigTvs again.

Note [ReturnTv]
~~~~~~~~~~~~~~~
We sometimes want to convert a checking algorithm into an inference
algorithm. An easy way to do this is to "check" that a term has a
metavariable as a type. But, we must be careful to allow that metavariable
to unify with *anything*. (Well, anything that doesn't fail an occurs-check.)
This is what ReturnTv means.

For example, if we have

  (undefined :: (forall a. TF1 a ~ TF2 a => a)) x

we'll call (tcInfer . tcExpr) on the function expression. tcInfer will
create a ReturnTv to represent the expression's type. We really need this
ReturnTv to become set to (forall a. TF1 a ~ TF2 a => a) despite the fact
that this type mentions type families and is a polytype.

However, we must also be careful to make sure that the ReturnTvs really
always do get unified with something -- we don't want these floating
around in the solver. So, we check after running the checker to make
sure the ReturnTv is filled. If it's not, we set it to a TauTv.

We can't ASSERT that no ReturnTvs hit the solver, because they
can if there's, say, a kind error that stops checkTauTvUpdate from
working. This happens in test case typecheck/should_fail/T5570, for
example.

See also the commentary on #9404.

\begin{code}
-- A TyVarDetails is inside a TyVar
data TcTyVarDetails
  = SkolemTv      -- A skolem
       Bool       -- True <=> this skolem type variable can be overlapped
                  --          when looking up instances
                  -- See Note [Binding when looking up instances] in InstEnv

  | FlatSkol      -- A flatten-skolem.  It stands for the TcType, and zonking
       TcType     -- will replace it by that type.
                  -- See Note [The flattening story] in TcFlatten

  | RuntimeUnk    -- Stands for an as-yet-unknown type in the GHCi
                  -- interactive context

  | MetaTv { mtv_info  :: MetaInfo
           , mtv_ref   :: IORef MetaDetails
           , mtv_tclvl :: TcLevel }  -- See Note [TcLevel and untouchable type variables]

vanillaSkolemTv, superSkolemTv :: TcTyVarDetails
-- See Note [Binding when looking up instances] in InstEnv
vanillaSkolemTv = SkolemTv False  -- Might be instantiated
superSkolemTv   = SkolemTv True   -- Treat this as a completely distinct type

-----------------------------
data MetaDetails
  = Flexi  -- Flexi type variables unify to become Indirects
  | Indirect TcType

instance Outputable MetaDetails where
  ppr Flexi         = ptext (sLit "Flexi")
  ppr (Indirect ty) = ptext (sLit "Indirect") <+> ppr ty

data MetaInfo
   = TauTv Bool    -- This MetaTv is an ordinary unification variable
                   -- A TauTv is always filled in with a tau-type, which
                   -- never contains any ForAlls.
                   -- The boolean is true when the meta var originates
                   -- from a wildcard.

   | ReturnTv      -- Can unify with *anything*. Used to convert a
                   -- type "checking" algorithm into a type inference algorithm.
                   -- See Note [ReturnTv]

   | SigTv         -- A variant of TauTv, except that it should not be
                   -- unified with a type, only with a type variable
                   -- SigTvs are only distinguished to improve error messages
                   --      see Note [Signature skolems]
                   --      The MetaDetails, if filled in, will
                   --      always be another SigTv or a SkolemTv

   | FlatMetaTv    -- A flatten meta-tyvar
                   -- It is a meta-tyvar, but it is always untouchable, with level 0
                   -- See Note [The flattening story] in TcFlatten

-------------------------------------
-- UserTypeCtxt describes the origin of the polymorphic type
-- in the places where we need to an expression has that type

data UserTypeCtxt
  = FunSigCtxt Name     -- Function type signature
                        -- Also used for types in SPECIALISE pragmas
  | InfSigCtxt Name     -- Inferred type for function
  | ExprSigCtxt         -- Expression type signature
  | ConArgCtxt Name     -- Data constructor argument
  | TySynCtxt Name      -- RHS of a type synonym decl
  | PatSigCtxt          -- Type sig in pattern
                        --   eg  f (x::t) = ...
                        --   or  (x::t, y) = e
  | RuleSigCtxt Name    -- LHS of a RULE forall
                        --    RULE "foo" forall (x :: a -> a). f (Just x) = ...
  | ResSigCtxt          -- Result type sig
                        --      f x :: t = ....
  | ForSigCtxt Name     -- Foreign import or export signature
  | DefaultDeclCtxt     -- Types in a default declaration
  | InstDeclCtxt        -- An instance declaration
  | SpecInstCtxt        -- SPECIALISE instance pragma
  | ThBrackCtxt         -- Template Haskell type brackets [t| ... |]
  | GenSigCtxt          -- Higher-rank or impredicative situations
                        -- e.g. (f e) where f has a higher-rank type
                        -- We might want to elaborate this
  | GhciCtxt            -- GHCi command :kind <type>

  | ClassSCCtxt Name    -- Superclasses of a class
  | SigmaCtxt           -- Theta part of a normal for-all type
                        --      f :: <S> => a -> a
  | DataTyCtxt Name     -- Theta part of a data decl
                        --      data <S> => T a = MkT a
\end{code}


-- Notes re TySynCtxt
-- We allow type synonyms that aren't types; e.g.  type List = []
--
-- If the RHS mentions tyvars that aren't in scope, we'll
-- quantify over them:
--      e.g.    type T = a->a
-- will become  type T = forall a. a->a
--
-- With gla-exts that's right, but for H98 we should complain.


%************************************************************************
%*                                                                      *
                Untoucable type variables
%*                                                                      *
%************************************************************************

\begin{code}
newtype TcLevel = TcLevel Int deriving( Eq )
  -- See Note [TcLevel and untouchable type variables] for what this Int is
\end{code}

Note [TcLevel and untouchable type variables]
~~~~~~~~~~~~~~~~~~~~~~~~~~~~~~~~~~~~~~~~~~~~~
* Each unification variable (MetaTv)
  and each Implication
  has a level number (of type TcLevel)

* INVARIANTS.  In a tree of Implications,

    (ImplicInv) The level number of an Implication is
                STRICTLY GREATER THAN that of its parent

    (MetaTvInv) The level number of a unification variable is
                LESS THAN OR EQUAL TO that of its parent
                implication

* A unification variable is *touchable* if its level number
  is EQUAL TO that of its immediate parent implication.

* INVARIANT
    (GivenInv)  The free variables of the ic_given of an
                implication are all untouchable; ie their level
                numbers are LESS THAN the ic_tclvl of the implication


Note [Skolem escape prevention]
~~~~~~~~~~~~~~~~~~~~~~~~~~~~~~~
We only unify touchable unification variables.  Because of
(MetaTvInv), there can be no occurrences of he variable further out,
so the unification can't cause the kolems to escape. Example:
     data T = forall a. MkT a (a->Int)
     f x (MkT v f) = length [v,x]
We decide (x::alpha), and generate an implication like
      [1]forall a. (a ~ alpha[0])
But we must not unify alpha:=a, because the skolem would escape.

For the cases where we DO want to unify, we rely on floating the
equality.   Example (with same T)
     g x (MkT v f) = x && True
We decide (x::alpha), and generate an implication like
      [1]forall a. (Bool ~ alpha[0])
We do NOT unify directly, bur rather float out (if the constraint
does not mention 'a') to get
      (Bool ~ alpha[0]) /\ [1]forall a.()
and NOW we can unify alpha.

The same idea of only unifying touchables solves another problem.
Suppose we had
   (F Int ~ uf[0])  /\  [1](forall a. C a => F Int ~ beta[1])
In this example, beta is touchable inside the implication. The
first solveFlatWanteds step leaves 'uf' un-unified. Then we move inside
the implication where a new constraint
       uf  ~  beta
emerges. If we (wrongly) spontaneously solved it to get uf := beta,
the whole implication disappears but when we pop out again we are left with
(F Int ~ uf) which will be unified by our final zonking stage and
uf will get unified *once more* to (F Int).

\begin{code}
fskTcLevel :: TcLevel
fskTcLevel = TcLevel 0  -- 0 = Outside the outermost level: 
                                  --     flatten skolems

topTcLevel :: TcLevel
topTcLevel = TcLevel 1   -- 1 = outermost level

pushTcLevel :: TcLevel -> TcLevel
pushTcLevel (TcLevel us) = TcLevel (us+1)

strictlyDeeperThan :: TcLevel -> TcLevel -> Bool
strictlyDeeperThan (TcLevel tv_tclvl) (TcLevel ctxt_tclvl)
  = tv_tclvl > ctxt_tclvl

sameDepthAs :: TcLevel -> TcLevel -> Bool
sameDepthAs (TcLevel ctxt_tclvl) (TcLevel tv_tclvl)
  = ctxt_tclvl == tv_tclvl   -- NB: invariant ctxt_tclvl >= tv_tclvl
                             --     So <= would be equivalent

checkTcLevelInvariant :: TcLevel -> TcLevel -> Bool
-- Checks (MetaTvInv) from Note [TcLevel and untouchable type variables]
checkTcLevelInvariant (TcLevel ctxt_tclvl) (TcLevel tv_tclvl)
  = ctxt_tclvl >= tv_tclvl

instance Outputable TcLevel where
  ppr (TcLevel us) = ppr us
\end{code}


%************************************************************************
%*                                                                      *
                Pretty-printing
%*                                                                      *
%************************************************************************

\begin{code}
pprTcTyVarDetails :: TcTyVarDetails -> SDoc
-- For debugging
pprTcTyVarDetails (SkolemTv True)  = ptext (sLit "ssk")
pprTcTyVarDetails (SkolemTv False) = ptext (sLit "sk")
pprTcTyVarDetails (RuntimeUnk {})  = ptext (sLit "rt")
pprTcTyVarDetails (FlatSkol {})    = ptext (sLit "fsk")
pprTcTyVarDetails (MetaTv { mtv_info = info, mtv_tclvl = tclvl })
  = pp_info <> colon <> ppr tclvl
  where
    pp_info = case info of
                ReturnTv    -> ptext (sLit "ret")
                TauTv True  -> ptext (sLit "tau")
                TauTv False -> ptext (sLit "twc")
                SigTv       -> ptext (sLit "sig")
                FlatMetaTv  -> ptext (sLit "fuv")

pprUserTypeCtxt :: UserTypeCtxt -> SDoc
pprUserTypeCtxt (InfSigCtxt n)    = ptext (sLit "the inferred type for") <+> quotes (ppr n)
pprUserTypeCtxt (FunSigCtxt n)    = ptext (sLit "the type signature for") <+> quotes (ppr n)
pprUserTypeCtxt (RuleSigCtxt n)   = ptext (sLit "a RULE for") <+> quotes (ppr n)
pprUserTypeCtxt ExprSigCtxt       = ptext (sLit "an expression type signature")
pprUserTypeCtxt (ConArgCtxt c)    = ptext (sLit "the type of the constructor") <+> quotes (ppr c)
pprUserTypeCtxt (TySynCtxt c)     = ptext (sLit "the RHS of the type synonym") <+> quotes (ppr c)
pprUserTypeCtxt ThBrackCtxt       = ptext (sLit "a Template Haskell quotation [t|...|]")
pprUserTypeCtxt PatSigCtxt        = ptext (sLit "a pattern type signature")
pprUserTypeCtxt ResSigCtxt        = ptext (sLit "a result type signature")
pprUserTypeCtxt (ForSigCtxt n)    = ptext (sLit "the foreign declaration for") <+> quotes (ppr n)
pprUserTypeCtxt DefaultDeclCtxt   = ptext (sLit "a type in a `default' declaration")
pprUserTypeCtxt InstDeclCtxt      = ptext (sLit "an instance declaration")
pprUserTypeCtxt SpecInstCtxt      = ptext (sLit "a SPECIALISE instance pragma")
pprUserTypeCtxt GenSigCtxt        = ptext (sLit "a type expected by the context")
pprUserTypeCtxt GhciCtxt          = ptext (sLit "a type in a GHCi command")
pprUserTypeCtxt (ClassSCCtxt c)   = ptext (sLit "the super-classes of class") <+> quotes (ppr c)
pprUserTypeCtxt SigmaCtxt         = ptext (sLit "the context of a polymorphic type")
pprUserTypeCtxt (DataTyCtxt tc)   = ptext (sLit "the context of the data type declaration for") <+> quotes (ppr tc)

pprSigCtxt :: UserTypeCtxt -> SDoc -> SDoc -> SDoc
-- (pprSigCtxt ctxt <extra> <type>)
-- prints    In <extra> the type signature for 'f':
--              f :: <type>
-- The <extra> is either empty or "the ambiguity check for"
pprSigCtxt ctxt extra pp_ty
  = sep [ ptext (sLit "In") <+> extra <+> pprUserTypeCtxt ctxt <> colon
        , nest 2 (pp_sig ctxt) ]
  where
    pp_sig (FunSigCtxt n)  = pp_n_colon n
    pp_sig (ConArgCtxt n)  = pp_n_colon n
    pp_sig (ForSigCtxt n)  = pp_n_colon n
    pp_sig _               = pp_ty

    pp_n_colon n = pprPrefixOcc n <+> dcolon <+> pp_ty
\end{code}


%************************************************************************
%*                  *
    Finding type family instances
%*                  *
%************************************************************************

\begin{code}
-- | Finds outermost type-family applications occuring in a type,
-- after expanding synonyms.
tcTyFamInsts :: Type -> [(TyCon, [Type])]
tcTyFamInsts ty
  | Just exp_ty <- tcView ty    = tcTyFamInsts exp_ty
tcTyFamInsts (TyVarTy _)        = []
tcTyFamInsts (TyConApp tc tys)
  | isTypeFamilyTyCon tc        = [(tc, tys)]
  | otherwise                   = concat (map tcTyFamInsts tys)
tcTyFamInsts (LitTy {})         = []
tcTyFamInsts (ForAllTy bndr ty) = tcTyFamInsts (binderType bndr)
                                  ++ tcTyFamInsts ty
tcTyFamInsts (AppTy ty1 ty2)    = tcTyFamInsts ty1 ++ tcTyFamInsts ty2
tcTyFamInsts (CastTy ty _)      = tcTyFamInsts ty
tcTyFamInsts (CoercionTy _)     = []  -- don't count tyfams in coercions,
                                      -- as they never get normalized, anyway
\end{code}

%************************************************************************
%*                  *
          The "exact" free variables of a type
%*                  *
%************************************************************************

Note [Silly type synonym]
~~~~~~~~~~~~~~~~~~~~~~~~~
Consider
  type T a = Int
What are the free tyvars of (T x)?  Empty, of course!
Here's the example that Ralf Laemmel showed me:
  foo :: (forall a. C u a -> C u a) -> u
  mappend :: Monoid u => u -> u -> u

  bar :: Monoid u => u
  bar = foo (\t -> t `mappend` t)
We have to generalise at the arg to f, and we don't
want to capture the constraint (Monad (C u a)) because
it appears to mention a.  Pretty silly, but it was useful to him.

exactTyCoVarsOfType is used by the type checker to figure out exactly
which type variables are mentioned in a type.  It's also used in the
smart-app checking code --- see TcExpr.tcIdApp

On the other hand, consider a *top-level* definition
  f = (\x -> x) :: T a -> T a
If we don't abstract over 'a' it'll get fixed to GHC.Prim.Any, and then
if we have an application like (f "x") we get a confusing error message
involving Any.  So the conclusion is this: when generalising
  - at top level use tyCoVarsOfType
  - in nested bindings use exactTyCoVarsOfType
See Trac #1813 for example.

\begin{code}
exactTyCoVarsOfType :: Type -> TyCoVarSet
-- Find the free type variables (of any kind)
-- but *expand* type synonyms.  See Note [Silly type synonym] above.
exactTyCoVarsOfType ty
  = go ty
  where
    go ty | Just ty' <- tcView ty = go ty'  -- This is the key line
    go (TyVarTy tv)         = unitVarSet tv
    go (TyConApp _ tys)     = exactTyCoVarsOfTypes tys
    go (LitTy {})           = emptyVarSet
    go (AppTy fun arg)      = go fun `unionVarSet` go arg
    go (ForAllTy bndr ty)   = delBinderVar (go ty) bndr `unionVarSet` go (binderType bndr)
    go (CastTy ty co)       = go ty `unionVarSet` goCo co
    go (CoercionTy co)      = goCo co

    goCo (Refl _ ty)        = go ty
    goCo (TyConAppCo _ _ args)= goCoArgs args
    goCo (AppCo co arg)     = goCo co `unionVarSet` goCoArg arg
    goCo (ForAllCo bndr co)
      = let (vars, kinds) = coBndrVarsKinds bndr in
        goCo co `delVarSetList` vars `unionVarSet` exactTyCoVarsOfTypes kinds
    goCo (CoVarCo v)         = unitVarSet v
    goCo (AxiomInstCo _ _ args) = goCoArgs args
    goCo (PhantomCo h t1 t2) = goCo h `unionVarSet` go t1 `unionVarSet` go t2
    goCo (UnsafeCo _ t1 t2)  = go t1 `unionVarSet` go t2
    goCo (SymCo co)          = goCo co
    goCo (TransCo co1 co2)   = goCo co1 `unionVarSet` goCo co2
    goCo (NthCo _ co)        = goCo co
    goCo (LRCo _ co)         = goCo co
    goCo (InstCo co arg)     = goCo co `unionVarSet` goCoArg arg
    goCo (CoherenceCo c1 c2) = goCo c1 `unionVarSet` goCo c2
    goCo (KindCo co)         = goCo co
    goCo (SubCo co)          = goCo co
    goCo (AxiomRuleCo _ t c) = exactTyCoVarsOfTypes t `unionVarSet` goCos c

    goCos cos = foldr (unionVarSet . goCo) emptyVarSet cos

    goCoArg (TyCoArg co)        = goCo co
    goCoArg (CoCoArg _ co1 co2) = goCo co1 `unionVarSet` goCo co2

    goCoArgs args            = mapUnionVarSet goCoArg args

exactTyCoVarsOfTypes :: [Type] -> TyVarSet
exactTyCoVarsOfTypes tys = mapUnionVarSet exactTyCoVarsOfType tys
\end{code}

%************************************************************************
%*                                                                      *
                Predicates
%*                                                                      *
%************************************************************************

\begin{code}
isTouchableOrFmv :: TcLevel -> TcTyVar -> Bool
isTouchableOrFmv ctxt_tclvl tv
  = ASSERT2( isTcTyVar tv, ppr tv )
    case tcTyVarDetails tv of
      MetaTv { mtv_tclvl = tv_tclvl, mtv_info = info }
        -> ASSERT2( checkTcLevelInvariant ctxt_tclvl tv_tclvl,
                    ppr tv $$ ppr tv_tclvl $$ ppr ctxt_tclvl )
           case info of
             FlatMetaTv -> True
             _          -> tv_tclvl `sameDepthAs` ctxt_tclvl
      _          -> False

<<<<<<< HEAD
isTouchableMetaTyVar :: Untouchables -> TcTyVar -> Bool
isTouchableMetaTyVar ctxt_untch tv
  | isTyVar tv
=======
isTouchableMetaTyVar :: TcLevel -> TcTyVar -> Bool
isTouchableMetaTyVar ctxt_tclvl tv
>>>>>>> bc9e81cf
  = ASSERT2( isTcTyVar tv, ppr tv )
    case tcTyVarDetails tv of
      MetaTv { mtv_tclvl = tv_tclvl }
        -> ASSERT2( checkTcLevelInvariant ctxt_tclvl tv_tclvl,
                    ppr tv $$ ppr tv_tclvl $$ ppr ctxt_tclvl )
           tv_tclvl `sameDepthAs` ctxt_tclvl
      _ -> False
  | otherwise = False

<<<<<<< HEAD
isFloatedTouchableMetaTyVar :: Untouchables -> TcTyVar -> Bool
isFloatedTouchableMetaTyVar ctxt_untch tv
  | isTyVar tv
=======
isFloatedTouchableMetaTyVar :: TcLevel -> TcTyVar -> Bool
isFloatedTouchableMetaTyVar ctxt_tclvl tv
>>>>>>> bc9e81cf
  = ASSERT2( isTcTyVar tv, ppr tv )
    case tcTyVarDetails tv of
      MetaTv { mtv_tclvl = tv_tclvl } -> tv_tclvl `strictlyDeeperThan` ctxt_tclvl
      _ -> False
  | otherwise = False

isImmutableTyVar :: TyCoVar -> Bool
isImmutableTyVar tv
  | isTcTyVar tv = isSkolemTyVar tv
  | otherwise    = True

isTyConableTyVar, isSkolemTyVar, isSkolemTyCoVar, isOverlappableTyVar,
  isMetaTyVar, isAmbiguousTyVar, 
  isFmvTyVar, isFskTyVar, isFlattenTyVar :: TcTyVar -> Bool

isTyConableTyVar tv
        -- True of a meta-type variable that can be filled in
        -- with a type constructor application; in particular,
        -- not a SigTv
  | isTyVar tv
  = ASSERT( isTcTyVar tv)
    case tcTyVarDetails tv of
        MetaTv { mtv_info = SigTv } -> False
        _                           -> True
  | otherwise = True

isFmvTyVar tv
  = ASSERT2( isTcTyVar tv, ppr tv )
    case tcTyVarDetails tv of
        MetaTv { mtv_info = FlatMetaTv } -> True
        _                                -> False

-- | True of both given and wanted flatten-skolems (fak and usk)
isFlattenTyVar tv
  = ASSERT2( isTcTyVar tv, ppr tv )
    case tcTyVarDetails tv of
        FlatSkol {}                      -> True
        MetaTv { mtv_info = FlatMetaTv } -> True
        _                                -> False

-- | True of FlatSkol skolems only
isFskTyVar tv
  = ASSERT2( isTcTyVar tv, ppr tv )
    case tcTyVarDetails tv of
        FlatSkol {} -> True
        _           -> False

isSkolemTyVar tv
  = ASSERT2( isTcTyVar tv, ppr tv )
    case tcTyVarDetails tv of
        MetaTv {} -> False
        _other    -> True

isSkolemTyCoVar tv
  = isCoVar tv || isSkolemTyVar tv

isOverlappableTyVar tv
  | isTyVar tv
  = ASSERT( isTcTyVar tv )
    case tcTyVarDetails tv of
        SkolemTv overlappable -> overlappable
        _                     -> False
  | otherwise = False

isMetaTyVar tv
  | isTyVar tv
  = ASSERT2( isTcTyVar tv, ppr tv )
    case tcTyVarDetails tv of
        MetaTv {} -> True
        _         -> False
  | otherwise = False

-- isAmbiguousTyVar is used only when reporting type errors
-- It picks out variables that are unbound, namely meta
-- type variables and the RuntimUnk variables created by
-- RtClosureInspect.zonkRTTIType.  These are "ambiguous" in
-- the sense that they stand for an as-yet-unknown type
isAmbiguousTyVar tv
  | isTyVar tv
  = ASSERT2( isTcTyVar tv, ppr tv )
    case tcTyVarDetails tv of
        MetaTv {}     -> True
        RuntimeUnk {} -> True
        _             -> False
  | otherwise = False

isMetaTyVarTy :: TcType -> Bool
isMetaTyVarTy (TyVarTy tv) = isMetaTyVar tv
isMetaTyVarTy _            = False

metaTyVarInfo :: TcTyVar -> MetaInfo
metaTyVarInfo tv
  = ASSERT( isTcTyVar tv )
    case tcTyVarDetails tv of
      MetaTv { mtv_info = info } -> info
      _ -> pprPanic "metaTyVarInfo" (ppr tv)

metaTyVarTcLevel :: TcTyVar -> TcLevel
metaTyVarTcLevel tv
  = ASSERT( isTcTyVar tv )
    case tcTyVarDetails tv of
      MetaTv { mtv_tclvl = tclvl } -> tclvl
      _ -> pprPanic "metaTyVarTcLevel" (ppr tv)

metaTyVarTcLevel_maybe :: TcTyVar -> Maybe TcLevel
metaTyVarTcLevel_maybe tv
  = ASSERT( isTcTyVar tv )
    case tcTyVarDetails tv of
      MetaTv { mtv_tclvl = tclvl } -> Just tclvl
      _                            -> Nothing

setMetaTyVarTcLevel :: TcTyVar -> TcLevel -> TcTyVar
setMetaTyVarTcLevel tv tclvl
  = ASSERT( isTcTyVar tv )
    case tcTyVarDetails tv of
      details@(MetaTv {}) -> setTcTyVarDetails tv (details { mtv_tclvl = tclvl })
      _ -> pprPanic "metaTyVarTcLevel" (ppr tv)

isSigTyVar :: Var -> Bool
isSigTyVar tv
  = ASSERT( isTcTyVar tv )
    case tcTyVarDetails tv of
        MetaTv { mtv_info = SigTv } -> True
        _                           -> False

metaTvRef :: TyVar -> IORef MetaDetails
metaTvRef tv
  = ASSERT2( isTcTyVar tv, ppr tv )
    case tcTyVarDetails tv of
        MetaTv { mtv_ref = ref } -> ref
        _ -> pprPanic "metaTvRef" (ppr tv)

isFlexi, isIndirect :: MetaDetails -> Bool
isFlexi Flexi = True
isFlexi _     = False

isIndirect (Indirect _) = True
isIndirect _            = False

isRuntimeUnkSkol :: TyVar -> Bool
-- Called only in TcErrors; see Note [Runtime skolems] there
isRuntimeUnkSkol x
  | isTcTyVar x, RuntimeUnk <- tcTyVarDetails x = True
  | otherwise                                   = False
\end{code}


%************************************************************************
%*                                                                      *
\subsection{Tau, sigma and rho}
%*                                                                      *
%************************************************************************

\begin{code}
mkSigmaTy :: [Binder] -> [PredType] -> Type -> Type
mkSigmaTy bndrs theta tau = mkForAllTys bndrs (mkPhiTy theta tau)

mkInvSigmaTy :: [TyCoVar] -> [PredType] -> Type -> Type
mkInvSigmaTy tyvars
  = mkSigmaTy (zipWith mkNamedBinder tyvars (repeat Invisible))

mkPhiTy :: [PredType] -> Type -> Type
mkPhiTy theta ty = foldr mkFunTy ty theta

mkTcEqPred :: TcType -> TcType -> Type
-- During type checking we build equalities between
-- types of differing kinds. This all gets sorted out when
-- we desugar to Core (which allows heterogeneous equality
-- anyway), but we must be careful *not* to check that the
-- two types have the same kind here!
mkTcEqPred ty1 ty2
  = mkTyConApp eqTyCon [k, ty1, ty2]
  where
    k = typeKind ty1
\end{code}

@isTauTy@ tests to see if a type is "simple".  It should not be called on a boxy type.

\begin{code}
isTauTy :: Type -> Bool
isTauTy ty | Just ty' <- tcView ty = isTauTy ty'
isTauTy (TyVarTy _)           = True
isTauTy (LitTy {})            = True
isTauTy (TyConApp tc tys)     = all isTauTy tys && isTauTyCon tc
isTauTy (AppTy a b)           = isTauTy a && isTauTy b
isTauTy (ForAllTy (Anon a) b) = isTauTy a && isTauTy b
isTauTy (ForAllTy {})         = False
isTauTy (CastTy _ _)          = False
isTauTy (CoercionTy _)        = False

isTauTyCon :: TyCon -> Bool
-- Returns False for type synonyms whose expansion is a polytype
isTauTyCon tc
  | Just (_, rhs) <- synTyConDefn_maybe tc = isTauTy rhs
  | otherwise                              = True

---------------
getDFunTyKey :: Type -> OccName -- Get some string from a type, to be used to
                                -- construct a dictionary function name
getDFunTyKey ty | Just ty' <- tcView ty = getDFunTyKey ty'
getDFunTyKey (TyVarTy tv)            = getOccName tv
getDFunTyKey (TyConApp tc _)         = getOccName tc
getDFunTyKey (LitTy x)               = getDFunTyLitKey x
getDFunTyKey (AppTy fun _)           = getDFunTyKey fun
getDFunTyKey (ForAllTy (Anon _) _)   = getOccName funTyCon
getDFunTyKey (ForAllTy (Named {}) t) = getDFunTyKey t
getDFunTyKey (CastTy ty _)           = getDFunTyKey ty
getDFunTyKey t@(CoercionTy _)        = pprPanic "getDFunTyKey" (ppr t)

getDFunTyLitKey :: TyLit -> OccName
getDFunTyLitKey (NumTyLit n) = mkOccName Name.varName (show n)
getDFunTyLitKey (StrTyLit n) = mkOccName Name.varName (show n)  -- hm
\end{code}


%************************************************************************
%*                                                                      *
\subsection{Expanding and splitting}
%*                                                                      *
%************************************************************************

These tcSplit functions are like their non-Tc analogues, but
        *) they do not look through newtypes

However, they are non-monadic and do not follow through mutable type
variables.  It's up to you to make sure this doesn't matter.

\begin{code}
-- | Splits a forall type into a list of 'Binder's and the inner type.
-- Always succeeds, even if it returns an empty list.
tcSplitForAllTys :: Type -> ([Binder], Type)
tcSplitForAllTys = splitForAllTys

-- | Like 'tcSplitForAllTys', but splits off only named binders, returning
-- just the tycovars.
tcSplitNamedForAllTys :: Type -> ([TyCoVar], Type)
tcSplitNamedForAllTys = splitNamedForAllTys

-- | Like 'tcSplitForAllTys', but splits off only named binders.
tcSplitNamedForAllTysB :: Type -> ([Binder], Type)
tcSplitNamedForAllTysB = splitNamedForAllTysB

tcIsForAllTy :: Type -> Bool
tcIsForAllTy ty | Just ty' <- tcView ty = tcIsForAllTy ty'
tcIsForAllTy (ForAllTy {}) = True
tcIsForAllTy _             = False

-- | Is this a ForAllTy with a named binder?
tcIsNamedForAllTy :: Type -> Bool
tcIsNamedForAllTy ty | Just ty' <- tcView ty = tcIsNamedForAllTy ty'
tcIsNamedForAllTy (ForAllTy (Named {}) _) = True
tcIsNamedForAllTy _                       = False

tcSplitPredFunTy_maybe :: Type -> Maybe (PredType, Type)
-- Split off the first predicate argument from a type
tcSplitPredFunTy_maybe ty
  | Just ty' <- tcView ty = tcSplitPredFunTy_maybe ty'
tcSplitPredFunTy_maybe (ForAllTy (Anon arg) res)
  | isPredTy arg = Just (arg, res)
tcSplitPredFunTy_maybe _
  = Nothing

tcSplitPhiTy :: Type -> (ThetaType, Type)
tcSplitPhiTy ty
  = split ty []
  where
    split ty ts
      = case tcSplitPredFunTy_maybe ty of
          Just (pred, ty) -> split ty (pred:ts)
          Nothing         -> (reverse ts, ty)

-- | Split a sigma type into its parts.
tcSplitSigmaTy :: Type -> ([TyCoVar], ThetaType, Type)
tcSplitSigmaTy ty = case tcSplitNamedForAllTys ty of
                        (tvs, rho) -> case tcSplitPhiTy rho of
                                        (theta, tau) -> (tvs, theta, tau)

-----------------------
tcDeepSplitSigmaTy_maybe
  :: TcSigmaType -> Maybe ([TcType], [TyCoVar], ThetaType, TcSigmaType)
-- Looks for a *non-trivial* quantified type, under zero or more function arrows
-- By "non-trivial" we mean either tyvars or constraints are non-empty

tcDeepSplitSigmaTy_maybe ty
  | Just (arg_ty, res_ty)           <- tcSplitFunTy_maybe ty
  , Just (arg_tys, tvs, theta, rho) <- tcDeepSplitSigmaTy_maybe res_ty
  = Just (arg_ty:arg_tys, tvs, theta, rho)

  | (tvs, theta, rho) <- tcSplitSigmaTy ty
  , not (null tvs && null theta)
  = Just ([], tvs, theta, rho)

  | otherwise = Nothing

-----------------------
tcTyConAppTyCon :: Type -> TyCon
tcTyConAppTyCon ty = case tcSplitTyConApp_maybe ty of
                        Just (tc, _) -> tc
                        Nothing      -> pprPanic "tcTyConAppTyCon" (pprType ty)

tcTyConAppArgs :: Type -> [Type]
tcTyConAppArgs ty = case tcSplitTyConApp_maybe ty of
                        Just (_, args) -> args
                        Nothing        -> pprPanic "tcTyConAppArgs" (pprType ty)

tcSplitTyConApp :: Type -> (TyCon, [Type])
tcSplitTyConApp ty = case tcSplitTyConApp_maybe ty of
                        Just stuff -> stuff
                        Nothing    -> pprPanic "tcSplitTyConApp" (pprType ty)

tcSplitTyConApp_maybe :: Type -> Maybe (TyCon, [Type])
tcSplitTyConApp_maybe ty | Just ty' <- tcView ty = tcSplitTyConApp_maybe ty'
tcSplitTyConApp_maybe (TyConApp tc tys)          = Just (tc, tys)
tcSplitTyConApp_maybe (ForAllTy (Anon arg) res)  = Just (funTyCon, [arg,res])
        -- Newtypes are opaque, so they may be split
        -- However, predicates are not treated
        -- as tycon applications by the type checker
tcSplitTyConApp_maybe _                 = Nothing

-----------------------
tcSplitFunTys :: Type -> ([Type], Type)
tcSplitFunTys ty = case tcSplitFunTy_maybe ty of
                        Nothing        -> ([], ty)
                        Just (arg,res) -> (arg:args, res')
                                       where
                                          (args,res') = tcSplitFunTys res

tcSplitFunTy_maybe :: Type -> Maybe (Type, Type)
tcSplitFunTy_maybe ty | Just ty' <- tcView ty           = tcSplitFunTy_maybe ty'
tcSplitFunTy_maybe (ForAllTy (Anon arg) res)
                                   | not (isPredTy arg) = Just (arg, res)
tcSplitFunTy_maybe _                                    = Nothing
        -- Note the typeKind guard
        -- Consider     (?x::Int) => Bool
        -- We don't want to treat this as a function type!
        -- A concrete example is test tc230:
        --      f :: () -> (?p :: ()) => () -> ()
        --
        --      g = f () ()

tcSplitFunTysN
        :: TcRhoType
        -> Arity                -- N: Number of desired args
        -> ([TcSigmaType],      -- Arg types (N or fewer)
            TcSigmaType)        -- The rest of the type

tcSplitFunTysN ty n_args
  | n_args == 0
  = ([], ty)
  | Just (arg,res) <- tcSplitFunTy_maybe ty
  = case tcSplitFunTysN res (n_args - 1) of
        (args, res) -> (arg:args, res)
  | otherwise
  = ([], ty)

tcSplitFunTy :: Type -> (Type, Type)
tcSplitFunTy  ty = expectJust "tcSplitFunTy" (tcSplitFunTy_maybe ty)

tcFunArgTy :: Type -> Type
tcFunArgTy    ty = fst (tcSplitFunTy ty)

tcFunResultTy :: Type -> Type
tcFunResultTy ty = snd (tcSplitFunTy ty)

-----------------------
tcSplitAppTy_maybe :: Type -> Maybe (Type, Type)
tcSplitAppTy_maybe ty | Just ty' <- tcView ty = tcSplitAppTy_maybe ty'
tcSplitAppTy_maybe ty = repSplitAppTy_maybe ty

tcSplitAppTy :: Type -> (Type, Type)
tcSplitAppTy ty = case tcSplitAppTy_maybe ty of
                    Just stuff -> stuff
                    Nothing    -> pprPanic "tcSplitAppTy" (pprType ty)

tcSplitAppTys :: Type -> (Type, [Type])
tcSplitAppTys ty
  = go ty []
  where
    go ty args = case tcSplitAppTy_maybe ty of
                   Just (ty', arg) -> go ty' (arg:args)
                   Nothing         -> (ty,args)

-----------------------
tcGetTyVar_maybe :: Type -> Maybe TyVar
tcGetTyVar_maybe ty | Just ty' <- tcView ty = tcGetTyVar_maybe ty'
tcGetTyVar_maybe (TyVarTy tv)   = Just tv
tcGetTyVar_maybe _              = Nothing

tcGetTyCoVar_maybe :: Type -> Maybe TyCoVar
tcGetTyCoVar_maybe ty | Just ty' <- tcView ty = tcGetTyCoVar_maybe ty'
tcGetTyCoVar_maybe (TyVarTy tv)               = Just tv
tcGetTyCoVar_maybe (CoercionTy (CoVarCo cv))  = Just cv
tcGetTyCoVar_maybe _                          = Nothing

tcGetTyVar :: String -> Type -> TyVar
tcGetTyVar msg ty = expectJust msg (tcGetTyVar_maybe ty)

tcIsTyVarTy :: Type -> Bool
tcIsTyVarTy ty = isJust (tcGetTyVar_maybe ty)

-----------------------
tcSplitDFunTy :: Type -> ([TyCoVar], [Type], Class, [Type])
-- Split the type of a dictionary function
-- We don't use tcSplitSigmaTy,  because a DFun may (with NDP)
-- have non-Pred arguments, such as
--     df :: forall m. (forall b. Eq b => Eq (m b)) -> C m
--
-- Also NB splitFunTys, not tcSplitFunTys;
-- the latter  specifically stops at PredTy arguments,
-- and we don't want to do that here
tcSplitDFunTy ty
  = case tcSplitNamedForAllTys ty   of { (tvs, rho)    ->
    case splitFunTys rho            of { (theta, tau)  ->
    case tcSplitDFunHead tau        of { (clas, tys)   ->
    (tvs, theta, clas, tys) }}}

tcSplitDFunHead :: Type -> (Class, [Type])
tcSplitDFunHead = getClassPredTys

tcInstHeadTyNotSynonym :: Type -> Bool
-- Used in Haskell-98 mode, for the argument types of an instance head
-- These must not be type synonyms, but everywhere else type synonyms
-- are transparent, so we need a special function here
tcInstHeadTyNotSynonym ty
  = case ty of
        TyConApp tc _ -> not (isTypeSynonymTyCon tc)
        _ -> True

tcInstHeadTyAppAllTyVars :: Type -> Bool
-- Used in Haskell-98 mode, for the argument types of an instance head
-- These must be a constructor applied to type variable arguments.
-- But we allow kind instantiations.
tcInstHeadTyAppAllTyVars ty
  | Just ty' <- tcView ty       -- Look through synonyms
  = tcInstHeadTyAppAllTyVars ty'
  | otherwise
  = case ty of
        TyConApp tc tys         -> ok (filterInvisibles tc tys)  -- avoid kinds
        ForAllTy (Anon arg) res -> ok [arg, res]
        _                       -> False
  where
        -- Check that all the types are type variables,
        -- and that each is distinct
    ok tys = equalLength tvs tys && hasNoDups tvs
           where
             tvs = mapMaybe get_tv tys

    get_tv (TyVarTy tv)  = Just tv      -- through synonyms
    get_tv _             = Nothing
\end{code}

\begin{code}
tcEqKind :: TcKind -> TcKind -> Bool
tcEqKind = tcEqType

tcEqType :: TcType -> TcType -> Bool
-- tcEqType is a proper, sensible type-equality function, that does
-- just what you'd expect The function Type.eqType (currently) has a
-- grotesque hack that makes OpenKind = *, and that is NOT what we
-- want in the type checker!  Otherwise, for example, TcCanonical.reOrient
-- thinks the LHS and RHS have the same kinds, when they don't, and
-- fails to re-orient.  That in turn caused Trac #8553.

tcEqType ty1 ty2
  = go init_env ty1 ty2
  where
    init_env = mkRnEnv2 (mkInScopeSet (tyCoVarsOfType ty1 `unionVarSet` tyCoVarsOfType ty2))
    go env t1 t2 | Just t1' <- tcView t1 = go env t1' t2
                 | Just t2' <- tcView t2 = go env t1 t2'
    go env (TyVarTy tv1)       (TyVarTy tv2)     = rnOccL env tv1 == rnOccR env tv2
    go _   (LitTy lit1)        (LitTy lit2)      = lit1 == lit2
    go env (ForAllTy bndr1 t1) (ForAllTy bndr2 t2)
      =  go env (binderType bndr1) (binderType bndr2)
      && let env'
               | Just tv1 <- binderVar_maybe bndr1
               , Just tv2 <- binderVar_maybe bndr2
               = rnBndr2 env tv1 tv2

               | otherwise
               = env
         in go env' t1 t2
      && binderVisibility bndr1 == binderVisibility bndr2
      && isNamedBinder bndr1    == isNamedBinder bndr2
    go env (AppTy s1 t1)       (AppTy s2 t2)     = go env s1 s2 && go env t1 t2
    go env (TyConApp tc1 ts1) (TyConApp tc2 ts2) = (tc1 == tc2) && gos env ts1 ts2
    go env (CastTy t1 c1)      (CastTy t2 c2)    = go env t1 t2 && go_co env c1 c2
    go env (CoercionTy c1)     (CoercionTy c2)   = go_co env c1 c2
    go _ _ _ = False

    gos _   []       []       = True
    gos env (t1:ts1) (t2:ts2) = go env t1 t2 && gos env ts1 ts2
    gos _ _ _ = False

    go_co env (Refl r1 t1)              (Refl r2 t2) = r1 == r2 && go env t1 t2
    go_co env (TyConAppCo r1 tc1 args1) (TyConAppCo r2 tc2 args2)
      = r1 == r2 && tc1 == tc2 && go_args env args1 args2
    go_co env (AppCo col1 cor1)         (AppCo col2 cor2)
      = go_co env col1 col2 && go_arg env cor1 cor2
    go_co env (ForAllCo cobndr1 co1)    (ForAllCo cobndr2 co2)
      =  go_cobndr env cobndr1 cobndr2
      && go_co (rnCoBndr2 env cobndr1 cobndr2) co1 co2
    go_co env (CoVarCo cv1)             (CoVarCo cv2)
      = rnOccL env cv1 == rnOccR env cv2
    go_co env (AxiomInstCo x1 i1 cos1)  (AxiomInstCo x2 i2 cos2)
      = x1 == x2 && i1 == i2 && go_args env cos1 cos2
    go_co env (PhantomCo h1 tl1 tr1)    (PhantomCo h2 tl2 tr2)
      = go_co env h1 h2 && go env tl1 tl2 && go env tr1 tr2
    go_co env (UnsafeCo r1 tl1 tr1)     (UnsafeCo r2 tl2 tr2)
      = r1 == r2 && go env tl1 tl2 && go env tr1 tr2
    go_co env (SymCo co1)               (SymCo co2) = go_co env co1 co2
    go_co env (TransCo col1 cor1)       (TransCo col2 cor2)
      = go_co env col1 col2 && go_co env cor1 cor2
    go_co env (NthCo d1 co1)            (NthCo d2 co2)
      = d1 == d2 && go_co env co1 co2
    go_co env (LRCo lr1 co1)            (LRCo lr2 co2)
      = lr1 == lr2 && go_co env co1 co2
    go_co env (InstCo co1 arg1)         (InstCo co2 arg2)
      = go_co env co1 co2 && go_arg env arg1 arg2
    go_co env (CoherenceCo col1 cor1)   (CoherenceCo col2 cor2)
      = go_co env col1 col2 && go_co env cor1 cor2
    go_co env (KindCo co1)              (KindCo co2) = go_co env co1 co2
    go_co env (SubCo co1)               (SubCo co2) = go_co env co1 co2
    go_co env (AxiomRuleCo ax1 ts1 cs1) (AxiomRuleCo ax2 ts2 cs2)
      = ax1 == ax2 && gos env ts1 ts2 && go_cos env cs1 cs2
    go_co _ _ _ = False

    go_arg env (TyCoArg co1)          (TyCoArg co2) = go_co env co1 co2
    go_arg env (CoCoArg r1 col1 cor1) (CoCoArg r2 col2 cor2)
      = r1 == r2 && go_co env col1 col2 && go_co env cor1 cor2
    go_arg _ _ _ = False

    go_cos _   []       []       = True
    go_cos env (c1:cs1) (c2:cs2) = go_co env c1 c2 && go_cos env cs1 cs2
    go_cos _   _        _        = False

    go_args _   []       []       = True
    go_args env (a1:as1) (a2:as2) = go_arg env a1 a2 && go_args env as1 as2
    go_args _   _        _        = False

    go_cobndr env (TyHomo tv1)               (TyHomo tv2)
      = go env (tyVarKind tv1) (tyVarKind tv2)
    go_cobndr env (TyHetero co1 tvl1 tvr1 _) (TyHetero co2 tvl2 tvr2 _)
      = go_co env co1 co2 && go env (tyVarKind tvl1) (tyVarKind tvl2)
                          && go env (tyVarKind tvr1) (tyVarKind tvr2)
    go_cobndr env (CoHomo cv1)               (CoHomo cv2)
      = go env (tyVarKind cv1) (tyVarKind cv2)
    go_cobndr env (CoHetero co1 cvl1 cvr1)   (CoHetero co2 cvl2 cvr2)
      = go_co env co1 co2 && go env (tyVarKind cvl1) (tyVarKind cvl2)
                          && go env (tyVarKind cvr1) (tyVarKind cvr2)
    go_cobndr _ _ _ = False

pickyEqType :: TcType -> TcType -> Bool
-- Check when two types _look_ the same, _including_ synonyms.
-- So (pickyEqType String [Char]) returns False
pickyEqType ty1 ty2
  = go init_env ty1 ty2
  where
    init_env = mkRnEnv2 (mkInScopeSet (tyCoVarsOfType ty1 `unionVarSet` tyCoVarsOfType ty2))
    go env (TyVarTy tv1)       (TyVarTy tv2)     = rnOccL env tv1 == rnOccR env tv2
    go _   (LitTy lit1)        (LitTy lit2)      = lit1 == lit2
    go env (ForAllTy bndr1 t1) (ForAllTy bndr2 t2)
      =  go env (binderType bndr1) (binderType bndr2)
      && let env'
               | Just tv1 <- binderVar_maybe bndr1
               , Just tv2 <- binderVar_maybe bndr2
               = rnBndr2 env tv1 tv2

               | otherwise
               = env
         in go env' t1 t2
      && binderVisibility bndr1 == binderVisibility bndr2
      && isNamedBinder bndr1    == isNamedBinder bndr2

    go env (AppTy s1 t1)       (AppTy s2 t2)     = go env s1 s2 && go env t1 t2
    go env (TyConApp tc1 ts1) (TyConApp tc2 ts2) = (tc1 == tc2) && gos env ts1 ts2
    go env (CastTy ty1 co1)    (CastTy ty2 co2)  = go env ty1 ty2 && go_co env co1 co2
    go env (CoercionTy co1)    (CoercionTy co2)  = go_co env co1 co2
    go _ _ _ = False

    gos _   []       []       = True
    gos env (t1:ts1) (t2:ts2) = go env t1 t2 && gos env ts1 ts2
    gos _ _ _ = False

    go_co env (Refl r1 ty1)    (Refl r2 ty2)    = r1 == r2 && go env ty1 ty2
    go_co env (TyConAppCo r1 tc1 args1) (TyConAppCo r2 tc2 args2) = (r1 == r2) && (tc1 == tc2) && go_args env args1 args2
    go_co env (AppCo co1 arg1) (AppCo co2 arg2) = go_co env co1 co2 && go_arg env arg1 arg2
    go_co env (ForAllCo cobndr1 co1) (ForAllCo cobndr2 co2)
      = cobndr1 `eqCoBndrSort` cobndr2 &&
        go_co (rnBndrs2 env (coBndrVars cobndr1) (coBndrVars cobndr2)) co1 co2
    go_co env (CoVarCo cv1)    (CoVarCo cv2)    = rnOccL env cv1 == rnOccR env cv2
    go_co env (AxiomInstCo ax1 ind1 args1) (AxiomInstCo ax2 ind2 args2)
      = (ax1 == ax2) && (ind1 == ind2) && (go_args env args1 args2)
    go_co env (PhantomCo h1 t1 s1) (PhantomCo h2 t2 s2) = go_co env h1 h2 && go env t1 t2 && go env s1 s2
    go_co env (UnsafeCo r1 s1 t1) (UnsafeCo r2 s2 t2) = r1 == r2 && go env s1 s2 && go env t1 t2
    go_co env (SymCo co1)      (SymCo co2)      = go_co env co1 co2
    go_co env (TransCo c1 d1)  (TransCo c2 d2)  = go_co env c1 c2 && go_co env d1 d2
    go_co env (NthCo n1 co1)   (NthCo n2 co2)   = (n1 == n2) && go_co env co1 co2
    go_co env (LRCo lr1 co1)   (LRCo lr2 co2)   = (lr1 == lr2) && go_co env co1 co2
    go_co env (InstCo c1 a1)   (InstCo c2 a2)   = go_co env c1 c2 && go_arg env a1 a2
    go_co env (CoherenceCo c1 d1) (CoherenceCo c2 d2) = go_co env c1 c2 && go_co env d1 d2
    go_co env (KindCo co1)     (KindCo co2)    = go_co env co1 co2
    go_co env (SubCo co1)      (SubCo co2)     = go_co env co1 co2
    go_co env (AxiomRuleCo ax1 ts1 cs1) (AxiomRuleCo ax2 ts2 cs2)
      = ax1 == ax2 && gos env ts1 ts2 && go_cos env cs1 cs2
    go_co _   _                _               = False

    go_cos _   []       []       = True
    go_cos env (c1:cs1) (c2:cs2) = go_co env c1 c2 && go_cos env cs1 cs2
    go_cos _   _        _        = False

    go_arg env (TyCoArg co1   )   (TyCoArg co2)      = go_co env co1 co2
    go_arg env (CoCoArg r1 c1 d1) (CoCoArg r2 c2 d2)
      = r1 == r2 && go_co env c1 c2 && go_co env d1 d2
    go_arg _   _               _               = False
    
    go_args _   []             []              = True
    go_args env (a1:args1)     (a2:args2)      = go_arg env a1 a2 && go_args env args1 args2
    go_args _   _              _               = False
\end{code}

Note [Occurs check expansion]
~~~~~~~~~~~~~~~~~~~~~~~~~~~~~
(occurCheckExpand tv xi) expands synonyms in xi just enough to get rid
of occurrences of tv outside type function arguments, if that is
possible; otherwise, it returns Nothing.

For example, suppose we have
  type F a b = [a]
Then
  occurCheckExpand b (F Int b) = Just [Int]
but
  occurCheckExpand a (F a Int) = Nothing

We don't promise to do the absolute minimum amount of expanding
necessary, but we try not to do expansions we don't need to.  We
prefer doing inner expansions first.  For example,
  type F a b = (a, Int, a, [a])
  type G b   = Char
We have
  occurCheckExpand b (F (G b)) = F Char
even though we could also expand F to get rid of b.

See also Note [occurCheckExpand] in TcCanonical

\begin{code}
data OccCheckResult a
  = OC_OK a
  | OC_Forall
  | OC_NonTyVar
  | OC_Occurs

instance Functor OccCheckResult where
      fmap = liftM

instance Applicative OccCheckResult where
      pure = return
      (<*>) = ap

instance Monad OccCheckResult where
  return x = OC_OK x
  OC_OK x     >>= k = k x
  OC_Forall   >>= _ = OC_Forall
  OC_NonTyVar >>= _ = OC_NonTyVar
  OC_Occurs   >>= _ = OC_Occurs

occurCheckExpand :: DynFlags -> TcTyVar -> Type -> OccCheckResult Type
-- See Note [Occurs check expansion]
-- Check whether
--   a) the given variable occurs in the given type.
--   b) there is a forall in the type (unless we have -XImpredicativeTypes
--                                     or it's a ReturnTv
--   c) if it's a SigTv, ty should be a tyvar
--
-- We may have needed to do some type synonym unfolding in order to
-- get rid of the variable (or forall), so we also return the unfolded
-- version of the type, which is guaranteed to be syntactically free
-- of the given type variable.  If the type is already syntactically
-- free of the variable, then the same type is returned.

occurCheckExpand dflags tv ty
  | MetaTv { mtv_info = SigTv } <- details
                  = go_sig_tv ty
  | fast_check ty = return ty
  | otherwise     = go ty
  where
    details = ASSERT2( isTcTyVar tv, ppr tv ) tcTyVarDetails tv

    impredicative = canUnifyWithPolyType dflags details

    -- Check 'ty' is a tyvar, or can be expanded into one
    go_sig_tv ty@(TyVarTy {})            = OC_OK ty
    go_sig_tv ty | Just ty' <- tcView ty = go_sig_tv ty'
    go_sig_tv _                          = OC_NonTyVar

    -- True => fine
    fast_check (LitTy {})          = True
    fast_check (TyVarTy tv')       = tv /= tv'
    fast_check (TyConApp _ tys)    = all fast_check tys
    fast_check (ForAllTy (Anon a) r) = fast_check a && fast_check r
    fast_check (AppTy fun arg)     = fast_check fun && fast_check arg
    fast_check (ForAllTy (Named tv' _) ty)
                                   = impredicative
                                   && fast_check (tyVarKind tv')
                                   && (tv == tv' || fast_check ty)
    fast_check (CastTy ty co)      = fast_check ty && fast_check_co co
    fast_check (CoercionTy co)     = fast_check_co co

    fast_check_co (Refl _ ty)            = fast_check ty
    fast_check_co (TyConAppCo _ _ args)  = all fast_check_co_arg args
    fast_check_co (AppCo co arg)         = fast_check_co co && fast_check_co_arg arg
    fast_check_co (ForAllCo cobndr co)
      | Just v <- getHomoVar_maybe cobndr
      = impredicative && fast_check (varType v) && (tv == v || fast_check_co co)
      | Just (h, v1, v2) <- splitHeteroCoBndr_maybe cobndr
      = impredicative && fast_check_co h && fast_check (varType v1)
                      && fast_check (varType v2) && (tv == v1 || tv == v2 || fast_check_co co)
      | otherwise
      = pprPanic "fast_check_co" (ppr cobndr)
    fast_check_co (CoVarCo _)            = True
    fast_check_co (AxiomInstCo _ _ args) = all fast_check_co_arg args
    fast_check_co (PhantomCo h t1 t2)    = fast_check_co h && fast_check t1
                                                           && fast_check t2
    fast_check_co (UnsafeCo _ ty1 ty2)   = fast_check ty1 && fast_check ty2
    fast_check_co (SymCo co)             = fast_check_co co
    fast_check_co (TransCo co1 co2)      = fast_check_co co1 && fast_check_co co2
    fast_check_co (InstCo co arg)        = fast_check_co co && fast_check_co_arg arg
    fast_check_co (NthCo _ co)           = fast_check_co co
    fast_check_co (LRCo _ co)            = fast_check_co co
    fast_check_co (CoherenceCo co1 co2)  = fast_check_co co1 && fast_check_co co2
    fast_check_co (KindCo co)            = fast_check_co co
    fast_check_co (SubCo co)             = fast_check_co co
    fast_check_co (AxiomRuleCo _ ts cs)
      = all fast_check ts && all fast_check_co cs

    fast_check_co_arg (TyCoArg co)         = fast_check_co co
    fast_check_co_arg (CoCoArg _ co1 co2)  = fast_check_co co1 && fast_check_co co2

    go t@(TyVarTy tv') | tv == tv' = OC_Occurs
                       | otherwise = return t
    go ty@(LitTy {}) = return ty
    go (AppTy ty1 ty2) = do { ty1' <- go ty1
                            ; ty2' <- go ty2
                            ; return (mkAppTy ty1' ty2') }
    go (ForAllTy (Anon ty1) ty2)
                       = do { ty1' <- go ty1
                            ; ty2' <- go ty2
                            ; return (mkFunTy ty1' ty2') }
    go ty@(ForAllTy (Named tv' vis) body_ty)
       | not impredicative                = OC_Forall
       | not (fast_check (tyVarKind tv')) = OC_Occurs
           -- Can't expand away the kinds unless we create
           -- fresh variables which we don't want to do at this point.
           -- In principle fast_check might fail because of a for-all
           -- but we don't yet have poly-kinded tyvars so I'm not
           -- going to worry about that now
       | tv == tv' = return ty
       | otherwise = do { body' <- go body_ty
                        ; return (ForAllTy (Named tv' vis) body') }

    -- For a type constructor application, first try expanding away the
    -- offending variable from the arguments.  If that doesn't work, next
    -- see if the type constructor is a type synonym, and if so, expand
    -- it and try again.
    go ty@(TyConApp tc tys)
      = case do { tys <- mapM go tys; return (mkTyConApp tc tys) } of
          OC_OK ty -> return ty  -- First try to eliminate the tyvar from the args
          bad | Just ty' <- tcView ty -> go ty'
              | otherwise             -> bad
                      -- Failing that, try to expand a synonym

    go (CastTy ty co) =  do { ty' <- go ty
                            ; co' <- go_co co
                            ; return (mkCastTy ty' co') }
    go (CoercionTy co) = do { co' <- go_co co
                            ; return (mkCoercionTy co') }

    go_co (Refl r ty)               = do { ty' <- go ty
                                         ; return (mkReflCo r ty') }
      -- Note: Coercions do not contain type synonyms
    go_co (TyConAppCo r tc args)    = do { args' <- mapM go_arg args
                                         ; return (mkTyConAppCo r tc args') }
    go_co (AppCo co arg)            = do { co' <- go_co co
                                         ; arg' <- go_arg arg
                                         ; return (mkAppCo co' arg') }
    go_co (ForAllCo cobndr co)
      | not impredicative           = OC_Forall
      | not (all fast_check (map varType (coBndrVars cobndr)))
                                    = OC_Occurs
      | tv `elem` coBndrVars cobndr = return co
      | otherwise = do { cobndr' <- case splitHeteroCoBndr_maybe cobndr of
                                      Just (h, _, _) -> do { h' <- go_co h
                                                      ; return (setCoBndrEta cobndr h') }
                                      _              -> return cobndr
                       ; co' <- go_co co
                       ; return (mkForAllCo cobndr' co') }
    go_co co@(CoVarCo {})           = return co
    go_co (AxiomInstCo ax ind args) = do { args' <- mapM go_arg args
                                         ; return (mkAxiomInstCo ax ind args') }
    go_co (PhantomCo h ty1 ty2)     = do { h' <- go_co h
                                         ; ty1' <- go ty1
                                         ; ty2' <- go ty2
                                         ; return (mkPhantomCo h' ty1' ty2') }
    go_co (UnsafeCo r ty1 ty2)      = do { ty1' <- go ty1
                                         ; ty2' <- go ty2
                                         ; return (mkUnsafeCo r ty1' ty2') }
    go_co (SymCo co)                = do { co' <- go_co co
                                         ; return (mkSymCo co') }
    go_co (TransCo co1 co2)         = do { co1' <- go_co co1
                                         ; co2' <- go_co co2
                                         ; return (mkTransCo co1' co2') }
    go_co (NthCo n co)              = do { co' <- go_co co
                                         ; return (mkNthCo n co') }
    go_co (LRCo lr co)              = do { co' <- go_co co
                                         ; return (mkLRCo lr co') }
    go_co (InstCo co arg)           = do { co' <- go_co co
                                         ; arg' <- go_arg arg
                                         ; return (mkInstCo co' arg') }
    go_co (CoherenceCo co1 co2)     = do { co1' <- go_co co1
                                         ; co2' <- go_co co2
                                         ; return (mkCoherenceCo co1' co2') }
    go_co (KindCo co)               = do { co' <- go_co co
                                         ; return (mkKindCo co') }
    go_co (SubCo co)                = do { co' <- go_co co
                                         ; return (mkSubCo co') }
    go_co (AxiomRuleCo ax ts cs)    = do { ts' <- mapM go ts
                                         ; cs' <- mapM go_co cs
                                         ; return (AxiomRuleCo ax ts' cs') }

    go_arg (TyCoArg co)             = do { co' <- go_co co
                                         ; return (TyCoArg co') }
    go_arg (CoCoArg r co1 co2)      = do { co1' <- go_co co1
                                         ; co2' <- go_co co2
                                         ; return (CoCoArg r co1' co2') }

canUnifyWithPolyType :: DynFlags -> TcTyVarDetails -> Bool
canUnifyWithPolyType dflags details
  = case details of
      MetaTv { mtv_info = ReturnTv } -> True      -- See Note [ReturnTv]
      MetaTv { mtv_info = SigTv }    -> False
      MetaTv { mtv_info = TauTv _ }  -> xopt Opt_ImpredicativeTypes dflags
      _other                         -> True
          -- We can have non-meta tyvars in given constraints
\end{code}

Note [OpenTypeKind accepts foralls]
~~~~~~~~~~~~~~~~~~~~~~~~~~~~~~~~~~~
Here is a common paradigm:
   foo :: (forall a. a -> a) -> Int
   foo = error "urk"
To make this work we need to instantiate 'error' with a polytype.
A similar case is
   bar :: Bool -> (forall a. a->a) -> Int
   bar True = \x. (x 3)
   bar False = error "urk"
Here we need to instantiate 'error' with a polytype.

But 'error' has an OpenTypeKind type variable, precisely so that
we can instantiate it with Int#.  So we also allow such type variables
to be instantiate with foralls.  It's a bit of a hack, but seems
straightforward.

%************************************************************************
%*                                                                      *
\subsection{Predicate types}
%*                                                                      *
%************************************************************************

Deconstructors and tests on predicate types

\begin{code}
isTyVarClassPred :: PredType -> Bool
isTyVarClassPred ty = case getClassPredTys_maybe ty of
    Just (_, tys) -> all isTyVarTy tys
    _             -> False

evVarPred_maybe :: EvVar -> Maybe PredType
evVarPred_maybe v = if isPredTy ty then Just ty else Nothing
  where ty = varType v

evVarPred :: EvVar -> PredType
evVarPred var
 | debugIsOn
  = case evVarPred_maybe var of
      Just pred -> pred
      Nothing   -> pprPanic "tcEvVarPred" (ppr var <+> ppr (varType var))
 | otherwise
  = varType var
\end{code}

Superclasses

\begin{code}
mkMinimalBySCs :: [PredType] -> [PredType]
-- Remove predicates that can be deduced from others by superclasses
mkMinimalBySCs ptys = [ ploc |  ploc <- ptys
                             ,  ploc `not_in_preds` rec_scs ]
 where
   rec_scs = concatMap trans_super_classes ptys
   not_in_preds p ps = not (any (eqPred p) ps)

   trans_super_classes pred   -- Superclasses of pred, excluding pred itself
     = case classifyPredType pred of
         ClassPred cls tys -> transSuperClasses cls tys
         TuplePred ts      -> concatMap trans_super_classes ts
         _                 -> []

transSuperClasses :: Class -> [Type] -> [PredType]
transSuperClasses cls tys    -- Superclasses of (cls tys),
                             -- excluding (cls tys) itself
  = concatMap trans_sc (immSuperClasses cls tys)
  where
    trans_sc :: PredType -> [PredType]
    -- (trans_sc p) returns (p : p's superclasses)
    trans_sc p = case classifyPredType p of
                   ClassPred cls tys -> p : transSuperClasses cls tys
                   TuplePred ps      -> concatMap trans_sc ps
                   _                 -> [p]

immSuperClasses :: Class -> [Type] -> [PredType]
immSuperClasses cls tys
  = substTheta (zipTopTCvSubst tyvars tys) sc_theta
  where
    (tyvars,sc_theta,_,_) = classBigSig cls
\end{code}


%************************************************************************
%*                                                                      *
\subsection{Predicates}
%*                                                                      *
%************************************************************************


\begin{code}
isSigmaTy :: TcType -> Bool
-- isSigmaTy returns true of any qualified type.  It doesn't
-- *necessarily* have any foralls.  E.g
--        f :: (?x::Int) => Int -> Int
isSigmaTy ty | Just ty' <- tcView ty = isSigmaTy ty'
isSigmaTy (ForAllTy (Named {}) _) = True
isSigmaTy (ForAllTy (Anon a) _)   = isPredTy a
isSigmaTy _                       = False

isRhoTy :: TcType -> Bool   -- True of TcRhoTypes; see Note [TcRhoType]
isRhoTy ty | Just ty' <- tcView ty = isRhoTy ty'
isRhoTy (ForAllTy (Named {}) _) = False
isRhoTy (ForAllTy (Anon a) r)   = not (isPredTy a) && isRhoTy r
isRhoTy _                       = True

isOverloadedTy :: Type -> Bool
-- Yes for a type of a function that might require evidence-passing
-- Used only by bindLocalMethods
isOverloadedTy ty | Just ty' <- tcView ty = isOverloadedTy ty'
isOverloadedTy (ForAllTy (Named {}) ty) = isOverloadedTy ty
isOverloadedTy (ForAllTy (Anon a) _)    = isPredTy a
isOverloadedTy _                        = False
\end{code}

\begin{code}
isFloatTy, isDoubleTy, isIntegerTy, isIntTy, isWordTy, isBoolTy,
    isUnitTy, isCharTy, isAnyTy :: Type -> Bool
isFloatTy      = is_tc floatTyConKey
isDoubleTy     = is_tc doubleTyConKey
isIntegerTy    = is_tc integerTyConKey
isIntTy        = is_tc intTyConKey
isWordTy       = is_tc wordTyConKey
isBoolTy       = is_tc boolTyConKey
isUnitTy       = is_tc unitTyConKey
isCharTy       = is_tc charTyConKey
isAnyTy        = is_tc anyTyConKey

isStringTy :: Type -> Bool
isStringTy ty
  = case tcSplitTyConApp_maybe ty of
      Just (tc, [arg_ty]) -> tc == listTyCon && isCharTy arg_ty
      _                   -> False

is_tc :: Unique -> Type -> Bool
-- Newtypes are opaque to this
is_tc uniq ty = case tcSplitTyConApp_maybe ty of
                        Just (tc, _) -> uniq == getUnique tc
                        Nothing      -> False
\end{code}

%************************************************************************
%*                                                                      *
\subsection{Misc}
%*                                                                      *
%************************************************************************

\begin{code}
deNoteType :: Type -> Type
-- Remove all *outermost* type synonyms and other notes
deNoteType ty | Just ty' <- tcView ty = deNoteType ty'
deNoteType ty = ty
\end{code}

Find the free tycons and classes of a type.  This is used in the front
end of the compiler.

\begin{code}
orphNamesOfTyCon :: TyCon -> NameSet
orphNamesOfTyCon tycon = unitNameSet (getName tycon) `unionNameSet` case tyConClass_maybe tycon of
    Nothing  -> emptyNameSet
    Just cls -> unitNameSet (getName cls)

orphNamesOfType :: Type -> NameSet
orphNamesOfType ty | Just ty' <- tcView ty = orphNamesOfType ty'
                -- Look through type synonyms (Trac #4912)
orphNamesOfType (TyVarTy _)          = emptyNameSet
orphNamesOfType (LitTy {})           = emptyNameSet
orphNamesOfType (TyConApp tycon tys) = orphNamesOfTyCon tycon
                                       `unionNameSet` orphNamesOfTypes tys
orphNamesOfType (ForAllTy bndr res)  = orphNamesOfTyCon funTyCon   -- NB!  See Trac #8535
                                       `unionNameSet` orphNamesOfType (binderType bndr)
                                       `unionNameSet` orphNamesOfType res
orphNamesOfType (AppTy fun arg)      = orphNamesOfType fun `unionNameSet` orphNamesOfType arg
orphNamesOfType (CastTy ty co)       = orphNamesOfType ty `unionNameSet` orphNamesOfCo co
orphNamesOfType (CoercionTy co)      = orphNamesOfCo co

orphNamesOfThings :: (a -> NameSet) -> [a] -> NameSet
orphNamesOfThings f = foldr (unionNameSet . f) emptyNameSet

orphNamesOfTypes :: [Type] -> NameSet
orphNamesOfTypes = orphNamesOfThings orphNamesOfType

orphNamesOfDFunHead :: Type -> NameSet
-- Find the free type constructors and classes
-- of the head of the dfun instance type
-- The 'dfun_head_type' is because of
--      instance Foo a => Baz T where ...
-- The decl is an orphan if Baz and T are both not locally defined,
--      even if Foo *is* locally defined
orphNamesOfDFunHead dfun_ty
  = case tcSplitSigmaTy dfun_ty of
        (_, _, head_ty) -> orphNamesOfType head_ty

orphNamesOfCo :: Coercion -> NameSet
orphNamesOfCo (Refl _ ty)           = orphNamesOfType ty
orphNamesOfCo (TyConAppCo _ tc cos) = unitNameSet (getName tc) `unionNameSet` orphNamesOfCoArgs cos
orphNamesOfCo (AppCo co1 co2)       = orphNamesOfCo co1 `unionNameSet` orphNamesOfCoArg co2
orphNamesOfCo (ForAllCo cobndr co)
  | Just (h, _, _) <- splitHeteroCoBndr_maybe cobndr
  = orphNamesOfCo h `unionNameSet` orphNamesOfCo co
  | otherwise
  = orphNamesOfCo co
orphNamesOfCo (CoVarCo _)           = emptyNameSet
orphNamesOfCo (AxiomInstCo con _ cos) = orphNamesOfCoCon con `unionNameSet` orphNamesOfCoArgs cos
orphNamesOfCo (PhantomCo h t1 t2)   = orphNamesOfCo h `unionNameSet` orphNamesOfType t1 `unionNameSet` orphNamesOfType t2
orphNamesOfCo (UnsafeCo _ ty1 ty2)  = orphNamesOfType ty1 `unionNameSet` orphNamesOfType ty2
orphNamesOfCo (SymCo co)            = orphNamesOfCo co
orphNamesOfCo (TransCo co1 co2)     = orphNamesOfCo co1 `unionNameSet` orphNamesOfCo co2
orphNamesOfCo (NthCo _ co)          = orphNamesOfCo co
orphNamesOfCo (LRCo  _ co)          = orphNamesOfCo co
orphNamesOfCo (InstCo co arg)       = orphNamesOfCo co `unionNameSet` orphNamesOfCoArg arg
orphNamesOfCo (CoherenceCo co1 co2) = orphNamesOfCo co1 `unionNameSet` orphNamesOfCo co2
orphNamesOfCo (KindCo co)           = orphNamesOfCo co
orphNamesOfCo (SubCo co)            = orphNamesOfCo co
orphNamesOfCo (AxiomRuleCo _ ts cs) = orphNamesOfTypes ts `unionNameSet`
                                      orphNamesOfCos cs

orphNamesOfCos :: [Coercion] -> NameSet
orphNamesOfCos = orphNamesOfThings orphNamesOfCo

orphNamesOfCoArg :: CoercionArg -> NameSet
orphNamesOfCoArg (TyCoArg co)        = orphNamesOfCo co
orphNamesOfCoArg (CoCoArg _ co1 co2) = orphNamesOfCo co1 `unionNameSet` orphNamesOfCo co2

orphNamesOfCoArgs :: [CoercionArg] -> NameSet
orphNamesOfCoArgs = orphNamesOfThings orphNamesOfCoArg

orphNamesOfCoCon :: CoAxiom br -> NameSet
orphNamesOfCoCon (CoAxiom { co_ax_tc = tc, co_ax_branches = branches })
  = orphNamesOfTyCon tc `unionNameSet` orphNamesOfCoAxBranches branches

orphNamesOfCoAxBranches :: BranchList CoAxBranch br -> NameSet
orphNamesOfCoAxBranches = brListFoldr (unionNameSet . orphNamesOfCoAxBranch) emptyNameSet

orphNamesOfCoAxBranch :: CoAxBranch -> NameSet
orphNamesOfCoAxBranch (CoAxBranch { cab_lhs = lhs, cab_rhs = rhs })
  = orphNamesOfTypes lhs `unionNameSet` orphNamesOfType rhs
\end{code}


%************************************************************************
%*                                                                      *
\subsection[TysWiredIn-ext-type]{External types}
%*                                                                      *
%************************************************************************

The compiler's foreign function interface supports the passing of a
restricted set of types as arguments and results (the restricting factor
being the )

\begin{code}
tcSplitIOType_maybe :: Type -> Maybe (TyCon, Type)
-- (tcSplitIOType_maybe t) returns Just (IO,t',co)
--              if co : t ~ IO t'
--              returns Nothing otherwise
tcSplitIOType_maybe ty
  = case tcSplitTyConApp_maybe ty of
        Just (io_tycon, [io_res_ty])
         | io_tycon `hasKey` ioTyConKey ->
            Just (io_tycon, io_res_ty)
        _ ->
            Nothing

isFFITy :: Type -> Bool
-- True for any TyCon that can possibly be an arg or result of an FFI call
isFFITy ty = isValid (checkRepTyCon legalFFITyCon ty empty)

isFFIArgumentTy :: DynFlags -> Safety -> Type -> Validity
-- Checks for valid argument type for a 'foreign import'
isFFIArgumentTy dflags safety ty
   = checkRepTyCon (legalOutgoingTyCon dflags safety) ty empty

isFFIExternalTy :: Type -> Validity
-- Types that are allowed as arguments of a 'foreign export'
isFFIExternalTy ty = checkRepTyCon legalFEArgTyCon ty empty

isFFIImportResultTy :: DynFlags -> Type -> Validity
isFFIImportResultTy dflags ty
  = checkRepTyCon (legalFIResultTyCon dflags) ty empty

isFFIExportResultTy :: Type -> Validity
isFFIExportResultTy ty = checkRepTyCon legalFEResultTyCon ty empty

isFFIDynTy :: Type -> Type -> Validity
-- The type in a foreign import dynamic must be Ptr, FunPtr, or a newtype of
-- either, and the wrapped function type must be equal to the given type.
-- We assume that all types have been run through normaliseFfiType, so we don't
-- need to worry about expanding newtypes here.
isFFIDynTy expected ty
    -- Note [Foreign import dynamic]
    -- In the example below, expected would be 'CInt -> IO ()', while ty would
    -- be 'FunPtr (CDouble -> IO ())'.
    | Just (tc, [ty']) <- splitTyConApp_maybe ty
    , tyConUnique tc `elem` [ptrTyConKey, funPtrTyConKey]
    , eqType ty' expected
    = IsValid
    | otherwise
    = NotValid (vcat [ ptext (sLit "Expected: Ptr/FunPtr") <+> pprParendType expected <> comma
                     , ptext (sLit "  Actual:") <+> ppr ty ])

isFFILabelTy :: Type -> Validity
-- The type of a foreign label must be Ptr, FunPtr, or a newtype of either.
isFFILabelTy ty = checkRepTyCon ok ty extra
  where
    ok tc = tc `hasKey` funPtrTyConKey || tc `hasKey` ptrTyConKey 
    extra = ptext (sLit "A foreign-imported address (via &foo) must have type (Ptr a) or (FunPtr a)")

isFFIPrimArgumentTy :: DynFlags -> Type -> Validity
-- Checks for valid argument type for a 'foreign import prim'
-- Currently they must all be simple unlifted types, or the well-known type
-- Any, which can be used to pass the address to a Haskell object on the heap to
-- the foreign function.
isFFIPrimArgumentTy dflags ty
  | isAnyTy ty = IsValid
  | otherwise  = checkRepTyCon (legalFIPrimArgTyCon dflags) ty empty

isFFIPrimResultTy :: DynFlags -> Type -> Validity
-- Checks for valid result type for a 'foreign import prim'
-- Currently it must be an unlifted type, including unboxed tuples.
isFFIPrimResultTy dflags ty
   = checkRepTyCon (legalFIPrimResultTyCon dflags) ty empty

isFunPtrTy :: Type -> Bool
isFunPtrTy ty = isValid (checkRepTyCon (`hasKey` funPtrTyConKey) ty empty)

-- normaliseFfiType gets run before checkRepTyCon, so we don't
-- need to worry about looking through newtypes or type functions
-- here; that's already been taken care of.
checkRepTyCon :: (TyCon -> Bool) -> Type -> SDoc -> Validity
checkRepTyCon check_tc ty extra
  = case splitTyConApp_maybe ty of
      Just (tc, tys)
        | isNewTyCon tc -> NotValid (hang msg 2 (mk_nt_reason tc tys $$ nt_fix))
        | check_tc tc   -> IsValid
        | otherwise     -> NotValid (msg $$ extra)
      Nothing -> NotValid (quotes (ppr ty) <+> ptext (sLit "is not a data type") $$ extra)
  where
    msg = quotes (ppr ty) <+> ptext (sLit "cannot be marshalled in a foreign call")
    mk_nt_reason tc tys
      | null tys  = ptext (sLit "because its data construtor is not in scope")
      | otherwise = ptext (sLit "because the data construtor for")
                    <+> quotes (ppr tc) <+> ptext (sLit "is not in scope")
    nt_fix = ptext (sLit "Possible fix: import the data constructor to bring it into scope")
\end{code}

Note [Foreign import dynamic]
~~~~~~~~~~~~~~~~~~~~~~~~~~~~~
A dynamic stub must be of the form 'FunPtr ft -> ft' where ft is any foreign
type.  Similarly, a wrapper stub must be of the form 'ft -> IO (FunPtr ft)'.

We use isFFIDynTy to check whether a signature is well-formed. For example,
given a (illegal) declaration like:

foreign import ccall "dynamic"
  foo :: FunPtr (CDouble -> IO ()) -> CInt -> IO ()

isFFIDynTy will compare the 'FunPtr' type 'CDouble -> IO ()' with the curried
result type 'CInt -> IO ()', and return False, as they are not equal.


----------------------------------------------
These chaps do the work; they are not exported
----------------------------------------------

\begin{code}
legalFEArgTyCon :: TyCon -> Bool
legalFEArgTyCon tc
  -- It's illegal to make foreign exports that take unboxed
  -- arguments.  The RTS API currently can't invoke such things.  --SDM 7/2000
  = boxedMarshalableTyCon tc

legalFIResultTyCon :: DynFlags -> TyCon -> Bool
legalFIResultTyCon dflags tc
  | tc == unitTyCon         = True
  | otherwise               = marshalableTyCon dflags tc

legalFEResultTyCon :: TyCon -> Bool
legalFEResultTyCon tc
  | tc == unitTyCon         = True
  | otherwise               = boxedMarshalableTyCon tc

legalOutgoingTyCon :: DynFlags -> Safety -> TyCon -> Bool
-- Checks validity of types going from Haskell -> external world
legalOutgoingTyCon dflags _ tc
  = marshalableTyCon dflags tc

legalFFITyCon :: TyCon -> Bool
-- True for any TyCon that can possibly be an arg or result of an FFI call
legalFFITyCon tc
  | isUnLiftedTyCon tc = True
  | tc == unitTyCon    = True
  | otherwise          = boxedMarshalableTyCon tc

marshalableTyCon :: DynFlags -> TyCon -> Bool
marshalableTyCon dflags tc
  |  (xopt Opt_UnliftedFFITypes dflags
      && isUnLiftedTyCon tc
      && not (isUnboxedTupleTyCon tc)
      && case tyConPrimRep tc of        -- Note [Marshalling VoidRep]
           VoidRep -> False
           _       -> True)
  = True
  | otherwise
  = boxedMarshalableTyCon tc

boxedMarshalableTyCon :: TyCon -> Bool
boxedMarshalableTyCon tc
   | getUnique tc `elem` [ intTyConKey, int8TyConKey, int16TyConKey
                         , int32TyConKey, int64TyConKey
                         , wordTyConKey, word8TyConKey, word16TyConKey
                         , word32TyConKey, word64TyConKey
                         , floatTyConKey, doubleTyConKey
                         , ptrTyConKey, funPtrTyConKey
                         , charTyConKey
                         , stablePtrTyConKey
                         , boolTyConKey
                         ]
  = True

  | otherwise = False

legalFIPrimArgTyCon :: DynFlags -> TyCon -> Bool
-- Check args of 'foreign import prim', only allow simple unlifted types.
-- Strictly speaking it is unnecessary to ban unboxed tuples here since
-- currently they're of the wrong kind to use in function args anyway.
legalFIPrimArgTyCon dflags tc
  | xopt Opt_UnliftedFFITypes dflags
    && isUnLiftedTyCon tc
    && not (isUnboxedTupleTyCon tc)
  = True
  | otherwise
  = False

legalFIPrimResultTyCon :: DynFlags -> TyCon -> Bool
-- Check result type of 'foreign import prim'. Allow simple unlifted
-- types and also unboxed tuple result types '... -> (# , , #)'
legalFIPrimResultTyCon dflags tc
  | xopt Opt_UnliftedFFITypes dflags
    && isUnLiftedTyCon tc
    && (isUnboxedTupleTyCon tc
        || case tyConPrimRep tc of      -- Note [Marshalling VoidRep]
           VoidRep -> False
           _       -> True)
  = True
  | otherwise
  = False
\end{code}

Note [Marshalling VoidRep]
~~~~~~~~~~~~~~~~~~~~~~~~~~
We don't treat State# (whose PrimRep is VoidRep) as marshalable.
In turn that means you can't write
        foreign import foo :: Int -> State# RealWorld

Reason: the back end falls over with panic "primRepHint:VoidRep";
        and there is no compelling reason to permit it<|MERGE_RESOLUTION|>--- conflicted
+++ resolved
@@ -38,12 +38,7 @@
   isFskTyVar, isFmvTyVar, isFlattenTyVar, 
   isAmbiguousTyVar, metaTvRef, metaTyVarInfo,
   isFlexi, isIndirect, isRuntimeUnkSkol,
-<<<<<<< HEAD
-  metaTyVarUntouchables, setMetaTyVarUntouchables, metaTyVarUntouchables_maybe,
-=======
-  isTypeVar, isKindVar,
   metaTyVarTcLevel, setMetaTyVarTcLevel, metaTyVarTcLevel_maybe,
->>>>>>> bc9e81cf
   isTouchableMetaTyVar, isTouchableOrFmv,
   isFloatedTouchableMetaTyVar,
   canUnifyWithPolyType,
@@ -702,14 +697,9 @@
              _          -> tv_tclvl `sameDepthAs` ctxt_tclvl
       _          -> False
 
-<<<<<<< HEAD
-isTouchableMetaTyVar :: Untouchables -> TcTyVar -> Bool
-isTouchableMetaTyVar ctxt_untch tv
-  | isTyVar tv
-=======
 isTouchableMetaTyVar :: TcLevel -> TcTyVar -> Bool
 isTouchableMetaTyVar ctxt_tclvl tv
->>>>>>> bc9e81cf
+  | isTyVar tv
   = ASSERT2( isTcTyVar tv, ppr tv )
     case tcTyVarDetails tv of
       MetaTv { mtv_tclvl = tv_tclvl }
@@ -719,14 +709,9 @@
       _ -> False
   | otherwise = False
 
-<<<<<<< HEAD
-isFloatedTouchableMetaTyVar :: Untouchables -> TcTyVar -> Bool
-isFloatedTouchableMetaTyVar ctxt_untch tv
-  | isTyVar tv
-=======
 isFloatedTouchableMetaTyVar :: TcLevel -> TcTyVar -> Bool
 isFloatedTouchableMetaTyVar ctxt_tclvl tv
->>>>>>> bc9e81cf
+  | isTyVar tv
   = ASSERT2( isTcTyVar tv, ppr tv )
     case tcTyVarDetails tv of
       MetaTv { mtv_tclvl = tv_tclvl } -> tv_tclvl `strictlyDeeperThan` ctxt_tclvl
