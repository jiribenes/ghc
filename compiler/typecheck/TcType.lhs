--- conflicted
+++ resolved
@@ -17,15 +17,9 @@
 \begin{code}
 module TcType (
   --------------------------------
-<<<<<<< HEAD
-  -- Types 
-  TcType, TcSigmaType, TcRhoType, TcTauType, TcPredType, TcThetaType, 
-  TcTyVar, TcTyVarSet, TcTyCoVarSet, TcKind, TcCoVar, TcTyCoVar,
-=======
   -- Types
   TcType, TcSigmaType, TcRhoType, TcTauType, TcPredType, TcThetaType,
-  TcTyVar, TcTyVarSet, TcKind, TcCoVar,
->>>>>>> 3e633d9b
+  TcTyVar, TcTyVarSet, TcTyCoVarSet, TcKind, TcCoVar, TcTyCoVar,
 
   -- Untouchables
   Untouchables(..), noUntouchables, pushUntouchables, isTouchable,
@@ -34,16 +28,10 @@
   -- MetaDetails
   UserTypeCtxt(..), pprUserTypeCtxt,
   TcTyVarDetails(..), pprTcTyVarDetails, vanillaSkolemTv, superSkolemTv,
-<<<<<<< HEAD
-  MetaDetails(Flexi, Indirect), MetaInfo(..), 
+  MetaDetails(Flexi, Indirect), MetaInfo(..),
   isImmutableTyVar, isSkolemTyVar, isSkolemTyCoVar,
   isMetaTyVar,  isMetaTyVarTy, isTyVarTy,
-  isSigTyVar, isOverlappableTyVar,  isTyConableTyVar,
-=======
-  MetaDetails(Flexi, Indirect), MetaInfo(..),
-  isImmutableTyVar, isSkolemTyVar, isMetaTyVar,  isMetaTyVarTy, isTyVarTy,
   isSigTyVar, isOverlappableTyVar,  isTyConableTyVar, isFlatSkolTyVar,
->>>>>>> 3e633d9b
   isAmbiguousTyVar, metaTvRef, metaTyVarInfo,
   isFlexi, isIndirect, isRuntimeUnkSkol,
   isTypeVar, isKindVar,
@@ -63,13 +51,8 @@
   tcSplitTyConApp, tcSplitTyConApp_maybe, tcTyConAppTyCon, tcTyConAppArgs,
   tcSplitAppTy_maybe, tcSplitAppTy, tcSplitAppTys, repSplitAppTy_maybe,
   tcInstHeadTyNotSynonym, tcInstHeadTyAppAllTyVars,
-<<<<<<< HEAD
   tcGetTyVar_maybe, tcGetTyCoVar_maybe, tcGetTyVar,
-  tcSplitSigmaTy, tcDeepSplitSigmaTy_maybe,  
-=======
-  tcGetTyVar_maybe, tcGetTyVar,
   tcSplitSigmaTy, tcDeepSplitSigmaTy_maybe,
->>>>>>> 3e633d9b
 
   ---------------------------------
   -- Predicates.
@@ -121,15 +104,9 @@
   -- Rexported from Kind
   Kind, typeKind,
   unliftedTypeKind, liftedTypeKind,
-<<<<<<< HEAD
-  openTypeKind, constraintKind, mkArrowKind, mkArrowKinds, 
-  isLiftedTypeKind, isUnliftedTypeKind, isSubOpenTypeKind, 
-  tcIsSubKind, defaultKind,
-=======
   openTypeKind, constraintKind, mkArrowKind, mkArrowKinds,
   isLiftedTypeKind, isUnliftedTypeKind, isSubOpenTypeKind,
-  tcIsSubKind, splitKindFunTys, defaultKind,
->>>>>>> 3e633d9b
+  tcIsSubKind, defaultKind,
 
   --------------------------------
   -- Rexported from Type
@@ -147,37 +124,22 @@
   mkEqPred,
 
   -- Type substitutions
-<<<<<<< HEAD
-  TCvSubst(..), 	-- Representation visible to a few friends
-  TvSubstEnv, emptyTCvSubst, 
-  mkOpenTCvSubst, zipOpenTCvSubst, zipTopTCvSubst, 
+  TCvSubst(..),         -- Representation visible to a few friends
+  TvSubstEnv, emptyTCvSubst,
+  mkOpenTCvSubst, zipOpenTCvSubst, zipTopTCvSubst,
   mkTopTCvSubst, notElemTCvSubst, unionTCvSubst,
-  getTvSubstEnv, setTvSubstEnv, getTCvInScope, extendTCvInScope, 
+  getTvSubstEnv, setTvSubstEnv, getTCvInScope, extendTCvInScope,
   Type.lookupTyVar, Type.lookupVar, Type.extendTCvSubst, Type.substTyVarBndr,
   extendTCvSubstList, isInScope, mkTCvSubst, zipTyCoEnv,
-  Type.substTy, substTys, substTyWith, substTheta, substTyCoVar, substTyCoVars, 
-=======
-  TvSubst(..),  -- Representation visible to a few friends
-  TvSubstEnv, emptyTvSubst,
-  mkOpenTvSubst, zipOpenTvSubst, zipTopTvSubst,
-  mkTopTvSubst, notElemTvSubst, unionTvSubst,
-  getTvSubstEnv, setTvSubstEnv, getTvInScope, extendTvInScope,
-  Type.lookupTyVar, Type.extendTvSubst, Type.substTyVarBndr,
-  extendTvSubstList, isInScope, mkTvSubst, zipTyEnv,
-  Type.substTy, substTys, substTyWith, substTheta, substTyVar, substTyVars,
->>>>>>> 3e633d9b
+  Type.substTy, substTys, substTyWith, substTheta, substTyCoVar, substTyCoVars,
 
   isUnLiftedType,       -- Source types are always lifted
   isUnboxedTupleType,   -- Ditto
   isPrimitiveType,
 
-<<<<<<< HEAD
-  tyVarsOnlyOfType, tyVarsOnlyOfTypes,
-  tyCoVarsOfType, tyCoVarsOfTypes,
-=======
-  tyVarsOfType, tyVarsOfTypes, closeOverKinds,
+  tyVarsOnlyOfType, tyVarsOnlyOfTypes, tyCoVarsOfType, tyCoVarsOfTypes,
+  closeOverKinds,
   tcTyVarsOfType, tcTyVarsOfTypes,
->>>>>>> 3e633d9b
 
   pprKind, pprParendKind, pprSigmaType,
   pprType, pprParendType, pprTypeApp, pprTyThingCategory,
@@ -257,24 +219,14 @@
 -- provided it expands to the required form.
 
 \begin{code}
-<<<<<<< HEAD
-type TcTyVar = TyVar  	-- Used only during type inference
-type TcCoVar = CoVar  	-- Used only during type inference
-type TcType = Type 	-- A TcType can have mutable type variables
+type TcTyVar = TyVar    -- Used only during type inference
+type TcCoVar = CoVar    -- Used only during type inference
+type TcType = Type      -- A TcType can have mutable type variables
 type TcTyCoVar = Var    -- Either a TcTyVar or a CoVar
-	-- Invariant on ForAllTy in TcTypes:
-	-- 	forall a. T
-	-- a cannot occur inside a MutTyVar in T; that is,
-	-- T is "flattened" before quantifying over a
-=======
-type TcTyVar = TyVar    -- Used only during type inference
-type TcCoVar = CoVar    -- Used only during type inference; mutable
-type TcType = Type      -- A TcType can have mutable type variables
         -- Invariant on ForAllTy in TcTypes:
         --      forall a. T
         -- a cannot occur inside a MutTyVar in T; that is,
         -- T is "flattened" before quantifying over a
->>>>>>> 3e633d9b
 
 -- These types do not have boxy type variables in them
 type TcPredType     = PredType
@@ -730,34 +682,19 @@
   | isTcTyVar tv = isSkolemTyVar tv
   | otherwise    = True
 
-<<<<<<< HEAD
 isTyConableTyVar, isSkolemTyVar, isSkolemTyCoVar, isOverlappableTyVar,
-  isMetaTyVar, isAmbiguousTyVar :: TcTyVar -> Bool 
-
-isTyConableTyVar tv	
-	-- True of a meta-type variable that can be filled in 
-	-- with a type constructor application; in particular,
-	-- not a SigTv
-  | isTyVar tv
-  = ASSERT( isTcTyVar tv ) 
-    case tcTyVarDetails tv of
-	MetaTv { mtv_info = SigTv } -> False
-	_                           -> True
-  | otherwise = True
-	
-isSkolemTyVar tv 
-=======
-isTyConableTyVar, isSkolemTyVar, isOverlappableTyVar,
   isMetaTyVar, isAmbiguousTyVar, isFlatSkolTyVar :: TcTyVar -> Bool
 
 isTyConableTyVar tv
         -- True of a meta-type variable that can be filled in
         -- with a type constructor application; in particular,
         -- not a SigTv
+  | isTyVar tv
   = ASSERT( isTcTyVar tv)
     case tcTyVarDetails tv of
         MetaTv { mtv_info = SigTv } -> False
         _                           -> True
+  | otherwise = True
 
 isFlatSkolTyVar tv
   = ASSERT2( isTcTyVar tv, ppr tv )
@@ -766,7 +703,6 @@
         _           -> False
 
 isSkolemTyVar tv
->>>>>>> 3e633d9b
   = ASSERT2( isTcTyVar tv, ppr tv )
     case tcTyVarDetails tv of
         SkolemTv {}   -> True
@@ -786,42 +722,26 @@
   | otherwise = False
 
 isMetaTyVar tv
-<<<<<<< HEAD
   | isTyVar tv
-  = ASSERT2( isTcTyVar tv, ppr tv )
-    case tcTyVarDetails tv of
-	MetaTv {} -> True
-	_         -> False
-  | otherwise = False
-=======
   = ASSERT2( isTcTyVar tv, ppr tv )
     case tcTyVarDetails tv of
         MetaTv {} -> True
         _         -> False
->>>>>>> 3e633d9b
+  | otherwise = False
 
 -- isAmbiguousTyVar is used only when reporting type errors
 -- It picks out variables that are unbound, namely meta
 -- type variables and the RuntimUnk variables created by
 -- RtClosureInspect.zonkRTTIType.  These are "ambiguous" in
 -- the sense that they stand for an as-yet-unknown type
-<<<<<<< HEAD
-isAmbiguousTyVar tv 
+isAmbiguousTyVar tv
   | isTyVar tv
-  = ASSERT2( isTcTyVar tv, ppr tv )
-    case tcTyVarDetails tv of
-	MetaTv {}     -> True
-	RuntimeUnk {} -> True
-	_             -> False
-  | otherwise = False
-=======
-isAmbiguousTyVar tv
   = ASSERT2( isTcTyVar tv, ppr tv )
     case tcTyVarDetails tv of
         MetaTv {}     -> True
         RuntimeUnk {} -> True
         _             -> False
->>>>>>> 3e633d9b
+  | otherwise = False
 
 isMetaTyVarTy :: TcType -> Bool
 isMetaTyVarTy (TyVarTy tv) = isMetaTyVar tv
@@ -1515,13 +1435,8 @@
 
 immSuperClasses :: Class -> [Type] -> [PredType]
 immSuperClasses cls tys
-<<<<<<< HEAD
   = substTheta (zipTopTCvSubst tyvars tys) sc_theta
-  where 
-=======
-  = substTheta (zipTopTvSubst tyvars tys) sc_theta
   where
->>>>>>> 3e633d9b
     (tyvars,sc_theta,_,_) = classBigSig cls
 \end{code}
 
@@ -1600,24 +1515,6 @@
 -- Remove all *outermost* type synonyms and other notes
 deNoteType ty | Just ty' <- tcView ty = deNoteType ty'
 deNoteType ty = ty
-<<<<<<< HEAD
-=======
-
-tcTyVarsOfType :: Type -> TcTyVarSet
--- Just the *TcTyVars* free in the type
--- (Types.tyVarsOfTypes finds all free TyVars)
-tcTyVarsOfType (TyVarTy tv)         = if isTcTyVar tv then unitVarSet tv
-                                                      else emptyVarSet
-tcTyVarsOfType (TyConApp _ tys)     = tcTyVarsOfTypes tys
-tcTyVarsOfType (LitTy {})           = emptyVarSet
-tcTyVarsOfType (FunTy arg res)      = tcTyVarsOfType arg `unionVarSet` tcTyVarsOfType res
-tcTyVarsOfType (AppTy fun arg)      = tcTyVarsOfType fun `unionVarSet` tcTyVarsOfType arg
-tcTyVarsOfType (ForAllTy tyvar ty)  = tcTyVarsOfType ty `delVarSet` tyvar
-        -- We do sometimes quantify over skolem TcTyVars
-
-tcTyVarsOfTypes :: [Type] -> TyVarSet
-tcTyVarsOfTypes tys = foldr (unionVarSet.tcTyVarsOfType) emptyVarSet tys
->>>>>>> 3e633d9b
 \end{code}
 
 Find the free tycons and classes of a type.  This is used in the front
@@ -1631,18 +1528,6 @@
 
 orphNamesOfType :: Type -> NameSet
 orphNamesOfType ty | Just ty' <- tcView ty = orphNamesOfType ty'
-<<<<<<< HEAD
-		-- Look through type synonyms (Trac #4912)
-orphNamesOfType (TyVarTy _)		   = emptyNameSet
-orphNamesOfType (TyConApp tycon tys)       = orphNamesOfTyCon tycon
-                                             `unionNameSets` orphNamesOfTypes tys
-orphNamesOfType (LitTy {})          = emptyNameSet
-orphNamesOfType (FunTy arg res)	    = orphNamesOfType arg `unionNameSets` orphNamesOfType res
-orphNamesOfType (AppTy fun arg)	    = orphNamesOfType fun `unionNameSets` orphNamesOfType arg
-orphNamesOfType (ForAllTy _ ty)	    = orphNamesOfType ty
-orphNamesOfType (CastTy ty co)      = orphNamesOfType ty `unionNameSets` orphNamesOfCo co
-orphNamesOfType (CoercionTy co)     = orphNamesOfCo co
-=======
                 -- Look through type synonyms (Trac #4912)
 orphNamesOfType (TyVarTy _)          = emptyNameSet
 orphNamesOfType (LitTy {})           = emptyNameSet
@@ -1653,7 +1538,8 @@
                                        `unionNameSets` orphNamesOfType res
 orphNamesOfType (AppTy fun arg)      = orphNamesOfType fun `unionNameSets` orphNamesOfType arg
 orphNamesOfType (ForAllTy _ ty)      = orphNamesOfType ty
->>>>>>> 3e633d9b
+orphNamesOfType (CastTy ty co)       = orphNamesOfType ty `unionNameSets` orphNamesOfCo co
+orphNamesOfType (CoercionTy co)      = orphNamesOfCo co
 
 orphNamesOfThings :: (a -> NameSet) -> [a] -> NameSet
 orphNamesOfThings f = foldr (unionNameSets . f) emptyNameSet
@@ -1673,9 +1559,8 @@
         (_, _, head_ty) -> orphNamesOfType head_ty
 
 orphNamesOfCo :: Coercion -> NameSet
-<<<<<<< HEAD
-orphNamesOfCo (Refl ty)             = orphNamesOfType ty
-orphNamesOfCo (TyConAppCo tc cos)   = unitNameSet (getName tc) `unionNameSets` orphNamesOfCoArgs cos
+orphNamesOfCo (Refl _ ty)           = orphNamesOfType ty
+orphNamesOfCo (TyConAppCo _ tc cos) = unitNameSet (getName tc) `unionNameSets` orphNamesOfCoArgs cos
 orphNamesOfCo (AppCo co1 co2)       = orphNamesOfCo co1 `unionNameSets` orphNamesOfCoArg co2
 orphNamesOfCo (ForAllCo cobndr co)
   | Just (h, _, _) <- splitHeteroCoBndr_maybe cobndr
@@ -1684,34 +1569,22 @@
   = orphNamesOfCo co
 orphNamesOfCo (CoVarCo _)           = emptyNameSet
 orphNamesOfCo (AxiomInstCo con _ cos) = orphNamesOfCoCon con `unionNameSets` orphNamesOfCoArgs cos
-orphNamesOfCo (UnsafeCo ty1 ty2)    = orphNamesOfType ty1 `unionNameSets` orphNamesOfType ty2
-=======
-orphNamesOfCo (Refl _ ty)           = orphNamesOfType ty
-orphNamesOfCo (TyConAppCo _ tc cos) = unitNameSet (getName tc) `unionNameSets` orphNamesOfCos cos
-orphNamesOfCo (AppCo co1 co2)       = orphNamesOfCo co1 `unionNameSets` orphNamesOfCo co2
-orphNamesOfCo (ForAllCo _ co)       = orphNamesOfCo co
-orphNamesOfCo (CoVarCo _)           = emptyNameSet
-orphNamesOfCo (AxiomInstCo con _ cos) = orphNamesOfCoCon con `unionNameSets` orphNamesOfCos cos
 orphNamesOfCo (UnivCo _ ty1 ty2)    = orphNamesOfType ty1 `unionNameSets` orphNamesOfType ty2
->>>>>>> 3e633d9b
 orphNamesOfCo (SymCo co)            = orphNamesOfCo co
 orphNamesOfCo (TransCo co1 co2)     = orphNamesOfCo co1 `unionNameSets` orphNamesOfCo co2
 orphNamesOfCo (NthCo _ co)          = orphNamesOfCo co
 orphNamesOfCo (LRCo  _ co)          = orphNamesOfCo co
-<<<<<<< HEAD
+o co2
 orphNamesOfCo (InstCo co arg)       = orphNamesOfCo co `unionNameSets` orphNamesOfCoArg arg
 orphNamesOfCo (CoherenceCo co1 co2) = orphNamesOfCo co1 `unionNameSets` orphNamesOfCo co2
 orphNamesOfCo (KindCo co)           = orphNamesOfCo co
-
-orphNamesOfCoArg :: CoercionArg -> NameSet
-orphNamesOfCoArg (TyCoArg co)      = orphNamesOfCo co
-orphNamesOfCoArg (CoCoArg co1 co2) = orphNamesOfCo co1 `unionNameSets` orphNamesOfCo co2
-=======
-orphNamesOfCo (InstCo co ty)        = orphNamesOfCo co `unionNameSets` orphNamesOfType ty
 orphNamesOfCo (SubCo co)            = orphNamesOfCo co
 orphNamesOfCo (AxiomRuleCo _ ts cs) = orphNamesOfTypes ts `unionNameSets`
                                       orphNamesOfCos cs
->>>>>>> 3e633d9b
+
+orphNamesOfCoArg :: CoercionArg -> NameSet
+orphNamesOfCoArg (TyCoArg co)      = orphNamesOfCo co
+orphNamesOfCoArg (CoCoArg co1 co2) = orphNamesOfCo co1 `unionNameSets` orphNamesOfC
 
 orphNamesOfCoArgs :: [CoercionArg] -> NameSet
 orphNamesOfCoArgs = orphNamesOfThings orphNamesOfCoArg
