--- conflicted
+++ resolved
@@ -23,12 +23,7 @@
 import HsSyn
 import Class
 import Type
-<<<<<<< HEAD
-import HscTypes
-=======
-import Kind
 import TcRnTypes( SelfBootInfo(..) )
->>>>>>> 96dc041a
 import TyCon
 import DataCon
 import Name
@@ -464,77 +459,8 @@
                  name <- tyConName tc : go edges']
 
 {-
-<<<<<<< HEAD
 %************************************************************************
 %*                                                                      *
-=======
-************************************************************************
-*                                                                      *
-                  Promotion calculation
-*                                                                      *
-************************************************************************
-
-See Note [Checking whether a group is promotable]
-~~~~~~~~~~~~~~~~~~~~~~~~~~~~~~~~~~~~~~~~~~~~~~~~~
-We only want to promote a TyCon if all its data constructors
-are promotable; it'd be very odd to promote some but not others.
-
-But the data constructors may mention this or other TyCons.
-
-So we treat the recursive uses as all OK (ie promotable) and
-do one pass to check that each TyCon is promotable.
-
-Currently type synonyms are not promotable, though that
-could change.
--}
-
-isPromotableTyCon :: NameSet -> TyCon -> Bool
-isPromotableTyCon rec_tycons tc
-  =  isAlgTyCon tc    -- Only algebraic; not even synonyms
-                      -- (we could reconsider the latter)
-  && ok_kind (tyConKind tc)
-  && case algTyConRhs tc of
-       DataTyCon { data_cons = cs }   -> all ok_con cs
-       NewTyCon { data_con = c }      -> ok_con c
-       AbstractTyCon {}               -> False
-       DataFamilyTyCon {}             -> False
-       TupleTyCon { tup_sort = sort } -> case sort of
-                                           BoxedTuple      -> True
-                                           UnboxedTuple    -> False
-                                           ConstraintTuple -> False
-  where
-    ok_kind kind = all isLiftedTypeKind args && isLiftedTypeKind res
-            where  -- Checks for * -> ... -> * -> *
-              (args, res) = splitKindFunTys kind
-
-    -- See Note [Promoted data constructors] in TyCon
-    ok_con con = all (isLiftedTypeKind . tyVarKind) ex_tvs
-              && null eq_spec   -- No constraints
-              && null theta
-              && all (isPromotableType rec_tycons) orig_arg_tys
-       where
-         (_, ex_tvs, eq_spec, theta, orig_arg_tys, _) = dataConFullSig con
-
-
-isPromotableType :: NameSet -> Type -> Bool
--- Must line up with DataCon.promoteType
--- But the function lives here because we must treat the
--- *recursive* tycons as promotable
-isPromotableType rec_tcs con_arg_ty
-  = go con_arg_ty
-  where
-    go (TyConApp tc tys) =  tys `lengthIs` tyConArity tc
-                         && (tyConName tc `elemNameSet` rec_tcs
-                             || isJust (promotableTyCon_maybe tc))
-                         && all go tys
-    go (FunTy arg res)   = go arg && go res
-    go (TyVarTy {})      = True
-    go _                 = False
-
-{-
-************************************************************************
-*                                                                      *
->>>>>>> 96dc041a
         Role annotations
 *                                                                      *
 ************************************************************************
@@ -858,20 +784,14 @@
     fmap = liftM
 
 instance Applicative RoleM where
-    pure x = RM $ \_ state -> (x, state)
+    pure x = RM $ \_ _ _ state -> (x, state)
     (<*>) = ap
 
 instance Monad RoleM where
-<<<<<<< HEAD
-  return x = RM $ \_ _ _ state -> (x, state)
+  return   = pure
   a >>= f  = RM $ \m_info vps nvps state ->
                   let (a', state') = unRM a m_info vps nvps state in
                   unRM (f a') m_info vps nvps state'
-=======
-  return = pure
-  a >>= f  = RM $ \m_info state -> let (a', state') = unRM a m_info state in
-                                   unRM (f a') m_info state'
->>>>>>> 96dc041a
 
 runRoleM :: RoleEnv -> RoleM () -> (RoleEnv, Bool)
 runRoleM env thing = (env', update)
