--- conflicted
+++ resolved
@@ -30,13 +30,8 @@
 import TcRnMonad
 import TcEnv
 import TcTypeable( mkTypeableBinds )
-<<<<<<< HEAD
-import TcBinds( tcRecSelBinds, addTypecheckedBinds )
+import TcBinds( tcRecSelBinds )
 import TyCoRep( Type(..), Binder(..), delBinderVar )
-=======
-import TcBinds( tcRecSelBinds )
-import TypeRep( Type(..) )
->>>>>>> 1e041b73
 import TcType
 import TysWiredIn( unitTy )
 import MkCore( rEC_SEL_ERROR_ID )
@@ -383,25 +378,12 @@
              -> RoleAnnots -> [TyCon] -> RecTyInfo
 -- The 'boot_names' are the things declared in M.hi-boot, if M is the current module.
 -- Any type constructors in boot_names are automatically considered loop breakers
-<<<<<<< HEAD
-calcRecFlags boot_details is_boot mrole_env tyclss
-  = RTI { rti_roles      = roles
-        , rti_is_rec     = is_rec }
-  where
-    all_tycons = mapMaybe getTyCon tyclss
-                   -- Recursion of newtypes/data types can happen via
-                   -- the class TyCon, so tyclss includes the class tycons
-=======
 -- Recursion of newtypes/data types can happen via
 -- the class TyCon, so all_tycons includes the class tycons
 calcRecFlags boot_details is_boot mrole_env all_tycons
-  = RTI { rti_promotable = is_promotable
-        , rti_roles      = roles
+  = RTI { rti_roles      = roles
         , rti_is_rec     = is_rec }
   where
-    rec_tycon_names = mkNameSet (map tyConName all_tycons)
->>>>>>> 1e041b73
-
     roles = inferRoles is_boot mrole_env all_tycons
 
     ----------------- Recursion calculation ----------------
