--- conflicted
+++ resolved
@@ -8,25 +8,20 @@
 \begin{code}
 {-# LANGUAGE CPP #-}
 
-module Inst (
-       deeplySkolemise,
+module Inst ( 
+       deeplySkolemise, 
        deeplyInstantiate, instCall, instStupidTheta,
        emitWanted, emitWanteds,
 
-       newOverloadedLit, mkOverLit,
-
+       newOverloadedLit, mkOverLit, 
+     
        tcGetInsts, tcGetInstEnvs, getOverlapFlag,
        tcExtendLocalInstEnv, instCallConstraints, newMethodFromName,
        tcSyntaxName,
 
        -- Simple functions over evidence variables
-<<<<<<< HEAD
        tyCoVarsOfWC,
        tyCoVarsOfCt, tyCoVarsOfCts, 
-=======
-       tyVarsOfWC, tyVarsOfBag,
-       tyVarsOfCt, tyVarsOfCts,
->>>>>>> 23bb9046
 
        tidyEvVar, tidyCt, tidySkolemInfo
     ) where
@@ -67,9 +62,9 @@
 
 
 %************************************************************************
-%*                                                                      *
-                Emitting constraints
-%*                                                                      *
+%*									*
+		Emitting constraints
+%*									*
 %************************************************************************
 
 \begin{code}
@@ -77,7 +72,7 @@
 emitWanteds origin theta = mapM (emitWanted origin) theta
 
 emitWanted :: CtOrigin -> TcPredType -> TcM EvVar
-emitWanted origin pred
+emitWanted origin pred 
   = do { loc <- getCtLoc origin
        ; ev  <- newWantedEvVar pred
        ; emitFlat $ mkNonCanonical $
@@ -88,15 +83,15 @@
 -- Used when Name is the wired-in name for a wired-in class method,
 -- so the caller knows its type for sure, which should be of form
 --    forall a. C a => <blah>
--- newMethodFromName is supposed to instantiate just the outer
+-- newMethodFromName is supposed to instantiate just the outer 
 -- type variable and constraint
 
 newMethodFromName origin name inst_ty
   = do { id <- tcLookupId name
-              -- Use tcLookupId not tcLookupGlobalId; the method is almost
-              -- always a class op, but with -XRebindableSyntax GHC is
-              -- meant to find whatever thing is in scope, and that may
-              -- be an ordinary function.
+ 	      -- Use tcLookupId not tcLookupGlobalId; the method is almost
+	      -- always a class op, but with -XRebindableSyntax GHC is
+	      -- meant to find whatever thing is in scope, and that may
+	      -- be an ordinary function. 
 
        ; let ty = applyTy (idType id) inst_ty
              (theta, _caller_knows_this) = tcSplitPhiTy ty
@@ -108,9 +103,9 @@
 
 
 %************************************************************************
-%*                                                                      *
-        Deep instantiation and skolemisation
-%*                                                                      *
+%*									*
+	Deep instantiation and skolemisation
+%*									*
 %************************************************************************
 
 Note [Deep skolemisation]
@@ -120,11 +115,11 @@
 
 Examples:
 
-  deeplySkolemise (Int -> forall a. Ord a => blah)
+  deeplySkolemise (Int -> forall a. Ord a => blah)  
     =  ( wp, [a], [d:Ord a], Int -> blah )
     where wp = \x:Int. /\a. \(d:Ord a). <hole> x
 
-  deeplySkolemise  (forall a. Ord a => Maybe a -> forall b. Eq b => blah)
+  deeplySkolemise  (forall a. Ord a => Maybe a -> forall b. Eq b => blah)  
     =  ( wp, [a,b], [d1:Ord a,d2:Eq b], Maybe a -> blah )
     where wp = /\a.\(d1:Ord a).\(x:Maybe a)./\b.\(d2:Ord b). <hole> x
 
@@ -180,9 +175,9 @@
        ; ids1  <- newSysLocalIds (fsLit "di") (substTys subst arg_tys)
        ; wrap1 <- instCall orig tys (substTheta subst theta)
        ; (wrap2, rho2) <- deeplyInstantiate orig (substTy subst rho)
-       ; return (mkWpLams ids1
+       ; return (mkWpLams ids1 
                     <.> wrap2
-                    <.> wrap1
+                    <.> wrap1 
                     <.> mkWpEvVarApps ids1,
                  mkFunTys arg_tys rho2) }
 
@@ -191,29 +186,23 @@
 
 
 %************************************************************************
-%*                                                                      *
+%*									*
             Instantiating a call
-%*                                                                      *
+%*									*
 %************************************************************************
 
 \begin{code}
 ----------------
 instCall :: CtOrigin -> [TcType] -> TcThetaType -> TcM HsWrapper
 -- Instantiate the constraints of a call
---      (instCall o tys theta)
+--	(instCall o tys theta)
 -- (a) Makes fresh dictionaries as necessary for the constraints (theta)
 -- (b) Throws these dictionaries into the LIE
 -- (c) Returns an HsWrapper ([.] tys dicts)
 
-<<<<<<< HEAD
 instCall orig tys theta 
   = do	{ dict_app <- instCallConstraints orig theta
 	; return (dict_app <.> mkWpTyEvApps tys) }
-=======
-instCall orig tys theta
-  = do  { dict_app <- instCallConstraints orig theta
-        ; return (dict_app <.> mkWpTyApps tys) }
->>>>>>> 23bb9046
 
 ----------------
 instCallConstraints :: CtOrigin -> TcThetaType -> TcM HsWrapper
@@ -221,34 +210,34 @@
 -- into the LIE, and returns a HsWrapper to enclose the call site.
 
 instCallConstraints orig preds
-  | null preds
+  | null preds 
   = return idHsWrapper
   | otherwise
   = do { evs <- mapM go preds
        ; traceTc "instCallConstraints" (ppr evs)
        ; return (mkWpEvApps evs) }
   where
-    go pred
+    go pred 
      | Just (Nominal, ty1, ty2) <- getEqPredTys_maybe pred -- Try short-cut
      = do  { co <- unifyType ty1 ty2
            ; return (EvCoercion co) }
      | otherwise
      = do { ev_var <- emitWanted orig pred
-          ; return (EvId ev_var) }
+     	  ; return (EvId ev_var) }
 
 ----------------
 instStupidTheta :: CtOrigin -> TcThetaType -> TcM ()
 -- Similar to instCall, but only emit the constraints in the LIE
 -- Used exclusively for the 'stupid theta' of a data constructor
 instStupidTheta orig theta
-  = do  { _co <- instCallConstraints orig theta -- Discard the coercion
-        ; return () }
-\end{code}
-
-%************************************************************************
-%*                                                                      *
-                Literals
-%*                                                                      *
+  = do	{ _co <- instCallConstraints orig theta -- Discard the coercion
+	; return () }
+\end{code}
+
+%************************************************************************
+%*									*
+		Literals
+%*									*
 %************************************************************************
 
 In newOverloadedLit we convert directly to an Int or Integer if we
@@ -272,38 +261,38 @@
                   -> TcM (HsOverLit TcId)
 newOverloadedLit' dflags orig
   lit@(OverLit { ol_val = val, ol_rebindable = rebindable
-               , ol_witness = meth_name }) res_ty
+	       , ol_witness = meth_name }) res_ty
 
   | not rebindable
-  , Just expr <- shortCutLit dflags val res_ty
-        -- Do not generate a LitInst for rebindable syntax.
-        -- Reason: If we do, tcSimplify will call lookupInst, which
-        --         will call tcSyntaxName, which does unification,
-        --         which tcSimplify doesn't like
+  , Just expr <- shortCutLit dflags val res_ty 
+	-- Do not generate a LitInst for rebindable syntax.  
+	-- Reason: If we do, tcSimplify will call lookupInst, which
+	--	   will call tcSyntaxName, which does unification, 
+	--	   which tcSimplify doesn't like
   = return (lit { ol_witness = expr, ol_type = res_ty
                 , ol_rebindable = rebindable })
 
   | otherwise
-  = do  { hs_lit <- mkOverLit val
-        ; let lit_ty = hsLitType hs_lit
-        ; fi' <- tcSyntaxOp orig meth_name (mkFunTy lit_ty res_ty)
-                -- Overloaded literals must have liftedTypeKind, because
-                -- we're instantiating an overloaded function here,
-                -- whereas res_ty might be openTypeKind. This was a bug in 6.2.2
-                -- However this'll be picked up by tcSyntaxOp if necessary
-        ; let witness = HsApp (noLoc fi') (noLoc (HsLit hs_lit))
-        ; return (lit { ol_witness = witness, ol_type = res_ty
+  = do	{ hs_lit <- mkOverLit val
+	; let lit_ty = hsLitType hs_lit
+	; fi' <- tcSyntaxOp orig meth_name (mkFunTy lit_ty res_ty)
+	 	-- Overloaded literals must have liftedTypeKind, because
+	 	-- we're instantiating an overloaded function here,
+	 	-- whereas res_ty might be openTypeKind. This was a bug in 6.2.2
+		-- However this'll be picked up by tcSyntaxOp if necessary
+	; let witness = HsApp (noLoc fi') (noLoc (HsLit hs_lit))
+	; return (lit { ol_witness = witness, ol_type = res_ty
                       , ol_rebindable = rebindable }) }
 
 ------------
 mkOverLit :: OverLitVal -> TcM HsLit
-mkOverLit (HsIntegral i)
-  = do  { integer_ty <- tcMetaTy integerTyConName
-        ; return (HsInteger i integer_ty) }
+mkOverLit (HsIntegral i) 
+  = do	{ integer_ty <- tcMetaTy integerTyConName
+	; return (HsInteger i integer_ty) }
 
 mkOverLit (HsFractional r)
-  = do  { rat_ty <- tcMetaTy rationalTyConName
-        ; return (HsRat r rat_ty) }
+  = do	{ rat_ty <- tcMetaTy rationalTyConName
+	; return (HsRat r rat_ty) }
 
 mkOverLit (HsIsString s) = return (HsString s)
 \end{code}
@@ -312,11 +301,11 @@
 
 
 %************************************************************************
-%*                                                                      *
-                Re-mappable syntax
-
+%*									*
+		Re-mappable syntax
+    
      Used only for arrow syntax -- find a way to nuke this
-%*                                                                      *
+%*									*
 %************************************************************************
 
 Suppose we are doing the -XRebindableSyntax thing, and we encounter
@@ -329,23 +318,23 @@
 
 So the idea is to generate a local binding for (>>), thus:
 
-        let then72 :: forall a b. m a -> m b -> m b
-            then72 = ...something involving the user's (>>)...
-        in
-        ...the do-expression...
+	let then72 :: forall a b. m a -> m b -> m b
+	    then72 = ...something involving the user's (>>)...
+	in
+	...the do-expression...
 
 Now the do-expression can proceed using then72, which has exactly
 the expected type.
 
 In fact tcSyntaxName just generates the RHS for then72, because we only
-want an actual binding in the do-expression case. For literals, we can
+want an actual binding in the do-expression case. For literals, we can 
 just use the expression inline.
 
 \begin{code}
 tcSyntaxName :: CtOrigin
-             -> TcType                  -- Type to instantiate it at
-             -> (Name, HsExpr Name)     -- (Standard name, user name)
-             -> TcM (Name, HsExpr TcId) -- (Standard name, suitable expression)
+	     -> TcType			-- Type to instantiate it at
+	     -> (Name, HsExpr Name)	-- (Standard name, user name)
+	     -> TcM (Name, HsExpr TcId)	-- (Standard name, suitable expression)
 -- USED ONLY FOR CmdTop (sigh) ***
 -- See Note [CmdSyntaxTable] in HsExpr
 
@@ -356,27 +345,18 @@
 
 tcSyntaxName orig ty (std_nm, user_nm_expr) = do
     std_id <- tcLookupId std_nm
-<<<<<<< HEAD
     let	
 	-- C.f. newMethodAtLoc
 	([tv], _, tau) = tcSplitSigmaTy (idType std_id)
  	sigma1	       = substTyWith [tv] [ty] tau
 	-- Actually, the "tau-type" might be a sigma-type in the
 	-- case of locally-polymorphic methods.
-=======
-    let
-        -- C.f. newMethodAtLoc
-        ([tv], _, tau)  = tcSplitSigmaTy (idType std_id)
-        sigma1          = substTyWith [tv] [ty] tau
-        -- Actually, the "tau-type" might be a sigma-type in the
-        -- case of locally-polymorphic methods.
->>>>>>> 23bb9046
 
     addErrCtxtM (syntaxNameCtxt user_nm_expr orig sigma1) $ do
 
-        -- Check that the user-supplied thing has the
-        -- same type as the standard one.
-        -- Tiresome jiggling because tcCheckSigma takes a located expression
+	-- Check that the user-supplied thing has the
+	-- same type as the standard one.  
+	-- Tiresome jiggling because tcCheckSigma takes a located expression
      span <- getSrcSpanM
      expr <- tcPolyExpr (L span user_nm_expr) sigma1
      return (std_nm, unLoc expr)
@@ -386,18 +366,18 @@
 syntaxNameCtxt name orig ty tidy_env
   = do { inst_loc <- getCtLoc orig
        ; let msg = vcat [ ptext (sLit "When checking that") <+> quotes (ppr name)
-                          <+> ptext (sLit "(needed by a syntactic construct)")
-                        , nest 2 (ptext (sLit "has the required type:")
+			  <+> ptext (sLit "(needed by a syntactic construct)")
+		        , nest 2 (ptext (sLit "has the required type:")
                                   <+> ppr (tidyType tidy_env ty))
-                        , nest 2 (pprArisingAt inst_loc) ]
+		        , nest 2 (pprArisingAt inst_loc) ]
        ; return (tidy_env, msg) }
 \end{code}
 
 
 %************************************************************************
-%*                                                                      *
-                Instances
-%*                                                                      *
+%*									*
+		Instances
+%*									*
 %************************************************************************
 
 \begin{code}
@@ -418,7 +398,7 @@
 -- Gets both the external-package inst-env
 -- and the home-pkg inst env (includes module being compiled)
 tcGetInstEnvs = do { eps <- getEps; env <- getGblEnv;
-                     return (eps_inst_env eps, tcg_inst_env env) }
+		     return (eps_inst_env eps, tcg_inst_env env) }
 
 tcGetInsts :: TcM [ClsInst]
 -- Gets the local class instances.
@@ -433,7 +413,7 @@
                                           (tcg_inst_env env, tcg_insts env)
                                           dfuns
       ; let env' = env { tcg_insts    = cls_insts'
-                       , tcg_inst_env = inst_env' }
+		       , tcg_inst_env = inst_env' }
       ; setGblEnv env' thing_inside }
 
 addLocalInst :: (InstEnv, [ClsInst]) -> ClsInst -> TcM (InstEnv, [ClsInst])
@@ -479,7 +459,7 @@
   where
     pp ispec = hang (ppr (instanceDFunId ispec) <+> colon)
                   2 (ppr ispec)
-        -- Print the dfun name itself too
+	-- Print the dfun name itself too
 
 funDepErr :: ClsInst -> [ClsInst] -> TcRn ()
 funDepErr ispec ispecs
@@ -489,7 +469,7 @@
 dupInstErr :: ClsInst -> ClsInst -> TcRn ()
 dupInstErr ispec dup_ispec
   = addClsInstsErr (ptext (sLit "Duplicate instance declarations:"))
-                    [ispec, dup_ispec]
+	            [ispec, dup_ispec]
 
 addClsInstsErr :: SDoc -> [ClsInst] -> TcRn ()
 addClsInstsErr herald ispecs
@@ -503,14 +483,13 @@
 \end{code}
 
 %************************************************************************
-%*                                                                      *
-        Simple functions over evidence variables
-%*                                                                      *
+%*									*
+	Simple functions over evidence variables
+%*									*
 %************************************************************************
 
 \begin{code}
 ---------------- Getting free tyvars -------------------------
-<<<<<<< HEAD
 tyCoVarsOfCt :: Ct -> TcTyVarSet
 -- NB: the 
 tyCoVarsOfCt (CTyEqCan { cc_tyvar = tv, cc_rhs = xi })    = extendVarSet (tyCoVarsOfType xi) tv
@@ -519,16 +498,6 @@
 tyCoVarsOfCt (CIrredEvCan { cc_ev = ev })                 = tyCoVarsOfType (ctEvPred ev)
 tyCoVarsOfCt (CHoleCan { cc_ev = ev })                    = tyCoVarsOfType (ctEvPred ev)
 tyCoVarsOfCt (CNonCanonical { cc_ev = ev })               = tyCoVarsOfType (ctEvPred ev)
-=======
-tyVarsOfCt :: Ct -> TcTyVarSet
--- NB: the
-tyVarsOfCt (CTyEqCan { cc_tyvar = tv, cc_rhs = xi })    = extendVarSet (tyVarsOfType xi) tv
-tyVarsOfCt (CFunEqCan { cc_tyargs = tys, cc_rhs = xi }) = tyVarsOfTypes (xi:tys)
-tyVarsOfCt (CDictCan { cc_tyargs = tys })               = tyVarsOfTypes tys
-tyVarsOfCt (CIrredEvCan { cc_ev = ev })                 = tyVarsOfType (ctEvPred ev)
-tyVarsOfCt (CHoleCan { cc_ev = ev })                    = tyVarsOfType (ctEvPred ev)
-tyVarsOfCt (CNonCanonical { cc_ev = ev })               = tyVarsOfType (ctEvPred ev)
->>>>>>> 23bb9046
 
 tyCoVarsOfCts :: Cts -> TcTyVarSet
 tyCoVarsOfCts = foldrBag (unionVarSet . tyCoVarsOfCt) emptyVarSet
@@ -555,14 +524,14 @@
 tidyCt :: TidyEnv -> Ct -> Ct
 -- Used only in error reporting
 -- Also converts it to non-canonical
-tidyCt env ct
+tidyCt env ct 
   = case ct of
      CHoleCan { cc_ev = ev }
        -> ct { cc_ev = tidy_ev env ev }
      _ -> mkNonCanonical (tidy_ev env (ctEvidence ct))
-  where
+  where 
     tidy_ev :: TidyEnv -> CtEvidence -> CtEvidence
-     -- NB: we do not tidy the ctev_evtm/var field because we don't
+     -- NB: we do not tidy the ctev_evtm/var field because we don't 
      --     show it in error messages
     tidy_ev env ctev@(CtGiven { ctev_pred = pred })
       = ctev { ctev_pred = tidyType env pred }
@@ -575,12 +544,12 @@
 tidyEvVar env var = setVarType var (tidyType env (varType var))
 
 tidySkolemInfo :: TidyEnv -> SkolemInfo -> (TidyEnv, SkolemInfo)
-tidySkolemInfo env (SigSkol cx ty)
+tidySkolemInfo env (SigSkol cx ty) 
   = (env', SigSkol cx ty')
   where
     (env', ty') = tidyOpenType env ty
 
-tidySkolemInfo env (InferSkol ids)
+tidySkolemInfo env (InferSkol ids) 
   = (env', InferSkol ids')
   where
     (env', ids') = mapAccumL do_one env ids
@@ -588,7 +557,7 @@
        where
          (env', ty') = tidyOpenType env ty
 
-tidySkolemInfo env (UnifyForAllSkol skol_tvs ty)
+tidySkolemInfo env (UnifyForAllSkol skol_tvs ty) 
   = (env1, UnifyForAllSkol skol_tvs' ty')
   where
     env1 = tidyFreeTyCoVars env (tyCoVarsOfType ty `delVarSetList` skol_tvs)
