{-
(c) The University of Glasgow 2006
(c) The GRASP/AQUA Project, Glasgow University, 1992-1998

\section[TcBinds]{TcBinds}
-}

{-# LANGUAGE CPP, RankNTypes, ScopedTypeVariables #-}

module TcBinds ( tcLocalBinds, tcTopBinds, tcRecSelBinds,
                 tcValBinds, tcHsBootSigs, tcPolyCheck,
                 tcSpecPrags, tcSpecWrapper,
                 tcVectDecls, addTypecheckedBinds,
                 TcSigInfo(..), TcSigFun,
                 TcPragEnv, mkPragEnv,
                 tcUserTypeSig, instTcTySig, chooseInferredQuantifiers,
                 instTcTySigFromId, tcExtendTyVarEnvFromSig,
                 badBootDeclErr, mkExport ) where

import {-# SOURCE #-} TcMatches ( tcGRHSsPat, tcMatchesFun )
import {-# SOURCE #-} TcExpr  ( tcMonoExpr )
import {-# SOURCE #-} TcPatSyn ( tcInferPatSynDecl, tcCheckPatSynDecl, tcPatSynBuilderBind )
import DynFlags
import HsSyn
import HscTypes( isHsBootOrSig )
import TcRnMonad
import TcEnv
import TcUnify
import TcSimplify
import TcEvidence
import TcHsType
import TcPat
import TcMType
import ConLike
import Inst( deeplyInstantiate )
import FamInstEnv( normaliseType )
import FamInst( tcGetFamInstEnvs )
import TyCon
import TcType
import TysPrim
import TysWiredIn
import Id
import Var
import VarSet
import VarEnv( TidyEnv )
import Module
import Name
import NameSet
import NameEnv
import SrcLoc
import Bag
import PatSyn
import ListSetOps
import ErrUtils
import Digraph
import Maybes
import Util
import BasicTypes
import Outputable
import FastString
import Type(mkStrLitTy)
import PrelNames( mkUnboundName, gHC_PRIM )
import TcValidity (checkValidType)

import Control.Monad
import Data.List (partition)

#include "HsVersions.h"

{- *********************************************************************
*                                                                      *
               A useful helper function
*                                                                      *
********************************************************************* -}

addTypecheckedBinds :: TcGblEnv -> [LHsBinds Id] -> TcGblEnv
addTypecheckedBinds tcg_env binds
  | isHsBootOrSig (tcg_src tcg_env) = tcg_env
    -- Do not add the code for record-selector bindings
    -- when compiling hs-boot files
  | otherwise = tcg_env { tcg_binds = foldr unionBags
                                            (tcg_binds tcg_env)
                                            binds }

{-
************************************************************************
*                                                                      *
\subsection{Type-checking bindings}
*                                                                      *
************************************************************************

@tcBindsAndThen@ typechecks a @HsBinds@.  The "and then" part is because
it needs to know something about the {\em usage} of the things bound,
so that it can create specialisations of them.  So @tcBindsAndThen@
takes a function which, given an extended environment, E, typechecks
the scope of the bindings returning a typechecked thing and (most
important) an LIE.  It is this LIE which is then used as the basis for
specialising the things bound.

@tcBindsAndThen@ also takes a "combiner" which glues together the
bindings and the "thing" to make a new "thing".

The real work is done by @tcBindWithSigsAndThen@.

Recursive and non-recursive binds are handled in essentially the same
way: because of uniques there are no scoping issues left.  The only
difference is that non-recursive bindings can bind primitive values.

Even for non-recursive binding groups we add typings for each binder
to the LVE for the following reason.  When each individual binding is
checked the type of its LHS is unified with that of its RHS; and
type-checking the LHS of course requires that the binder is in scope.

At the top-level the LIE is sure to contain nothing but constant
dictionaries, which we resolve at the module level.

Note [Polymorphic recursion]
~~~~~~~~~~~~~~~~~~~~~~~~~~~~
The game plan for polymorphic recursion in the code above is

        * Bind any variable for which we have a type signature
          to an Id with a polymorphic type.  Then when type-checking
          the RHSs we'll make a full polymorphic call.

This fine, but if you aren't a bit careful you end up with a horrendous
amount of partial application and (worse) a huge space leak. For example:

        f :: Eq a => [a] -> [a]
        f xs = ...f...

If we don't take care, after typechecking we get

        f = /\a -> \d::Eq a -> let f' = f a d
                               in
                               \ys:[a] -> ...f'...

Notice the the stupid construction of (f a d), which is of course
identical to the function we're executing.  In this case, the
polymorphic recursion isn't being used (but that's a very common case).
This can lead to a massive space leak, from the following top-level defn
(post-typechecking)

        ff :: [Int] -> [Int]
        ff = f Int dEqInt

Now (f dEqInt) evaluates to a lambda that has f' as a free variable; but
f' is another thunk which evaluates to the same thing... and you end
up with a chain of identical values all hung onto by the CAF ff.

        ff = f Int dEqInt

           = let f' = f Int dEqInt in \ys. ...f'...

           = let f' = let f' = f Int dEqInt in \ys. ...f'...
                      in \ys. ...f'...

Etc.

NOTE: a bit of arity anaysis would push the (f a d) inside the (\ys...),
which would make the space leak go away in this case

Solution: when typechecking the RHSs we always have in hand the
*monomorphic* Ids for each binding.  So we just need to make sure that
if (Method f a d) shows up in the constraints emerging from (...f...)
we just use the monomorphic Id.  We achieve this by adding monomorphic Ids
to the "givens" when simplifying constraints.  That's what the "lies_avail"
is doing.

Then we get

        f = /\a -> \d::Eq a -> letrec
                                 fm = \ys:[a] -> ...fm...
                               in
                               fm
-}

tcTopBinds :: HsValBinds Name -> TcM (TcGblEnv, TcLclEnv)
-- The TcGblEnv contains the new tcg_binds and tcg_spects
-- The TcLclEnv has an extended type envt for the new bindings
tcTopBinds (ValBindsOut binds sigs)
  = do  { -- Pattern synonym bindings populate the global environment
          (binds', (tcg_env, tcl_env)) <- tcValBinds TopLevel binds sigs $
            do { gbl <- getGblEnv
               ; lcl <- getLclEnv
               ; return (gbl, lcl) }
        ; specs <- tcImpPrags sigs   -- SPECIALISE prags for imported Ids

        ; let { tcg_env' = tcg_env { tcg_imp_specs = specs ++ tcg_imp_specs tcg_env }
                           `addTypecheckedBinds` map snd binds' }

        ; return (tcg_env', tcl_env) }
        -- The top level bindings are flattened into a giant
        -- implicitly-mutually-recursive LHsBinds

tcTopBinds (ValBindsIn {}) = panic "tcTopBinds"

tcRecSelBinds :: HsValBinds Name -> TcM TcGblEnv
tcRecSelBinds (ValBindsOut binds sigs)
  = tcExtendGlobalValEnv [sel_id | L _ (IdSig sel_id) <- sigs] $
    do { (rec_sel_binds, tcg_env) <- discardWarnings $
                                     tcValBinds TopLevel binds sigs getGblEnv
       ; let tcg_env' = tcg_env `addTypecheckedBinds` map snd rec_sel_binds
       ; return tcg_env' }
tcRecSelBinds (ValBindsIn {}) = panic "tcRecSelBinds"

tcHsBootSigs :: HsValBinds Name -> TcM [Id]
-- A hs-boot file has only one BindGroup, and it only has type
-- signatures in it.  The renamer checked all this
tcHsBootSigs (ValBindsOut binds sigs)
  = do  { checkTc (null binds) badBootDeclErr
        ; concat <$> mapM (addLocM tc_boot_sig) (filter isTypeLSig sigs) }
  where
    tc_boot_sig (TypeSig lnames hs_ty) = mapM f lnames
      where
        f (L _ name)
<<<<<<< HEAD
          = do { sigma_ty <- tcTopHsSigType (FunSigCtxt name False) hs_ty
=======
          = do { sigma_ty <- tcHsSigWcType (FunSigCtxt name False) hs_ty
>>>>>>> 1e041b73
               ; return (mkVanillaGlobal name sigma_ty) }
        -- Notice that we make GlobalIds, not LocalIds
    tc_boot_sig s = pprPanic "tcHsBootSigs/tc_boot_sig" (ppr s)
tcHsBootSigs groups = pprPanic "tcHsBootSigs" (ppr groups)

badBootDeclErr :: MsgDoc
badBootDeclErr = ptext (sLit "Illegal declarations in an hs-boot file")

------------------------
tcLocalBinds :: HsLocalBinds Name -> TcM thing
             -> TcM (HsLocalBinds TcId, thing)

tcLocalBinds EmptyLocalBinds thing_inside
  = do  { thing <- thing_inside
        ; return (EmptyLocalBinds, thing) }

tcLocalBinds (HsValBinds (ValBindsOut binds sigs)) thing_inside
  = do  { (binds', thing) <- tcValBinds NotTopLevel binds sigs thing_inside
        ; return (HsValBinds (ValBindsOut binds' sigs), thing) }
tcLocalBinds (HsValBinds (ValBindsIn {})) _ = panic "tcLocalBinds"

tcLocalBinds (HsIPBinds (IPBinds ip_binds _)) thing_inside
  = do  { (given_ips, ip_binds') <-
            mapAndUnzipM (wrapLocSndM (tc_ip_bind ipClass)) ip_binds

        -- If the binding binds ?x = E, we  must now
        -- discharge any ?x constraints in expr_lie
        -- See Note [Implicit parameter untouchables]
        ; (ev_binds, result) <- checkConstraints (IPSkol ips)
                                  [] given_ips thing_inside

        ; return (HsIPBinds (IPBinds ip_binds' ev_binds), result) }
  where
    ips = [ip | L _ (IPBind (Left (L _ ip)) _) <- ip_binds]

        -- I wonder if we should do these one at at time
        -- Consider     ?x = 4
        --              ?y = ?x + 1
    tc_ip_bind ipClass (IPBind (Left (L _ ip)) expr)
       = do { ty <- newOpenFlexiTyVarTy
            ; let p = mkStrLitTy $ hsIPNameFS ip
            ; ip_id <- newDict ipClass [ p, ty ]
            ; expr' <- tcMonoExpr expr ty
            ; let d = toDict ipClass p ty `fmap` expr'
            ; return (ip_id, (IPBind (Right ip_id) d)) }
    tc_ip_bind _ (IPBind (Right {}) _) = panic "tc_ip_bind"

    -- Coerces a `t` into a dictionry for `IP "x" t`.
    -- co : t -> IP "x" t
<<<<<<< HEAD
    toDict ipClass x ty = HsWrap $ mkWpCast $
=======
    toDict ipClass x ty = HsWrap $ mkWpCastR $ TcCoercion $
>>>>>>> 1e041b73
                          wrapIP $ mkClassPred ipClass [x,ty]

{-
Note [Implicit parameter untouchables]
~~~~~~~~~~~~~~~~~~~~~~~~~~~~~~~~~~~~~~
We add the type variables in the types of the implicit parameters
as untouchables, not so much because we really must not unify them,
but rather because we otherwise end up with constraints like this
    Num alpha, Implic { wanted = alpha ~ Int }
The constraint solver solves alpha~Int by unification, but then
doesn't float that solved constraint out (it's not an unsolved
wanted).  Result disaster: the (Num alpha) is again solved, this
time by defaulting.  No no no.

However [Oct 10] this is all handled automatically by the
untouchable-range idea.

Note [Placeholder PatSyn kinds]
~~~~~~~~~~~~~~~~~~~~~~~~~~~~~~~
Consider this (Trac #9161)

  {-# LANGUAGE PatternSynonyms, DataKinds #-}
  pattern A = ()
  b :: A
  b = undefined

Here, the type signature for b mentions A.  But A is a pattern
synonym, which is typechecked (for very good reasons; a view pattern
in the RHS may mention a value binding) as part of a group of
bindings.  It is entirely resonable to reject this, but to do so
we need A to be in the kind environment when kind-checking the signature for B.

Hence the tcExtendKindEnv2 patsyn_placeholder_kinds, which adds a binding
    A -> AGlobal (AConLike (PatSynCon _|_))
to the environment. Then TcHsType.tcTyVar will find A in the kind environment,
and will give a 'wrongThingErr' as a result.  But the lookup of A won't fail.

The _|_ (= panic "fakePatSynCon") works because the wrongThingErr call, in
tcTyVar, doesn't look inside the TcTyThing.

Note [Inlining and hs-boot files]
~~~~~~~~~~~~~~~~~~~~~~~~~~~~~~~~~
Consider this example (Trac #10083):

    ---------- RSR.hs-boot ------------
    module RSR where
      data RSR
      eqRSR :: RSR -> RSR -> Bool

    ---------- SR.hs ------------
    module SR where
      import {-# SOURCE #-} RSR
      data SR = MkSR RSR
      eqSR (MkSR r1) (MkSR r2) = eqRSR r1 r2

    ---------- RSR.hs ------------
    module RSR where
      import SR
      data RSR = MkRSR SR -- deriving( Eq )
      eqRSR (MkRSR s1) (MkRSR s2) = (eqSR s1 s2)
      foo x y = not (eqRSR x y)

When compiling RSR we get this code

    RSR.eqRSR :: RSR -> RSR -> Bool
    RSR.eqRSR = \ (ds1 :: RSR.RSR) (ds2 :: RSR.RSR) ->
                case ds1 of _ { RSR.MkRSR s1 ->
                case ds2 of _ { RSR.MkRSR s2 ->
                SR.eqSR s1 s2 }}

    RSR.foo :: RSR -> RSR -> Bool
    RSR.foo = \ (x :: RSR) (y :: RSR) -> not (RSR.eqRSR x y)

Now, when optimising foo:
    Inline eqRSR (small, non-rec)
    Inline eqSR  (small, non-rec)
but the result of inlining eqSR from SR is another call to eqRSR, so
everything repeats.  Neither eqSR nor eqRSR are (apparently) loop
breakers.

Solution: when compiling RSR, add a NOINLINE pragma to every function
exported by the boot-file for RSR (if it exists).

ALAS: doing so makes the boostrappted GHC itself slower by 8% overall
      (on Trac #9872a-d, and T1969.  So I un-did this change, and
      parked it for now.  Sigh.
-}

tcValBinds :: TopLevelFlag
           -> [(RecFlag, LHsBinds Name)] -> [LSig Name]
           -> TcM thing
           -> TcM ([(RecFlag, LHsBinds TcId)], thing)

tcValBinds top_lvl binds sigs thing_inside
  = do  {  -- Typecheck the signature
        ; (poly_ids, sig_fn) <- tcExtendKindEnv2 patsyn_placeholder_kinds $
                                         -- See Note [Placeholder PatSyn kinds]
                                tcTySigs sigs

        ; _self_boot <- tcSelfBootInfo
        ; let prag_fn = mkPragEnv sigs (foldr (unionBags . snd) emptyBag binds)

-- -------  See Note [Inlining and hs-boot files] (change parked) --------
--              prag_fn | isTopLevel top_lvl   -- See Note [Inlining and hs-boot files]
--                      , SelfBoot { sb_ids = boot_id_names } <- self_boot
--                      = foldNameSet add_no_inl prag_fn1 boot_id_names
--                      | otherwise
--                      = prag_fn1
--              add_no_inl boot_id_name prag_fn
--                = extendPragEnv prag_fn (boot_id_name, no_inl_sig boot_id_name)
--              no_inl_sig name = L boot_loc (InlineSig (L boot_loc name) neverInlinePragma)
--              boot_loc = mkGeneralSrcSpan (fsLit "The hs-boot file for this module")

                -- Extend the envt right away with all the Ids
                -- declared with complete type signatures
                -- Do not extend the TcIdBinderStack; instead
                -- we extend it on a per-rhs basis in tcExtendForRhs
        ; tcExtendLetEnvIds top_lvl [(idName id, id) | id <- poly_ids] $ do
            { (binds', (extra_binds', thing)) <- tcBindGroups top_lvl sig_fn prag_fn binds $ do
                   { thing <- thing_inside
                     -- See Note [Pattern synonym builders don't yield dependencies]
                   ; patsyn_builders <- mapM tcPatSynBuilderBind patsyns
                   ; let extra_binds = [ (NonRecursive, builder) | builder <- patsyn_builders ]
                   ; return (extra_binds, thing) }
            ; return (binds' ++ extra_binds', thing) }}
  where
    patsyns = [psb | (_, lbinds) <- binds, L _ (PatSynBind psb) <- bagToList lbinds]
    patsyn_placeholder_kinds -- See Note [Placeholder PatSyn kinds]
      = [(name, placeholder_patsyn_tything)| PSB{ psb_id = L _ name } <- patsyns ]
    placeholder_patsyn_tything
      = AGlobal $ AConLike $ PatSynCon $ panic "fakePatSynCon"

------------------------
tcBindGroups :: TopLevelFlag -> TcSigFun -> TcPragEnv
             -> [(RecFlag, LHsBinds Name)] -> TcM thing
             -> TcM ([(RecFlag, LHsBinds TcId)], thing)
-- Typecheck a whole lot of value bindings,
-- one strongly-connected component at a time
-- Here a "strongly connected component" has the strightforward
-- meaning of a group of bindings that mention each other,
-- ignoring type signatures (that part comes later)

tcBindGroups _ _ _ [] thing_inside
  = do  { thing <- thing_inside
        ; return ([], thing) }

tcBindGroups top_lvl sig_fn prag_fn (group : groups) thing_inside
  = do  { (group', (groups', thing))
                <- tc_group top_lvl sig_fn prag_fn group $
                   tcBindGroups top_lvl sig_fn prag_fn groups thing_inside
        ; return (group' ++ groups', thing) }

------------------------
tc_group :: forall thing.
            TopLevelFlag -> TcSigFun -> TcPragEnv
         -> (RecFlag, LHsBinds Name) -> TcM thing
         -> TcM ([(RecFlag, LHsBinds TcId)], thing)

-- Typecheck one strongly-connected component of the original program.
-- We get a list of groups back, because there may
-- be specialisations etc as well

tc_group top_lvl sig_fn prag_fn (NonRecursive, binds) thing_inside
        -- A single non-recursive binding
        -- We want to keep non-recursive things non-recursive
        -- so that we desugar unlifted bindings correctly
  = do { let bind = case bagToList binds of
                 [bind] -> bind
                 []     -> panic "tc_group: empty list of binds"
                 _      -> panic "tc_group: NonRecursive binds is not a singleton bag"
       ; (bind', thing) <- tc_single top_lvl sig_fn prag_fn bind thing_inside
       ; return ( [(NonRecursive, bind')], thing) }

tc_group top_lvl sig_fn prag_fn (Recursive, binds) thing_inside
  =     -- To maximise polymorphism, we do a new
        -- strongly-connected-component analysis, this time omitting
        -- any references to variables with type signatures.
        -- (This used to be optional, but isn't now.)
    do  { traceTc "tc_group rec" (pprLHsBinds binds)
        ; when hasPatSyn $ recursivePatSynErr binds
        ; (binds1, thing) <- go sccs
        ; return ([(Recursive, binds1)], thing) }
                -- Rec them all together
  where
    hasPatSyn = anyBag (isPatSyn . unLoc) binds
    isPatSyn PatSynBind{} = True
    isPatSyn _ = False

    sccs :: [SCC (LHsBind Name)]
    sccs = stronglyConnCompFromEdgedVertices (mkEdges sig_fn binds)

    go :: [SCC (LHsBind Name)] -> TcM (LHsBinds TcId, thing)
    go (scc:sccs) = do  { (binds1, ids1) <- tc_scc scc
                        ; (binds2, thing) <- tcExtendLetEnv top_lvl ids1 $
                                             go sccs
                        ; return (binds1 `unionBags` binds2, thing) }
    go []         = do  { thing <- thing_inside; return (emptyBag, thing) }

    tc_scc (AcyclicSCC bind) = tc_sub_group NonRecursive [bind]
    tc_scc (CyclicSCC binds) = tc_sub_group Recursive    binds

    tc_sub_group = tcPolyBinds top_lvl sig_fn prag_fn Recursive

recursivePatSynErr :: OutputableBndr name => LHsBinds name -> TcM a
recursivePatSynErr binds
  = failWithTc $
    hang (ptext (sLit "Recursive pattern synonym definition with following bindings:"))
       2 (vcat $ map pprLBind . bagToList $ binds)
  where
    pprLoc loc  = parens (ptext (sLit "defined at") <+> ppr loc)
    pprLBind (L loc bind) = pprWithCommas ppr (collectHsBindBinders bind) <+>
                            pprLoc loc

tc_single :: forall thing.
            TopLevelFlag -> TcSigFun -> TcPragEnv
          -> LHsBind Name -> TcM thing
          -> TcM (LHsBinds TcId, thing)
tc_single _top_lvl sig_fn _prag_fn (L _ (PatSynBind psb@PSB{ psb_id = L _ name })) thing_inside
  = do { (pat_syn, aux_binds, tcg_env) <- tc_pat_syn_decl
       ; let tything = AConLike (PatSynCon pat_syn)
       ; thing <- setGblEnv tcg_env  $ tcExtendGlobalEnv [tything] thing_inside
       ; return (aux_binds, thing)
       }
  where
    tc_pat_syn_decl :: TcM (PatSyn, LHsBinds TcId, TcGblEnv)
    tc_pat_syn_decl = case sig_fn name of
        Nothing                 -> tcInferPatSynDecl psb
        Just (TcPatSynSig tpsi) -> tcCheckPatSynDecl psb tpsi
        Just                 _  -> panic "tc_single"

tc_single top_lvl sig_fn prag_fn lbind thing_inside
  = do { (binds1, ids) <- tcPolyBinds top_lvl sig_fn prag_fn
                                      NonRecursive NonRecursive
                                      [lbind]
       ; thing <- tcExtendLetEnv top_lvl ids thing_inside
       ; return (binds1, thing) }

------------------------
mkEdges :: TcSigFun -> LHsBinds Name -> [Node BKey (LHsBind Name)]

type BKey = Int -- Just number off the bindings

mkEdges sig_fn binds
  = [ (bind, key, [key | n <- nameSetElems (bind_fvs (unLoc bind)),
                         Just key <- [lookupNameEnv key_map n], no_sig n ])
    | (bind, key) <- keyd_binds
    ]
  where
    no_sig :: Name -> Bool
    no_sig n = noCompleteSig (sig_fn n)

    keyd_binds = bagToList binds `zip` [0::BKey ..]

    key_map :: NameEnv BKey     -- Which binding it comes from
    key_map = mkNameEnv [(bndr, key) | (L _ bind, key) <- keyd_binds
                                     , bndr <- collectHsBindBinders bind ]

------------------------
tcPolyBinds :: TopLevelFlag -> TcSigFun -> TcPragEnv
            -> RecFlag         -- Whether the group is really recursive
            -> RecFlag         -- Whether it's recursive after breaking
                               -- dependencies based on type signatures
            -> [LHsBind Name]  -- None are PatSynBind
            -> TcM (LHsBinds TcId, [TcId])

-- Typechecks a single bunch of values bindings all together,
-- and generalises them.  The bunch may be only part of a recursive
-- group, because we use type signatures to maximise polymorphism
--
-- Returns a list because the input may be a single non-recursive binding,
-- in which case the dependency order of the resulting bindings is
-- important.
--
-- Knows nothing about the scope of the bindings
-- None of the bindings are pattern synonyms

tcPolyBinds top_lvl sig_fn prag_fn rec_group rec_tc bind_list
  = setSrcSpan loc                              $
    recoverM (recoveryCode binder_names sig_fn) $ do
        -- Set up main recover; take advantage of any type sigs

    { traceTc "------------------------------------------------" Outputable.empty
    ; traceTc "Bindings for {" (ppr binder_names)
    ; dflags   <- getDynFlags
    ; type_env <- getLclTypeEnv
    ; let plan = decideGeneralisationPlan dflags type_env
                         binder_names bind_list sig_fn
    ; traceTc "Generalisation plan" (ppr plan)
    ; result@(tc_binds, poly_ids) <- case plan of
         NoGen              -> tcPolyNoGen rec_tc prag_fn sig_fn bind_list
         InferGen mn        -> tcPolyInfer rec_tc prag_fn sig_fn mn bind_list
         CheckGen lbind sig -> tcPolyCheck rec_tc prag_fn sig lbind

        -- Check whether strict bindings are ok
        -- These must be non-recursive etc, and are not generalised
        -- They desugar to a case expression in the end
    ; checkStrictBinds top_lvl rec_group bind_list tc_binds poly_ids
    ; traceTc "} End of bindings for" (vcat [ ppr binder_names, ppr rec_group
                                            , vcat [ppr id <+> ppr (idType id) | id <- poly_ids]
                                          ])

    ; return result }
  where
    binder_names = collectHsBindListBinders bind_list
    loc = foldr1 combineSrcSpans (map getLoc bind_list)
         -- The mbinds have been dependency analysed and
         -- may no longer be adjacent; so find the narrowest
         -- span that includes them all

------------------
tcPolyNoGen     -- No generalisation whatsoever
  :: RecFlag       -- Whether it's recursive after breaking
                   -- dependencies based on type signatures
  -> TcPragEnv -> TcSigFun
  -> [LHsBind Name]
  -> TcM (LHsBinds TcId, [TcId])

tcPolyNoGen rec_tc prag_fn tc_sig_fn bind_list
  = do { (binds', mono_infos) <- tcMonoBinds rec_tc tc_sig_fn
                                             (LetGblBndr prag_fn)
                                             bind_list
       ; mono_ids' <- mapM tc_mono_info mono_infos
       ; return (binds', mono_ids') }
  where
    tc_mono_info (name, _, mono_id)
      = do { mono_ty' <- zonkTcType (idType mono_id)
             -- Zonk, mainly to expose unboxed types to checkStrictBinds
           ; let mono_id' = setIdType mono_id mono_ty'
           ; _specs <- tcSpecPrags mono_id' (lookupPragEnv prag_fn name)
           ; return mono_id' }
           -- NB: tcPrags generates error messages for
           --     specialisation pragmas for non-overloaded sigs
           -- Indeed that is why we call it here!
           -- So we can safely ignore _specs

------------------
tcPolyCheck :: RecFlag       -- Whether it's recursive after breaking
                             -- dependencies based on type signatures
            -> TcPragEnv
            -> TcIdSigInfo
            -> LHsBind Name
            -> TcM (LHsBinds TcId, [TcId])
-- There is just one binding,
--   it binds a single variable,
--   it has a complete type signature,
tcPolyCheck rec_tc prag_fn
            sig@(TISI { sig_bndr  = CompleteSig poly_id
                      , sig_skols = skol_prs
                      , sig_theta = theta
                      , sig_tau   = tau
                      , sig_ctxt  = ctxt
                      , sig_loc   = loc })
            bind
  = do { ev_vars <- newEvVars theta
       ; let skol_info = SigSkol ctxt (mkPhiTy theta tau)
             prag_sigs = lookupPragEnv prag_fn name
             skol_tvs  = map snd skol_prs
                 -- Find the location of the original source type sig, if
                 -- there is was one.  This will appear in messages like
                 -- "type variable x is bound by .. at <loc>"
             name = idName poly_id
       ; (ev_binds, (binds', [mono_info]))
            <- setSrcSpan loc $
               checkConstraints skol_info skol_tvs ev_vars $
               tcMonoBinds rec_tc (\_ -> Just (TcIdSig sig)) LetLclBndr [bind]

       ; spec_prags <- tcSpecPrags poly_id prag_sigs
       ; poly_id    <- addInlinePrags poly_id prag_sigs

       ; let (_, _, mono_id) = mono_info
             export = ABE { abe_wrap = idHsWrapper
                          , abe_poly = poly_id
                          , abe_mono = mono_id
                          , abe_prags = SpecPrags spec_prags }
             abs_bind = L loc $ AbsBinds
                        { abs_tvs = skol_tvs
                        , abs_ev_vars = ev_vars, abs_ev_binds = [ev_binds]
                        , abs_exports = [export], abs_binds = binds' }
       ; return (unitBag abs_bind, [poly_id]) }

tcPolyCheck _rec_tc _prag_fn sig _bind
  = pprPanic "tcPolyCheck" (ppr sig)

------------------
tcPolyInfer
  :: RecFlag       -- Whether it's recursive after breaking
                   -- dependencies based on type signatures
  -> TcPragEnv -> TcSigFun
  -> Bool         -- True <=> apply the monomorphism restriction
  -> [LHsBind Name]
  -> TcM (LHsBinds TcId, [TcId])
tcPolyInfer rec_tc prag_fn tc_sig_fn mono bind_list
  = do { (tclvl, wanted, (binds', mono_infos))
             <- pushLevelAndCaptureConstraints  $
                tcMonoBinds rec_tc tc_sig_fn LetLclBndr bind_list

       ; let name_taus = [(name, idType mono_id) | (name, _, mono_id) <- mono_infos]
             sigs      = [ sig | (_, Just sig, _) <- mono_infos ]
       ; traceTc "simplifyInfer call" (ppr tclvl $$ ppr name_taus $$ ppr wanted)
       ; (qtvs, givens, ev_binds)
                 <- simplifyInfer tclvl mono sigs name_taus wanted

       ; let inferred_theta = map evVarPred givens
       ; exports <- checkNoErrs $
                    mapM (mkExport prag_fn qtvs inferred_theta) mono_infos

       ; loc <- getSrcSpanM
       ; let poly_ids = map abe_poly exports
             abs_bind = L loc $
                        AbsBinds { abs_tvs = qtvs
                                 , abs_ev_vars = givens, abs_ev_binds = [ev_binds]
                                 , abs_exports = exports, abs_binds = binds' }

       ; traceTc "Binding:" (ppr (poly_ids `zip` map idType poly_ids))
       ; return (unitBag abs_bind, poly_ids) }
         -- poly_ids are guaranteed zonked by mkExport

--------------
mkExport :: TcPragEnv
         -> [TyVar] -> TcThetaType      -- Both already zonked
         -> MonoBindInfo
         -> TcM (ABExport Id)
-- Only called for generalisation plan IferGen, not by CheckGen or NoGen
--
-- mkExport generates exports with
--      zonked type variables,
--      zonked poly_ids
-- The former is just because no further unifications will change
-- the quantified type variables, so we can fix their final form
-- right now.
-- The latter is needed because the poly_ids are used to extend the
-- type environment; see the invariant on TcEnv.tcExtendIdEnv

-- Pre-condition: the qtvs and theta are already zonked

mkExport prag_fn qtvs theta mono_info@(poly_name, mb_sig, mono_id)
  = do  { mono_ty  <- zonkTcType (idType mono_id)
        ; poly_id <- case mb_sig of
              Just sig | Just poly_id <- completeIdSigPolyId_maybe sig
                       -> return poly_id
              _other   -> checkNoErrs $
                          mkInferredPolyId qtvs theta
                                           poly_name mb_sig mono_ty
              -- The checkNoErrors ensures that if the type is ambiguous
              -- we don't carry on to the impedence matching, and generate
              -- a duplicate ambiguity error.  There is a similar
              -- checkNoErrs for complete type signatures too.

        -- NB: poly_id has a zonked type
        ; poly_id <- addInlinePrags poly_id prag_sigs
        ; spec_prags <- tcSpecPrags poly_id prag_sigs
                -- tcPrags requires a zonked poly_id

<<<<<<< HEAD
        ; let sel_poly_ty = mkInvSigmaTy qtvs inferred_theta mono_ty
        ; traceTc "mkExport: check sig"
                  (vcat [ ppr poly_name, ppr sel_poly_ty, ppr (idType poly_id) ])

        -- Perform the impedance-matching and ambiguity check
        -- right away.  If it fails, we want to fail now (and recover
        -- in tcPolyBinds).  If we delay checking, we get an error cascade.
        -- Remember we are in the tcPolyInfer case, so the type envt is
        -- closed (unless we are doing NoMonoLocalBinds in which case all bets
        -- are off)
        -- See Note [Impedence matching]
        ; (wrap, ev_binds) <- addErrCtxtM (mk_bind_msg inferred True poly_name (idType poly_id)) $
                              solveTopConstraints $
                              tcSubType_NC sig_ctxt sel_poly_ty (idType poly_id)

        ; return (ABE { abe_wrap = mkWpLet (EvBinds ev_binds) <.> wrap
=======
        -- See Note [Impedence matching]
        -- NB: we have already done checkValidType on the type
        --     for a complete sig, when we checked the sig;
        --     otherwise in mkInferredPolyIe
        ; let sel_poly_ty = mkSigmaTy qtvs theta mono_ty
              poly_ty     = idType poly_id
        ; wrap <- if sel_poly_ty `eqType` poly_ty
                  then return idHsWrapper  -- Fast path; also avoids complaint when we infer
                                           -- an ambiguouse type and have AllowAmbiguousType
                                           -- e..g infer  x :: forall a. F a -> Int
                  else addErrCtxtM (mk_impedence_match_msg mono_info sel_poly_ty poly_ty) $
                       tcSubType_NC sig_ctxt sel_poly_ty poly_ty
        ; return (ABE { abe_wrap = wrap
                        -- abe_wrap :: idType poly_id ~ (forall qtvs. theta => mono_ty)
>>>>>>> 1e041b73
                      , abe_poly = poly_id
                      , abe_mono = mono_id
                      , abe_prags = SpecPrags spec_prags}) }
  where
    prag_sigs = lookupPragEnv prag_fn poly_name
    sig_ctxt  = InfSigCtxt poly_name

mkInferredPolyId :: [TyVar] -> TcThetaType
                 -> Name -> Maybe TcIdSigInfo -> TcType
                 -> TcM TcId
mkInferredPolyId qtvs inferred_theta poly_name mb_sig mono_ty
  = do { fam_envs <- tcGetFamInstEnvs
       ; let (_co, mono_ty') = normaliseType fam_envs Nominal mono_ty
               -- Unification may not have normalised the type,
               -- (see Note [Lazy flattening] in TcFlatten) so do it
               -- here to make it as uncomplicated as possible.
               -- Example: f :: [F Int] -> Bool
               -- should be rewritten to f :: [Char] -> Bool, if possible
<<<<<<< HEAD
             my_tvs2 = closeOverKinds (growThetaTyVars theta (tyCoVarsOfType norm_mono_ty))
                  -- Include kind variables!  Trac #7916

       ; let my_theta = pickQuantifiablePreds my_tvs2 theta
             my_tvs = filter (`elemVarSet` my_tvs2) qtvs   -- Maintain original order
             inferred_poly_ty = mkInvSigmaTy my_tvs my_theta norm_mono_ty
=======
               --
               -- We can discard the coercion _co, becuase we'll reconstruct
               -- it in the call to tcSubType below

       ; (my_tvs, theta') <- chooseInferredQuantifiers
                                inferred_theta (tyVarsOfType mono_ty') mb_sig

       ; let qtvs' = filter (`elemVarSet` my_tvs) qtvs   -- Maintain original order
       ; let inferred_poly_ty = mkSigmaTy qtvs' theta' mono_ty'
             msg = mk_inf_msg poly_name inferred_poly_ty
>>>>>>> 1e041b73

       ; traceTc "mkInferredPolyId" (vcat [ppr poly_name, ppr qtvs, ppr my_tvs, ppr theta', ppr inferred_poly_ty])
       ; addErrCtxtM msg $
         checkValidType (InfSigCtxt poly_name) inferred_poly_ty

       ; return (mkLocalIdOrCoVar poly_name inferred_poly_ty) }

<<<<<<< HEAD
mk_bind_msg :: Bool -> Bool -> Name -> TcType -> TidyEnv -> TcM (TidyEnv, SDoc)
mk_bind_msg inferred want_ambig poly_name poly_ty tidy_env
 = do { (tidy_env', tidy_ty) <- zonkTidyTcType tidy_env poly_ty
      ; return (tidy_env', mk_msg tidy_ty) }
 where
   mk_msg ty = vcat [ ptext (sLit "When checking that") <+> quotes (ppr poly_name)
                      <+> ptext (sLit "has the") <+> what <+> ptext (sLit "type")
                    , nest 2 (ppr poly_name <+> dcolon <+> ppr ty)
                    , ppWhen want_ambig $
                      ptext (sLit "Probable cause: the inferred type is ambiguous") ]
   what | inferred  = ptext (sLit "inferred")
        | otherwise = ptext (sLit "specified")


-- | Report the inferred constraints for an extra-constraints wildcard/hole as
-- an error message, unless the PartialTypeSignatures flag is enabled. In this
-- case, the extra inferred constraints are accepted without complaining.
-- Returns the annotated constraints combined with the inferred constraints.
completeTheta :: TcThetaType -> TcIdSigInfo -> TcM TcThetaType
completeTheta inferred_theta
              (TISI { sig_bndr  = s_bndr
                    , sig_theta = annotated_theta })
  | PartialSig { sig_cts = Just loc } <- s_bndr
  = do { annotated_theta <- zonkTcTypes annotated_theta
       ; let inferred_diff = [ pred
                             | pred <- inferred_theta
                             , all (not . (`eqType` pred)) annotated_theta ]
=======

chooseInferredQuantifiers :: TcThetaType -> TcTyVarSet -> Maybe TcIdSigInfo
                          -> TcM (TcTyVarSet, TcThetaType)
chooseInferredQuantifiers inferred_theta tau_tvs Nothing
  = do { let free_tvs = closeOverKinds (growThetaTyVars inferred_theta tau_tvs)
                        -- Include kind variables!  Trac #7916

       ; my_theta <- pickQuantifiablePreds free_tvs inferred_theta
       ; return (free_tvs, my_theta) }

chooseInferredQuantifiers inferred_theta tau_tvs
                          (Just (TISI { sig_bndr = bndr_info
                                      , sig_ctxt = ctxt
                                      , sig_theta = annotated_theta }))
  | PartialSig { sig_cts = extra } <- bndr_info
  , Nothing <- extra
  = do { annotated_theta <- zonkTcThetaType annotated_theta
       ; let free_tvs = closeOverKinds (tyVarsOfTypes annotated_theta
                                        `unionVarSet` tau_tvs)
       ; traceTc "ciq" (vcat [ ppr bndr_info, ppr annotated_theta, ppr free_tvs])
       ; return (free_tvs, annotated_theta) }

  | PartialSig { sig_cts = extra } <- bndr_info
  , Just loc <- extra
  = do { annotated_theta <- zonkTcThetaType annotated_theta
       ; let free_tvs = closeOverKinds (tyVarsOfTypes annotated_theta
                                        `unionVarSet` tau_tvs)
       ; my_theta <- pickQuantifiablePreds free_tvs inferred_theta

       -- Report the inferred constraints for an extra-constraints wildcard/hole as
       -- an error message, unless the PartialTypeSignatures flag is enabled. In this
       -- case, the extra inferred constraints are accepted without complaining.
       -- Returns the annotated constraints combined with the inferred constraints.
       ; let inferred_diff = minusList my_theta annotated_theta
>>>>>>> 1e041b73
             final_theta   = annotated_theta ++ inferred_diff
       ; partial_sigs      <- xoptM Opt_PartialTypeSignatures
       ; warn_partial_sigs <- woptM Opt_WarnPartialTypeSignatures
       ; msg <- mkLongErrAt loc (mk_msg inferred_diff partial_sigs) empty
       ; traceTc "completeTheta" $
            vcat [ ppr bndr_info
                 , ppr annotated_theta, ppr inferred_theta
                 , ppr inferred_diff ]
       ; case partial_sigs of
           True | warn_partial_sigs -> reportWarning msg
                | otherwise         -> return ()
           False                    -> reportError msg

<<<<<<< HEAD
  | otherwise
  = zonkTcTypes annotated_theta
    -- No extra-constraints wildcard means no extra constraints will be added
    -- to the context, so just return the possibly empty (zonked)
    -- annotated_theta.
=======
       ; return (free_tvs, final_theta) }

  | otherwise = pprPanic "chooseInferredQuantifiers" (ppr bndr_info)

>>>>>>> 1e041b73
  where
    pts_hint = text "To use the inferred type, enable PartialTypeSignatures"
    mk_msg inferred_diff suppress_hint
       = vcat [ hang ((text "Found constraint wildcard") <+> quotes (char '_'))
                   2 (text "standing for") <+> quotes (pprTheta inferred_diff)
              , if suppress_hint then empty else pts_hint
              , typeSigCtxt ctxt bndr_info ]


mk_impedence_match_msg :: MonoBindInfo
                       -> TcType -> TcType
                       -> TidyEnv -> TcM (TidyEnv, SDoc)
-- This is a rare but rather awkward error messages
mk_impedence_match_msg (name, mb_sig, _) inf_ty sig_ty tidy_env
 = do { (tidy_env1, inf_ty) <- zonkTidyTcType tidy_env  inf_ty
      ; (tidy_env2, sig_ty) <- zonkTidyTcType tidy_env1 sig_ty
      ; let msg = vcat [ ptext (sLit "When checking that the inferred type")
                       , nest 2 $ ppr name <+> dcolon <+> ppr inf_ty
                       , ptext (sLit "is as general as its") <+> what <+> ptext (sLit "signature")
                       , nest 2 $ ppr name <+> dcolon <+> ppr sig_ty ]
      ; return (tidy_env2, msg) }
  where
    what = case mb_sig of
             Nothing                     -> ptext (sLit "inferred")
             Just sig | isPartialSig sig -> ptext (sLit "(partial)")
                      | otherwise        -> empty


mk_inf_msg :: Name -> TcType -> TidyEnv -> TcM (TidyEnv, SDoc)
mk_inf_msg poly_name poly_ty tidy_env
 = do { (tidy_env1, poly_ty) <- zonkTidyTcType tidy_env poly_ty
      ; let msg = vcat [ ptext (sLit "When checking the inferred type")
                       , nest 2 $ ppr poly_name <+> dcolon <+> ppr poly_ty ]
      ; return (tidy_env1, msg) }

{-
Note [Partial type signatures and generalisation]
~~~~~~~~~~~~~~~~~~~~~~~~~~~~~~~~~~~~~~~~~~~~~~~~~
When we have a partial type signature, like
   f :: _ -> Int
then we *always* use the InferGen plan, and hence tcPolyInfer.
We do this even for a local binding with -XMonoLocalBinds.
Reasons:
  * The TcSigInfo for 'f' has a unification variable for the '_',
    whose TcLevel is one level deeper than the current level.
    (See pushTcLevelM in tcTySig.)  But NoGen doesn't increase
    the TcLevel like InferGen, so we lose the level invariant.

  * The signature might be   f :: forall a. _ -> a
    so it really is polymorphic.  It's not clear what it would
    mean to use NoGen on this, and indeed the ASSERT in tcLhs,
    in the (Just sig) case, checks that if there is a signature
    then we are using LetLclBndr, and hence a nested AbsBinds with
    increased TcLevel

It might be possible to fix these difficulties somehow, but there
doesn't seem much point.  Indeed, adding a partial type signature is a
way to get per-binding inferred generalisation.

Note [Validity of inferred types]
~~~~~~~~~~~~~~~~~~~~~~~~~~~~~~~~~
We need to check inferred type for validity, in case it uses language
extensions that are not turned on.  The principle is that if the user
simply adds the inferred type to the program source, it'll compile fine.
See #8883.

Examples that might fail:
 - an inferred theta that requires type equalities e.g. (F a ~ G b)
                                or multi-parameter type classes
 - an inferred type that includes unboxed tuples

However we don't do the ambiguity check (checkValidType omits it for
InfSigCtxt) because the impedance-matching stage, which follows
immediately, will do it and we don't want two error messages.
Moreover, because of the impedance matching stage, the ambiguity-check
suggestion of -XAllowAmbiguiousTypes will not work.


Note [Impedence matching]
~~~~~~~~~~~~~~~~~~~~~~~~~
Consider
   f 0 x = x
   f n x = g [] (not x)

   g [] y = f 10 y
   g _  y = f 9  y

After typechecking we'll get
  f_mono_ty :: a -> Bool -> Bool
  g_mono_ty :: [b] -> Bool -> Bool
with constraints
  (Eq a, Num a)

Note that f is polymorphic in 'a' and g in 'b'; and these are not linked.
The types we really want for f and g are
   f :: forall a. (Eq a, Num a) => a -> Bool -> Bool
   g :: forall b. [b] -> Bool -> Bool

We can get these by "impedance matching":
   tuple :: forall a b. (Eq a, Num a) => (a -> Bool -> Bool, [b] -> Bool -> Bool)
   tuple a b d1 d1 = let ...bind f_mono, g_mono in (f_mono, g_mono)

   f a d1 d2 = case tuple a Any d1 d2 of (f, g) -> f
   g b = case tuple Integer b dEqInteger dNumInteger of (f,g) -> g

Suppose the shared quantified tyvars are qtvs and constraints theta.
Then we want to check that
   f's final inferred polytype is more polymorphic than
      forall qtvs. theta => f_mono_ty
and the proof is the impedance matcher.

Notice that the impedance matcher may do defaulting.  See Trac #7173.

It also cleverly does an ambiguity check; for example, rejecting
   f :: F a -> a
where F is a non-injective type function.
-}

--------------
-- If typechecking the binds fails, then return with each
-- signature-less binder given type (forall a.a), to minimise
-- subsequent error messages
recoveryCode :: [Name] -> TcSigFun -> TcM (LHsBinds TcId, [Id])
recoveryCode binder_names sig_fn
  = do  { traceTc "tcBindsWithSigs: error recovery" (ppr binder_names)
        ; let poly_ids = map mk_dummy binder_names
        ; return (emptyBag, poly_ids) }
  where
    mk_dummy name
      | Just sig <- sig_fn name
      , Just poly_id <- completeSigPolyId_maybe sig
      = poly_id
      | otherwise
      = mkLocalId name forall_a_a

forall_a_a :: TcType
forall_a_a = mkInvForAllTys [levity1TyVar, openAlphaTyVar] openAlphaTy

{- *********************************************************************
*                                                                      *
                   Pragmas, including SPECIALISE
*                                                                      *
************************************************************************

Note [Handling SPECIALISE pragmas]
~~~~~~~~~~~~~~~~~~~~~~~~~~~~~~~~~~
The basic idea is this:

   f:: Num a => a -> b -> a
   {-# SPECIALISE foo :: Int -> b -> Int #-}

We check that
   (forall a. Num a => a -> a)
      is more polymorphic than
   Int -> Int
(for which we could use tcSubType, but see below), generating a HsWrapper
to connect the two, something like
      wrap = /\b. <hole> Int b dNumInt
This wrapper is put in the TcSpecPrag, in the ABExport record of
the AbsBinds.


        f :: (Eq a, Ix b) => a -> b -> Bool
        {-# SPECIALISE f :: (Ix p, Ix q) => Int -> (p,q) -> Bool #-}
        f = <poly_rhs>

From this the typechecker generates

    AbsBinds [ab] [d1,d2] [([ab], f, f_mono, prags)] binds

    SpecPrag (wrap_fn :: forall a b. (Eq a, Ix b) => XXX
                      -> forall p q. (Ix p, Ix q) => XXX[ Int/a, (p,q)/b ])

From these we generate:

    Rule:       forall p, q, (dp:Ix p), (dq:Ix q).
                    f Int (p,q) dInt ($dfInPair dp dq) = f_spec p q dp dq

    Spec bind:  f_spec = wrap_fn <poly_rhs>

Note that

  * The LHS of the rule may mention dictionary *expressions* (eg
    $dfIxPair dp dq), and that is essential because the dp, dq are
    needed on the RHS.

  * The RHS of f_spec, <poly_rhs> has a *copy* of 'binds', so that it
    can fully specialise it.



From the TcSpecPrag, in DsBinds we generate a binding for f_spec and a RULE:

   f_spec :: Int -> b -> Int
   f_spec = wrap<f rhs>

   RULE: forall b (d:Num b). f b d = f_spec b

The RULE is generated by taking apart the HsWrapper, which is a little
delicate, but works.

Some wrinkles

1. We don't use full-on tcSubType, because that does co and contra
   variance and that in turn will generate too complex a LHS for the
   RULE.  So we use a single invocation of deeplySkolemise /
   deeplyInstantiate in tcSpecWrapper.  (Actually I think that even
   the "deeply" stuff may be too much, because it introduces lambdas,
   though I think it can be made to work without too much trouble.)

2. We need to take care with type families (Trac #5821).  Consider
      type instance F Int = Bool
      f :: Num a => a -> F a
      {-# SPECIALISE foo :: Int -> Bool #-}

  We *could* try to generate an f_spec with precisely the declared type:
      f_spec :: Int -> Bool
      f_spec = <f rhs> Int dNumInt |> co

      RULE: forall d. f Int d = f_spec |> sym co

  but the 'co' and 'sym co' are (a) playing no useful role, and (b) are
  hard to generate.  At all costs we must avoid this:
      RULE: forall d. f Int d |> co = f_spec
  because the LHS will never match (indeed it's rejected in
  decomposeRuleLhs).

  So we simply do this:
    - Generate a constraint to check that the specialised type (after
      skolemiseation) is equal to the instantiated function type.
    - But *discard* the evidence (coercion) for that constraint,
      so that we ultimately generate the simpler code
          f_spec :: Int -> F Int
          f_spec = <f rhs> Int dNumInt

          RULE: forall d. f Int d = f_spec
      You can see this discarding happening in

3. Note that the HsWrapper can transform *any* function with the right
   type prefix
       forall ab. (Eq a, Ix b) => XXX
   regardless of XXX.  It's sort of polymorphic in XXX.  This is
   useful: we use the same wrapper to transform each of the class ops, as
   well as the dict.  That's what goes on in TcInstDcls.mk_meth_spec_prags
-}

mkPragEnv :: [LSig Name] -> LHsBinds Name -> TcPragEnv
mkPragEnv sigs binds
  = foldl extendPragEnv emptyNameEnv prs
  where
    prs = mapMaybe get_sig sigs

    get_sig :: LSig Name -> Maybe (Name, LSig Name)
    get_sig (L l (SpecSig lnm@(L _ nm) ty inl)) = Just (nm, L l $ SpecSig   lnm ty (add_arity nm inl))
    get_sig (L l (InlineSig lnm@(L _ nm) inl))  = Just (nm, L l $ InlineSig lnm    (add_arity nm inl))
    get_sig _                                   = Nothing

    add_arity n inl_prag   -- Adjust inl_sat field to match visible arity of function
      | Inline <- inl_inline inl_prag
        -- add arity only for real INLINE pragmas, not INLINABLE
      = case lookupNameEnv ar_env n of
          Just ar -> inl_prag { inl_sat = Just ar }
          Nothing -> WARN( True, ptext (sLit "mkPragEnv no arity") <+> ppr n )
                     -- There really should be a binding for every INLINE pragma
                     inl_prag
      | otherwise
      = inl_prag

    -- ar_env maps a local to the arity of its definition
    ar_env :: NameEnv Arity
    ar_env = foldrBag lhsBindArity emptyNameEnv binds

extendPragEnv :: TcPragEnv -> (Name, LSig Name) -> TcPragEnv
extendPragEnv prag_fn (n, sig) = extendNameEnv_Acc (:) singleton prag_fn n sig

lhsBindArity :: LHsBind Name -> NameEnv Arity -> NameEnv Arity
lhsBindArity (L _ (FunBind { fun_id = id, fun_matches = ms })) env
  = extendNameEnv env (unLoc id) (matchGroupArity ms)
lhsBindArity _ env = env        -- PatBind/VarBind

------------------
tcSpecPrags :: Id -> [LSig Name]
            -> TcM [LTcSpecPrag]
-- Add INLINE and SPECIALSE pragmas
--    INLINE prags are added to the (polymorphic) Id directly
--    SPECIALISE prags are passed to the desugarer via TcSpecPrags
-- Pre-condition: the poly_id is zonked
-- Reason: required by tcSubExp
tcSpecPrags poly_id prag_sigs
  = do { traceTc "tcSpecPrags" (ppr poly_id <+> ppr spec_sigs)
       ; unless (null bad_sigs) warn_discarded_sigs
       ; pss <- mapAndRecoverM (wrapLocM (tcSpecPrag poly_id)) spec_sigs
       ; return $ concatMap (\(L l ps) -> map (L l) ps) pss }
  where
    spec_sigs = filter isSpecLSig prag_sigs
    bad_sigs  = filter is_bad_sig prag_sigs
    is_bad_sig s = not (isSpecLSig s || isInlineLSig s)

    warn_discarded_sigs
      = addWarnTc (hang (ptext (sLit "Discarding unexpected pragmas for") <+> ppr poly_id)
                      2 (vcat (map (ppr . getLoc) bad_sigs)))

--------------
tcSpecPrag :: TcId -> Sig Name -> TcM [TcSpecPrag]
tcSpecPrag poly_id prag@(SpecSig fun_name hs_tys inl)
-- See Note [Handling SPECIALISE pragmas]
--
-- The Name fun_name in the SpecSig may not be the same as that of the poly_id
-- Example: SPECIALISE for a class method: the Name in the SpecSig is
--          for the selector Id, but the poly_id is something like $cop
-- However we want to use fun_name in the error message, since that is
-- what the user wrote (Trac #8537)
  = addErrCtxt (spec_ctxt prag) $
    do  { warnIf (not (isOverloadedTy poly_ty || isInlinePragma inl))
                 (ptext (sLit "SPECIALISE pragma for non-overloaded function")
                  <+> quotes (ppr fun_name))
                  -- Note [SPECIALISE pragmas]
        ; spec_prags <- mapM tc_one hs_tys
        ; traceTc "tcSpecPrag" (ppr poly_id $$ nest 2 (vcat (map ppr spec_prags)))
        ; return spec_prags }
  where
    name      = idName poly_id
    poly_ty   = idType poly_id
    spec_ctxt prag = hang (ptext (sLit "In the SPECIALISE pragma")) 2 (ppr prag)

    tc_one hs_ty
      = do { spec_ty <- tcHsSigType   (FunSigCtxt name False) hs_ty
           ; wrap    <- tcSpecWrapper (FunSigCtxt name True)  poly_ty spec_ty
           ; return (SpecPrag poly_id wrap inl) }

tcSpecPrag _ prag = pprPanic "tcSpecPrag" (ppr prag)

--------------
tcSpecWrapper :: UserTypeCtxt -> TcType -> TcType -> TcM HsWrapper
-- A simpler variant of tcSubType, used for SPECIALISE pragmas
-- See Note [Handling SPECIALISE pragmas], wrinkle 1
tcSpecWrapper ctxt poly_ty spec_ty
  = do { (sk_wrap, inst_wrap)
               <- tcGen ctxt spec_ty $ \ _ spec_tau ->
                  do { (inst_wrap, tau) <- deeplyInstantiate orig poly_ty
                     ; _ <- unifyType noThing spec_tau tau
                            -- Deliberately ignore the evidence
                            -- See Note [Handling SPECIALISE pragmas],
                            --   wrinkle (2)
                     ; return inst_wrap }
       ; return (sk_wrap <.> inst_wrap) }
  where
    orig = SpecPragOrigin ctxt

--------------
tcImpPrags :: [LSig Name] -> TcM [LTcSpecPrag]
-- SPECIALISE pragmas for imported things
tcImpPrags prags
  = do { this_mod <- getModule
       ; dflags <- getDynFlags
       ; if (not_specialising dflags) then
            return []
         else do
            { pss <- mapAndRecoverM (wrapLocM tcImpSpec)
                     [L loc (name,prag)
                               | (L loc prag@(SpecSig (L _ name) _ _)) <- prags
                               , not (nameIsLocalOrFrom this_mod name) ]
            ; return $ concatMap (\(L l ps) -> map (L l) ps) pss } }
  where
    -- Ignore SPECIALISE pragmas for imported things
    -- when we aren't specialising, or when we aren't generating
    -- code.  The latter happens when Haddocking the base library;
    -- we don't wnat complaints about lack of INLINABLE pragmas
    not_specialising dflags
      | not (gopt Opt_Specialise dflags) = True
      | otherwise = case hscTarget dflags of
                      HscNothing -> True
                      HscInterpreted -> True
                      _other         -> False

tcImpSpec :: (Name, Sig Name) -> TcM [TcSpecPrag]
tcImpSpec (name, prag)
 = do { id <- tcLookupId name
      ; unless (isAnyInlinePragma (idInlinePragma id))
               (addWarnTc (impSpecErr name))
      ; tcSpecPrag id prag }

impSpecErr :: Name -> SDoc
impSpecErr name
  = hang (ptext (sLit "You cannot SPECIALISE") <+> quotes (ppr name))
       2 (vcat [ ptext (sLit "because its definition has no INLINE/INLINABLE pragma")
               , parens $ sep
                   [ ptext (sLit "or its defining module") <+> quotes (ppr mod)
                   , ptext (sLit "was compiled without -O")]])
  where
    mod = nameModule name


{- *********************************************************************
*                                                                      *
                         Vectorisation
*                                                                      *
********************************************************************* -}

tcVectDecls :: [LVectDecl Name] -> TcM ([LVectDecl TcId])
tcVectDecls decls
  = do { decls' <- mapM (wrapLocM tcVect) decls
       ; let ids  = [lvectDeclName decl | decl <- decls', not $ lvectInstDecl decl]
             dups = findDupsEq (==) ids
       ; mapM_ reportVectDups dups
       ; traceTcConstraints "End of tcVectDecls"
       ; return decls'
       }
  where
    reportVectDups (first:_second:_more)
      = addErrAt (getSrcSpan first) $
          ptext (sLit "Duplicate vectorisation declarations for") <+> ppr first
    reportVectDups _ = return ()

--------------
tcVect :: VectDecl Name -> TcM (VectDecl TcId)
-- FIXME: We can't typecheck the expression of a vectorisation declaration against the vectorised
--   type of the original definition as this requires internals of the vectoriser not available
--   during type checking.  Instead, constrain the rhs of a vectorisation declaration to be a single
--   identifier (this is checked in 'rnHsVectDecl').  Fix this by enabling the use of 'vectType'
--   from the vectoriser here.
tcVect (HsVect s name rhs)
  = addErrCtxt (vectCtxt name) $
    do { var <- wrapLocM tcLookupId name
       ; let L rhs_loc (HsVar (L lv rhs_var_name)) = rhs
       ; rhs_id <- tcLookupId rhs_var_name
       ; return $ HsVect s var (L rhs_loc (HsVar (L lv rhs_id)))
       }

{- OLD CODE:
         -- turn the vectorisation declaration into a single non-recursive binding
       ; let bind    = L loc $ mkTopFunBind name [mkSimpleMatch [] rhs]
             sigFun  = const Nothing
             pragFun = emptyPragEnv

         -- perform type inference (including generalisation)
       ; (binds, [id'], _) <- tcPolyInfer False True sigFun pragFun NonRecursive [bind]

       ; traceTc "tcVect inferred type" $ ppr (varType id')
       ; traceTc "tcVect bindings"      $ ppr binds

         -- add all bindings, including the type variable and dictionary bindings produced by type
         -- generalisation to the right-hand side of the vectorisation declaration
       ; let [AbsBinds tvs evs _ evBinds actualBinds] = (map unLoc . bagToList) binds
       ; let [bind']                                  = bagToList actualBinds
             MatchGroup
               [L _ (Match _ _ (GRHSs [L _ (GRHS _ rhs')] _))]
               _                                      = (fun_matches . unLoc) bind'
             rhsWrapped                               = mkHsLams tvs evs (mkHsDictLet evBinds rhs')

        -- We return the type-checked 'Id', to propagate the inferred signature
        -- to the vectoriser - see "Note [Typechecked vectorisation pragmas]" in HsDecls
       ; return $ HsVect (L loc id') (Just rhsWrapped)
       }
 -}
tcVect (HsNoVect s name)
  = addErrCtxt (vectCtxt name) $
    do { var <- wrapLocM tcLookupId name
       ; return $ HsNoVect s var
       }
tcVect (HsVectTypeIn _ isScalar lname rhs_name)
  = addErrCtxt (vectCtxt lname) $
    do { tycon <- tcLookupLocatedTyCon lname
       ; checkTc (   not isScalar             -- either    we have a non-SCALAR declaration
                 || isJust rhs_name           -- or        we explicitly provide a vectorised type
                 || tyConArity tycon == 0     -- otherwise the type constructor must be nullary
                 )
                 scalarTyConMustBeNullary

       ; rhs_tycon <- fmapMaybeM (tcLookupTyCon . unLoc) rhs_name
       ; return $ HsVectTypeOut isScalar tycon rhs_tycon
       }
tcVect (HsVectTypeOut _ _ _)
  = panic "TcBinds.tcVect: Unexpected 'HsVectTypeOut'"
tcVect (HsVectClassIn _ lname)
  = addErrCtxt (vectCtxt lname) $
    do { cls <- tcLookupLocatedClass lname
       ; return $ HsVectClassOut cls
       }
tcVect (HsVectClassOut _)
  = panic "TcBinds.tcVect: Unexpected 'HsVectClassOut'"
tcVect (HsVectInstIn linstTy)
  = addErrCtxt (vectCtxt linstTy) $
    do { (cls, tys) <- tcHsVectInst linstTy
       ; inst       <- tcLookupInstance cls tys
       ; return $ HsVectInstOut inst
       }
tcVect (HsVectInstOut _)
  = panic "TcBinds.tcVect: Unexpected 'HsVectInstOut'"

vectCtxt :: Outputable thing => thing -> SDoc
vectCtxt thing = ptext (sLit "When checking the vectorisation declaration for") <+> ppr thing

scalarTyConMustBeNullary :: MsgDoc
scalarTyConMustBeNullary = ptext (sLit "VECTORISE SCALAR type constructor must be nullary")

{-
Note [SPECIALISE pragmas]
~~~~~~~~~~~~~~~~~~~~~~~~~
There is no point in a SPECIALISE pragma for a non-overloaded function:
   reverse :: [a] -> [a]
   {-# SPECIALISE reverse :: [Int] -> [Int] #-}

But SPECIALISE INLINE *can* make sense for GADTS:
   data Arr e where
     ArrInt :: !Int -> ByteArray# -> Arr Int
     ArrPair :: !Int -> Arr e1 -> Arr e2 -> Arr (e1, e2)

   (!:) :: Arr e -> Int -> e
   {-# SPECIALISE INLINE (!:) :: Arr Int -> Int -> Int #-}
   {-# SPECIALISE INLINE (!:) :: Arr (a, b) -> Int -> (a, b) #-}
   (ArrInt _ ba)     !: (I# i) = I# (indexIntArray# ba i)
   (ArrPair _ a1 a2) !: i      = (a1 !: i, a2 !: i)

When (!:) is specialised it becomes non-recursive, and can usefully
be inlined.  Scary!  So we only warn for SPECIALISE *without* INLINE
for a non-overloaded function.

************************************************************************
*                                                                      *
                         tcMonoBinds
*                                                                      *
************************************************************************

@tcMonoBinds@ deals with a perhaps-recursive group of HsBinds.
The signatures have been dealt with already.

Note [Pattern bindings]
~~~~~~~~~~~~~~~~~~~~~~~
The rule for typing pattern bindings is this:

    ..sigs..
    p = e

where 'p' binds v1..vn, and 'e' may mention v1..vn,
typechecks exactly like

    ..sigs..
    x = e       -- Inferred type
    v1 = case x of p -> v1
    ..
    vn = case x of p -> vn

Note that
    (f :: forall a. a -> a) = id
should not typecheck because
       case id of { (f :: forall a. a->a) -> f }
will not typecheck.
-}

tcMonoBinds :: RecFlag  -- Whether the binding is recursive for typechecking purposes
                        -- i.e. the binders are mentioned in their RHSs, and
                        --      we are not rescued by a type signature
            -> TcSigFun -> LetBndrSpec
            -> [LHsBind Name]
            -> TcM (LHsBinds TcId, [MonoBindInfo])

tcMonoBinds is_rec sig_fn no_gen
           [ L b_loc (FunBind { fun_id = L nm_loc name,
                                fun_matches = matches, bind_fvs = fvs })]
                             -- Single function binding,
  | NonRecursive <- is_rec   -- ...binder isn't mentioned in RHS
  , Nothing <- sig_fn name   -- ...with no type signature
  =     -- In this very special case we infer the type of the
        -- right hand side first (it may have a higher-rank type)
        -- and *then* make the monomorphic Id for the LHS
        -- e.g.         f = \(x::forall a. a->a) -> <body>
        --      We want to infer a higher-rank type for f
    setSrcSpan b_loc    $
    do  { (rhs_tv, _) <- newOpenReturnTyVar
                         -- use ReturnTv to allow impredicativity
        ; let rhs_ty = mkTyVarTy rhs_tv
        ; mono_id <- newNoSigLetBndr no_gen name rhs_ty
        ; (co_fn, matches') <- tcExtendIdBndrs [TcIdBndr mono_id NotTopLevel] $
                                 -- We extend the error context even for a non-recursive
                                 -- function so that in type error messages we show the
                                 -- type of the thing whose rhs we are type checking
                               tcMatchesFun name matches rhs_ty

        ; return (unitBag $ L b_loc $
                     FunBind { fun_id = L nm_loc mono_id,
                               fun_matches = matches', bind_fvs = fvs,
                               fun_co_fn = co_fn, fun_tick = [] },
                  [(name, Nothing, mono_id)]) }

tcMonoBinds _ sig_fn no_gen binds
  = do  { tc_binds <- mapM (wrapLocM (tcLhs sig_fn no_gen)) binds

        -- Bring the monomorphic Ids, into scope for the RHSs
        ; let mono_info  = getMonoBindInfo tc_binds
              rhs_id_env = [(name, mono_id) | (name, mb_sig, mono_id) <- mono_info
                                            , case mb_sig of
                                                Just sig -> isPartialSig sig
                                                Nothing  -> True ]
                    -- A monomorphic binding for each term variable that lacks
                    -- a type sig.  (Ones with a sig are already in scope.)

        ; traceTc "tcMonoBinds" $ vcat [ ppr n <+> ppr id <+> ppr (idType id)
                                       | (n,id) <- rhs_id_env]
        ; binds' <- tcExtendLetEnvIds NotTopLevel rhs_id_env $
                    mapM (wrapLocM tcRhs) tc_binds
        ; return (listToBag binds', mono_info) }

------------------------
-- tcLhs typechecks the LHS of the bindings, to construct the environment in which
-- we typecheck the RHSs.  Basically what we are doing is this: for each binder:
--      if there's a signature for it, use the instantiated signature type
--      otherwise invent a type variable
-- You see that quite directly in the FunBind case.
--
-- But there's a complication for pattern bindings:
--      data T = MkT (forall a. a->a)
--      MkT f = e
-- Here we can guess a type variable for the entire LHS (which will be refined to T)
-- but we want to get (f::forall a. a->a) as the RHS environment.
-- The simplest way to do this is to typecheck the pattern, and then look up the
-- bound mono-ids.  Then we want to retain the typechecked pattern to avoid re-doing
-- it; hence the TcMonoBind data type in which the LHS is done but the RHS isn't

data TcMonoBind         -- Half completed; LHS done, RHS not done
  = TcFunBind  MonoBindInfo  SrcSpan (MatchGroup Name (LHsExpr Name))
  | TcPatBind [MonoBindInfo] (LPat TcId) (GRHSs Name (LHsExpr Name)) TcSigmaType

type MonoBindInfo = (Name, Maybe TcIdSigInfo, TcId)
        -- Type signature (if any), and
        -- the monomorphic bound things

tcLhs :: TcSigFun -> LetBndrSpec -> HsBind Name -> TcM TcMonoBind
tcLhs sig_fn no_gen (FunBind { fun_id = L nm_loc name, fun_matches = matches })
  | Just (TcIdSig sig) <- sig_fn name
  , TISI { sig_tau = tau } <- sig
  = ASSERT2( case no_gen of { LetLclBndr -> True; LetGblBndr {} -> False }
           , ppr name )
       -- { f :: ty; f x = e } is always done via CheckGen (full signature)
       --                                      or InferGen (partial signature)
       --               see Note [Partial type signatures and generalisation]
       -- Both InferGen and CheckGen gives rise to LetLclBndr
    do  { mono_name <- newLocalName name
<<<<<<< HEAD
        ; let mono_id = mkLocalIdOrCoVar mono_name tau
        ; case s_bndr of
            PartialSig { sig_nwcs = nwcs }
              -> addErrCtxt (typeSigCtxt s_bndr) $
                 emitWildcardHoleConstraints nwcs
            CompleteSig {} -> return ()
=======
        ; let mono_id = mkLocalId mono_name tau
>>>>>>> 1e041b73
        ; return (TcFunBind (name, Just sig, mono_id) nm_loc matches) }

  | otherwise
  = do  { mono_ty <- newOpenFlexiTyVarTy
        ; mono_id <- newNoSigLetBndr no_gen name mono_ty
        ; return (TcFunBind (name, Nothing, mono_id) nm_loc matches) }

tcLhs sig_fn no_gen (PatBind { pat_lhs = pat, pat_rhs = grhss })
  = do  { let tc_pat exp_ty = tcLetPat sig_fn no_gen pat exp_ty $
                              mapM lookup_info (collectPatBinders pat)

                -- After typechecking the pattern, look up the binder
                -- names, which the pattern has brought into scope.
              lookup_info :: Name -> TcM MonoBindInfo
              lookup_info name
                 = do { mono_id <- tcLookupId name
                      ; let mb_sig = case sig_fn name of
                                       Just (TcIdSig sig) -> Just sig
                                       _                  -> Nothing
                     ; return (name, mb_sig, mono_id) }

        ; ((pat', infos), pat_ty) <- addErrCtxt (patMonoBindsCtxt pat grhss) $
                                     tcInfer tc_pat

        ; return (TcPatBind infos pat' grhss pat_ty) }

tcLhs _ _ other_bind = pprPanic "tcLhs" (ppr other_bind)
        -- AbsBind, VarBind impossible

-------------------
tcRhs :: TcMonoBind -> TcM (HsBind TcId)
tcRhs (TcFunBind info@(_, mb_sig, mono_id) loc matches)
  = tcExtendIdBinderStackForRhs [info]  $
    tcExtendTyVarEnvForRhs mb_sig       $
    do  { traceTc "tcRhs: fun bind" (ppr mono_id $$ ppr (idType mono_id))
        ; (co_fn, matches') <- tcMatchesFun (idName mono_id)
                                            matches (idType mono_id)
        ; return (FunBind { fun_id = L loc mono_id
                          , fun_matches = matches'
                          , fun_co_fn = co_fn
                          , bind_fvs = placeHolderNamesTc
                          , fun_tick = [] }) }

-- TODO: emit Hole Constraints for wildcards
tcRhs (TcPatBind infos pat' grhss pat_ty)
  = -- When we are doing pattern bindings we *don't* bring any scoped
    -- type variables into scope unlike function bindings
    -- Wny not?  They are not completely rigid.
    -- That's why we have the special case for a single FunBind in tcMonoBinds
    tcExtendIdBinderStackForRhs infos        $
    do  { traceTc "tcRhs: pat bind" (ppr pat' $$ ppr pat_ty)
        ; grhss' <- addErrCtxt (patMonoBindsCtxt pat' grhss) $
                    tcGRHSsPat grhss pat_ty
        ; return (PatBind { pat_lhs = pat', pat_rhs = grhss', pat_rhs_ty = pat_ty
                          , bind_fvs = placeHolderNamesTc
                          , pat_ticks = ([],[]) }) }

tcExtendTyVarEnvForRhs :: Maybe TcIdSigInfo -> TcM a -> TcM a
tcExtendTyVarEnvForRhs Nothing thing_inside
  = thing_inside
tcExtendTyVarEnvForRhs (Just sig) thing_inside
  = tcExtendTyVarEnvFromSig sig thing_inside

tcExtendTyVarEnvFromSig :: TcIdSigInfo -> TcM a -> TcM a
tcExtendTyVarEnvFromSig sig thing_inside
  | TISI { sig_bndr = s_bndr, sig_skols = skol_prs, sig_ctxt = ctxt } <- sig
  = tcExtendTyVarEnv2 skol_prs $
    case s_bndr of
      CompleteSig {}  -> thing_inside
      PartialSig { sig_wcs = wc_prs }  -- Extend the env ad emit the holes
                      -> tcExtendTyVarEnv2 wc_prs $
                         do { addErrCtxt (typeSigCtxt ctxt s_bndr) $
                              emitWildCardHoleConstraints wc_prs
                            ; thing_inside }

tcExtendIdBinderStackForRhs :: [MonoBindInfo] -> TcM a -> TcM a
-- Extend the TcIdBinderStack for the RHS of the binding, with
-- the monomorphic Id.  That way, if we have, say
--     f = \x -> blah
-- and something goes wrong in 'blah', we get a "relevant binding"
-- looking like  f :: alpha -> beta
-- This applies if 'f' has a type signature too:
--    f :: forall a. [a] -> [a]
--    f x = True
-- We can't unify True with [a], and a relevant binding is f :: [a] -> [a]
-- If we had the *polymorphic* version of f in the TcIdBinderStack, it
-- would not be reported as relevant, because its type is closed
tcExtendIdBinderStackForRhs infos thing_inside
  = tcExtendIdBndrs [TcIdBndr mono_id NotTopLevel | (_, _, mono_id) <- infos] thing_inside
    -- NotTopLevel: it's a monomorphic binding

---------------------
getMonoBindInfo :: [Located TcMonoBind] -> [MonoBindInfo]
getMonoBindInfo tc_binds
  = foldr (get_info . unLoc) [] tc_binds
  where
    get_info (TcFunBind info _ _)  rest = info : rest
    get_info (TcPatBind infos _ _ _) rest = infos ++ rest

{-
************************************************************************
*                                                                      *
                Signatures
*                                                                      *
************************************************************************

Type signatures are tricky.  See Note [Signature skolems] in TcType

@tcSigs@ checks the signatures for validity, and returns a list of
{\em freshly-instantiated} signatures.  That is, the types are already
split up, and have fresh type variables installed.  All non-type-signature
"RenamedSigs" are ignored.

The @TcSigInfo@ contains @TcTypes@ because they are unified with
the variable's type, and after that checked to see whether they've
been instantiated.

Note [Scoped tyvars]
~~~~~~~~~~~~~~~~~~~~
The -XScopedTypeVariables flag brings lexically-scoped type variables
into scope for any explicitly forall-quantified type variables:
        f :: forall a. a -> a
        f x = e
Then 'a' is in scope inside 'e'.

However, we do *not* support this
  - For pattern bindings e.g
        f :: forall a. a->a
        (f,g) = e

Note [Signature skolems]
~~~~~~~~~~~~~~~~~~~~~~~~
When instantiating a type signature, we do so with either skolems or
SigTv meta-type variables depending on the use_skols boolean.  This
variable is set True when we are typechecking a single function
binding; and False for pattern bindings and a group of several
function bindings.

Reason: in the latter cases, the "skolems" can be unified together,
        so they aren't properly rigid in the type-refinement sense.
NB: unless we are doing H98, each function with a sig will be done
    separately, even if it's mutually recursive, so use_skols will be True


Note [Only scoped tyvars are in the TyVarEnv]
~~~~~~~~~~~~~~~~~~~~~~~~~~~~~~~~~~~~~~~~~~~~~
We are careful to keep only the *lexically scoped* type variables in
the type environment.  Why?  After all, the renamer has ensured
that only legal occurrences occur, so we could put all type variables
into the type env.

But we want to check that two distinct lexically scoped type variables
do not map to the same internal type variable.  So we need to know which
the lexically-scoped ones are... and at the moment we do that by putting
only the lexically scoped ones into the environment.

Note [Instantiate sig with fresh variables]
~~~~~~~~~~~~~~~~~~~~~~~~~~~~~~~~~~~~~~~~~~~~
It's vital to instantiate a type signature with fresh variables.
For example:
      type T = forall a. [a] -> [a]
      f :: T;
      f = g where { g :: T; g = <rhs> }

 We must not use the same 'a' from the defn of T at both places!!
(Instantiation is only necessary because of type synonyms.  Otherwise,
it's all cool; each signature has distinct type variables from the renamer.)

Note [Fail eagerly on bad signatures]
~~~~~~~~~~~~~~~~~~~~~~~~~~~~~~~~~~~~~
If a type signaure is wrong, fail immediately:

 * the type sigs may bind type variables, so proceeding without them
   can lead to a cascade of errors

 * the type signature might be ambiguous, in which case checking
   the code against the signature will give a very similar error
   to the ambiguity error.

ToDo: this means we fall over if any type sig
is wrong (eg at the top level of the module),
which is over-conservative
-}

tcTySigs :: [LSig Name] -> TcM ([TcId], TcSigFun)
tcTySigs hs_sigs
  = checkNoErrs $   -- See Note [Fail eagerly on bad signatures]
    do { ty_sigs_s <- mapAndRecoverM tcTySig hs_sigs
       ; let ty_sigs  = concat ty_sigs_s
             poly_ids = mapMaybe completeSigPolyId_maybe ty_sigs
                        -- The returned [TcId] are the ones for which we have
                        -- a complete type signature.
                        -- See Note [Complete and partial type signatures]
             env = mkNameEnv [(tcSigInfoName sig, sig) | sig <- ty_sigs]
       ; return (poly_ids, lookupNameEnv env) }

tcTySig :: LSig Name -> TcM [TcSigInfo]
tcTySig (L _ (IdSig id))
  = do { sig <- instTcTySigFromId id
       ; return [TcIdSig sig] }

<<<<<<< HEAD
tcTySig (L loc (PatSynSig (L _ name) (expflag, qtvs) req prov ty))
  = setSrcSpan loc $
    do { traceTc "tcTySig {" $ ppr name $$ ppr qtvs $$ ppr req $$ ppr prov $$ ppr ty
       ; let ctxt = PatSynCtxt name
       ; (qtvs', (ty', req', prov')) <- tcHsTyVarBndrs expflag qtvs $
         do { ty' <- tcHsSigType ctxt ty
            ; req' <- tcHsContext req
            ; prov' <- tcHsContext prov
            ; return (ty', req', prov') }

       -- These are /signatures/ so we zonk to squeeze out any kind
       -- unification variables. Thta has happened automatically in tcHsSigType
       ; req'  <- zonkTcTypes req'
       ; prov' <- zonkTcTypes prov'

       ; qtvs' <- mapMaybeM zonkQuantifiedTyVar qtvs'
=======
tcTySig (L loc (TypeSig names sig_ty))
  = setSrcSpan loc $
    do { sigs <- sequence [ tcUserTypeSig sig_ty (Just name)
                          | L _ name <- names ]
       ; return (map TcIdSig sigs) }

tcTySig (L loc (PatSynSig (L _ name) sig_ty))
  | HsIB { hsib_kvs = sig_kvs
         , hsib_tvs = sig_tvs
         , hsib_body = hs_ty }  <- sig_ty
  , (tv_bndrs, req, prov, body_ty) <- splitLHsPatSynTy hs_ty
  = setSrcSpan loc $
    tcImplicitTKBndrs sig_kvs sig_tvs $ \ _ tvs1 ->
    tcHsTyVarBndrs tv_bndrs           $ \ tvs2 ->
    do { req' <- tcHsContext req
       ; prov' <- tcHsContext prov
       ; ty'   <- tcHsLiftedType body_ty

       -- These are /signatures/ so we zonk to squeeze out any kind
       -- unification variables.  ToDo: checkValidType?
       ; qtvs' <- mapM zonkQuantifiedTyVar (tvs1 ++ tvs2)
       ; req'  <- zonkTcThetaType req'
       ; prov' <- zonkTcThetaType prov'
       ; ty'   <- zonkTcType      ty'
>>>>>>> 1e041b73

       ; let (_, pat_ty) = tcSplitFunTys ty'
             univ_set = tyCoVarsOfType pat_ty
             (univ_tvs, ex_tvs) = partition (`elemVarSet` univ_set) qtvs'
             bad_tvs = varSetElems (tyCoVarsOfTypes req' `minusVarSet` univ_set)

       ; unless (null bad_tvs) $ addErr $
         hang (ptext (sLit "The 'required' context") <+> quotes (pprTheta req'))
            2 (ptext (sLit "mentions existential type variable") <> plural bad_tvs
               <+> pprQuotedList bad_tvs)

       ; traceTc "tcTySig }" $ ppr (ex_tvs, prov') $$ ppr (univ_tvs, req') $$ ppr ty'
       ; let tpsi = TPSI{ patsig_name = name,
                          patsig_tau  = ty',
                          patsig_ex   = ex_tvs,
                          patsig_univ = univ_tvs,
                          patsig_prov = prov',
<<<<<<< HEAD
                          patsig_req = req' }
=======
                          patsig_req  = req' }
>>>>>>> 1e041b73
       ; return [TcPatSynSig tpsi] }

tcTySig _ = return []

isCompleteHsSig :: LHsSigWcType Name -> Bool
-- ^ If there are no wildcards, return a LHsSigType
isCompleteHsSig sig_ty
  | HsWC { hswc_wcs = wcs, hswc_ctx = extra } <- hsib_body sig_ty
  , null wcs
  , Nothing <- extra
  = True
  | otherwise
  = False

tcUserTypeSig :: LHsSigWcType Name -> Maybe Name -> TcM TcIdSigInfo
-- Just n  => Function type signatre        name :: type
-- Nothing => Expression type signature   <expr> :: type
tcUserTypeSig hs_sig_ty mb_name
  | isCompleteHsSig hs_sig_ty
  = pushTcLevelM_  $  -- When instantiating the signature, do so "one level in"
                      -- so that they can be unified under the forall
    do { sigma_ty <- tcHsSigWcType ctxt_F hs_sig_ty
       ; (inst_tvs, theta, tau) <- tcInstType tcInstSigTyVars sigma_ty
       ; loc <- getSrcSpanM
       ; return $
         TISI { sig_bndr  = CompleteSig (mkLocalId name sigma_ty)
              , sig_skols = findScopedTyVars sigma_ty inst_tvs
              , sig_theta = theta
              , sig_tau   = tau
              , sig_ctxt  = ctxt_T
              , sig_loc   = loc } }

  -- Partial sig with wildcards
  | HsIB { hsib_kvs = kvs, hsib_tvs = tvs, hsib_body = wc_ty }   <- hs_sig_ty
  , HsWC { hswc_wcs = wcs, hswc_ctx = extra, hswc_body = hs_ty } <- wc_ty
  , (hs_tvs, L _ hs_ctxt, hs_tau) <- splitLHsSigmaTy hs_ty
  = pushTcLevelM_  $  -- When instantiating the signature, do so "one level in"
                      -- so that they can be unified under the forall
    tcImplicitTKBndrs kvs tvs $ \ kvs1 tvs1 ->
    tcWildCardBinders wcs     $ \ wcs ->
    tcHsTyVarBndrs hs_tvs     $ \ tvs2 ->
    do { -- Instantiate the type-class context; but if there
         -- is an extra-constraints wildcard, just discard it here
         traceTc "tcPartial" (ppr name $$ ppr tvs $$ ppr tvs1 $$ ppr wcs)
       ; theta <- mapM tcLHsPredType $
                  case extra of
                    Nothing -> hs_ctxt
                    Just _  -> dropTail 1 hs_ctxt

       ; tau <- tcHsOpenType hs_tau

         -- Check for validity (eg rankN etc)
         -- The ambiguity check will happen (from checkValidType),
         -- but unnecessarily; it will always succeed becuase there
         -- is no quantification
       ; _ <- zonkAndCheckValidity ctxt_F (mkPhiTy theta tau)

       ; loc <- getSrcSpanM
       ; return $
         TISI { sig_bndr  = PartialSig { sig_name = name, sig_hs_ty = hs_ty
                                       , sig_cts = extra, sig_wcs = wcs }
              , sig_skols = [ (tyVarName tv, tv) | tv <- kvs1 ++ tvs1 ++ tvs2 ]
              , sig_theta = theta
              , sig_tau   = tau
              , sig_ctxt  = ctxt_F
              , sig_loc   = loc } }
  where
    name   = case mb_name of
               Just n  -> n
               Nothing -> mkUnboundName (mkVarOcc "<expression>")
    ctxt_F = case mb_name of
               Just n  -> FunSigCtxt n False
               Nothing -> ExprSigCtxt
    ctxt_T = case mb_name of
               Just n  -> FunSigCtxt n True
               Nothing -> ExprSigCtxt

instTcTySigFromId :: Id -> TcM TcIdSigInfo
-- Used for instance methods and record selectors
instTcTySigFromId id
  = do { let name = idName id
             loc  = getSrcSpan name
       ; (tvs, theta, tau) <- tcInstType (tcInstSigTyVarsLoc loc)
                                         (idType id)
       ; return $ TISI { sig_bndr  = CompleteSig id
                          -- False: do not report redundant constraints
                          -- The user has no control over the signature!
                       , sig_skols = [(tyVarName tv, tv) | tv <- tvs]
                       , sig_theta = theta
                       , sig_tau   = tau
                       , sig_ctxt  = FunSigCtxt name False
                       , sig_loc   = loc } }

instTcTySig :: UserTypeCtxt
            -> LHsSigType Name         -- Used to get the scoped type variables
            -> TcType
            -> Name                      -- Name of the function
            -> TcM TcIdSigInfo
instTcTySig ctxt hs_ty sigma_ty name
  = do { (inst_tvs, theta, tau) <- tcInstType tcInstSigTyVars sigma_ty
<<<<<<< HEAD
       ; let bndr | isNothing extra_cts && null nwcs
                  = CompleteSig (mkLocalIdOrCoVar name sigma_ty)
                  | otherwise
                  = PartialSig { sig_name = name, sig_nwcs = nwcs
                               , sig_cts = extra_cts, sig_hs_ty = hs_ty }
       ; return (TISI { sig_bndr  = bndr
                      , sig_tvs   = findScopedTyVars hs_ty sigma_ty inst_tvs
=======
       ; return (TISI { sig_bndr  = CompleteSig (mkLocalId name sigma_ty)
                      , sig_skols = findScopedTyVars sigma_ty inst_tvs
>>>>>>> 1e041b73
                      , sig_theta = theta
                      , sig_tau   = tau
                      , sig_ctxt  = ctxt
                      , sig_loc   = getLoc (hsSigType hs_ty)
                                    -- SrcSpan from the signature
               }) }

-------------------------------
data GeneralisationPlan
  = NoGen               -- No generalisation, no AbsBinds

  | InferGen            -- Implicit generalisation; there is an AbsBinds
       Bool             --   True <=> apply the MR; generalise only unconstrained type vars

  | CheckGen (LHsBind Name) TcIdSigInfo
                        -- One binding with a signature
                        -- Explicit generalisation; there is an AbsBinds

-- A consequence of the no-AbsBinds choice (NoGen) is that there is
-- no "polymorphic Id" and "monmomorphic Id"; there is just the one

instance Outputable GeneralisationPlan where
  ppr NoGen          = ptext (sLit "NoGen")
  ppr (InferGen b)   = ptext (sLit "InferGen") <+> ppr b
  ppr (CheckGen _ s) = ptext (sLit "CheckGen") <+> ppr s

decideGeneralisationPlan
   :: DynFlags -> TcTypeEnv -> [Name]
   -> [LHsBind Name] -> TcSigFun -> GeneralisationPlan
decideGeneralisationPlan dflags type_env bndr_names lbinds sig_fn
  | unlifted_pat_binds                    = NoGen
  | Just bind_sig <- one_funbind_with_sig = sig_plan bind_sig
  | mono_local_binds                      = NoGen
  | otherwise                             = InferGen mono_restriction
  where
    bndr_set = mkNameSet bndr_names
    binds = map unLoc lbinds

    sig_plan :: (LHsBind Name, TcIdSigInfo) -> GeneralisationPlan
    -- See Note [Partial type signatures and generalisation]
    -- We use InferGen False to say "do inference, but do not apply
    -- the MR".  It's stupid to apply the MR when we are given a
    -- signature!  C.f Trac #11016, function f2
    sig_plan (lbind, sig@(TISI { sig_bndr = s_bndr, sig_theta = theta }))
      = case s_bndr of
          CompleteSig {} -> CheckGen lbind sig
          PartialSig { sig_cts = extra_constraints }
             | Nothing <- extra_constraints
             , []      <- theta
             -> InferGen True   -- No signature constraints: apply the MR
             | otherwise
             -> InferGen False  -- Don't apply the MR

    unlifted_pat_binds = any isUnliftedHsBind binds
       -- Unlifted patterns (unboxed tuple) must not
       -- be polymorphic, because we are going to force them
       -- See Trac #4498, #8762

    mono_restriction  = xopt Opt_MonomorphismRestriction dflags
                     && any restricted binds

    is_closed_ns :: NameSet -> Bool -> Bool
    is_closed_ns ns b = foldNameSet ((&&) . is_closed_id) b ns
        -- ns are the Names referred to from the RHS of this bind

    is_closed_id :: Name -> Bool
    -- See Note [Bindings with closed types] in TcRnTypes
    is_closed_id name
      | name `elemNameSet` bndr_set
      = True              -- Ignore binders in this groups, of course
      | Just thing <- lookupNameEnv type_env name
      = case thing of
          ATcId { tct_closed = cl } -> isTopLevel cl  -- This is the key line
          ATyVar {}                 -> False          -- In-scope type variables
          AGlobal {}                -> True           --    are not closed!
          _                         -> pprPanic "is_closed_id" (ppr name)
      | otherwise
      = WARN( isInternalName name, ppr name ) True
        -- The free-var set for a top level binding mentions
        -- imported things too, so that we can report unused imports
        -- These won't be in the local type env.
        -- Ditto class method etc from the current module

    mono_local_binds = xopt Opt_MonoLocalBinds dflags
                    && not closed_flag

    closed_flag = foldr (is_closed_ns . bind_fvs) True binds

    no_sig n = noCompleteSig (sig_fn n)

    -- With OutsideIn, all nested bindings are monomorphic
    -- except a single function binding with a signature
    one_funbind_with_sig
      | [lbind@(L _ (FunBind { fun_id = v }))] <- lbinds
      , Just (TcIdSig sig) <- sig_fn (unLoc v)
      = Just (lbind, sig)
      | otherwise
      = Nothing

    -- The Haskell 98 monomorphism resetriction
    restricted (PatBind {})                              = True
    restricted (VarBind { var_id = v })                  = no_sig v
    restricted (FunBind { fun_id = v, fun_matches = m }) = restricted_match m
                                                           && no_sig (unLoc v)
    restricted (PatSynBind {}) = panic "isRestrictedGroup/unrestricted PatSynBind"
    restricted (AbsBinds {}) = panic "isRestrictedGroup/unrestricted AbsBinds"

    restricted_match (MG { mg_alts = L _ (L _ (Match _ [] _ _) : _ )}) = True
    restricted_match _                                                 = False
        -- No args => like a pattern binding
        -- Some args => a function binding

-------------------
checkStrictBinds :: TopLevelFlag -> RecFlag
                 -> [LHsBind Name]
                 -> LHsBinds TcId -> [Id]
                 -> TcM ()
-- Check that non-overloaded unlifted bindings are
--      a) non-recursive,
--      b) not top level,
--      c) not a multiple-binding group (more or less implied by (a))

checkStrictBinds top_lvl rec_group orig_binds tc_binds poly_ids
  | any_unlifted_bndr || any_strict_pat   -- This binding group must be matched strictly
  = do  { check (isNotTopLevel top_lvl)
                (strictBindErr "Top-level" any_unlifted_bndr orig_binds)
        ; check (isNonRec rec_group)
                (strictBindErr "Recursive" any_unlifted_bndr orig_binds)

        ; check (all is_monomorphic (bagToList tc_binds))
                  (polyBindErr orig_binds)
            -- data Ptr a = Ptr Addr#
            -- f x = let p@(Ptr y) = ... in ...
            -- Here the binding for 'p' is polymorphic, but does
            -- not mix with an unlifted binding for 'y'.  You should
            -- use a bang pattern.  Trac #6078.

        ; check (isSingleton orig_binds)
                (strictBindErr "Multiple" any_unlifted_bndr orig_binds)

        -- Complain about a binding that looks lazy
        --    e.g.    let I# y = x in ...
        -- Remember, in checkStrictBinds we are going to do strict
        -- matching, so (for software engineering reasons) we insist
        -- that the strictness is manifest on each binding
        -- However, lone (unboxed) variables are ok
        ; check (not any_pat_looks_lazy)
                  (unliftedMustBeBang orig_binds) }
  | otherwise
  = traceTc "csb2" (ppr [(id, idType id) | id <- poly_ids]) >>
    return ()
  where
    any_unlifted_bndr  = any is_unlifted poly_ids
    any_strict_pat     = any (isUnliftedHsBind . unLoc) orig_binds
    any_pat_looks_lazy = any (looksLazyPatBind . unLoc) orig_binds

    is_unlifted id = case tcSplitSigmaTy (idType id) of
                       (_, _, rho) -> isUnLiftedType rho
          -- For the is_unlifted check, we need to look inside polymorphism
          -- and overloading.  E.g.  x = (# 1, True #)
          -- would get type forall a. Num a => (# a, Bool #)
          -- and we want to reject that.  See Trac #9140

    is_monomorphic (L _ (AbsBinds { abs_tvs = tvs, abs_ev_vars = evs }))
                     = null tvs && null evs
    is_monomorphic _ = True

    check :: Bool -> MsgDoc -> TcM ()
    -- Just like checkTc, but with a special case for module GHC.Prim:
    --      see Note [Compiling GHC.Prim]
    check True  _   = return ()
    check False err = do { mod <- getModule
                         ; checkTc (mod == gHC_PRIM) err }

unliftedMustBeBang :: [LHsBind Name] -> SDoc
unliftedMustBeBang binds
  = hang (text "Pattern bindings containing unlifted types should use an outermost bang pattern:")
       2 (vcat (map ppr binds))

polyBindErr :: [LHsBind Name] -> SDoc
polyBindErr binds
  = hang (ptext (sLit "You can't mix polymorphic and unlifted bindings"))
       2 (vcat [vcat (map ppr binds),
                ptext (sLit "Probable fix: add a type signature")])

strictBindErr :: String -> Bool -> [LHsBind Name] -> SDoc
strictBindErr flavour any_unlifted_bndr binds
  = hang (text flavour <+> msg <+> ptext (sLit "aren't allowed:"))
       2 (vcat (map ppr binds))
  where
    msg | any_unlifted_bndr = ptext (sLit "bindings for unlifted types")
        | otherwise         = ptext (sLit "bang-pattern or unboxed-tuple bindings")


{- Note [Compiling GHC.Prim]
~~~~~~~~~~~~~~~~~~~~~~~~~~~~
Module GHC.Prim has no source code: it is the host module for
primitive, built-in functions and types.  However, for Haddock-ing
purposes we generate (via utils/genprimopcode) a fake source file
GHC/Prim.hs, and give it to Haddock, so that it can generate
documentation.  It contains definitions like
    nullAddr# :: NullAddr#
which would normally be rejected as a top-level unlifted binding. But
we don't want to complain, because we are only "compiling" this fake
mdule for documentation purposes.  Hence this hacky test for gHC_PRIM
in checkStrictBinds.

(We only make the test if things look wrong, so there is no cost in
the common case.) -}


{- *********************************************************************
*                                                                      *
               Error contexts and messages
*                                                                      *
********************************************************************* -}

-- This one is called on LHS, when pat and grhss are both Name
-- and on RHS, when pat is TcId and grhss is still Name
patMonoBindsCtxt :: (OutputableBndr id, Outputable body) => LPat id -> GRHSs Name body -> SDoc
patMonoBindsCtxt pat grhss
  = hang (ptext (sLit "In a pattern binding:")) 2 (pprPatBind pat grhss)

typeSigCtxt :: UserTypeCtxt -> TcIdSigBndr -> SDoc
typeSigCtxt ctxt (PartialSig { sig_hs_ty = hs_ty })
  = pprSigCtxt ctxt empty (ppr hs_ty)
typeSigCtxt ctxt (CompleteSig id)
  = pprSigCtxt ctxt empty (ppr (idType id))<|MERGE_RESOLUTION|>--- conflicted
+++ resolved
@@ -213,11 +213,8 @@
     tc_boot_sig (TypeSig lnames hs_ty) = mapM f lnames
       where
         f (L _ name)
-<<<<<<< HEAD
-          = do { sigma_ty <- tcTopHsSigType (FunSigCtxt name False) hs_ty
-=======
-          = do { sigma_ty <- tcHsSigWcType (FunSigCtxt name False) hs_ty
->>>>>>> 1e041b73
+          = do { sigma_ty <- solveEqualities $
+                             tcHsSigWcType (FunSigCtxt name False) hs_ty
                ; return (mkVanillaGlobal name sigma_ty) }
         -- Notice that we make GlobalIds, not LocalIds
     tc_boot_sig s = pprPanic "tcHsBootSigs/tc_boot_sig" (ppr s)
@@ -267,11 +264,7 @@
 
     -- Coerces a `t` into a dictionry for `IP "x" t`.
     -- co : t -> IP "x" t
-<<<<<<< HEAD
-    toDict ipClass x ty = HsWrap $ mkWpCast $
-=======
-    toDict ipClass x ty = HsWrap $ mkWpCastR $ TcCoercion $
->>>>>>> 1e041b73
+    toDict ipClass x ty = HsWrap $ mkWpCastR $
                           wrapIP $ mkClassPred ipClass [x,ty]
 
 {-
@@ -725,29 +718,11 @@
         ; spec_prags <- tcSpecPrags poly_id prag_sigs
                 -- tcPrags requires a zonked poly_id
 
-<<<<<<< HEAD
-        ; let sel_poly_ty = mkInvSigmaTy qtvs inferred_theta mono_ty
-        ; traceTc "mkExport: check sig"
-                  (vcat [ ppr poly_name, ppr sel_poly_ty, ppr (idType poly_id) ])
-
-        -- Perform the impedance-matching and ambiguity check
-        -- right away.  If it fails, we want to fail now (and recover
-        -- in tcPolyBinds).  If we delay checking, we get an error cascade.
-        -- Remember we are in the tcPolyInfer case, so the type envt is
-        -- closed (unless we are doing NoMonoLocalBinds in which case all bets
-        -- are off)
-        -- See Note [Impedence matching]
-        ; (wrap, ev_binds) <- addErrCtxtM (mk_bind_msg inferred True poly_name (idType poly_id)) $
-                              solveTopConstraints $
-                              tcSubType_NC sig_ctxt sel_poly_ty (idType poly_id)
-
-        ; return (ABE { abe_wrap = mkWpLet (EvBinds ev_binds) <.> wrap
-=======
         -- See Note [Impedence matching]
         -- NB: we have already done checkValidType on the type
         --     for a complete sig, when we checked the sig;
         --     otherwise in mkInferredPolyIe
-        ; let sel_poly_ty = mkSigmaTy qtvs theta mono_ty
+        ; let sel_poly_ty = mkInvSigmaTy qtvs theta mono_ty
               poly_ty     = idType poly_id
         ; wrap <- if sel_poly_ty `eqType` poly_ty
                   then return idHsWrapper  -- Fast path; also avoids complaint when we infer
@@ -757,7 +732,6 @@
                        tcSubType_NC sig_ctxt sel_poly_ty poly_ty
         ; return (ABE { abe_wrap = wrap
                         -- abe_wrap :: idType poly_id ~ (forall qtvs. theta => mono_ty)
->>>>>>> 1e041b73
                       , abe_poly = poly_id
                       , abe_mono = mono_id
                       , abe_prags = SpecPrags spec_prags}) }
@@ -776,25 +750,16 @@
                -- here to make it as uncomplicated as possible.
                -- Example: f :: [F Int] -> Bool
                -- should be rewritten to f :: [Char] -> Bool, if possible
-<<<<<<< HEAD
-             my_tvs2 = closeOverKinds (growThetaTyVars theta (tyCoVarsOfType norm_mono_ty))
-                  -- Include kind variables!  Trac #7916
-
-       ; let my_theta = pickQuantifiablePreds my_tvs2 theta
-             my_tvs = filter (`elemVarSet` my_tvs2) qtvs   -- Maintain original order
-             inferred_poly_ty = mkInvSigmaTy my_tvs my_theta norm_mono_ty
-=======
                --
                -- We can discard the coercion _co, becuase we'll reconstruct
                -- it in the call to tcSubType below
 
        ; (my_tvs, theta') <- chooseInferredQuantifiers
-                                inferred_theta (tyVarsOfType mono_ty') mb_sig
+                                inferred_theta (tyCoVarsOfType mono_ty') mb_sig
 
        ; let qtvs' = filter (`elemVarSet` my_tvs) qtvs   -- Maintain original order
-       ; let inferred_poly_ty = mkSigmaTy qtvs' theta' mono_ty'
+       ; let inferred_poly_ty = mkInvSigmaTy qtvs' theta' mono_ty'
              msg = mk_inf_msg poly_name inferred_poly_ty
->>>>>>> 1e041b73
 
        ; traceTc "mkInferredPolyId" (vcat [ppr poly_name, ppr qtvs, ppr my_tvs, ppr theta', ppr inferred_poly_ty])
        ; addErrCtxtM msg $
@@ -802,43 +767,13 @@
 
        ; return (mkLocalIdOrCoVar poly_name inferred_poly_ty) }
 
-<<<<<<< HEAD
-mk_bind_msg :: Bool -> Bool -> Name -> TcType -> TidyEnv -> TcM (TidyEnv, SDoc)
-mk_bind_msg inferred want_ambig poly_name poly_ty tidy_env
- = do { (tidy_env', tidy_ty) <- zonkTidyTcType tidy_env poly_ty
-      ; return (tidy_env', mk_msg tidy_ty) }
- where
-   mk_msg ty = vcat [ ptext (sLit "When checking that") <+> quotes (ppr poly_name)
-                      <+> ptext (sLit "has the") <+> what <+> ptext (sLit "type")
-                    , nest 2 (ppr poly_name <+> dcolon <+> ppr ty)
-                    , ppWhen want_ambig $
-                      ptext (sLit "Probable cause: the inferred type is ambiguous") ]
-   what | inferred  = ptext (sLit "inferred")
-        | otherwise = ptext (sLit "specified")
-
-
--- | Report the inferred constraints for an extra-constraints wildcard/hole as
--- an error message, unless the PartialTypeSignatures flag is enabled. In this
--- case, the extra inferred constraints are accepted without complaining.
--- Returns the annotated constraints combined with the inferred constraints.
-completeTheta :: TcThetaType -> TcIdSigInfo -> TcM TcThetaType
-completeTheta inferred_theta
-              (TISI { sig_bndr  = s_bndr
-                    , sig_theta = annotated_theta })
-  | PartialSig { sig_cts = Just loc } <- s_bndr
-  = do { annotated_theta <- zonkTcTypes annotated_theta
-       ; let inferred_diff = [ pred
-                             | pred <- inferred_theta
-                             , all (not . (`eqType` pred)) annotated_theta ]
-=======
 
 chooseInferredQuantifiers :: TcThetaType -> TcTyVarSet -> Maybe TcIdSigInfo
                           -> TcM (TcTyVarSet, TcThetaType)
 chooseInferredQuantifiers inferred_theta tau_tvs Nothing
   = do { let free_tvs = closeOverKinds (growThetaTyVars inferred_theta tau_tvs)
                         -- Include kind variables!  Trac #7916
-
-       ; my_theta <- pickQuantifiablePreds free_tvs inferred_theta
+             my_theta = pickQuantifiablePreds free_tvs inferred_theta
        ; return (free_tvs, my_theta) }
 
 chooseInferredQuantifiers inferred_theta tau_tvs
@@ -847,7 +782,7 @@
                                       , sig_theta = annotated_theta }))
   | PartialSig { sig_cts = extra } <- bndr_info
   , Nothing <- extra
-  = do { annotated_theta <- zonkTcThetaType annotated_theta
+  = do { annotated_theta <- zonkTcTypes annotated_theta
        ; let free_tvs = closeOverKinds (tyVarsOfTypes annotated_theta
                                         `unionVarSet` tau_tvs)
        ; traceTc "ciq" (vcat [ ppr bndr_info, ppr annotated_theta, ppr free_tvs])
@@ -855,17 +790,18 @@
 
   | PartialSig { sig_cts = extra } <- bndr_info
   , Just loc <- extra
-  = do { annotated_theta <- zonkTcThetaType annotated_theta
+  = do { annotated_theta <- zonkTcTypes annotated_theta
        ; let free_tvs = closeOverKinds (tyVarsOfTypes annotated_theta
                                         `unionVarSet` tau_tvs)
-       ; my_theta <- pickQuantifiablePreds free_tvs inferred_theta
+             my_theta = pickQuantifiablePreds free_tvs inferred_theta
 
        -- Report the inferred constraints for an extra-constraints wildcard/hole as
        -- an error message, unless the PartialTypeSignatures flag is enabled. In this
        -- case, the extra inferred constraints are accepted without complaining.
        -- Returns the annotated constraints combined with the inferred constraints.
-       ; let inferred_diff = minusList my_theta annotated_theta
->>>>>>> 1e041b73
+             inferred_diff = [ pred
+                             , pred <- my_theta
+                             , all (not . (`eqType` pred)) annotated_theta ]
              final_theta   = annotated_theta ++ inferred_diff
        ; partial_sigs      <- xoptM Opt_PartialTypeSignatures
        ; warn_partial_sigs <- woptM Opt_WarnPartialTypeSignatures
@@ -879,18 +815,10 @@
                 | otherwise         -> return ()
            False                    -> reportError msg
 
-<<<<<<< HEAD
-  | otherwise
-  = zonkTcTypes annotated_theta
-    -- No extra-constraints wildcard means no extra constraints will be added
-    -- to the context, so just return the possibly empty (zonked)
-    -- annotated_theta.
-=======
        ; return (free_tvs, final_theta) }
 
   | otherwise = pprPanic "chooseInferredQuantifiers" (ppr bndr_info)
 
->>>>>>> 1e041b73
   where
     pts_hint = text "To use the inferred type, enable PartialTypeSignatures"
     mk_msg inferred_diff suppress_hint
@@ -1529,16 +1457,7 @@
        --               see Note [Partial type signatures and generalisation]
        -- Both InferGen and CheckGen gives rise to LetLclBndr
     do  { mono_name <- newLocalName name
-<<<<<<< HEAD
         ; let mono_id = mkLocalIdOrCoVar mono_name tau
-        ; case s_bndr of
-            PartialSig { sig_nwcs = nwcs }
-              -> addErrCtxt (typeSigCtxt s_bndr) $
-                 emitWildcardHoleConstraints nwcs
-            CompleteSig {} -> return ()
-=======
-        ; let mono_id = mkLocalId mono_name tau
->>>>>>> 1e041b73
         ; return (TcFunBind (name, Just sig, mono_id) nm_loc matches) }
 
   | otherwise
@@ -1740,24 +1659,6 @@
   = do { sig <- instTcTySigFromId id
        ; return [TcIdSig sig] }
 
-<<<<<<< HEAD
-tcTySig (L loc (PatSynSig (L _ name) (expflag, qtvs) req prov ty))
-  = setSrcSpan loc $
-    do { traceTc "tcTySig {" $ ppr name $$ ppr qtvs $$ ppr req $$ ppr prov $$ ppr ty
-       ; let ctxt = PatSynCtxt name
-       ; (qtvs', (ty', req', prov')) <- tcHsTyVarBndrs expflag qtvs $
-         do { ty' <- tcHsSigType ctxt ty
-            ; req' <- tcHsContext req
-            ; prov' <- tcHsContext prov
-            ; return (ty', req', prov') }
-
-       -- These are /signatures/ so we zonk to squeeze out any kind
-       -- unification variables. Thta has happened automatically in tcHsSigType
-       ; req'  <- zonkTcTypes req'
-       ; prov' <- zonkTcTypes prov'
-
-       ; qtvs' <- mapMaybeM zonkQuantifiedTyVar qtvs'
-=======
 tcTySig (L loc (TypeSig names sig_ty))
   = setSrcSpan loc $
     do { sigs <- sequence [ tcUserTypeSig sig_ty (Just name)
@@ -1765,24 +1666,24 @@
        ; return (map TcIdSig sigs) }
 
 tcTySig (L loc (PatSynSig (L _ name) sig_ty))
-  | HsIB { hsib_kvs = sig_kvs
-         , hsib_tvs = sig_tvs
+  | HsIB { hsib_vars = sig_vars
          , hsib_body = hs_ty }  <- sig_ty
   , (tv_bndrs, req, prov, body_ty) <- splitLHsPatSynTy hs_ty
   = setSrcSpan loc $
-    tcImplicitTKBndrs sig_kvs sig_tvs $ \ _ tvs1 ->
-    tcHsTyVarBndrs tv_bndrs           $ \ tvs2 ->
-    do { req' <- tcHsContext req
-       ; prov' <- tcHsContext prov
-       ; ty'   <- tcHsLiftedType body_ty
+    do { (tvs1, (req', prov', ty', tvs2))
+           <- tcImplicitTKBndrs sig_vars $
+              tcHsTyVarBndrs tv_bndrs    $ \ tvs2 ->
+              do { req'  <- tcHsContext req
+                 ; prov' <- tcHsContext prov
+                 ; ty'   <- tcHsLiftedType body_ty
+                 ; return (req', prov', ty', tvs2) }
 
        -- These are /signatures/ so we zonk to squeeze out any kind
        -- unification variables.  ToDo: checkValidType?
-       ; qtvs' <- mapM zonkQuantifiedTyVar (tvs1 ++ tvs2)
-       ; req'  <- zonkTcThetaType req'
-       ; prov' <- zonkTcThetaType prov'
-       ; ty'   <- zonkTcType      ty'
->>>>>>> 1e041b73
+       ; qtvs' <- mapMaybeM zonkQuantifiedTyVar (tvs1 ++ tvs2)
+       ; req'  <- zonkTcTypes req'
+       ; prov' <- zonkTcTypes prov'
+       ; ty'   <- zonkTcType  ty'
 
        ; let (_, pat_ty) = tcSplitFunTys ty'
              univ_set = tyCoVarsOfType pat_ty
@@ -1800,11 +1701,7 @@
                           patsig_ex   = ex_tvs,
                           patsig_univ = univ_tvs,
                           patsig_prov = prov',
-<<<<<<< HEAD
-                          patsig_req = req' }
-=======
                           patsig_req  = req' }
->>>>>>> 1e041b73
        ; return [TcPatSynSig tpsi] }
 
 tcTySig _ = return []
@@ -1860,7 +1757,8 @@
          -- The ambiguity check will happen (from checkValidType),
          -- but unnecessarily; it will always succeed becuase there
          -- is no quantification
-       ; _ <- zonkAndCheckValidity ctxt_F (mkPhiTy theta tau)
+       ; phi <- zonkTcType (mkPhiTy theta tau)
+       ; checkValidType ctxt_F phi
 
        ; loc <- getSrcSpanM
        ; return $
@@ -1905,18 +1803,8 @@
             -> TcM TcIdSigInfo
 instTcTySig ctxt hs_ty sigma_ty name
   = do { (inst_tvs, theta, tau) <- tcInstType tcInstSigTyVars sigma_ty
-<<<<<<< HEAD
-       ; let bndr | isNothing extra_cts && null nwcs
-                  = CompleteSig (mkLocalIdOrCoVar name sigma_ty)
-                  | otherwise
-                  = PartialSig { sig_name = name, sig_nwcs = nwcs
-                               , sig_cts = extra_cts, sig_hs_ty = hs_ty }
-       ; return (TISI { sig_bndr  = bndr
-                      , sig_tvs   = findScopedTyVars hs_ty sigma_ty inst_tvs
-=======
-       ; return (TISI { sig_bndr  = CompleteSig (mkLocalId name sigma_ty)
+       ; return (TISI { sig_bndr  = CompleteSig (mkLocalIdOrCoVar name sigma_ty)
                       , sig_skols = findScopedTyVars sigma_ty inst_tvs
->>>>>>> 1e041b73
                       , sig_theta = theta
                       , sig_tau   = tau
                       , sig_ctxt  = ctxt
