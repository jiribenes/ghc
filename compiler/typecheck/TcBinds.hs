--- conflicted
+++ resolved
@@ -719,16 +719,9 @@
                 -- tcPrags requires a zonked poly_id
 
         -- See Note [Impedence matching]
-<<<<<<< HEAD
-        -- NB: we have already done checkValidType on the type
-        --     for a complete sig, when we checked the sig;
-        --     otherwise in mkInferredPolyIe
-        ; let sel_poly_ty = mkInvSigmaTy qtvs theta mono_ty
-=======
         -- NB: we have already done checkValidType, including an ambiguity check,
         --     on the type; either when we checked the sig or in mkInferredPolyId
-        ; let sel_poly_ty = mkSigmaTy qtvs theta mono_ty
->>>>>>> c865c425
+        ; let sel_poly_ty = mkInvSigmaTy qtvs theta mono_ty
               poly_ty     = idType poly_id
         ; wrap <- if sel_poly_ty `eqType` poly_ty
                   then return idHsWrapper  -- Fast path; also avoids complaint when we infer
@@ -764,12 +757,7 @@
                                 inferred_theta (tyCoVarsOfType mono_ty') mb_sig
 
        ; let qtvs' = filter (`elemVarSet` my_tvs) qtvs   -- Maintain original order
-<<<<<<< HEAD
-       ; let inferred_poly_ty = mkInvSigmaTy qtvs' theta' mono_ty'
-             msg = mk_inf_msg poly_name inferred_poly_ty
-=======
-             inferred_poly_ty = mkSigmaTy qtvs' theta' mono_ty'
->>>>>>> c865c425
+             inferred_poly_ty = mkInvSigmaTy qtvs' theta' mono_ty'
 
        ; traceTc "mkInferredPolyId" (vcat [ppr poly_name, ppr qtvs, ppr my_tvs, ppr theta'
                                           , ppr inferred_poly_ty])
