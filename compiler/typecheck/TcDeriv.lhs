--- conflicted
+++ resolved
@@ -85,13 +85,8 @@
 \begin{code}
 -- DerivSpec is purely  local to this module
 data DerivSpec theta = DS { ds_loc     :: SrcSpan
-<<<<<<< HEAD
-                          , ds_name    :: Name
+                          , ds_name    :: Name           -- DFun name
                           , ds_tvs     :: [TyCoVar]
-=======
-                          , ds_name    :: Name           -- DFun name
-                          , ds_tvs     :: [TyVar]
->>>>>>> d5e48748
                           , ds_theta   :: theta
                           , ds_cls     :: Class
                           , ds_tys     :: [Type]
@@ -1396,17 +1391,10 @@
 -- Currently: (a) args all of kind *
 --            (b) 7 or fewer args
 cond_oldTypeableOK (_, tc, _)
-<<<<<<< HEAD
-  | tyConArity tc > 7 = Just too_many
+  | tyConArity tc > 7 = NotValid too_many
   | not (all (classifiesTypeWithValues . tyVarKind) (tyConTyVars tc))
-                      = Just bad_kind
-  | otherwise         = Nothing
-=======
-  | tyConArity tc > 7 = NotValid too_many
-  | not (all (isSubOpenTypeKind . tyVarKind) (tyConTyVars tc))
                       = NotValid bad_kind
   | otherwise         = IsValid
->>>>>>> d5e48748
   where
     too_many = quotes (pprSourceTyCon tc) <+>
                ptext (sLit "must have 7 or fewer arguments")
@@ -1447,13 +1435,8 @@
     check_universal con
       | Just tv <- getTyVar_maybe (last (tyConAppArgs (dataConOrigResTy con)))
       , tv `elem` dataConUnivTyVars con
-<<<<<<< HEAD
       , not (tv `elemVarSet` tyCoVarsOfTypes (dataConTheta con))
-      = Nothing   -- See Note [Check that the type variable is truly universal]
-=======
-      , not (tv `elemVarSet` tyVarsOfTypes (dataConTheta con))
       = IsValid   -- See Note [Check that the type variable is truly universal]
->>>>>>> d5e48748
       | otherwise
       = NotValid (badCon con existential)
 
