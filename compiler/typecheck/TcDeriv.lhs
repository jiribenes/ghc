%
% (c) The University of Glasgow 2006
% (c) The GRASP/AQUA Project, Glasgow University, 1992-1998
%

Handles @deriving@ clauses on @data@ declarations.

\begin{code}
{-# LANGUAGE CPP #-}

module TcDeriv ( tcDeriving ) where

#include "HsVersions.h"

import HsSyn
import DynFlags

import TcRnMonad
import FamInst
import TcErrors( reportAllUnsolved )
import TcValidity( validDerivPred )
import TcEnv
import TcTyClsDecls( tcFamTyPats, famTyConShape, tcAddDataFamInstCtxt, kcDataDefn )
import TcClassDcl( tcAddDeclCtxt )      -- Small helper
import TcGenDeriv                       -- Deriv stuff
import TcGenGenerics
import InstEnv
import Inst
import FamInstEnv
import TcHsType
import TcMType
import TcSimplify

import RnNames( extendGlobalRdrEnvRn )
import RnBinds
import RnEnv
import RnSource   ( addTcgDUs )
import HscTypes
import Avail

import Unify( tcUnifyTy )
import Class
import Type
import ErrUtils
import DataCon
import Maybes
import RdrName
import Name
import NameSet
import TyCon
import TcType
import Var
import VarSet
import PrelNames
import SrcLoc
import Util
import Outputable
import FastString
import Bag
import Pair

import Control.Monad
import Data.List
\end{code}

%************************************************************************
%*                                                                      *
                Overview
%*                                                                      *
%************************************************************************

Overall plan
~~~~~~~~~~~~
1.  Convert the decls (i.e. data/newtype deriving clauses,
    plus standalone deriving) to [EarlyDerivSpec]

2.  Infer the missing contexts for the InferTheta's

3.  Add the derived bindings, generating InstInfos


\begin{code}
-- DerivSpec is purely  local to this module
data DerivSpec theta = DS { ds_loc     :: SrcSpan
                          , ds_name    :: Name           -- DFun name
                          , ds_tvs     :: [TyCoVar]
                          , ds_theta   :: theta
                          , ds_cls     :: Class
                          , ds_tys     :: [Type]
                          , ds_tc      :: TyCon
                          , ds_tc_args :: [Type]
                          , ds_overlap :: Maybe OverlapMode
                          , ds_newtype :: Bool }
        -- This spec implies a dfun declaration of the form
        --       df :: forall tvs. theta => C tys
        -- The Name is the name for the DFun we'll build
        -- The tyvars bind all the variables in the theta
        -- For type families, the tycon in
        --       in ds_tys is the *family* tycon
        --       in ds_tc, ds_tc_args is the *representation* tycon
        -- For non-family tycons, both are the same

        -- the theta is either the given and final theta, in standalone deriving,
        -- or the not-yet-simplified list of constraints together with their origin

        -- ds_newtype = True  <=> Generalised Newtype Deriving (GND)
        --              False <=> Vanilla deriving
\end{code}

Example:

     newtype instance T [a] = MkT (Tree a) deriving( C s )
==>
     axiom T [a] = :RTList a
     axiom :RTList a = Tree a

     DS { ds_tvs = [a,s], ds_cls = C, ds_tys = [s, T [a]]
        , ds_tc = :RTList, ds_tc_args = [a]
        , ds_newtype = True }

\begin{code}
type DerivContext = Maybe ThetaType
   -- Nothing    <=> Vanilla deriving; infer the context of the instance decl
   -- Just theta <=> Standalone deriving: context supplied by programmer

data PredOrigin = PredOrigin PredType CtOrigin
type ThetaOrigin = [PredOrigin]

mkPredOrigin :: CtOrigin -> PredType -> PredOrigin
mkPredOrigin origin pred = PredOrigin pred origin

mkThetaOrigin :: CtOrigin -> ThetaType -> ThetaOrigin
mkThetaOrigin origin = map (mkPredOrigin origin)

data EarlyDerivSpec = InferTheta (DerivSpec ThetaOrigin)
                    | GivenTheta (DerivSpec ThetaType)
        -- InferTheta ds => the context for the instance should be inferred
        --      In this case ds_theta is the list of all the constraints
        --      needed, such as (Eq [a], Eq a), together with a suitable CtLoc
        --      to get good error messages.
        --      The inference process is to reduce this to a simpler form (e.g.
        --      Eq a)
        --
        -- GivenTheta ds => the exact context for the instance is supplied
        --                  by the programmer; it is ds_theta

forgetTheta :: EarlyDerivSpec -> DerivSpec ()
forgetTheta (InferTheta spec) = spec { ds_theta = () }
forgetTheta (GivenTheta spec) = spec { ds_theta = () }

earlyDSTyCon :: EarlyDerivSpec -> TyCon
earlyDSTyCon (InferTheta spec) = ds_tc spec
earlyDSTyCon (GivenTheta spec) = ds_tc spec

earlyDSLoc :: EarlyDerivSpec -> SrcSpan
earlyDSLoc (InferTheta spec) = ds_loc spec
earlyDSLoc (GivenTheta spec) = ds_loc spec

earlyDSClass :: EarlyDerivSpec -> Class
earlyDSClass (InferTheta spec) = ds_cls spec
earlyDSClass (GivenTheta spec) = ds_cls spec

splitEarlyDerivSpec :: [EarlyDerivSpec] -> ([DerivSpec ThetaOrigin], [DerivSpec ThetaType])
splitEarlyDerivSpec [] = ([],[])
splitEarlyDerivSpec (InferTheta spec : specs) =
    case splitEarlyDerivSpec specs of (is, gs) -> (spec : is, gs)
splitEarlyDerivSpec (GivenTheta spec : specs) =
    case splitEarlyDerivSpec specs of (is, gs) -> (is, spec : gs)

pprDerivSpec :: Outputable theta => DerivSpec theta -> SDoc
pprDerivSpec (DS { ds_loc = l, ds_name = n, ds_tvs = tvs,
                   ds_cls = c, ds_tys = tys, ds_theta = rhs })
  = parens (hsep [ppr l, ppr n, ppr tvs, ppr c, ppr tys]
            <+> equals <+> ppr rhs)

instance Outputable theta => Outputable (DerivSpec theta) where
  ppr = pprDerivSpec

instance Outputable EarlyDerivSpec where
  ppr (InferTheta spec) = ppr spec <+> ptext (sLit "(Infer)")
  ppr (GivenTheta spec) = ppr spec <+> ptext (sLit "(Given)")

instance Outputable PredOrigin where
  ppr (PredOrigin ty _) = ppr ty -- The origin is not so interesting when debugging
\end{code}


Inferring missing contexts
~~~~~~~~~~~~~~~~~~~~~~~~~~
Consider

        data T a b = C1 (Foo a) (Bar b)
                   | C2 Int (T b a)
                   | C3 (T a a)
                   deriving (Eq)

[NOTE: See end of these comments for what to do with
        data (C a, D b) => T a b = ...
]

We want to come up with an instance declaration of the form

        instance (Ping a, Pong b, ...) => Eq (T a b) where
                x == y = ...

It is pretty easy, albeit tedious, to fill in the code "...".  The
trick is to figure out what the context for the instance decl is,
namely @Ping@, @Pong@ and friends.

Let's call the context reqd for the T instance of class C at types
(a,b, ...)  C (T a b).  Thus:

        Eq (T a b) = (Ping a, Pong b, ...)

Now we can get a (recursive) equation from the @data@ decl:

        Eq (T a b) = Eq (Foo a) u Eq (Bar b)    -- From C1
                   u Eq (T b a) u Eq Int        -- From C2
                   u Eq (T a a)                 -- From C3

Foo and Bar may have explicit instances for @Eq@, in which case we can
just substitute for them.  Alternatively, either or both may have
their @Eq@ instances given by @deriving@ clauses, in which case they
form part of the system of equations.

Now all we need do is simplify and solve the equations, iterating to
find the least fixpoint.  Notice that the order of the arguments can
switch around, as here in the recursive calls to T.

Let's suppose Eq (Foo a) = Eq a, and Eq (Bar b) = Ping b.

We start with:

        Eq (T a b) = {}         -- The empty set

Next iteration:
        Eq (T a b) = Eq (Foo a) u Eq (Bar b)    -- From C1
                   u Eq (T b a) u Eq Int        -- From C2
                   u Eq (T a a)                 -- From C3

        After simplification:
                   = Eq a u Ping b u {} u {} u {}
                   = Eq a u Ping b

Next iteration:

        Eq (T a b) = Eq (Foo a) u Eq (Bar b)    -- From C1
                   u Eq (T b a) u Eq Int        -- From C2
                   u Eq (T a a)                 -- From C3

        After simplification:
                   = Eq a u Ping b
                   u (Eq b u Ping a)
                   u (Eq a u Ping a)

                   = Eq a u Ping b u Eq b u Ping a

The next iteration gives the same result, so this is the fixpoint.  We
need to make a canonical form of the RHS to ensure convergence.  We do
this by simplifying the RHS to a form in which

        - the classes constrain only tyvars
        - the list is sorted by tyvar (major key) and then class (minor key)
        - no duplicates, of course

So, here are the synonyms for the ``equation'' structures:


Note [Data decl contexts]
~~~~~~~~~~~~~~~~~~~~~~~~~
Consider

        data (RealFloat a) => Complex a = !a :+ !a deriving( Read )

We will need an instance decl like:

        instance (Read a, RealFloat a) => Read (Complex a) where
          ...

The RealFloat in the context is because the read method for Complex is bound
to construct a Complex, and doing that requires that the argument type is
in RealFloat.

But this ain't true for Show, Eq, Ord, etc, since they don't construct
a Complex; they only take them apart.

Our approach: identify the offending classes, and add the data type
context to the instance decl.  The "offending classes" are

        Read, Enum?

FURTHER NOTE ADDED March 2002.  In fact, Haskell98 now requires that
pattern matching against a constructor from a data type with a context
gives rise to the constraints for that context -- or at least the thinned
version.  So now all classes are "offending".

Note [Newtype deriving]
~~~~~~~~~~~~~~~~~~~~~~~
Consider this:
    class C a b
    instance C [a] Char
    newtype T = T Char deriving( C [a] )

Notice the free 'a' in the deriving.  We have to fill this out to
    newtype T = T Char deriving( forall a. C [a] )

And then translate it to:
    instance C [a] Char => C [a] T where ...


Note [Newtype deriving superclasses]
~~~~~~~~~~~~~~~~~~~~~~~~~~~~~~~~~~
(See also Trac #1220 for an interesting exchange on newtype
deriving and superclasses.)

The 'tys' here come from the partial application in the deriving
clause. The last arg is the new instance type.

We must pass the superclasses; the newtype might be an instance
of them in a different way than the representation type
E.g.            newtype Foo a = Foo a deriving( Show, Num, Eq )
Then the Show instance is not done via Coercible; it shows
        Foo 3 as "Foo 3"
The Num instance is derived via Coercible, but the Show superclass
dictionary must the Show instance for Foo, *not* the Show dictionary
gotten from the Num dictionary. So we must build a whole new dictionary
not just use the Num one.  The instance we want is something like:
     instance (Num a, Show (Foo a), Eq (Foo a)) => Num (Foo a) where
        (+) = ((+)@a)
        ...etc...
There may be a coercion needed which we get from the tycon for the newtype
when the dict is constructed in TcInstDcls.tcInstDecl2


Note [Unused constructors and deriving clauses]
~~~~~~~~~~~~~~~~~~~~~~~~~~~~~~~~~~~~~~~~~~~~~~~
See Trac #3221.  Consider
   data T = T1 | T2 deriving( Show )
Are T1 and T2 unused?  Well, no: the deriving clause expands to mention
both of them.  So we gather defs/uses from deriving just like anything else.

%************************************************************************
%*                                                                      *
\subsection[TcDeriv-driver]{Top-level function for \tr{derivings}}
%*                                                                      *
%************************************************************************

\begin{code}
tcDeriving  :: [LTyClDecl Name]  -- All type constructors
            -> [LInstDecl Name]  -- All instance declarations
            -> [LDerivDecl Name] -- All stand-alone deriving declarations
            -> TcM (TcGblEnv, Bag (InstInfo Name), HsValBinds Name)
tcDeriving tycl_decls inst_decls deriv_decls
  = recoverM (do { g <- getGblEnv
                 ; return (g, emptyBag, emptyValBindsOut)}) $
    do  {       -- Fish the "deriving"-related information out of the TcEnv
                -- And make the necessary "equations".
          is_boot <- tcIsHsBootOrSig
        ; traceTc "tcDeriving" (ppr is_boot)

        ; early_specs <- makeDerivSpecs is_boot tycl_decls inst_decls deriv_decls
        ; traceTc "tcDeriving 1" (ppr early_specs)

        -- for each type, determine the auxliary declarations that are common
        -- to multiple derivations involving that type (e.g. Generic and
        -- Generic1 should use the same TcGenGenerics.MetaTyCons)
        ; (commonAuxs, auxDerivStuff) <- commonAuxiliaries $ map forgetTheta early_specs

        ; let (infer_specs, given_specs) = splitEarlyDerivSpec early_specs
        ; insts1 <- mapM (genInst commonAuxs) given_specs

        -- the stand-alone derived instances (@insts1@) are used when inferring
        -- the contexts for "deriving" clauses' instances (@infer_specs@)
        ; final_specs <- extendLocalInstEnv (map (iSpec . fstOf3) insts1) $
                         inferInstanceContexts infer_specs

        ; insts2 <- mapM (genInst commonAuxs) final_specs

        ; let (inst_infos, deriv_stuff, maybe_fvs) = unzip3 (insts1 ++ insts2)
        ; loc <- getSrcSpanM
        ; let (binds, newTyCons, famInsts, extraInstances) =
                genAuxBinds loc (unionManyBags (auxDerivStuff : deriv_stuff))

        ; (inst_info, rn_binds, rn_dus) <-
            renameDeriv is_boot (inst_infos ++ (bagToList extraInstances)) binds

        ; dflags <- getDynFlags
        ; unless (isEmptyBag inst_info) $
             liftIO (dumpIfSet_dyn dflags Opt_D_dump_deriv "Derived instances"
                        (ddump_deriving inst_info rn_binds newTyCons famInsts))

        ; let all_tycons = map ATyCon (bagToList newTyCons)
        ; gbl_env <- tcExtendGlobalEnv all_tycons $
                     tcExtendGlobalEnvImplicit (concatMap implicitTyThings all_tycons) $
                     tcExtendLocalFamInstEnv (bagToList famInsts) $
                     tcExtendLocalInstEnv (map iSpec (bagToList inst_info)) getGblEnv
        ; let all_dus = rn_dus `plusDU` usesOnly (mkFVs $ catMaybes maybe_fvs)
        ; return (addTcgDUs gbl_env all_dus, inst_info, rn_binds) }
  where
    ddump_deriving :: Bag (InstInfo Name) -> HsValBinds Name
                   -> Bag TyCon               -- ^ Empty data constructors
                   -> Bag FamInst             -- ^ Rep type family instances
                   -> SDoc
    ddump_deriving inst_infos extra_binds repMetaTys repFamInsts
      =    hang (ptext (sLit "Derived instances:"))
              2 (vcat (map (\i -> pprInstInfoDetails i $$ text "") (bagToList inst_infos))
                 $$ ppr extra_binds)
        $$ hangP "Generic representation:" (
              hangP "Generated datatypes for meta-information:"
               (vcat (map ppr (bagToList repMetaTys)))
           $$ hangP "Representation types:"
                (vcat (map pprRepTy (bagToList repFamInsts))))

    hangP s x = text "" $$ hang (ptext (sLit s)) 2 x

-- Prints the representable type family instance
pprRepTy :: FamInst -> SDoc
pprRepTy fi@(FamInst { fi_tys = lhs })
  = ptext (sLit "type") <+> ppr (mkTyConApp (famInstTyCon fi) lhs) <+>
      equals <+> ppr rhs
  where rhs = famInstRHS fi

-- As of 24 April 2012, this only shares MetaTyCons between derivations of
-- Generic and Generic1; thus the types and logic are quite simple.
type CommonAuxiliary = MetaTyCons
type CommonAuxiliaries = [(TyCon, CommonAuxiliary)] -- NSF what is a more efficient map type?

commonAuxiliaries :: [DerivSpec ()] -> TcM (CommonAuxiliaries, BagDerivStuff)
commonAuxiliaries = foldM snoc ([], emptyBag) where
  snoc acc@(cas, stuff) (DS {ds_name = nm, ds_cls = cls, ds_tc = rep_tycon})
    | getUnique cls `elem` [genClassKey, gen1ClassKey] =
      extendComAux $ genGenericMetaTyCons rep_tycon (nameModule nm)
    | otherwise = return acc
   where extendComAux m -- don't run m if its already in the accumulator
           | any ((rep_tycon ==) . fst) cas = return acc
           | otherwise = do (ca, new_stuff) <- m
                            return $ ((rep_tycon, ca) : cas, stuff `unionBags` new_stuff)

renameDeriv :: Bool
            -> [InstInfo RdrName]
            -> Bag (LHsBind RdrName, LSig RdrName)
            -> TcM (Bag (InstInfo Name), HsValBinds Name, DefUses)
renameDeriv is_boot inst_infos bagBinds
  | is_boot     -- If we are compiling a hs-boot file, don't generate any derived bindings
                -- The inst-info bindings will all be empty, but it's easier to
                -- just use rn_inst_info to change the type appropriately
  = do  { (rn_inst_infos, fvs) <- mapAndUnzipM rn_inst_info inst_infos
        ; return ( listToBag rn_inst_infos
                 , emptyValBindsOut, usesOnly (plusFVs fvs)) }

  | otherwise
  = discardWarnings $         -- Discard warnings about unused bindings etc
    setXOptM Opt_EmptyCase $  -- Derived decls (for empty types) can have
                              --    case x of {}
    setXOptM Opt_ScopedTypeVariables $  -- Derived decls (for newtype-deriving) can
    setXOptM Opt_KindSignatures $       -- used ScopedTypeVariables & KindSignatures
    do  {
        -- Bring the extra deriving stuff into scope
        -- before renaming the instances themselves
        ; (aux_binds, aux_sigs) <- mapAndUnzipBagM return bagBinds
        ; let aux_val_binds = ValBindsIn aux_binds (bagToList aux_sigs)
        ; rn_aux_lhs <- rnTopBindsLHS emptyFsEnv aux_val_binds
        ; let bndrs = collectHsValBinders rn_aux_lhs
        ; envs <- extendGlobalRdrEnvRn (map Avail bndrs) emptyFsEnv ;
        ; setEnvs envs $
    do  { (rn_aux, dus_aux) <- rnValBindsRHS (TopSigCtxt (mkNameSet bndrs) False) rn_aux_lhs
        ; (rn_inst_infos, fvs_insts) <- mapAndUnzipM rn_inst_info inst_infos
        ; return (listToBag rn_inst_infos, rn_aux,
                  dus_aux `plusDU` usesOnly (plusFVs fvs_insts)) } }

  where
    rn_inst_info :: InstInfo RdrName -> TcM (InstInfo Name, FreeVars)
    rn_inst_info
      inst_info@(InstInfo { iSpec = inst
                          , iBinds = InstBindings
                            { ib_binds = binds
                            , ib_tyvars = tyvars
                            , ib_pragmas = sigs
                            , ib_extensions = exts -- Only for type-checking
                            , ib_derived = sa } })
        =  ASSERT( null sigs )
           bindLocalNamesFV tyvars $
           do { (rn_binds, fvs) <- rnMethodBinds (is_cls_nm inst) (\_ -> []) binds
              ; let binds' = InstBindings { ib_binds = rn_binds
                                          , ib_tyvars = tyvars
                                          , ib_pragmas = []
                                          , ib_extensions = exts
                                          , ib_derived = sa }
              ; return (inst_info { iBinds = binds' }, fvs) }
<<<<<<< HEAD
        where
          (tyvars, _) = tcSplitNamedForAllTys (idType (instanceDFunId inst))
=======
>>>>>>> ce9d6f25
\end{code}

Note [Newtype deriving and unused constructors]
~~~~~~~~~~~~~~~~~~~~~~~~~~~~~~~~~~~~~~~~~~~~~~~
Consider this (see Trac #1954):

  module Bug(P) where
  newtype P a = MkP (IO a) deriving Monad

If you compile with -fwarn-unused-binds you do not expect the warning
"Defined but not used: data consructor MkP". Yet the newtype deriving
code does not explicitly mention MkP, but it should behave as if you
had written
  instance Monad P where
     return x = MkP (return x)
     ...etc...

So we want to signal a user of the data constructor 'MkP'.
This is the reason behind the (Maybe Name) part of the return type
of genInst.

%************************************************************************
%*                                                                      *
                From HsSyn to DerivSpec
%*                                                                      *
%************************************************************************

@makeDerivSpecs@ fishes around to find the info about needed derived instances.

\begin{code}
makeDerivSpecs :: Bool
               -> [LTyClDecl Name]
               -> [LInstDecl Name]
               -> [LDerivDecl Name]
               -> TcM [EarlyDerivSpec]
makeDerivSpecs is_boot tycl_decls inst_decls deriv_decls
  = do  { eqns1 <- concatMapM (recoverM (return []) . deriveTyDecl)     tycl_decls
        ; eqns2 <- concatMapM (recoverM (return []) . deriveInstDecl)   inst_decls
        ; eqns3 <- concatMapM (recoverM (return []) . deriveStandalone) deriv_decls

        -- If AutoDeriveTypeable is set, we automatically add Typeable instances
        -- for every data type and type class declared in the module
       ; auto_typeable <- xoptM Opt_AutoDeriveTypeable
       ; eqns4 <- deriveAutoTypeable auto_typeable (eqns1 ++ eqns3) tycl_decls

        ; let eqns = eqns1 ++ eqns2 ++ eqns3 ++ eqns4

        ; if is_boot then   -- No 'deriving' at all in hs-boot files
              do { unless (null eqns) (add_deriv_err (head eqns))
                 ; return [] }
          else return eqns }
  where
    add_deriv_err eqn
       = setSrcSpan (earlyDSLoc eqn) $
         addErr (hang (ptext (sLit "Deriving not permitted in hs-boot file"))
                    2 (ptext (sLit "Use an instance declaration instead")))

deriveAutoTypeable :: Bool -> [EarlyDerivSpec] -> [LTyClDecl Name] -> TcM [EarlyDerivSpec]
-- Runs over *all* TyCl declarations, including classes and data families
-- i.e. not just data type decls
deriveAutoTypeable auto_typeable done_specs tycl_decls
  | not auto_typeable = return []
  | otherwise         = do { cls <- tcLookupClass typeableClassName
                           ; concatMapM (do_one cls) tycl_decls }
  where
    done_tcs = mkNameSet [ tyConName (earlyDSTyCon spec)
                         | spec <- done_specs
                         , className (earlyDSClass spec) == typeableClassName ]
        -- Check if an automatically generated DS for deriving Typeable should be
        -- ommitted because the user had manually requested an instance

    do_one cls (L _ decl)
      = do { tc <- tcLookupTyCon (tcdName decl)
           ; if (isSynTyCon tc || tyConName tc `elemNameSet` done_tcs)
                 -- Do not derive Typeable for type synonyms or type families
             then return []
             else mkPolyKindedTypeableEqn cls tc }

------------------------------------------------------------------
deriveTyDecl :: LTyClDecl Name -> TcM [EarlyDerivSpec]
deriveTyDecl (L _ decl@(DataDecl { tcdLName = L _ tc_name
                                 , tcdDataDefn = HsDataDefn { dd_derivs = preds } }))
  = tcAddDeclCtxt decl $
    do { tc <- tcLookupTyCon tc_name
       ; let tvs  = tyConTyVars tc
             tys  = mkTyCoVarTys tvs

       ; case preds of
           Just preds' -> concatMapM (deriveTyData False tvs tc tys) preds'
           Nothing     -> return [] }

deriveTyDecl _ = return []

------------------------------------------------------------------
deriveInstDecl :: LInstDecl Name -> TcM [EarlyDerivSpec]
deriveInstDecl (L _ (TyFamInstD {})) = return []
deriveInstDecl (L _ (DataFamInstD { dfid_inst = fam_inst }))
  = deriveFamInst fam_inst
deriveInstDecl (L _ (ClsInstD { cid_inst = ClsInstDecl { cid_datafam_insts = fam_insts } }))
  = concatMapM (deriveFamInst . unLoc) fam_insts

------------------------------------------------------------------
deriveFamInst :: DataFamInstDecl Name -> TcM [EarlyDerivSpec]
deriveFamInst decl@(DataFamInstDecl { dfid_tycon = L _ tc_name, dfid_pats = pats
                                    , dfid_defn = defn@(HsDataDefn { dd_derivs = Just preds }) })
  = tcAddDataFamInstCtxt decl $
    do { fam_tc <- tcLookupTyCon tc_name
       ; tcFamTyPats (famTyConShape fam_tc) pats (kcDataDefn defn) $
             -- kcDataDefn defn: see Note [Finding the LHS patterns]
         \ tvs' pats' _ ->
           concatMapM (deriveTyData True tvs' fam_tc pats') preds }

deriveFamInst _ = return []
\end{code}

Note [Finding the LHS patterns]
~~~~~~~~~~~~~~~~~~~~~~~~~~~~~~~
When kind polymorphism is in play, we need to be careful.  Here is
Trac #9359:
  data Cmp a where
    Sup :: Cmp a
    V   :: a -> Cmp a

  data family   CmpInterval (a :: Cmp k) (b :: Cmp k) :: *
  data instance CmpInterval (V c) Sup = Starting c deriving( Show )

So CmpInterval is kind-polymorphic, but the data instance is not
   CmpInterval :: forall k. Cmp k -> Cmp k -> *
   data instance CmpInterval * (V (c::*)) Sup = Starting c deriving( Show )

Hence, when deriving the type patterns in deriveFamInst, we must kind
check the RHS (the data constructor 'Starting c') as well as the LHS,
so that we correctly see the instantiation to *.


\begin{code}
------------------------------------------------------------------
deriveStandalone :: LDerivDecl Name -> TcM [EarlyDerivSpec]
-- Standalone deriving declarations
--  e.g.   deriving instance Show a => Show (T a)
-- Rather like tcLocalInstDecl
deriveStandalone (L loc (DerivDecl deriv_ty overlap_mode))
  = setSrcSpan loc                   $
    addErrCtxt (standaloneCtxt deriv_ty)  $
    do { traceTc "Standalone deriving decl for" (ppr deriv_ty)
       ; (tvs, theta, cls, inst_tys) <- setXOptM Opt_DataKinds $ -- for polykinded typeable
                                        tcHsInstHead TcType.InstDeclCtxt deriv_ty
       ; traceTc "Standalone deriving;" $ vcat
              [ text "tvs:" <+> ppr tvs
              , text "theta:" <+> ppr theta
              , text "cls:" <+> ppr cls
              , text "tys:" <+> ppr inst_tys ]
                -- C.f. TcInstDcls.tcLocalInstDecl1
       ; checkTc (not (null inst_tys)) derivingNullaryErr

       ; let cls_tys = take (length inst_tys - 1) inst_tys
             inst_ty = last inst_tys
       ; traceTc "Standalone deriving:" $ vcat
              [ text "class:" <+> ppr cls
              , text "class types:" <+> ppr cls_tys
              , text "type:" <+> ppr inst_ty ]

       ; case tcSplitTyConApp_maybe inst_ty of
           Just (tc, tc_args)
              | className cls == typeableClassName  -- Works for algebraic TyCons
                                                    -- _and_ data families
              -> do { check_standalone_typeable theta tc tc_args
                    ; mkPolyKindedTypeableEqn cls tc }

              | isAlgTyCon tc  -- All other classes
              -> do { spec <- mkEqnHelp overlap_mode tvs cls cls_tys tc tc_args (Just theta)
                    ; return [spec] }

           _  -> -- Complain about functions, primitive types, etc,
                 -- except for the Typeable class
                 failWithTc $ derivingThingErr False cls cls_tys inst_ty $
                 ptext (sLit "The last argument of the instance must be a data or newtype application")
        }
  where
    check_standalone_typeable theta tc tc_args
             -- We expect to see
             --       deriving Typeable <kind> T
             -- for some tycon T.  But if S is kind-polymorphic,
             -- say (S :: forall k. k -> *), we might see
             --       deriving Typable <kind> (S k)
             --
             -- But we should NOT see
             --       deriving Typeable <kind> (T Int)
             -- or    deriving Typeable <kind> (S *)   where S is kind-polymorphic
             --
             -- So all the tc_args should be distinct kind variables
      | null theta
      , allDistinctTyVars tc_args
      , only_dependent_args tc tc_args
      = return ()

      | otherwise
      = do { polykinds <- xoptM Opt_PolyKinds
           ; failWith (mk_msg polykinds theta tc tc_args) }

    only_dependent_args tc tc_args = length tc_args <= length dep_bndrs
      where
        (all_bndrs, _)      = tcSplitForAllTys (tyConKind tc)
        dep_bndrs           = takeWhile isNamedBinder all_bndrs

    mk_msg polykinds theta tc tc_args
      | not polykinds
      , only_dependent_args tc tc_args
           -- Non-empty, all kinds, at least one not a kind variable
      , null theta
      = hang (ptext (sLit "To make a Typeable instance of poly-kinded")
               <+> quotes (ppr tc) <> comma)
           2 (ptext (sLit "use XPolyKinds"))

      | otherwise
      = hang (ptext (sLit "Derived Typeable instance must be of form"))
           2 (ptext (sLit "deriving instance Typeable") <+> ppr tc)


------------------------------------------------------------------
deriveTyData :: Bool                         -- False <=> data/newtype
                                             -- True  <=> data/newtype *instance*
             -> [TyCoVar] -> TyCon -> [Type] -- LHS of data or data instance
                                             --   Can be a data instance, hence [Type] args
             -> LHsType Name                 -- The deriving predicate
             -> TcM [EarlyDerivSpec]
-- The deriving clause of a data or newtype declaration
-- I.e. not standalone deriving
deriveTyData is_instance tvs tc tc_args (L loc deriv_pred)
  = setSrcSpan loc     $        -- Use the location of the 'deriving' item
    do  { (deriv_tvs, cls, cls_tys, cls_arg_kind)
                <- tcExtendTyVarEnv tvs $
                   tcHsDeriv deriv_pred
                -- Deriving preds may (now) mention
                -- the type variables for the type constructor, hence tcExtendTyVarenv
                -- The "deriv_pred" is a LHsType to take account of the fact that for
                -- newtype deriving we allow deriving (forall a. C [a]).

                -- Typeable is special, because Typeable :: forall k. k -> Constraint
                -- so the argument kind 'k' is not decomposable by splitKindFunTys
                -- as is the case for all other derivable type classes
        ; if className cls == typeableClassName
          then derivePolyKindedTypeable is_instance cls cls_tys tvs tc tc_args
          else

     do {  -- Given data T a b c = ... deriving( C d ),
           -- we want to drop type variables from T so that (C d (T a)) is well-kinded
          let (arg_kinds, _)  = splitFunTys cls_arg_kind
              n_args_to_drop  = length arg_kinds
              n_args_to_keep  = tyConArity tc - n_args_to_drop
              (tc_args_to_keep, args_to_drop)
                              = splitAt n_args_to_keep tc_args
              inst_ty_kind    = typeKind (mkTyConApp tc tc_args_to_keep)
              dropped_tvs     = tyCoVarsOfTypes args_to_drop

              -- Match up the kinds, and apply the resulting kind substitution
              -- to the types.  See Note [Unify kinds in deriving]
              -- We are assuming the tycon tyvars and the class tyvars are distinct
              mb_match        = tcUnifyTy inst_ty_kind cls_arg_kind
              Just kind_subst = mb_match
              all_tkvs        = varSetElemsWellScoped $
                                mkVarSet deriv_tvs `unionVarSet`
                                tyCoVarsOfTypes tc_args_to_keep
              unmapped_tkvs   = filter (`notElemTCvSubst` kind_subst) all_tkvs
              (subst, tkvs)   = mapAccumL substTyCoVarBndr
                                          kind_subst unmapped_tkvs
              final_tc_args   = substTys subst tc_args_to_keep
              final_cls_tys   = substTys subst cls_tys

        ; traceTc "derivTyData1" (vcat [ pprTCvBndrs tvs, ppr tc, ppr tc_args, ppr deriv_pred
                                       , pprTCvBndrs (varSetElems $ tyCoVarsOfTypes tc_args)
                                       , ppr n_args_to_keep, ppr n_args_to_drop
                                       , ppr inst_ty_kind, ppr cls_arg_kind, ppr mb_match
                                       , ppr final_tc_args, ppr final_cls_tys ])

        -- Check that the result really is well-kinded
        ; checkTc (n_args_to_keep >= 0 && isJust mb_match)
                  (derivingKindErr tc cls cls_tys cls_arg_kind)

        ; traceTc "derivTyData2" (vcat [ ppr tkvs ])

        ; checkTc (allDistinctTyVars args_to_drop &&              -- (a) and (b)
                   not (any (`elemVarSet` dropped_tvs) tkvs))     -- (c)
                  (derivingEtaErr cls final_cls_tys (mkTyConApp tc final_tc_args))
                -- Check that
                --  (a) The args to drop are all type variables; eg reject:
                --              data instance T a Int = .... deriving( Monad )
                --  (b) The args to drop are all *distinct* type variables; eg reject:
                --              class C (a :: * -> * -> *) where ...
                --              data instance T a a = ... deriving( C )
                --  (c) The type class args, or remaining tycon args,
                --      do not mention any of the dropped type variables
                --              newtype T a s = ... deriving( ST s )
                --              newtype K a a = ... deriving( Monad )

        ; spec <- mkEqnHelp Nothing tkvs
                            cls final_cls_tys tc final_tc_args Nothing 
        ; return [spec] } }

derivePolyKindedTypeable :: Bool -> Class -> [Type]
                         -> [TyVar] -> TyCon -> [Type]
                         -> TcM [EarlyDerivSpec]
-- The deriving( Typeable ) clause of a data/newtype decl
-- I.e. not standalone deriving
derivePolyKindedTypeable is_instance cls cls_tys _tvs tc tc_args
  | is_instance
  = failWith (sep [ ptext (sLit "Deriving Typeable is not allowed for family instances;")
                  , ptext (sLit "derive Typeable for")
                    <+> quotes (pprSourceTyCon tc)
                    <+> ptext (sLit "alone") ])

  | otherwise
  = ASSERT( allDistinctTyVars tc_args )  -- Came from a data/newtype decl
    do { checkTc (isSingleton cls_tys) $   -- Typeable k
         derivingThingErr False cls cls_tys (mkTyConApp tc tc_args)
                          (classArgsErr cls cls_tys)
       ; mkPolyKindedTypeableEqn cls tc }
\end{code}

Note [Unify kinds in deriving]
~~~~~~~~~~~~~~~~~~~~~~~~~~~~~~
Consider (Trac #8534)
    data T a b = MkT a deriving( Functor )
    -- where Functor :: (*->*) -> Constraint

So T :: forall k. * -> k -> *.   We want to get
    instance Functor (T * (a:*)) where ...
Notice the '*' argument to T.

Moreover, as well as instantiating T's kind arguments, we may need to instantiate
C's kind args.  Consider (Trac #8865):
  newtype T a b = MkT (Either a b) deriving( Category )
where
  Category :: forall k. (k -> k -> *) -> Constraint
We need to generate the instance
  instance Category * (Either a) where ...
Notice the '*' argument to Category.

So we need to
 * drop arguments from (T a b) to match the number of
   arrows in the (last argument of the) class;
 * and then *unify* kind of the remaining type against the
   expected kind, to figure out how to instantiate C's and T's
   kind arguments.

In the two examples,
 * we unify   kind-of( T k (a:k) ) ~ kind-of( Functor )
         i.e.      (k -> *) ~ (* -> *)   to find k:=*.
         yielding  k:=*

 * we unify   kind-of( Either ) ~ kind-of( Category )
         i.e.      (* -> * -> *)  ~ (k -> k -> k)
         yielding  k:=*

Now we get a kind substitution.  We then need to:

  1. Remove the substituted-out kind variables from the quantified kind vars

  2. Apply the substitution to the kinds of quantified *type* vars
     (and extend the substitution to reflect this change)

  3. Apply that extended substitution to the non-dropped args (types and
     kinds) of the type and class

Forgetting step (2) caused Trac #8893:
  data V a = V [a] deriving Functor
  data P (x::k->*) (a:k) = P (x a) deriving Functor
  data C (x::k->*) (a:k) = C (V (P x a)) deriving Functor

When deriving Functor for P, we unify k to *, but we then want
an instance   $df :: forall (x:*->*). Functor x => Functor (P * (x:*->*))
and similarly for C.  Notice the modified kind of x, both at binding
and occurrence sites.


\begin{code}
mkEqnHelp :: Maybe OverlapMode
          -> [TyVar]
          -> Class -> [Type]
          -> TyCon -> [Type]
          -> DerivContext       -- Just    => context supplied (standalone deriving)
                                -- Nothing => context inferred (deriving on data decl)
          -> TcRn EarlyDerivSpec
-- Make the EarlyDerivSpec for an instance
--      forall tvs. theta => cls (tys ++ [ty])
-- where the 'theta' is optional (that's the Maybe part)
-- Assumes that this declaration is well-kinded

mkEqnHelp overlap_mode tvs cls cls_tys tycon tc_args mtheta
  = do {      -- Find the instance of a data family
              -- Note [Looking up family instances for deriving]
         fam_envs <- tcGetFamInstEnvs
       ; let (rep_tc, rep_tc_args, _co) = tcLookupDataFamInst fam_envs tycon tc_args

              -- If it's still a data family, the lookup failed; i.e no instance exists
       ; when (isDataFamilyTyCon rep_tc)
              (bale_out (ptext (sLit "No family instance for") <+> quotes (pprTypeApp tycon tc_args)))

       -- For standalone deriving (mtheta /= Nothing),
       -- check that all the data constructors are in scope.
       ; rdr_env <- getGlobalRdrEnv
       ; let data_con_names = map dataConName (tyConDataCons rep_tc)
             hidden_data_cons = not (isWiredInName (tyConName rep_tc)) &&
                                (isAbstractTyCon rep_tc ||
                                 any not_in_scope data_con_names)
             not_in_scope dc  = null (lookupGRE_Name rdr_env dc)

             -- Make a Qual RdrName that will do for each DataCon
             -- so we can report it as used (Trac #7969)
             data_con_rdrs = [ mkRdrQual (is_as (is_decl imp_spec)) occ
                             | dc_name <- data_con_names
                             , let occ  = nameOccName dc_name
                                   gres = lookupGRE_Name rdr_env dc_name
                             , not (null gres)
                             , Imported (imp_spec:_) <- [gre_prov (head gres)] ]

       ; addUsedRdrNames data_con_rdrs
       ; unless (isNothing mtheta || not hidden_data_cons)
                (bale_out (derivingHiddenErr tycon))

       ; dflags <- getDynFlags
       ; if isDataTyCon rep_tc then
            mkDataTypeEqn dflags overlap_mode tvs cls cls_tys
                          tycon tc_args rep_tc rep_tc_args mtheta
         else
            mkNewTypeEqn dflags overlap_mode tvs cls cls_tys
                         tycon tc_args rep_tc rep_tc_args mtheta }
  where
     bale_out msg = failWithTc (derivingThingErr False cls cls_tys (mkTyConApp tycon tc_args) msg)
\end{code}

Note [Looking up family instances for deriving]
~~~~~~~~~~~~~~~~~~~~~~~~~~~~~~~~~~~~~~~~~~~~~~~
tcLookupFamInstExact is an auxiliary lookup wrapper which requires
that looked-up family instances exist.  If called with a vanilla
tycon, the old type application is simply returned.

If we have
  data instance F () = ... deriving Eq
  data instance F () = ... deriving Eq
then tcLookupFamInstExact will be confused by the two matches;
but that can't happen because tcInstDecls1 doesn't call tcDeriving
if there are any overlaps.

There are two other things that might go wrong with the lookup.
First, we might see a standalone deriving clause
   deriving Eq (F ())
when there is no data instance F () in scope.

Note that it's OK to have
  data instance F [a] = ...
  deriving Eq (F [(a,b)])
where the match is not exact; the same holds for ordinary data types
with standalone deriving declarations.

Note [Deriving, type families, and partial applications]
~~~~~~~~~~~~~~~~~~~~~~~~~~~~~~~~~~~~~~~~~~~~~~~~~~~~~~~~
When there are no type families, it's quite easy:

    newtype S a = MkS [a]
    -- :CoS :: S  ~ []  -- Eta-reduced

    instance Eq [a] => Eq (S a)         -- by coercion sym (Eq (:CoS a)) : Eq [a] ~ Eq (S a)
    instance Monad [] => Monad S        -- by coercion sym (Monad :CoS)  : Monad [] ~ Monad S

When type familes are involved it's trickier:

    data family T a b
    newtype instance T Int a = MkT [a] deriving( Eq, Monad )
    -- :RT is the representation type for (T Int a)
    --  :Co:RT    :: :RT ~ []          -- Eta-reduced!
    --  :CoF:RT a :: T Int a ~ :RT a   -- Also eta-reduced!

    instance Eq [a] => Eq (T Int a)     -- easy by coercion
       -- d1 :: Eq [a]
       -- d2 :: Eq (T Int a) = d1 |> Eq (sym (:Co:RT a ; :coF:RT a))

    instance Monad [] => Monad (T Int)  -- only if we can eta reduce???
       -- d1 :: Monad []
       -- d2 :: Monad (T Int) = d1 |> Monad (sym (:Co:RT ; :coF:RT))

Note the need for the eta-reduced rule axioms.  After all, we can
write it out
    instance Monad [] => Monad (T Int)  -- only if we can eta reduce???
      return x = MkT [x]
      ... etc ...

See Note [Eta reduction for data family axioms] in TcInstDcls.

%************************************************************************
%*                                                                      *
                Deriving data types
%*                                                                      *
%************************************************************************

\begin{code}
mkDataTypeEqn :: DynFlags
              -> Maybe OverlapMode
              -> [TyCoVar]              -- Universally quantified type variables in the instance
              -> Class                  -- Class for which we need to derive an instance
              -> [Type]                 -- Other parameters to the class except the last
              -> TyCon                  -- Type constructor for which the instance is requested
                                        --    (last parameter to the type class)
              -> [Type]                 -- Parameters to the type constructor
              -> TyCon                  -- rep of the above (for type families)
              -> [Type]                 -- rep of the above
              -> DerivContext        -- Context of the instance, for standalone deriving
              -> TcRn EarlyDerivSpec    -- Return 'Nothing' if error

mkDataTypeEqn dflags overlap_mode tvs cls cls_tys
              tycon tc_args rep_tc rep_tc_args mtheta
  = case checkSideConditions dflags mtheta cls cls_tys rep_tc rep_tc_args of
        -- NB: pass the *representation* tycon to checkSideConditions
        CanDerive               -> go_for_it
        NonDerivableClass       -> bale_out (nonStdErr cls)
        DerivableClassError msg -> bale_out msg
  where
    go_for_it    = mk_data_eqn overlap_mode tvs cls tycon tc_args rep_tc rep_tc_args mtheta
    bale_out msg = failWithTc (derivingThingErr False cls cls_tys (mkTyConApp tycon tc_args) msg)

mk_data_eqn :: Maybe OverlapMode -> [TyCoVar] -> Class
            -> TyCon -> [TcType] -> TyCon -> [TcType] -> DerivContext
            -> TcM EarlyDerivSpec
mk_data_eqn overlap_mode tvs cls tycon tc_args rep_tc rep_tc_args mtheta
  = do loc                  <- getSrcSpanM
       dfun_name            <- new_dfun_name cls tycon
       case mtheta of
        Nothing -> do --Infer context
            inferred_constraints <- inferConstraints cls inst_tys rep_tc rep_tc_args
            return $ InferTheta $ DS
                   { ds_loc = loc
                   , ds_name = dfun_name, ds_tvs = tvs
                   , ds_cls = cls, ds_tys = inst_tys
                   , ds_tc = rep_tc, ds_tc_args = rep_tc_args
                   , ds_theta = inferred_constraints
                   , ds_overlap = overlap_mode
                   , ds_newtype = False }
        Just theta -> do -- Specified context
            return $ GivenTheta $ DS
                   { ds_loc = loc
                   , ds_name = dfun_name, ds_tvs = tvs
                   , ds_cls = cls, ds_tys = inst_tys
                   , ds_tc = rep_tc, ds_tc_args = rep_tc_args
                   , ds_theta = theta
                   , ds_overlap = overlap_mode
                   , ds_newtype = False }
  where
    inst_tys = [mkTyConApp tycon tc_args]

----------------------
<<<<<<< HEAD
mkOldTypeableEqn :: [TyCoVar] -> Class
                    -> TyCon -> [TcType] -> DerivContext
                    -> TcM EarlyDerivSpec
-- The "old" (pre GHC 7.8 polykinded Typeable) deriving Typeable
-- used a horrid family of classes: Typeable, Typeable1, Typeable2, ... Typeable7
mkOldTypeableEqn tvs cls tycon tc_args mtheta
        -- The Typeable class is special in several ways
        --        data T a b = ... deriving( Typeable )
        -- gives
        --        instance Typeable2 T where ...
        -- Notice that:
        -- 1. There are no constraints in the instance
        -- 2. There are no type variables either
        -- 3. The actual class we want to generate isn't necessarily
        --      Typeable; it depends on the arity of the type
  | isNothing mtheta    -- deriving on a data type decl
  = do  { checkTc (cls `hasKey` oldTypeableClassKey)
                  (ptext (sLit "Use deriving( Typeable ) on a data type declaration"))
        ; real_cls <- tcLookupClass (oldTypeableClassNames `getNth` tyConArity tycon)
                      -- See Note [Getting base classes]
        ; mkOldTypeableEqn tvs real_cls tycon [] (Just []) }

  | otherwise           -- standalone deriving
  = do  { checkTc (null tc_args)
                  (ptext (sLit "Derived Typeable instance must be of form (Typeable")
                        <> int (tyConArity tycon) <+> ppr tycon <> rparen)
        ; dfun_name <- new_dfun_name cls tycon
        ; loc <- getSrcSpanM
        ; return (GivenTheta $
                  DS { ds_loc = loc, ds_name = dfun_name, ds_tvs = []
                     , ds_cls = cls, ds_tys = [mkTyConApp tycon []]
                     , ds_tc = tycon, ds_tc_args = []
                     , ds_theta = mtheta `orElse` []
                     , ds_overlap = Nothing -- Or, Just NoOverlap?
                     , ds_newtype = False })  }
=======
>>>>>>> ce9d6f25

mkPolyKindedTypeableEqn :: Class -> TyCon -> TcM [EarlyDerivSpec]
-- We can arrive here from a 'deriving' clause
-- or from standalone deriving
mkPolyKindedTypeableEqn cls tc
  = do { dflags <- getDynFlags   -- It's awkward to re-used checkFlag here,
       ; checkTc(xopt Opt_DeriveDataTypeable dflags) -- so we do a DIY job
                (hang (ptext (sLit "Can't make a Typeable instance of") <+> quotes (ppr tc))
                    2 (ptext (sLit "You need DeriveDataTypeable to derive Typeable instances")))

       ; loc <- getSrcSpanM
       ; let prom_dcs = map promoteDataCon (tyConDataCons tc) 
       ; mapM (mk_one loc) (tc : prom_dcs) }
  where
     mk_one loc tc = do { traceTc "mkPolyKindedTypeableEqn" (ppr tc)
                        ; dfun_name <- new_dfun_name cls tc
                        ; return $ GivenTheta $
                          DS { ds_loc = loc, ds_name = dfun_name
                             , ds_tvs = kvs, ds_cls = cls
                             , ds_tys = [tc_app_kind, tc_app]
                                 -- Remember, Typeable :: forall k. k -> *
                                 -- so we must instantiate it appropiately
                             , ds_tc = tc, ds_tc_args = tc_args
                             , ds_theta = []  -- Context is empty for polykinded Typeable
                             , ds_overlap = Nothing
                               -- Perhaps this should be `Just NoOverlap`?

                             , ds_newtype = False } }
        where
          (kvs,tc_app_kind) = splitNamedForAllTys (tyConKind tc)
          tc_args = mkOnlyTyVarTys kvs
          tc_app  = mkTyConApp tc tc_args

inferConstraints :: Class -> [TcType]
                 -> TyCon -> [TcType]
                 -> TcM ThetaOrigin
-- Generate a sufficiently large set of constraints that typechecking the
-- generated method definitions should succeed.   This set will be simplified
-- before being used in the instance declaration
inferConstraints cls inst_tys rep_tc rep_tc_args
  | cls `hasKey` genClassKey    -- Generic constraints are easy
  = return []

  | cls `hasKey` gen1ClassKey   -- Gen1 needs Functor
  = ASSERT(length rep_tc_tvs > 0)   -- See Note [Getting base classes]
    do { functorClass <- tcLookupClass functorClassName
       ; return (con_arg_constraints functorClass (get_gen1_constrained_tys last_tv)) }

  | otherwise  -- The others are a bit more complicated
  = ASSERT2( equalLength rep_tc_tvs all_rep_tc_args, ppr cls <+> ppr rep_tc )
    do { traceTc "inferConstraints" (vcat [ppr cls <+> ppr inst_tys, ppr arg_constraints])
       ; return (stupid_constraints ++ extra_constraints
                 ++ sc_constraints
                 ++ arg_constraints) }
  where
    arg_constraints = con_arg_constraints cls get_std_constrained_tys

       -- Constraints arising from the arguments of each constructor
    con_arg_constraints cls' get_constrained_tys
      = [ mkPredOrigin (DerivOriginDC data_con arg_n) (mkClassPred cls' [inner_ty])
        | data_con <- tyConDataCons rep_tc
        , (arg_n, arg_ty) <- ASSERT( isVanillaDataCon data_con )
                             zip [1..] $  -- ASSERT is precondition of dataConInstOrigArgTys
                             dataConInstOrigArgTys data_con all_rep_tc_args
        , not (isUnLiftedType arg_ty)
        , inner_ty <- get_constrained_tys arg_ty ]

                -- No constraints for unlifted types
                -- See Note [Deriving and unboxed types]

                -- For functor-like classes, two things are different
                -- (a) We recurse over argument types to generate constraints
                --     See Functor examples in TcGenDeriv
                -- (b) The rep_tc_args will be one short
    is_functor_like = getUnique cls `elem` functorLikeClassKeys

    get_std_constrained_tys :: Type -> [Type]
    get_std_constrained_tys ty
        | is_functor_like = deepSubtypesContaining last_tv ty
        | otherwise       = [ty]

    rep_tc_tvs = tyConTyVars rep_tc
    last_tv = last rep_tc_tvs
    all_rep_tc_args | cls `hasKey` gen1ClassKey || is_functor_like
                      = rep_tc_args ++ [mkTyCoVarTy last_tv]
                    | otherwise       = rep_tc_args

        -- Constraints arising from superclasses
        -- See Note [Superclasses of derived instance]
    sc_constraints = mkThetaOrigin DerivOrigin $
        substTheta (zipOpenTCvSubst (classTyVars cls) inst_tys) (classSCTheta cls)

        -- Stupid constraints
    stupid_constraints = mkThetaOrigin DerivOrigin $
        substTheta subst (tyConStupidTheta rep_tc)
    subst = zipTopTCvSubst rep_tc_tvs all_rep_tc_args

        -- Extra Data constraints
        -- The Data class (only) requires that for
        --    instance (...) => Data (T t1 t2)
        -- IF   t1:*, t2:*
        -- THEN (Data t1, Data t2) are among the (...) constraints
        -- Reason: when the IF holds, we generate a method
        --             dataCast2 f = gcast2 f
        --         and we need the Data constraints to typecheck the method
    extra_constraints
      | cls `hasKey` dataClassKey
      , all (isLiftedTypeKind . typeKind) rep_tc_args
      = [mkPredOrigin DerivOrigin (mkClassPred cls [ty]) | ty <- rep_tc_args]
      | otherwise
      = []
\end{code}

Note [Getting base classes]
~~~~~~~~~~~~~~~~~~~~~~~~~~~
Functor and Typeable are defined in package 'base', and that is not available
when compiling 'ghc-prim'.  So we must be careful that 'deriving' for stuff in
ghc-prim does not use Functor or Typeable implicitly via these lookups.

Note [Deriving and unboxed types]
~~~~~~~~~~~~~~~~~~~~~~~~~~~~~~~~~
We have some special hacks to support things like
   data T = MkT Int# deriving ( Show )

Specifically, we use TcGenDeriv.box_if_necy to box the Int# into an Int
(which we know how to show). It's a bit ad hoc.


\begin{code}
------------------------------------------------------------------
-- Check side conditions that dis-allow derivability for particular classes
-- This is *apart* from the newtype-deriving mechanism
--
-- Here we get the representation tycon in case of family instances as it has
-- the data constructors - but we need to be careful to fall back to the
-- family tycon (with indexes) in error messages.

data DerivStatus = CanDerive
                 | DerivableClassError SDoc  -- Standard class, but can't do it
                 | NonDerivableClass         -- Non-standard class

checkSideConditions :: DynFlags -> DerivContext -> Class -> [TcType]
                    -> TyCon -> [Type] -- tycon and its parameters
                    -> DerivStatus
checkSideConditions dflags mtheta cls cls_tys rep_tc rep_tc_args
  | Just cond <- sideConditions mtheta cls
  = case (cond (dflags, rep_tc, rep_tc_args)) of
        NotValid err -> DerivableClassError err  -- Class-specific error
        IsValid  | null cls_tys -> CanDerive     -- All derivable classes are unary, so
                                                 -- cls_tys (the type args other than last)
                                                 -- should be null
                 | otherwise    -> DerivableClassError (classArgsErr cls cls_tys)  -- e.g. deriving( Eq s )
  | otherwise = NonDerivableClass       -- Not a standard class

classArgsErr :: Class -> [Type] -> SDoc
classArgsErr cls cls_tys = quotes (ppr (mkClassPred cls cls_tys)) <+> ptext (sLit "is not a class")

nonStdErr :: Class -> SDoc
nonStdErr cls = quotes (ppr cls) <+> ptext (sLit "is not a derivable class")

sideConditions :: DerivContext -> Class -> Maybe Condition
sideConditions mtheta cls
  | cls_key == eqClassKey          = Just (cond_std `andCond` cond_args cls)
  | cls_key == ordClassKey         = Just (cond_std `andCond` cond_args cls)
  | cls_key == showClassKey        = Just (cond_std `andCond` cond_args cls)
  | cls_key == readClassKey        = Just (cond_std `andCond` cond_args cls)
  | cls_key == enumClassKey        = Just (cond_std `andCond` cond_isEnumeration)
  | cls_key == ixClassKey          = Just (cond_std `andCond` cond_enumOrProduct cls)
  | cls_key == boundedClassKey     = Just (cond_std `andCond` cond_enumOrProduct cls)
  | cls_key == dataClassKey        = Just (checkFlag Opt_DeriveDataTypeable `andCond`
                                           cond_std `andCond`
                                           cond_args cls)
  | cls_key == functorClassKey     = Just (checkFlag Opt_DeriveFunctor `andCond`
                                           cond_vanilla `andCond`
                                           cond_functorOK True)
  | cls_key == foldableClassKey    = Just (checkFlag Opt_DeriveFoldable `andCond`
                                           cond_vanilla `andCond`
                                           cond_functorOK False) -- Functor/Fold/Trav works ok for rank-n types
  | cls_key == traversableClassKey = Just (checkFlag Opt_DeriveTraversable `andCond`
                                           cond_vanilla `andCond`
                                           cond_functorOK False)
  | cls_key == genClassKey         = Just (checkFlag Opt_DeriveGeneric `andCond`
                                           cond_vanilla `andCond`
                                           cond_RepresentableOk)
  | cls_key == gen1ClassKey        = Just (checkFlag Opt_DeriveGeneric `andCond`
                                           cond_vanilla `andCond`
                                           cond_Representable1Ok)
  | otherwise = Nothing
  where
    cls_key = getUnique cls
    cond_std     = cond_stdOK mtheta False  -- Vanilla data constructors, at least one,
                                            --    and monotype arguments
    cond_vanilla = cond_stdOK mtheta True   -- Vanilla data constructors but
                                            --   allow no data cons or polytype arguments

type Condition = (DynFlags, TyCon, [Type]) -> Validity
        -- first Bool is whether or not we are allowed to derive Data and Typeable
        -- second Bool is whether or not we are allowed to derive Functor
        -- TyCon is the *representation* tycon if the data type is an indexed one
        -- [Type] are the type arguments to the (representation) TyCon
        -- Nothing => OK

orCond :: Condition -> Condition -> Condition
orCond c1 c2 tc
  = case (c1 tc, c2 tc) of
     (IsValid,    _)          -> IsValid    -- c1 succeeds
     (_,          IsValid)    -> IsValid    -- c21 succeeds
     (NotValid x, NotValid y) -> NotValid (x $$ ptext (sLit "  or") $$ y)
                                            -- Both fail

andCond :: Condition -> Condition -> Condition
andCond c1 c2 tc = c1 tc `andValid` c2 tc

cond_stdOK :: DerivContext -- Says whether this is standalone deriving or not;
                           --     if standalone, we just say "yes, go for it"
           -> Bool         -- True <=> permissive: allow higher rank
                           --          args and no data constructors
           -> Condition
cond_stdOK (Just _) _ _
  = IsValid     -- Don't check these conservative conditions for
                -- standalone deriving; just generate the code
                -- and let the typechecker handle the result
cond_stdOK Nothing permissive (_, rep_tc, _)
  | null data_cons
  , not permissive      = NotValid (no_cons_why rep_tc $$ suggestion)
  | not (null con_whys) = NotValid (vcat con_whys $$ suggestion)
  | otherwise           = IsValid
  where
    suggestion = ptext (sLit "Possible fix: use a standalone deriving declaration instead")
    data_cons  = tyConDataCons rep_tc
    con_whys   = getInvalids (map check_con data_cons)

    check_con :: DataCon -> Validity
    check_con con
      | not (isVanillaDataCon con)
      = NotValid (badCon con (ptext (sLit "has existentials or constraints in its type")))
      | not (permissive || all isTauTy (dataConOrigArgTys con))
      = NotValid (badCon con (ptext (sLit "has a higher-rank type")))
      | otherwise
      = IsValid

no_cons_why :: TyCon -> SDoc
no_cons_why rep_tc = quotes (pprSourceTyCon rep_tc) <+>
                     ptext (sLit "must have at least one data constructor")

cond_RepresentableOk :: Condition
cond_RepresentableOk (_, tc, tc_args) = canDoGenerics tc tc_args

cond_Representable1Ok :: Condition
cond_Representable1Ok (_, tc, tc_args) = canDoGenerics1 tc tc_args

cond_enumOrProduct :: Class -> Condition
cond_enumOrProduct cls = cond_isEnumeration `orCond`
                         (cond_isProduct `andCond` cond_args cls)

cond_args :: Class -> Condition
-- For some classes (eg Eq, Ord) we allow unlifted arg types
-- by generating specialised code.  For others (eg Data) we don't.
cond_args cls (_, tc, _)
  = case bad_args of
      []     -> IsValid
      (ty:_) -> NotValid (hang (ptext (sLit "Don't know how to derive") <+> quotes (ppr cls))
                             2 (ptext (sLit "for type") <+> quotes (ppr ty)))
  where
    bad_args = [ arg_ty | con <- tyConDataCons tc
                        , arg_ty <- dataConOrigArgTys con
                        , isUnLiftedType arg_ty
                        , not (ok_ty arg_ty) ]

    cls_key = classKey cls
    ok_ty arg_ty
     | cls_key == eqClassKey   = check_in arg_ty ordOpTbl
     | cls_key == ordClassKey  = check_in arg_ty ordOpTbl
     | cls_key == showClassKey = check_in arg_ty boxConTbl
     | otherwise               = False    -- Read, Ix etc

    check_in :: Type -> [(Type,a)] -> Bool
    check_in arg_ty tbl = any (eqType arg_ty . fst) tbl


cond_isEnumeration :: Condition
cond_isEnumeration (_, rep_tc, _)
  | isEnumerationTyCon rep_tc = IsValid
  | otherwise                 = NotValid why
  where
    why = sep [ quotes (pprSourceTyCon rep_tc) <+>
                  ptext (sLit "must be an enumeration type")
              , ptext (sLit "(an enumeration consists of one or more nullary, non-GADT constructors)") ]
                  -- See Note [Enumeration types] in TyCon

cond_isProduct :: Condition
cond_isProduct (_, rep_tc, _)
  | isProductTyCon rep_tc = IsValid
  | otherwise             = NotValid why
  where
    why = quotes (pprSourceTyCon rep_tc) <+>
          ptext (sLit "must have precisely one constructor")

<<<<<<< HEAD
cond_oldTypeableOK :: Condition
-- OK for kind-monomorphic Typeable class
-- Currently: (a) args all of kind *
--            (b) 7 or fewer args
cond_oldTypeableOK (_, tc, _)
  | tyConArity tc > 7 = NotValid too_many
  | not (all (classifiesTypeWithValues . tyVarKind) (tyConTyVars tc))
                      = NotValid bad_kind
  | otherwise         = IsValid
  where
    too_many = quotes (pprSourceTyCon tc) <+>
               ptext (sLit "must have 7 or fewer arguments")
    bad_kind = quotes (pprSourceTyCon tc) <+>
               ptext (sLit "must only have arguments of kind `*'")

=======
>>>>>>> ce9d6f25
functorLikeClassKeys :: [Unique]
functorLikeClassKeys = [functorClassKey, foldableClassKey, traversableClassKey]

cond_functorOK :: Bool -> Condition
-- OK for Functor/Foldable/Traversable class
-- Currently: (a) at least one argument
--            (b) don't use argument contravariantly
--            (c) don't use argument in the wrong place, e.g. data T a = T (X a a)
--            (d) optionally: don't use function types
--            (e) no "stupid context" on data type
cond_functorOK allowFunctions (_, rep_tc, _)
  | null tc_tvs
  = NotValid (ptext (sLit "Data type") <+> quotes (ppr rep_tc)
              <+> ptext (sLit "must have some type parameters"))

  | not (null bad_stupid_theta)
  = NotValid (ptext (sLit "Data type") <+> quotes (ppr rep_tc)
              <+> ptext (sLit "must not have a class context") <+> pprTheta bad_stupid_theta)

  | otherwise
  = allValid (map check_con data_cons)
  where
    tc_tvs            = tyConTyVars rep_tc
    Just (_, last_tv) = snocView tc_tvs
    bad_stupid_theta  = filter is_bad (tyConStupidTheta rep_tc)
    is_bad pred       = last_tv `elemVarSet` tyCoVarsOfType pred

    data_cons = tyConDataCons rep_tc
    check_con con = allValid (check_universal con : foldDataConArgs (ft_check con) con)

    check_universal :: DataCon -> Validity
    check_universal con
      | Just tv <- getTyVar_maybe (last (tyConAppArgs (dataConOrigResTy con)))
      , tv `elem` dataConUnivTyVars con
      , not (tv `elemVarSet` tyCoVarsOfTypes (dataConTheta con))
      = IsValid   -- See Note [Check that the type variable is truly universal]
      | otherwise
      = NotValid (badCon con existential)

    ft_check :: DataCon -> FFoldType Validity
    ft_check con = FT { ft_triv = IsValid, ft_var = IsValid
                      , ft_co_var = NotValid (badCon con covariant)
                      , ft_fun = \x y -> if allowFunctions then x `andValid` y
                                                           else NotValid (badCon con functions)
                      , ft_tup = \_ xs  -> allValid xs
                      , ft_ty_app = \_ x   -> x
                      , ft_bad_app = NotValid (badCon con wrong_arg)
                      , ft_forall = \_ x   -> x }

    existential = ptext (sLit "must be truly polymorphic in the last argument of the data type")
    covariant   = ptext (sLit "must not use the type variable in a function argument")
    functions   = ptext (sLit "must not contain function types")
    wrong_arg   = ptext (sLit "must use the type variable only as the last argument of a data type")

checkFlag :: ExtensionFlag -> Condition
checkFlag flag (dflags, _, _)
  | xopt flag dflags = IsValid
  | otherwise        = NotValid why
  where
    why = ptext (sLit "You need ") <> text flag_str
          <+> ptext (sLit "to derive an instance for this class")
    flag_str = case [ s | (s, f, _) <- xFlags, f==flag ] of
                 [s]   -> s
                 other -> pprPanic "checkFlag" (ppr other)

std_class_via_coercible :: Class -> Bool
-- These standard classes can be derived for a newtype
-- using the coercible trick *even if no -XGeneralizedNewtypeDeriving
-- because giving so gives the same results as generating the boilerplate
std_class_via_coercible clas
  = classKey clas `elem` [eqClassKey, ordClassKey, ixClassKey, boundedClassKey]
        -- Not Read/Show because they respect the type
        -- Not Enum, because newtypes are never in Enum


non_coercible_class :: Class -> Bool
-- *Never* derive Read, Show, Typeable, Data, Generic, Generic1 by Coercible,
-- even with -XGeneralizedNewtypeDeriving
-- Also, avoid Traversable, as the Coercible-derived instance and the "normal"-derived
-- instance behave differently if there's a non-lawful Applicative out there.
-- Besides, with roles, Coercible-deriving Traversable is ill-roled.
non_coercible_class cls
  = classKey cls `elem` ([ readClassKey, showClassKey, dataClassKey
                         , genClassKey, gen1ClassKey, typeableClassKey
                         , traversableClassKey ])

new_dfun_name :: Class -> TyCon -> TcM Name
new_dfun_name clas tycon        -- Just a simple wrapper
  = do { loc <- getSrcSpanM     -- The location of the instance decl, not of the tycon
        ; newDFunName clas [mkTyConApp tycon []] loc }
        -- The type passed to newDFunName is only used to generate
        -- a suitable string; hence the empty type arg list

badCon :: DataCon -> SDoc -> SDoc
badCon con msg = ptext (sLit "Constructor") <+> quotes (ppr con) <+> msg
\end{code}

Note [Check that the type variable is truly universal]
~~~~~~~~~~~~~~~~~~~~~~~~~~~~~~~~~~~~~~~~~~~~~~~~~~~~~~
For Functor, Foldable, Traversable, we must check that the *last argument*
of the type constructor is used truly universally quantified.  Example

   data T a b where
     T1 :: a -> b -> T a b      -- Fine! Vanilla H-98
     T2 :: b -> c -> T a b      -- Fine! Existential c, but we can still map over 'b'
     T3 :: b -> T Int b         -- Fine! Constraint 'a', but 'b' is still polymorphic
     T4 :: Ord b => b -> T a b  -- No!  'b' is constrained
     T5 :: b -> T b b           -- No!  'b' is constrained
     T6 :: T a (b,b)            -- No!  'b' is constrained

Notice that only the first of these constructors is vanilla H-98. We only
need to take care about the last argument (b in this case).  See Trac #8678.
Eg. for T1-T3 we can write

     fmap f (T1 a b) = T1 a (f b)
     fmap f (T2 b c) = T2 (f b) c
     fmap f (T3 x)   = T3 (f x)


Note [Superclasses of derived instance]
~~~~~~~~~~~~~~~~~~~~~~~~~~~~~~~~~~~~~~~
In general, a derived instance decl needs the superclasses of the derived
class too.  So if we have
        data T a = ...deriving( Ord )
then the initial context for Ord (T a) should include Eq (T a).  Often this is
redundant; we'll also generate an Ord constraint for each constructor argument,
and that will probably generate enough constraints to make the Eq (T a) constraint
be satisfied too.  But not always; consider:

 data S a = S
 instance Eq (S a)
 instance Ord (S a)

 data T a = MkT (S a) deriving( Ord )
 instance Num a => Eq (T a)

The derived instance for (Ord (T a)) must have a (Num a) constraint!
Similarly consider:
        data T a = MkT deriving( Data, Typeable )
Here there *is* no argument field, but we must nevertheless generate
a context for the Data instances:
        instance Typable a => Data (T a) where ...


%************************************************************************
%*                                                                      *
                Deriving newtypes
%*                                                                      *
%************************************************************************

\begin{code}
mkNewTypeEqn :: DynFlags -> Maybe OverlapMode -> [TyCoVar] -> Class
             -> [Type] -> TyCon -> [Type] -> TyCon -> [Type]
             -> DerivContext
             -> TcRn EarlyDerivSpec
mkNewTypeEqn dflags overlap_mode tvs
             cls cls_tys tycon tc_args rep_tycon rep_tc_args mtheta
-- Want: instance (...) => cls (cls_tys ++ [tycon tc_args]) where ...
  | ASSERT( length cls_tys + 1 == classArity cls )
    might_derive_via_coercible && (newtype_deriving || std_class_via_coercible cls)
  = do traceTc "newtype deriving:" (ppr tycon <+> ppr rep_tys <+> ppr all_preds)
       dfun_name <- new_dfun_name cls tycon
       loc <- getSrcSpanM
       case mtheta of
        Just theta -> return $ GivenTheta $ DS
            { ds_loc = loc
            , ds_name = dfun_name, ds_tvs = varSetElemsWellScoped dfun_tvs
            , ds_cls = cls, ds_tys = inst_tys
            , ds_tc = rep_tycon, ds_tc_args = rep_tc_args
            , ds_theta = theta
            , ds_overlap = overlap_mode
            , ds_newtype = True }
        Nothing -> return $ InferTheta $ DS
            { ds_loc = loc
            , ds_name = dfun_name, ds_tvs = varSetElemsWellScoped dfun_tvs
            , ds_cls = cls, ds_tys = inst_tys
            , ds_tc = rep_tycon, ds_tc_args = rep_tc_args
            , ds_theta = all_preds
            , ds_overlap = overlap_mode
            , ds_newtype = True }
  | otherwise
  = case checkSideConditions dflags mtheta cls cls_tys rep_tycon rep_tc_args of
      CanDerive -> go_for_it    -- Use the standard H98 method
      DerivableClassError msg   -- Error with standard class
        | might_derive_via_coercible -> bale_out (msg $$ suggest_nd)
        | otherwise                  -> bale_out msg
      NonDerivableClass         -- Must use newtype deriving
        | newtype_deriving           -> bale_out cant_derive_err  -- Too hard, even with newtype deriving
        | might_derive_via_coercible -> bale_out (non_std $$ suggest_nd) -- Try newtype deriving!
        | otherwise                  -> bale_out non_std
  where
        newtype_deriving = xopt Opt_GeneralizedNewtypeDeriving dflags
        go_for_it        = mk_data_eqn overlap_mode tvs cls tycon tc_args rep_tycon rep_tc_args mtheta
        bale_out msg     = failWithTc (derivingThingErr newtype_deriving cls cls_tys inst_ty msg)

        non_std    = nonStdErr cls
        suggest_nd = ptext (sLit "Try GeneralizedNewtypeDeriving for GHC's newtype-deriving extension")

        -- Here is the plan for newtype derivings.  We see
        --        newtype T a1...an = MkT (t ak+1...an) deriving (.., C s1 .. sm, ...)
        -- where t is a type,
        --       ak+1...an is a suffix of a1..an, and are all tyars
        --       ak+1...an do not occur free in t, nor in the s1..sm
        --       (C s1 ... sm) is a  *partial applications* of class C
        --                      with the last parameter missing
        --       (T a1 .. ak) matches the kind of C's last argument
        --              (and hence so does t)
        -- The latter kind-check has been done by deriveTyData already,
        -- and tc_args are already trimmed
        --
        -- We generate the instance
        --       instance forall ({a1..ak} u fvs(s1..sm)).
        --                C s1 .. sm t => C s1 .. sm (T a1...ak)
        -- where T a1...ap is the partial application of
        --       the LHS of the correct kind and p >= k
        --
        --      NB: the variables below are:
        --              tc_tvs = [a1, ..., an]
        --              tyvars_to_keep = [a1, ..., ak]
        --              rep_ty = t ak .. an
        --              deriv_tvs = fvs(s1..sm) \ tc_tvs
        --              tys = [s1, ..., sm]
        --              rep_fn' = t
        --
        -- Running example: newtype T s a = MkT (ST s a) deriving( Monad )
        -- We generate the instance
        --      instance Monad (ST s) => Monad (T s) where

        nt_eta_arity = length (fst (newTyConEtadRhs rep_tycon))
                -- For newtype T a b = MkT (S a a b), the TyCon machinery already
                -- eta-reduces the representation type, so we know that
                --      T a ~ S a a
                -- That's convenient here, because we may have to apply
                -- it to fewer than its original complement of arguments

        -- Note [Newtype representation]
        -- ~~~~~~~~~~~~~~~~~~~~~~~~~~~~~
        -- Need newTyConRhs (*not* a recursive representation finder)
        -- to get the representation type. For example
        --      newtype B = MkB Int
        --      newtype A = MkA B deriving( Num )
        -- We want the Num instance of B, *not* the Num instance of Int,
        -- when making the Num instance of A!
        rep_inst_ty = newTyConInstRhs rep_tycon rep_tc_args
        rep_tys     = cls_tys ++ [rep_inst_ty]
        rep_pred    = mkClassPred cls rep_tys
        rep_pred_o  = mkPredOrigin DerivOrigin rep_pred
                -- rep_pred is the representation dictionary, from where
                -- we are gong to get all the methods for the newtype
                -- dictionary


        -- Next we figure out what superclass dictionaries to use
        -- See Note [Newtype deriving superclasses] above

        cls_tyvars = classTyVars cls
        dfun_tvs = tyCoVarsOfTypes inst_tys
        inst_ty = mkTyConApp tycon tc_args
        inst_tys = cls_tys ++ [inst_ty]
        sc_theta =
            mkThetaOrigin DerivOrigin $
            substTheta (zipOpenTCvSubst cls_tyvars inst_tys) (classSCTheta cls)


        -- Next we collect Coercible constaints between
        -- the Class method types, instantiated with the representation and the
        -- newtype type; precisely the constraints required for the
        -- calls to coercible that we are going to generate.
        coercible_constraints =
            [ let (Pair t1 t2) = mkCoerceClassMethEqn cls (varSetElemsWellScoped dfun_tvs) inst_tys rep_inst_ty meth
              in mkPredOrigin (DerivOriginCoerce meth t1 t2) (mkCoerciblePred t1 t2)
            | meth <- classMethods cls ]

                -- If there are no tyvars, there's no need
                -- to abstract over the dictionaries we need
                -- Example:     newtype T = MkT Int deriving( C )
                -- We get the derived instance
                --              instance C T
                -- rather than
                --              instance C Int => C T
        all_preds = rep_pred_o : coercible_constraints ++ sc_theta -- NB: rep_pred comes first

        -------------------------------------------------------------------
        --  Figuring out whether we can only do this newtype-deriving thing

        -- See Note [Determining whether newtype-deriving is appropriate]
        might_derive_via_coercible
           =  not (non_coercible_class cls)
           && eta_ok
           && ats_ok
--         && not (isRecursiveTyCon tycon)      -- Note [Recursive newtypes]

        -- Check that eta reduction is OK
        eta_ok = nt_eta_arity <= length rep_tc_args
                -- The newtype can be eta-reduced to match the number
                --     of type argument actually supplied
                --        newtype T a b = MkT (S [a] b) deriving( Monad )
                --     Here the 'b' must be the same in the rep type (S [a] b)
                --     And the [a] must not mention 'b'.  That's all handled
                --     by nt_eta_rity.

        ats_ok = null (classATs cls)
               -- No associated types for the class, because we don't
               -- currently generate type 'instance' decls; and cannot do
               -- so for 'data' instance decls

        cant_derive_err
           = vcat [ ppUnless eta_ok eta_msg
                  , ppUnless ats_ok ats_msg ]
        eta_msg   = ptext (sLit "cannot eta-reduce the representation type enough")
        ats_msg   = ptext (sLit "the class has associated types")
\end{code}

Note [Recursive newtypes]
~~~~~~~~~~~~~~~~~~~~~~~~~
Newtype deriving works fine, even if the newtype is recursive.
e.g.    newtype S1 = S1 [T1 ()]
        newtype T1 a = T1 (StateT S1 IO a ) deriving( Monad )
Remember, too, that type families are currently (conservatively) given
a recursive flag, so this also allows newtype deriving to work
for type famillies.

We used to exclude recursive types, because we had a rather simple
minded way of generating the instance decl:
   newtype A = MkA [A]
   instance Eq [A] => Eq A      -- Makes typechecker loop!
But now we require a simple context, so it's ok.

Note [Determining whether newtype-deriving is appropriate]
~~~~~~~~~~~~~~~~~~~~~~~~~~~~~~~~~~~~~~~~~~~~~~~~~~~~~~~~~~
When we see
  newtype NT = MkNT Foo
    deriving C
we have to decide how to perform the deriving. Do we do newtype deriving,
or do we do normal deriving? In general, we prefer to do newtype deriving
wherever possible. So, we try newtype deriving unless there's a glaring
reason not to.

Note that newtype deriving might fail, even after we commit to it. This
is because the derived instance uses `coerce`, which must satisfy its
`Coercible` constraint. This is different than other deriving scenarios,
where we're sure that the resulting instance will type-check.

%************************************************************************
%*                                                                      *
\subsection[TcDeriv-fixpoint]{Finding the fixed point of \tr{deriving} equations}
%*                                                                      *
%************************************************************************

A ``solution'' (to one of the equations) is a list of (k,TyVarTy tv)
terms, which is the final correct RHS for the corresponding original
equation.
\begin{itemize}
\item
Each (k,TyVarTy tv) in a solution constrains only a type
variable, tv.

\item
The (k,TyVarTy tv) pairs in a solution are canonically
ordered by sorting on type varible, tv, (major key) and then class, k,
(minor key)
\end{itemize}

\begin{code}
inferInstanceContexts :: [DerivSpec ThetaOrigin] -> TcM [DerivSpec ThetaType]

inferInstanceContexts [] = return []

inferInstanceContexts infer_specs
  = do  { traceTc "inferInstanceContexts" $ vcat (map pprDerivSpec infer_specs)
        ; iterate_deriv 1 initial_solutions }
  where
    ------------------------------------------------------------------
        -- The initial solutions for the equations claim that each
        -- instance has an empty context; this solution is certainly
        -- in canonical form.
    initial_solutions :: [ThetaType]
    initial_solutions = [ [] | _ <- infer_specs ]

    ------------------------------------------------------------------
        -- iterate_deriv calculates the next batch of solutions,
        -- compares it with the current one; finishes if they are the
        -- same, otherwise recurses with the new solutions.
        -- It fails if any iteration fails
    iterate_deriv :: Int -> [ThetaType] -> TcM [DerivSpec ThetaType]
    iterate_deriv n current_solns
      | n > 20  -- Looks as if we are in an infinite loop
                -- This can happen if we have -XUndecidableInstances
                -- (See TcSimplify.tcSimplifyDeriv.)
      = pprPanic "solveDerivEqns: probable loop"
                 (vcat (map pprDerivSpec infer_specs) $$ ppr current_solns)
      | otherwise
      = do {      -- Extend the inst info from the explicit instance decls
                  -- with the current set of solutions, and simplify each RHS
             inst_specs <- zipWithM newDerivClsInst current_solns infer_specs
           ; new_solns <- checkNoErrs $
                          extendLocalInstEnv inst_specs $
                          mapM gen_soln infer_specs

           ; if (current_solns `eqSolution` new_solns) then
                return [ spec { ds_theta = soln }
                       | (spec, soln) <- zip infer_specs current_solns ]
             else
                iterate_deriv (n+1) new_solns }

    eqSolution = eqListBy (eqListBy eqType)

    ------------------------------------------------------------------
    gen_soln :: DerivSpec ThetaOrigin -> TcM ThetaType
    gen_soln (DS { ds_loc = loc, ds_tvs = tyvars
                 , ds_cls = clas, ds_tys = inst_tys, ds_theta = deriv_rhs })
      = setSrcSpan loc  $
        addErrCtxt (derivInstCtxt the_pred) $
        do { theta <- simplifyDeriv the_pred tyvars deriv_rhs
                -- checkValidInstance tyvars theta clas inst_tys
                -- Not necessary; see Note [Exotic derived instance contexts]
                --                in TcSimplify

           ; traceTc "TcDeriv" (ppr deriv_rhs $$ ppr theta)
                -- Claim: the result instance declaration is guaranteed valid
                -- Hence no need to call:
                --   checkValidInstance tyvars theta clas inst_tys
           ; return (sortBy cmpType theta) }    -- Canonicalise before returning the solution
      where
        the_pred = mkClassPred clas inst_tys

------------------------------------------------------------------
<<<<<<< HEAD
mkInstance :: OverlapFlag -> ThetaType -> DerivSpec theta -> TcM ClsInst
mkInstance overlap_flag theta
           (DS { ds_name = dfun_name
               , ds_tvs = tvs, ds_cls = clas, ds_tys = tys })
  = do { (subst, tvs') <- tcInstSkolTyCoVars tvs
       ; return (mkLocalInstance dfun overlap_flag tvs' clas (substTys subst tys)) }
  where
    dfun = mkDictFunId dfun_name tvs theta clas tys

=======
newDerivClsInst :: ThetaType -> DerivSpec theta -> TcM ClsInst
newDerivClsInst theta (DS { ds_name = dfun_name, ds_overlap = overlap_mode
                          , ds_tvs = tvs, ds_cls = clas, ds_tys = tys })
  = newClsInst overlap_mode dfun_name tvs theta clas tys
>>>>>>> ce9d6f25

extendLocalInstEnv :: [ClsInst] -> TcM a -> TcM a
-- Add new locally-defined instances; don't bother to check
-- for functional dependency errors -- that'll happen in TcInstDcls
extendLocalInstEnv dfuns thing_inside
 = do { env <- getGblEnv
      ; let  inst_env' = extendInstEnvList (tcg_inst_env env) dfuns
             env'      = env { tcg_inst_env = inst_env' }
      ; setGblEnv env' thing_inside }
\end{code}


***********************************************************************************
*                                                                                 *
*            Simplify derived constraints
*                                                                                 *
***********************************************************************************

\begin{code}
simplifyDeriv :: PredType
              -> [TyCoVar]
              -> ThetaOrigin      -- Wanted
              -> TcM ThetaType  -- Needed
-- Given  instance (wanted) => C inst_ty
-- Simplify 'wanted' as much as possibles
-- Fail if not possible
simplifyDeriv pred tvs theta
  = do { (skol_subst, tvs_skols) <- tcInstSkolTyCoVars tvs -- Skolemize
                -- The constraint solving machinery
                -- expects *TcTyVars* not TyVars.
                -- We use *non-overlappable* (vanilla) skolems
                -- See Note [Overlap and deriving]

       ; let subst_skol = zipTopTCvSubst tvs_skols $ map mkTyCoVarTy tvs
             skol_set   = mkVarSet tvs_skols
             doc = ptext (sLit "deriving") <+> parens (ppr pred)

       ; wanted <- mapM (\(PredOrigin t o) -> newFlatWanted o (substTy skol_subst t)) theta

       ; traceTc "simplifyDeriv" $
         vcat [ pprTCvBndrs tvs $$ ppr theta $$ ppr wanted, doc ]
       ; (residual_wanted, _ev_binds1)
             <- solveWantedsTcM (mkFlatWC wanted)
                -- Post: residual_wanted are already zonked

       ; let (good, bad) = partitionBagWith get_good (wc_flat residual_wanted)
                         -- See Note [Exotic derived instance contexts]
             get_good :: Ct -> Either PredType Ct
             get_good ct | validDerivPred skol_set p
                         , isWantedCt ct  = Left p
                         -- NB: residual_wanted may contain unsolved
                         -- Derived and we stick them into the bad set
                         -- so that reportUnsolved may decide what to do with them
                         | otherwise = Right ct
                         where p = ctPred ct

       -- If we are deferring type errors, simply ignore any insoluble
       -- constraints.  Tney'll come up again when we typecheck the
       -- generated instance declaration
       ; defer <- goptM Opt_DeferTypeErrors
       ; unless defer (reportAllUnsolved (residual_wanted { wc_flat = bad }))

       ; let min_theta = mkMinimalBySCs (bagToList good)
       ; return (substTheta subst_skol min_theta) }
\end{code}

Note [Overlap and deriving]
~~~~~~~~~~~~~~~~~~~~~~~~~~~
Consider some overlapping instances:
  data Show a => Show [a] where ..
  data Show [Char] where ...

Now a data type with deriving:
  data T a = MkT [a] deriving( Show )

We want to get the derived instance
  instance Show [a] => Show (T a) where...
and NOT
  instance Show a => Show (T a) where...
so that the (Show (T Char)) instance does the Right Thing

It's very like the situation when we're inferring the type
of a function
   f x = show [x]
and we want to infer
   f :: Show [a] => a -> String

BOTTOM LINE: use vanilla, non-overlappable skolems when inferring
             the context for the derived instance.
             Hence tcInstSkolTyVars not tcInstSuperSkolTyCoVars

Note [Exotic derived instance contexts]
~~~~~~~~~~~~~~~~~~~~~~~~~~~~~~~~~~~~~~~
In a 'derived' instance declaration, we *infer* the context.  It's a
bit unclear what rules we should apply for this; the Haskell report is
silent.  Obviously, constraints like (Eq a) are fine, but what about
        data T f a = MkT (f a) deriving( Eq )
where we'd get an Eq (f a) constraint.  That's probably fine too.

One could go further: consider
        data T a b c = MkT (Foo a b c) deriving( Eq )
        instance (C Int a, Eq b, Eq c) => Eq (Foo a b c)

Notice that this instance (just) satisfies the Paterson termination
conditions.  Then we *could* derive an instance decl like this:

        instance (C Int a, Eq b, Eq c) => Eq (T a b c)
even though there is no instance for (C Int a), because there just
*might* be an instance for, say, (C Int Bool) at a site where we
need the equality instance for T's.

However, this seems pretty exotic, and it's quite tricky to allow
this, and yet give sensible error messages in the (much more common)
case where we really want that instance decl for C.

So for now we simply require that the derived instance context
should have only type-variable constraints.

Here is another example:
        data Fix f = In (f (Fix f)) deriving( Eq )
Here, if we are prepared to allow -XUndecidableInstances we
could derive the instance
        instance Eq (f (Fix f)) => Eq (Fix f)
but this is so delicate that I don't think it should happen inside
'deriving'. If you want this, write it yourself!

NB: if you want to lift this condition, make sure you still meet the
termination conditions!  If not, the deriving mechanism generates
larger and larger constraints.  Example:
  data Succ a = S a
  data Seq a = Cons a (Seq (Succ a)) | Nil deriving Show

Note the lack of a Show instance for Succ.  First we'll generate
  instance (Show (Succ a), Show a) => Show (Seq a)
and then
  instance (Show (Succ (Succ a)), Show (Succ a), Show a) => Show (Seq a)
and so on.  Instead we want to complain of no instance for (Show (Succ a)).

The bottom line
~~~~~~~~~~~~~~~
Allow constraints which consist only of type variables, with no repeats.


%************************************************************************
%*                                                                      *
\subsection[TcDeriv-normal-binds]{Bindings for the various classes}
%*                                                                      *
%************************************************************************

After all the trouble to figure out the required context for the
derived instance declarations, all that's left is to chug along to
produce them.  They will then be shoved into @tcInstDecls2@, which
will do all its usual business.

There are lots of possibilities for code to generate.  Here are
various general remarks.

PRINCIPLES:
\begin{itemize}
\item
We want derived instances of @Eq@ and @Ord@ (both v common) to be
``you-couldn't-do-better-by-hand'' efficient.

\item
Deriving @Show@---also pretty common--- should also be reasonable good code.

\item
Deriving for the other classes isn't that common or that big a deal.
\end{itemize}

PRAGMATICS:

\begin{itemize}
\item
Deriving @Ord@ is done mostly with the 1.3 @compare@ method.

\item
Deriving @Eq@ also uses @compare@, if we're deriving @Ord@, too.

\item
We {\em normally} generate code only for the non-defaulted methods;
there are some exceptions for @Eq@ and (especially) @Ord@...

\item
Sometimes we use a @_con2tag_<tycon>@ function, which returns a data
constructor's numeric (@Int#@) tag.  These are generated by
@gen_tag_n_con_binds@, and the heuristic for deciding if one of
these is around is given by @hasCon2TagFun@.

The examples under the different sections below will make this
clearer.

\item
Much less often (really just for deriving @Ix@), we use a
@_tag2con_<tycon>@ function.  See the examples.

\item
We use the renamer!!!  Reason: we're supposed to be
producing @LHsBinds Name@ for the methods, but that means
producing correctly-uniquified code on the fly.  This is entirely
possible (the @TcM@ monad has a @UniqueSupply@), but it is painful.
So, instead, we produce @MonoBinds RdrName@ then heave 'em through
the renamer.  What a great hack!
\end{itemize}

\begin{code}
-- Generate the InstInfo for the required instance paired with the
--   *representation* tycon for that instance,
-- plus any auxiliary bindings required
--
-- Representation tycons differ from the tycon in the instance signature in
-- case of instances for indexed families.
--
genInst :: CommonAuxiliaries
        -> DerivSpec ThetaType
        -> TcM (InstInfo RdrName, BagDerivStuff, Maybe Name)
genInst comauxs
        spec@(DS { ds_tvs = tvs, ds_tc = rep_tycon, ds_tc_args = rep_tc_args
                 , ds_theta = theta, ds_newtype = is_newtype, ds_tys = tys
                 , ds_name = dfun_name, ds_cls = clas, ds_loc = loc })
  | is_newtype   -- See Note [Bindings for Generalised Newtype Deriving]
  = do { inst_spec <- newDerivClsInst theta spec
       ; traceTc "genInst/is_newtype" (vcat [ppr loc, ppr clas, ppr tvs, ppr tys, ppr rhs_ty])
       ; return ( InstInfo
                    { iSpec   = inst_spec
                    , iBinds  = InstBindings
                        { ib_binds = gen_Newtype_binds loc clas tvs tys rhs_ty
                        , ib_tyvars = map Var.varName tvs   -- Scope over bindings
                        , ib_pragmas = []
                        , ib_extensions = [ Opt_ImpredicativeTypes
                                          , Opt_RankNTypes ]
                        , ib_derived = True } }
                , emptyBag
                , Just $ getName $ head $ tyConDataCons rep_tycon ) }
              -- See Note [Newtype deriving and unused constructors]

  | otherwise
  = do { (meth_binds, deriv_stuff) <- genDerivStuff loc clas
                                        dfun_name rep_tycon
                                        (lookup rep_tycon comauxs)
       ; inst_spec <- newDerivClsInst theta spec
       ; traceTc "newder" (ppr inst_spec)
       ; let inst_info = InstInfo { iSpec   = inst_spec
                                  , iBinds  = InstBindings
                                                { ib_binds = meth_binds
                                                , ib_tyvars = map Var.varName tvs
                                                , ib_pragmas = []
                                                , ib_extensions = []
                                                , ib_derived = True } }
       ; return ( inst_info, deriv_stuff, Nothing ) }
  where
    rhs_ty = newTyConInstRhs rep_tycon rep_tc_args

genDerivStuff :: SrcSpan -> Class -> Name -> TyCon
              -> Maybe CommonAuxiliary
              -> TcM (LHsBinds RdrName, BagDerivStuff)
genDerivStuff loc clas dfun_name tycon comaux_maybe
  | let ck = classKey clas
  , ck `elem` [genClassKey, gen1ClassKey]   -- Special case because monadic
  = let gk = if ck == genClassKey then Gen0 else Gen1
        -- TODO NSF: correctly identify when we're building Both instead of One
        Just metaTyCons = comaux_maybe -- well-guarded by commonAuxiliaries and genInst
    in do
      (binds, faminst) <- gen_Generic_binds gk tycon metaTyCons (nameModule dfun_name)
      return (binds, unitBag (DerivFamInst faminst))

  | otherwise                      -- Non-monadic generators
  = do dflags <- getDynFlags
       fix_env <- getFixityEnv
       return (genDerivedBinds dflags fix_env clas loc tycon)
\end{code}

Note [Bindings for Generalised Newtype Deriving]
~~~~~~~~~~~~~~~~~~~~~~~~~~~~~~~~~~~~~~~~~~~~~~~~
Consider 
  class Eq a => C a where
     f :: a -> a
  newtype N a = MkN [a] deriving( C )
  instance Eq (N a) where ...

The 'deriving C' clause generates, in effect
  instance (C [a], Eq a) => C (N a) where
     f = coerce (f :: [a] -> [a])

This generates a cast for each method, but allows the superclasse to
be worked out in the usual way.  In this case the superclass (Eq (N
a)) will be solved by the explicit Eq (N a) instance.  We do *not*
create the superclasses by casting the superclass dictionaries for the
representation type.

See the paper "Safe zero-cost coercions for Hsakell".


%************************************************************************
%*                                                                      *
\subsection[TcDeriv-taggery-Names]{What con2tag/tag2con functions are available?}
%*                                                                      *
%************************************************************************

\begin{code}
derivingNullaryErr :: MsgDoc
derivingNullaryErr = ptext (sLit "Cannot derive instances for nullary classes")

derivingKindErr :: TyCon -> Class -> [Type] -> Kind -> MsgDoc
derivingKindErr tc cls cls_tys cls_kind
  = hang (ptext (sLit "Cannot derive well-kinded instance of form")
                <+> quotes (pprClassPred cls cls_tys <+> parens (ppr tc <+> ptext (sLit "..."))))
       2 (ptext (sLit "Class") <+> quotes (ppr cls)
            <+> ptext (sLit "expects an argument of kind") <+> quotes (pprKind cls_kind))

derivingEtaErr :: Class -> [Type] -> Type -> MsgDoc
derivingEtaErr cls cls_tys inst_ty
  = sep [ptext (sLit "Cannot eta-reduce to an instance of form"),
         nest 2 (ptext (sLit "instance (...) =>")
                <+> pprClassPred cls (cls_tys ++ [inst_ty]))]

derivingThingErr :: Bool -> Class -> [Type] -> Type -> MsgDoc -> MsgDoc
derivingThingErr newtype_deriving clas tys ty why
  = sep [(hang (ptext (sLit "Can't make a derived instance of"))
             2 (quotes (ppr pred))
          $$ nest 2 extra) <> colon,
         nest 2 why]
  where
    extra | newtype_deriving = ptext (sLit "(even with cunning newtype deriving)")
          | otherwise        = Outputable.empty
    pred = mkClassPred clas (tys ++ [ty])

derivingHiddenErr :: TyCon -> SDoc
derivingHiddenErr tc
  = hang (ptext (sLit "The data constructors of") <+> quotes (ppr tc) <+> ptext (sLit "are not all in scope"))
       2 (ptext (sLit "so you cannot derive an instance for it"))

standaloneCtxt :: LHsType Name -> SDoc
standaloneCtxt ty = hang (ptext (sLit "In the stand-alone deriving instance for"))
                       2 (quotes (ppr ty))

derivInstCtxt :: PredType -> MsgDoc
derivInstCtxt pred
  = ptext (sLit "When deriving the instance for") <+> parens (ppr pred)
\end{code}<|MERGE_RESOLUTION|>--- conflicted
+++ resolved
@@ -487,11 +487,6 @@
                                           , ib_extensions = exts
                                           , ib_derived = sa }
               ; return (inst_info { iBinds = binds' }, fvs) }
-<<<<<<< HEAD
-        where
-          (tyvars, _) = tcSplitNamedForAllTys (idType (instanceDFunId inst))
-=======
->>>>>>> ce9d6f25
 \end{code}
 
 Note [Newtype deriving and unused constructors]
@@ -1042,45 +1037,6 @@
     inst_tys = [mkTyConApp tycon tc_args]
 
 ----------------------
-<<<<<<< HEAD
-mkOldTypeableEqn :: [TyCoVar] -> Class
-                    -> TyCon -> [TcType] -> DerivContext
-                    -> TcM EarlyDerivSpec
--- The "old" (pre GHC 7.8 polykinded Typeable) deriving Typeable
--- used a horrid family of classes: Typeable, Typeable1, Typeable2, ... Typeable7
-mkOldTypeableEqn tvs cls tycon tc_args mtheta
-        -- The Typeable class is special in several ways
-        --        data T a b = ... deriving( Typeable )
-        -- gives
-        --        instance Typeable2 T where ...
-        -- Notice that:
-        -- 1. There are no constraints in the instance
-        -- 2. There are no type variables either
-        -- 3. The actual class we want to generate isn't necessarily
-        --      Typeable; it depends on the arity of the type
-  | isNothing mtheta    -- deriving on a data type decl
-  = do  { checkTc (cls `hasKey` oldTypeableClassKey)
-                  (ptext (sLit "Use deriving( Typeable ) on a data type declaration"))
-        ; real_cls <- tcLookupClass (oldTypeableClassNames `getNth` tyConArity tycon)
-                      -- See Note [Getting base classes]
-        ; mkOldTypeableEqn tvs real_cls tycon [] (Just []) }
-
-  | otherwise           -- standalone deriving
-  = do  { checkTc (null tc_args)
-                  (ptext (sLit "Derived Typeable instance must be of form (Typeable")
-                        <> int (tyConArity tycon) <+> ppr tycon <> rparen)
-        ; dfun_name <- new_dfun_name cls tycon
-        ; loc <- getSrcSpanM
-        ; return (GivenTheta $
-                  DS { ds_loc = loc, ds_name = dfun_name, ds_tvs = []
-                     , ds_cls = cls, ds_tys = [mkTyConApp tycon []]
-                     , ds_tc = tycon, ds_tc_args = []
-                     , ds_theta = mtheta `orElse` []
-                     , ds_overlap = Nothing -- Or, Just NoOverlap?
-                     , ds_newtype = False })  }
-=======
->>>>>>> ce9d6f25
-
 mkPolyKindedTypeableEqn :: Class -> TyCon -> TcM [EarlyDerivSpec]
 -- We can arrive here from a 'deriving' clause
 -- or from standalone deriving
@@ -1378,24 +1334,6 @@
     why = quotes (pprSourceTyCon rep_tc) <+>
           ptext (sLit "must have precisely one constructor")
 
-<<<<<<< HEAD
-cond_oldTypeableOK :: Condition
--- OK for kind-monomorphic Typeable class
--- Currently: (a) args all of kind *
---            (b) 7 or fewer args
-cond_oldTypeableOK (_, tc, _)
-  | tyConArity tc > 7 = NotValid too_many
-  | not (all (classifiesTypeWithValues . tyVarKind) (tyConTyVars tc))
-                      = NotValid bad_kind
-  | otherwise         = IsValid
-  where
-    too_many = quotes (pprSourceTyCon tc) <+>
-               ptext (sLit "must have 7 or fewer arguments")
-    bad_kind = quotes (pprSourceTyCon tc) <+>
-               ptext (sLit "must only have arguments of kind `*'")
-
-=======
->>>>>>> ce9d6f25
 functorLikeClassKeys :: [Unique]
 functorLikeClassKeys = [functorClassKey, foldableClassKey, traversableClassKey]
 
@@ -1823,22 +1761,10 @@
         the_pred = mkClassPred clas inst_tys
 
 ------------------------------------------------------------------
-<<<<<<< HEAD
-mkInstance :: OverlapFlag -> ThetaType -> DerivSpec theta -> TcM ClsInst
-mkInstance overlap_flag theta
-           (DS { ds_name = dfun_name
-               , ds_tvs = tvs, ds_cls = clas, ds_tys = tys })
-  = do { (subst, tvs') <- tcInstSkolTyCoVars tvs
-       ; return (mkLocalInstance dfun overlap_flag tvs' clas (substTys subst tys)) }
-  where
-    dfun = mkDictFunId dfun_name tvs theta clas tys
-
-=======
 newDerivClsInst :: ThetaType -> DerivSpec theta -> TcM ClsInst
 newDerivClsInst theta (DS { ds_name = dfun_name, ds_overlap = overlap_mode
                           , ds_tvs = tvs, ds_cls = clas, ds_tys = tys })
   = newClsInst overlap_mode dfun_name tvs theta clas tys
->>>>>>> ce9d6f25
 
 extendLocalInstEnv :: [ClsInst] -> TcM a -> TcM a
 -- Add new locally-defined instances; don't bother to check
