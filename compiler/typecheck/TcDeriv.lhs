%
% (c) The University of Glasgow 2006
% (c) The GRASP/AQUA Project, Glasgow University, 1992-1998
%

Handles @deriving@ clauses on @data@ declarations.

\begin{code}
{-# LANGUAGE CPP #-}

module TcDeriv ( tcDeriving ) where

#include "HsVersions.h"

import HsSyn
import DynFlags

import TcRnMonad
import FamInst
import TcErrors( reportAllUnsolved )
import TcValidity( validDerivPred )
import TcEnv
import TcTyClsDecls( tcFamTyPats, famTyConShape, tcAddDataFamInstCtxt, kcDataDefn )
import TcClassDcl( tcAddDeclCtxt )      -- Small helper
import TcGenDeriv                       -- Deriv stuff
import TcGenGenerics
import InstEnv
import Inst
import FamInstEnv
import TcHsType
import TcMType
import TcSimplify
import LoadIface( loadInterfaceForName )
import Module( getModule, isInteractiveModule )

import RnNames( extendGlobalRdrEnvRn )
import RnBinds
import RnEnv
import RnSource   ( addTcgDUs )
import HscTypes
import Avail

import Unify( tcUnifyTy )
import Class
import Type
import ErrUtils
import DataCon
import Maybes
import RdrName
import Name
import NameSet
import TyCon
import TcType
import Var
import VarSet
import PrelNames
import SrcLoc
import Util
import Outputable
import FastString
import Bag
import Pair

import Control.Monad
import Data.List
\end{code}

%************************************************************************
%*                                                                      *
                Overview
%*                                                                      *
%************************************************************************

Overall plan
~~~~~~~~~~~~
1.  Convert the decls (i.e. data/newtype deriving clauses,
    plus standalone deriving) to [EarlyDerivSpec]

2.  Infer the missing contexts for the InferTheta's

3.  Add the derived bindings, generating InstInfos


\begin{code}
-- DerivSpec is purely  local to this module
data DerivSpec theta = DS { ds_loc     :: SrcSpan
                          , ds_name    :: Name           -- DFun name
                          , ds_tvs     :: [TyCoVar]
                          , ds_theta   :: theta
                          , ds_cls     :: Class
                          , ds_tys     :: [Type]
                          , ds_tc      :: TyCon
                          , ds_tc_args :: [Type]
                          , ds_overlap :: Maybe OverlapMode
                          , ds_newtype :: Bool }
        -- This spec implies a dfun declaration of the form
        --       df :: forall tvs. theta => C tys
        -- The Name is the name for the DFun we'll build
        -- The tyvars bind all the variables in the theta
        -- For type families, the tycon in
        --       in ds_tys is the *family* tycon
        --       in ds_tc, ds_tc_args is the *representation* tycon
        -- For non-family tycons, both are the same

        -- the theta is either the given and final theta, in standalone deriving,
        -- or the not-yet-simplified list of constraints together with their origin

        -- ds_newtype = True  <=> Generalised Newtype Deriving (GND)
        --              False <=> Vanilla deriving
\end{code}

Example:

     newtype instance T [a] = MkT (Tree a) deriving( C s )
==>
     axiom T [a] = :RTList a
     axiom :RTList a = Tree a

     DS { ds_tvs = [a,s], ds_cls = C, ds_tys = [s, T [a]]
        , ds_tc = :RTList, ds_tc_args = [a]
        , ds_newtype = True }

\begin{code}
type DerivContext = Maybe ThetaType
   -- Nothing    <=> Vanilla deriving; infer the context of the instance decl
   -- Just theta <=> Standalone deriving: context supplied by programmer

data PredOrigin = PredOrigin PredType CtOrigin
type ThetaOrigin = [PredOrigin]

mkPredOrigin :: CtOrigin -> PredType -> PredOrigin
mkPredOrigin origin pred = PredOrigin pred origin

mkThetaOrigin :: CtOrigin -> ThetaType -> ThetaOrigin
mkThetaOrigin origin = map (mkPredOrigin origin)

data EarlyDerivSpec = InferTheta (DerivSpec ThetaOrigin)
                    | GivenTheta (DerivSpec ThetaType)
        -- InferTheta ds => the context for the instance should be inferred
        --      In this case ds_theta is the list of all the constraints
        --      needed, such as (Eq [a], Eq a), together with a suitable CtLoc
        --      to get good error messages.
        --      The inference process is to reduce this to a simpler form (e.g.
        --      Eq a)
        --
        -- GivenTheta ds => the exact context for the instance is supplied
        --                  by the programmer; it is ds_theta

forgetTheta :: EarlyDerivSpec -> DerivSpec ()
forgetTheta (InferTheta spec) = spec { ds_theta = () }
forgetTheta (GivenTheta spec) = spec { ds_theta = () }

earlyDSTyCon :: EarlyDerivSpec -> TyCon
earlyDSTyCon (InferTheta spec) = ds_tc spec
earlyDSTyCon (GivenTheta spec) = ds_tc spec

earlyDSLoc :: EarlyDerivSpec -> SrcSpan
earlyDSLoc (InferTheta spec) = ds_loc spec
earlyDSLoc (GivenTheta spec) = ds_loc spec

earlyDSClass :: EarlyDerivSpec -> Class
earlyDSClass (InferTheta spec) = ds_cls spec
earlyDSClass (GivenTheta spec) = ds_cls spec

splitEarlyDerivSpec :: [EarlyDerivSpec] -> ([DerivSpec ThetaOrigin], [DerivSpec ThetaType])
splitEarlyDerivSpec [] = ([],[])
splitEarlyDerivSpec (InferTheta spec : specs) =
    case splitEarlyDerivSpec specs of (is, gs) -> (spec : is, gs)
splitEarlyDerivSpec (GivenTheta spec : specs) =
    case splitEarlyDerivSpec specs of (is, gs) -> (is, spec : gs)

pprDerivSpec :: Outputable theta => DerivSpec theta -> SDoc
pprDerivSpec (DS { ds_loc = l, ds_name = n, ds_tvs = tvs,
                   ds_cls = c, ds_tys = tys, ds_theta = rhs })
  = parens (hsep [ppr l, ppr n, ppr tvs, ppr c, ppr tys]
            <+> equals <+> ppr rhs)

instance Outputable theta => Outputable (DerivSpec theta) where
  ppr = pprDerivSpec

instance Outputable EarlyDerivSpec where
  ppr (InferTheta spec) = ppr spec <+> ptext (sLit "(Infer)")
  ppr (GivenTheta spec) = ppr spec <+> ptext (sLit "(Given)")

instance Outputable PredOrigin where
  ppr (PredOrigin ty _) = ppr ty -- The origin is not so interesting when debugging
\end{code}


Inferring missing contexts
~~~~~~~~~~~~~~~~~~~~~~~~~~
Consider

        data T a b = C1 (Foo a) (Bar b)
                   | C2 Int (T b a)
                   | C3 (T a a)
                   deriving (Eq)

[NOTE: See end of these comments for what to do with
        data (C a, D b) => T a b = ...
]

We want to come up with an instance declaration of the form

        instance (Ping a, Pong b, ...) => Eq (T a b) where
                x == y = ...

It is pretty easy, albeit tedious, to fill in the code "...".  The
trick is to figure out what the context for the instance decl is,
namely @Ping@, @Pong@ and friends.

Let's call the context reqd for the T instance of class C at types
(a,b, ...)  C (T a b).  Thus:

        Eq (T a b) = (Ping a, Pong b, ...)

Now we can get a (recursive) equation from the @data@ decl:

        Eq (T a b) = Eq (Foo a) u Eq (Bar b)    -- From C1
                   u Eq (T b a) u Eq Int        -- From C2
                   u Eq (T a a)                 -- From C3

Foo and Bar may have explicit instances for @Eq@, in which case we can
just substitute for them.  Alternatively, either or both may have
their @Eq@ instances given by @deriving@ clauses, in which case they
form part of the system of equations.

Now all we need do is simplify and solve the equations, iterating to
find the least fixpoint.  Notice that the order of the arguments can
switch around, as here in the recursive calls to T.

Let's suppose Eq (Foo a) = Eq a, and Eq (Bar b) = Ping b.

We start with:

        Eq (T a b) = {}         -- The empty set

Next iteration:
        Eq (T a b) = Eq (Foo a) u Eq (Bar b)    -- From C1
                   u Eq (T b a) u Eq Int        -- From C2
                   u Eq (T a a)                 -- From C3

        After simplification:
                   = Eq a u Ping b u {} u {} u {}
                   = Eq a u Ping b

Next iteration:

        Eq (T a b) = Eq (Foo a) u Eq (Bar b)    -- From C1
                   u Eq (T b a) u Eq Int        -- From C2
                   u Eq (T a a)                 -- From C3

        After simplification:
                   = Eq a u Ping b
                   u (Eq b u Ping a)
                   u (Eq a u Ping a)

                   = Eq a u Ping b u Eq b u Ping a

The next iteration gives the same result, so this is the fixpoint.  We
need to make a canonical form of the RHS to ensure convergence.  We do
this by simplifying the RHS to a form in which

        - the classes constrain only tyvars
        - the list is sorted by tyvar (major key) and then class (minor key)
        - no duplicates, of course

So, here are the synonyms for the ``equation'' structures:


Note [Data decl contexts]
~~~~~~~~~~~~~~~~~~~~~~~~~
Consider

        data (RealFloat a) => Complex a = !a :+ !a deriving( Read )

We will need an instance decl like:

        instance (Read a, RealFloat a) => Read (Complex a) where
          ...

The RealFloat in the context is because the read method for Complex is bound
to construct a Complex, and doing that requires that the argument type is
in RealFloat.

But this ain't true for Show, Eq, Ord, etc, since they don't construct
a Complex; they only take them apart.

Our approach: identify the offending classes, and add the data type
context to the instance decl.  The "offending classes" are

        Read, Enum?

FURTHER NOTE ADDED March 2002.  In fact, Haskell98 now requires that
pattern matching against a constructor from a data type with a context
gives rise to the constraints for that context -- or at least the thinned
version.  So now all classes are "offending".

Note [Newtype deriving]
~~~~~~~~~~~~~~~~~~~~~~~
Consider this:
    class C a b
    instance C [a] Char
    newtype T = T Char deriving( C [a] )

Notice the free 'a' in the deriving.  We have to fill this out to
    newtype T = T Char deriving( forall a. C [a] )

And then translate it to:
    instance C [a] Char => C [a] T where ...


Note [Newtype deriving superclasses]
~~~~~~~~~~~~~~~~~~~~~~~~~~~~~~~~~~
(See also Trac #1220 for an interesting exchange on newtype
deriving and superclasses.)

The 'tys' here come from the partial application in the deriving
clause. The last arg is the new instance type.

We must pass the superclasses; the newtype might be an instance
of them in a different way than the representation type
E.g.            newtype Foo a = Foo a deriving( Show, Num, Eq )
Then the Show instance is not done via Coercible; it shows
        Foo 3 as "Foo 3"
The Num instance is derived via Coercible, but the Show superclass
dictionary must the Show instance for Foo, *not* the Show dictionary
gotten from the Num dictionary. So we must build a whole new dictionary
not just use the Num one.  The instance we want is something like:
     instance (Num a, Show (Foo a), Eq (Foo a)) => Num (Foo a) where
        (+) = ((+)@a)
        ...etc...
There may be a coercion needed which we get from the tycon for the newtype
when the dict is constructed in TcInstDcls.tcInstDecl2


Note [Unused constructors and deriving clauses]
~~~~~~~~~~~~~~~~~~~~~~~~~~~~~~~~~~~~~~~~~~~~~~~
See Trac #3221.  Consider
   data T = T1 | T2 deriving( Show )
Are T1 and T2 unused?  Well, no: the deriving clause expands to mention
both of them.  So we gather defs/uses from deriving just like anything else.

%************************************************************************
%*                                                                      *
\subsection[TcDeriv-driver]{Top-level function for \tr{derivings}}
%*                                                                      *
%************************************************************************

\begin{code}
tcDeriving  :: [LTyClDecl Name]  -- All type constructors
            -> [LInstDecl Name]  -- All instance declarations
            -> [LDerivDecl Name] -- All stand-alone deriving declarations
            -> TcM (TcGblEnv, Bag (InstInfo Name), HsValBinds Name)
tcDeriving tycl_decls inst_decls deriv_decls
  = recoverM (do { g <- getGblEnv
                 ; return (g, emptyBag, emptyValBindsOut)}) $
    do  {       -- Fish the "deriving"-related information out of the TcEnv
                -- And make the necessary "equations".
          is_boot <- tcIsHsBootOrSig
        ; traceTc "tcDeriving" (ppr is_boot)

        ; early_specs <- makeDerivSpecs is_boot tycl_decls inst_decls deriv_decls
        ; traceTc "tcDeriving 1" (ppr early_specs)

        -- for each type, determine the auxliary declarations that are common
        -- to multiple derivations involving that type (e.g. Generic and
        -- Generic1 should use the same TcGenGenerics.MetaTyCons)
        ; (commonAuxs, auxDerivStuff) <- commonAuxiliaries $ map forgetTheta early_specs

        ; let (infer_specs, given_specs) = splitEarlyDerivSpec early_specs
        ; insts1 <- mapM (genInst commonAuxs) given_specs

        -- the stand-alone derived instances (@insts1@) are used when inferring
        -- the contexts for "deriving" clauses' instances (@infer_specs@)
        ; final_specs <- extendLocalInstEnv (map (iSpec . fstOf3) insts1) $
                         inferInstanceContexts infer_specs

        ; insts2 <- mapM (genInst commonAuxs) final_specs

        ; let (inst_infos, deriv_stuff, maybe_fvs) = unzip3 (insts1 ++ insts2)
        ; loc <- getSrcSpanM
        ; let (binds, newTyCons, famInsts, extraInstances) =
                genAuxBinds loc (unionManyBags (auxDerivStuff : deriv_stuff))

        ; (inst_info, rn_binds, rn_dus) <-
            renameDeriv is_boot (inst_infos ++ (bagToList extraInstances)) binds

        ; dflags <- getDynFlags
        ; unless (isEmptyBag inst_info) $
             liftIO (dumpIfSet_dyn dflags Opt_D_dump_deriv "Derived instances"
                        (ddump_deriving inst_info rn_binds newTyCons famInsts))

        ; let all_tycons = map ATyCon (bagToList newTyCons)
        ; gbl_env <- tcExtendGlobalEnv all_tycons $
                     tcExtendGlobalEnvImplicit (concatMap implicitTyThings all_tycons) $
                     tcExtendLocalFamInstEnv (bagToList famInsts) $
                     tcExtendLocalInstEnv (map iSpec (bagToList inst_info)) getGblEnv
        ; let all_dus = rn_dus `plusDU` usesOnly (mkFVs $ catMaybes maybe_fvs)
        ; return (addTcgDUs gbl_env all_dus, inst_info, rn_binds) }
  where
    ddump_deriving :: Bag (InstInfo Name) -> HsValBinds Name
                   -> Bag TyCon               -- ^ Empty data constructors
                   -> Bag FamInst             -- ^ Rep type family instances
                   -> SDoc
    ddump_deriving inst_infos extra_binds repMetaTys repFamInsts
      =    hang (ptext (sLit "Derived instances:"))
              2 (vcat (map (\i -> pprInstInfoDetails i $$ text "") (bagToList inst_infos))
                 $$ ppr extra_binds)
        $$ hangP "Generic representation:" (
              hangP "Generated datatypes for meta-information:"
               (vcat (map ppr (bagToList repMetaTys)))
           $$ hangP "Representation types:"
                (vcat (map pprRepTy (bagToList repFamInsts))))

    hangP s x = text "" $$ hang (ptext (sLit s)) 2 x

-- Prints the representable type family instance
pprRepTy :: FamInst -> SDoc
pprRepTy fi@(FamInst { fi_tys = lhs })
  = ptext (sLit "type") <+> ppr (mkTyConApp (famInstTyCon fi) lhs) <+>
      equals <+> ppr rhs
  where rhs = famInstRHS fi

-- As of 24 April 2012, this only shares MetaTyCons between derivations of
-- Generic and Generic1; thus the types and logic are quite simple.
type CommonAuxiliary = MetaTyCons
type CommonAuxiliaries = [(TyCon, CommonAuxiliary)] -- NSF what is a more efficient map type?

commonAuxiliaries :: [DerivSpec ()] -> TcM (CommonAuxiliaries, BagDerivStuff)
commonAuxiliaries = foldM snoc ([], emptyBag) where
  snoc acc@(cas, stuff) (DS {ds_name = nm, ds_cls = cls, ds_tc = rep_tycon})
    | getUnique cls `elem` [genClassKey, gen1ClassKey] =
      extendComAux $ genGenericMetaTyCons rep_tycon (nameModule nm)
    | otherwise = return acc
   where extendComAux m -- don't run m if its already in the accumulator
           | any ((rep_tycon ==) . fst) cas = return acc
           | otherwise = do (ca, new_stuff) <- m
                            return $ ((rep_tycon, ca) : cas, stuff `unionBags` new_stuff)

renameDeriv :: Bool
            -> [InstInfo RdrName]
            -> Bag (LHsBind RdrName, LSig RdrName)
            -> TcM (Bag (InstInfo Name), HsValBinds Name, DefUses)
renameDeriv is_boot inst_infos bagBinds
  | is_boot     -- If we are compiling a hs-boot file, don't generate any derived bindings
                -- The inst-info bindings will all be empty, but it's easier to
                -- just use rn_inst_info to change the type appropriately
  = do  { (rn_inst_infos, fvs) <- mapAndUnzipM rn_inst_info inst_infos
        ; return ( listToBag rn_inst_infos
                 , emptyValBindsOut, usesOnly (plusFVs fvs)) }

  | otherwise
  = discardWarnings $         -- Discard warnings about unused bindings etc
    setXOptM Opt_EmptyCase $  -- Derived decls (for empty types) can have
                              --    case x of {}
    setXOptM Opt_ScopedTypeVariables $  -- Derived decls (for newtype-deriving) can
    setXOptM Opt_KindSignatures $       -- used ScopedTypeVariables & KindSignatures
    do  {
        -- Bring the extra deriving stuff into scope
        -- before renaming the instances themselves
        ; (aux_binds, aux_sigs) <- mapAndUnzipBagM return bagBinds
        ; let aux_val_binds = ValBindsIn aux_binds (bagToList aux_sigs)
        ; rn_aux_lhs <- rnTopBindsLHS emptyFsEnv aux_val_binds
        ; let bndrs = collectHsValBinders rn_aux_lhs
        ; envs <- extendGlobalRdrEnvRn (map Avail bndrs) emptyFsEnv ;
        ; setEnvs envs $
    do  { (rn_aux, dus_aux) <- rnValBindsRHS (TopSigCtxt (mkNameSet bndrs) False) rn_aux_lhs
        ; (rn_inst_infos, fvs_insts) <- mapAndUnzipM rn_inst_info inst_infos
        ; return (listToBag rn_inst_infos, rn_aux,
                  dus_aux `plusDU` usesOnly (plusFVs fvs_insts)) } }

  where
    rn_inst_info :: InstInfo RdrName -> TcM (InstInfo Name, FreeVars)
    rn_inst_info
      inst_info@(InstInfo { iSpec = inst
                          , iBinds = InstBindings
                            { ib_binds = binds
                            , ib_tyvars = tyvars
                            , ib_pragmas = sigs
                            , ib_extensions = exts -- Only for type-checking
                            , ib_derived = sa } })
        =  ASSERT( null sigs )
           bindLocalNamesFV tyvars $
           do { (rn_binds, fvs) <- rnMethodBinds (is_cls_nm inst) (\_ -> []) binds
              ; let binds' = InstBindings { ib_binds = rn_binds
                                          , ib_tyvars = tyvars
                                          , ib_pragmas = []
                                          , ib_extensions = exts
                                          , ib_derived = sa }
              ; return (inst_info { iBinds = binds' }, fvs) }
\end{code}

Note [Newtype deriving and unused constructors]
~~~~~~~~~~~~~~~~~~~~~~~~~~~~~~~~~~~~~~~~~~~~~~~
Consider this (see Trac #1954):

  module Bug(P) where
  newtype P a = MkP (IO a) deriving Monad

If you compile with -fwarn-unused-binds you do not expect the warning
"Defined but not used: data consructor MkP". Yet the newtype deriving
code does not explicitly mention MkP, but it should behave as if you
had written
  instance Monad P where
     return x = MkP (return x)
     ...etc...

So we want to signal a user of the data constructor 'MkP'.
This is the reason behind the (Maybe Name) part of the return type
of genInst.

%************************************************************************
%*                                                                      *
                From HsSyn to DerivSpec
%*                                                                      *
%************************************************************************

@makeDerivSpecs@ fishes around to find the info about needed derived instances.

\begin{code}
makeDerivSpecs :: Bool
               -> [LTyClDecl Name]
               -> [LInstDecl Name]
               -> [LDerivDecl Name]
               -> TcM [EarlyDerivSpec]
makeDerivSpecs is_boot tycl_decls inst_decls deriv_decls
  = do  { eqns1 <- concatMapM (recoverM (return []) . deriveTyDecl)     tycl_decls
        ; eqns2 <- concatMapM (recoverM (return []) . deriveInstDecl)   inst_decls
        ; eqns3 <- concatMapM (recoverM (return []) . deriveStandalone) deriv_decls

        -- If AutoDeriveTypeable is set, we automatically add Typeable instances
        -- for every data type and type class declared in the module
        ; auto_typeable <- xoptM Opt_AutoDeriveTypeable
        ; eqns4 <- deriveAutoTypeable auto_typeable (eqns1 ++ eqns3) tycl_decls

        ; let eqns = eqns1 ++ eqns2 ++ eqns3 ++ eqns4

        ; if is_boot then   -- No 'deriving' at all in hs-boot files
              do { unless (null eqns) (add_deriv_err (head eqns))
                 ; return [] }
          else return eqns }
  where
    add_deriv_err eqn
       = setSrcSpan (earlyDSLoc eqn) $
         addErr (hang (ptext (sLit "Deriving not permitted in hs-boot file"))
                    2 (ptext (sLit "Use an instance declaration instead")))

deriveAutoTypeable :: Bool -> [EarlyDerivSpec] -> [LTyClDecl Name] -> TcM [EarlyDerivSpec]
-- Runs over *all* TyCl declarations, including classes and data families
-- i.e. not just data type decls
deriveAutoTypeable auto_typeable done_specs tycl_decls
  | not auto_typeable = return []
  | otherwise         = do { cls <- tcLookupClass typeableClassName
                           ; concatMapM (do_one cls) tycl_decls }
  where
    done_tcs = mkNameSet [ tyConName (earlyDSTyCon spec)
                         | spec <- done_specs
                         , className (earlyDSClass spec) == typeableClassName ]
        -- Check if an automatically generated DS for deriving Typeable should be
        -- ommitted because the user had manually requested an instance

    do_one cls (L _ decl)
      = do { tc <- tcLookupTyCon (tcdName decl)
           ; if (isTypeSynonymTyCon tc || isTypeFamilyTyCon tc
                                       || tyConName tc `elemNameSet` done_tcs)
                 -- Do not derive Typeable for type synonyms or type families
             then return []
             else mkPolyKindedTypeableEqn cls tc }

------------------------------------------------------------------
deriveTyDecl :: LTyClDecl Name -> TcM [EarlyDerivSpec]
deriveTyDecl (L _ decl@(DataDecl { tcdLName = L _ tc_name
                                 , tcdDataDefn = HsDataDefn { dd_derivs = preds } }))
  = tcAddDeclCtxt decl $
    do { tc <- tcLookupTyCon tc_name
       ; let tvs  = tyConTyVars tc
             tys  = mkTyCoVarTys tvs

       ; case preds of
          Just (L _ preds') -> concatMapM (deriveTyData False tvs tc tys) preds'
          Nothing           -> return [] }

deriveTyDecl _ = return []

------------------------------------------------------------------
deriveInstDecl :: LInstDecl Name -> TcM [EarlyDerivSpec]
deriveInstDecl (L _ (TyFamInstD {})) = return []
deriveInstDecl (L _ (DataFamInstD { dfid_inst = fam_inst }))
  = deriveFamInst fam_inst
deriveInstDecl (L _ (ClsInstD { cid_inst = ClsInstDecl { cid_datafam_insts = fam_insts } }))
  = concatMapM (deriveFamInst . unLoc) fam_insts

------------------------------------------------------------------
deriveFamInst :: DataFamInstDecl Name -> TcM [EarlyDerivSpec]
deriveFamInst decl@(DataFamInstDecl
                       { dfid_tycon = L _ tc_name, dfid_pats = pats
                       , dfid_defn
                         = defn@(HsDataDefn { dd_derivs = Just (L _ preds) }) })
  = tcAddDataFamInstCtxt decl $
    do { fam_tc <- tcLookupTyCon tc_name
       ; tcFamTyPats (famTyConShape fam_tc) pats (kcDataDefn defn) $
             -- kcDataDefn defn: see Note [Finding the LHS patterns]
         \ tvs' pats' _ ->
           concatMapM (deriveTyData True tvs' fam_tc pats') preds }

deriveFamInst _ = return []
\end{code}

Note [Finding the LHS patterns]
~~~~~~~~~~~~~~~~~~~~~~~~~~~~~~~
When kind polymorphism is in play, we need to be careful.  Here is
Trac #9359:
  data Cmp a where
    Sup :: Cmp a
    V   :: a -> Cmp a

  data family   CmpInterval (a :: Cmp k) (b :: Cmp k) :: *
  data instance CmpInterval (V c) Sup = Starting c deriving( Show )

So CmpInterval is kind-polymorphic, but the data instance is not
   CmpInterval :: forall k. Cmp k -> Cmp k -> *
   data instance CmpInterval * (V (c::*)) Sup = Starting c deriving( Show )

Hence, when deriving the type patterns in deriveFamInst, we must kind
check the RHS (the data constructor 'Starting c') as well as the LHS,
so that we correctly see the instantiation to *.


\begin{code}
------------------------------------------------------------------
deriveStandalone :: LDerivDecl Name -> TcM [EarlyDerivSpec]
-- Standalone deriving declarations
--  e.g.   deriving instance Show a => Show (T a)
-- Rather like tcLocalInstDecl
deriveStandalone (L loc (DerivDecl deriv_ty overlap_mode))
  = setSrcSpan loc                   $
    addErrCtxt (standaloneCtxt deriv_ty)  $
    do { traceTc "Standalone deriving decl for" (ppr deriv_ty)
       ; (tvs, theta, cls, inst_tys) <- setXOptM Opt_DataKinds $ -- for polykinded typeable
                                        tcHsInstHead TcType.InstDeclCtxt deriv_ty
       ; traceTc "Standalone deriving;" $ vcat
              [ text "tvs:" <+> ppr tvs
              , text "theta:" <+> ppr theta
              , text "cls:" <+> ppr cls
              , text "tys:" <+> ppr inst_tys ]
                -- C.f. TcInstDcls.tcLocalInstDecl1
       ; checkTc (not (null inst_tys)) derivingNullaryErr

       ; let cls_tys = take (length inst_tys - 1) inst_tys
             inst_ty = last inst_tys
       ; traceTc "Standalone deriving:" $ vcat
              [ text "class:" <+> ppr cls
              , text "class types:" <+> ppr cls_tys
              , text "type:" <+> ppr inst_ty ]

       ; case tcSplitTyConApp_maybe inst_ty of
           Just (tc, tc_args)
              | className cls == typeableClassName  -- Works for algebraic TyCons
                                                    -- _and_ data families
              -> do { check_standalone_typeable theta tc tc_args
                    ; mkPolyKindedTypeableEqn cls tc }

              | isAlgTyCon tc  -- All other classes
              -> do { spec <- mkEqnHelp (fmap unLoc overlap_mode)
                                        tvs cls cls_tys tc tc_args (Just theta)
                    ; return [spec] }

           _  -> -- Complain about functions, primitive types, etc,
                 -- except for the Typeable class
                 failWithTc $ derivingThingErr False cls cls_tys inst_ty $
                 ptext (sLit "The last argument of the instance must be a data or newtype application")
        }
  where
    check_standalone_typeable theta tc tc_args
             -- We expect to see
             --       deriving Typeable <kind> T
             -- for some tycon T.  But if S is kind-polymorphic,
             -- say (S :: forall k. k -> *), we might see
             --       deriving Typable <kind> (S k)
             --
             -- But we should NOT see
             --       deriving Typeable <kind> (T Int)
             -- or    deriving Typeable <kind> (S *)   where S is kind-polymorphic
             --
             -- So all the tc_args should be distinct kind variables
      | null theta
      , allDistinctTyVars tc_args
      , only_dependent_args tc tc_args
      = return ()

      | otherwise
      = do { polykinds <- xoptM Opt_PolyKinds
           ; failWith (mk_msg polykinds theta tc tc_args) }

    only_dependent_args tc tc_args = length tc_args <= length dep_bndrs
      where
        (all_bndrs, _)      = tcSplitForAllTys (tyConKind tc)
        dep_bndrs           = takeWhile isNamedBinder all_bndrs

    mk_msg polykinds theta tc tc_args
      | not polykinds
      , only_dependent_args tc tc_args
           -- Non-empty, all kinds, at least one not a kind variable
      , null theta
      = hang (ptext (sLit "To make a Typeable instance of poly-kinded")
               <+> quotes (ppr tc) <> comma)
           2 (ptext (sLit "use XPolyKinds"))

      | otherwise
      = hang (ptext (sLit "Derived Typeable instance must be of form"))
           2 (ptext (sLit "deriving instance Typeable") <+> ppr tc)


------------------------------------------------------------------
deriveTyData :: Bool                         -- False <=> data/newtype
                                             -- True  <=> data/newtype *instance*
             -> [TyCoVar] -> TyCon -> [Type] -- LHS of data or data instance
                                             --   Can be a data instance, hence [Type] args
             -> LHsType Name                 -- The deriving predicate
             -> TcM [EarlyDerivSpec]
-- The deriving clause of a data or newtype declaration
-- I.e. not standalone deriving
deriveTyData is_instance tvs tc tc_args (L loc deriv_pred)
  = setSrcSpan loc     $        -- Use the location of the 'deriving' item
    do  { (deriv_tvs, cls, cls_tys, cls_arg_kind)
                <- tcExtendTyVarEnv tvs $
                   tcHsDeriv deriv_pred
                -- Deriving preds may (now) mention
                -- the type variables for the type constructor, hence tcExtendTyVarenv
                -- The "deriv_pred" is a LHsType to take account of the fact that for
                -- newtype deriving we allow deriving (forall a. C [a]).

                -- Typeable is special, because Typeable :: forall k. k -> Constraint
                -- so the argument kind 'k' is not decomposable by splitKindFunTys
                -- as is the case for all other derivable type classes
        ; if className cls == typeableClassName
          then derivePolyKindedTypeable is_instance cls cls_tys tvs tc tc_args
          else

     do {  -- Given data T a b c = ... deriving( C d ),
           -- we want to drop type variables from T so that (C d (T a)) is well-kinded
          let (arg_kinds, _)  = splitFunTys cls_arg_kind
              n_args_to_drop  = length arg_kinds
              n_args_to_keep  = tyConArity tc - n_args_to_drop
              (tc_args_to_keep, args_to_drop)
                              = splitAt n_args_to_keep tc_args
              inst_ty_kind    = typeKind (mkTyConApp tc tc_args_to_keep)
              dropped_tvs     = tyCoVarsOfTypes args_to_drop

              -- Match up the kinds, and apply the resulting kind substitution
              -- to the types.  See Note [Unify kinds in deriving]
              -- We are assuming the tycon tyvars and the class tyvars are distinct
              mb_match        = tcUnifyTy inst_ty_kind cls_arg_kind
              Just kind_subst = mb_match
              all_tkvs        = varSetElemsWellScoped $
                                mkVarSet deriv_tvs `unionVarSet`
                                tyCoVarsOfTypes tc_args_to_keep
              unmapped_tkvs   = filter (`notElemTCvSubst` kind_subst) all_tkvs
              (subst, tkvs)   = mapAccumL substTyCoVarBndr
                                          kind_subst unmapped_tkvs
              final_tc_args   = substTys subst tc_args_to_keep
              final_cls_tys   = substTys subst cls_tys

        ; traceTc "derivTyData1" (vcat [ pprTCvBndrs tvs, ppr tc, ppr tc_args, ppr deriv_pred
                                       , pprTCvBndrs (varSetElems $ tyCoVarsOfTypes tc_args)
                                       , ppr n_args_to_keep, ppr n_args_to_drop
                                       , ppr inst_ty_kind, ppr cls_arg_kind, ppr mb_match
                                       , ppr final_tc_args, ppr final_cls_tys ])

        -- Check that the result really is well-kinded
        ; checkTc (n_args_to_keep >= 0 && isJust mb_match)
                  (derivingKindErr tc cls cls_tys cls_arg_kind)

        ; traceTc "derivTyData2" (vcat [ ppr tkvs ])

        ; checkTc (allDistinctTyVars args_to_drop &&              -- (a) and (b)
                   not (any (`elemVarSet` dropped_tvs) tkvs))     -- (c)
                  (derivingEtaErr cls final_cls_tys (mkTyConApp tc final_tc_args))
                -- Check that
                --  (a) The args to drop are all type variables; eg reject:
                --              data instance T a Int = .... deriving( Monad )
                --  (b) The args to drop are all *distinct* type variables; eg reject:
                --              class C (a :: * -> * -> *) where ...
                --              data instance T a a = ... deriving( C )
                --  (c) The type class args, or remaining tycon args,
                --      do not mention any of the dropped type variables
                --              newtype T a s = ... deriving( ST s )
                --              newtype K a a = ... deriving( Monad )

<<<<<<< HEAD
        ; spec <- mkEqnHelp Nothing tkvs
                            cls final_cls_tys tc final_tc_args Nothing 
=======
        ; spec <- mkEqnHelp Nothing (univ_kvs' ++ univ_tvs')
                            cls final_cls_tys tc final_tc_args Nothing
>>>>>>> 0511c0ab
        ; return [spec] } }

derivePolyKindedTypeable :: Bool -> Class -> [Type]
                         -> [TyVar] -> TyCon -> [Type]
                         -> TcM [EarlyDerivSpec]
-- The deriving( Typeable ) clause of a data/newtype decl
-- I.e. not standalone deriving
derivePolyKindedTypeable is_instance cls cls_tys _tvs tc tc_args
  | is_instance
  = failWith (sep [ ptext (sLit "Deriving Typeable is not allowed for family instances;")
                  , ptext (sLit "derive Typeable for")
                    <+> quotes (pprSourceTyCon tc)
                    <+> ptext (sLit "alone") ])

  | otherwise
  = ASSERT( allDistinctTyVars tc_args )  -- Came from a data/newtype decl
    do { checkTc (isSingleton cls_tys) $   -- Typeable k
         derivingThingErr False cls cls_tys (mkTyConApp tc tc_args)
                          (classArgsErr cls cls_tys)
       ; mkPolyKindedTypeableEqn cls tc }
\end{code}

Note [Unify kinds in deriving]
~~~~~~~~~~~~~~~~~~~~~~~~~~~~~~
Consider (Trac #8534)
    data T a b = MkT a deriving( Functor )
    -- where Functor :: (*->*) -> Constraint

So T :: forall k. * -> k -> *.   We want to get
    instance Functor (T * (a:*)) where ...
Notice the '*' argument to T.

Moreover, as well as instantiating T's kind arguments, we may need to instantiate
C's kind args.  Consider (Trac #8865):
  newtype T a b = MkT (Either a b) deriving( Category )
where
  Category :: forall k. (k -> k -> *) -> Constraint
We need to generate the instance
  instance Category * (Either a) where ...
Notice the '*' argument to Category.

So we need to
 * drop arguments from (T a b) to match the number of
   arrows in the (last argument of the) class;
 * and then *unify* kind of the remaining type against the
   expected kind, to figure out how to instantiate C's and T's
   kind arguments.

In the two examples,
 * we unify   kind-of( T k (a:k) ) ~ kind-of( Functor )
         i.e.      (k -> *) ~ (* -> *)   to find k:=*.
         yielding  k:=*

 * we unify   kind-of( Either ) ~ kind-of( Category )
         i.e.      (* -> * -> *)  ~ (k -> k -> k)
         yielding  k:=*

Now we get a kind substitution.  We then need to:

  1. Remove the substituted-out kind variables from the quantified kind vars

  2. Apply the substitution to the kinds of quantified *type* vars
     (and extend the substitution to reflect this change)

  3. Apply that extended substitution to the non-dropped args (types and
     kinds) of the type and class

Forgetting step (2) caused Trac #8893:
  data V a = V [a] deriving Functor
  data P (x::k->*) (a:k) = P (x a) deriving Functor
  data C (x::k->*) (a:k) = C (V (P x a)) deriving Functor

When deriving Functor for P, we unify k to *, but we then want
an instance   $df :: forall (x:*->*). Functor x => Functor (P * (x:*->*))
and similarly for C.  Notice the modified kind of x, both at binding
and occurrence sites.


\begin{code}
mkEqnHelp :: Maybe OverlapMode
          -> [TyVar]
          -> Class -> [Type]
          -> TyCon -> [Type]
          -> DerivContext       -- Just    => context supplied (standalone deriving)
                                -- Nothing => context inferred (deriving on data decl)
          -> TcRn EarlyDerivSpec
-- Make the EarlyDerivSpec for an instance
--      forall tvs. theta => cls (tys ++ [ty])
-- where the 'theta' is optional (that's the Maybe part)
-- Assumes that this declaration is well-kinded

mkEqnHelp overlap_mode tvs cls cls_tys tycon tc_args mtheta
  = do {      -- Find the instance of a data family
              -- Note [Looking up family instances for deriving]
         fam_envs <- tcGetFamInstEnvs
       ; let (rep_tc, rep_tc_args, _co) = tcLookupDataFamInst fam_envs tycon tc_args

              -- If it's still a data family, the lookup failed; i.e no instance exists
       ; when (isDataFamilyTyCon rep_tc)
              (bale_out (ptext (sLit "No family instance for") <+> quotes (pprTypeApp tycon tc_args)))

       -- For standalone deriving (mtheta /= Nothing),
       -- check that all the data constructors are in scope.
       ; rdr_env <- getGlobalRdrEnv
       ; let data_con_names = map dataConName (tyConDataCons rep_tc)
             hidden_data_cons = not (isWiredInName (tyConName rep_tc)) &&
                                (isAbstractTyCon rep_tc ||
                                 any not_in_scope data_con_names)
             not_in_scope dc  = null (lookupGRE_Name rdr_env dc)

             -- Make a Qual RdrName that will do for each DataCon
             -- so we can report it as used (Trac #7969)
             data_con_rdrs = [ mkRdrQual (is_as (is_decl imp_spec)) occ
                             | dc_name <- data_con_names
                             , let occ  = nameOccName dc_name
                                   gres = lookupGRE_Name rdr_env dc_name
                             , not (null gres)
                             , Imported (imp_spec:_) <- [gre_prov (head gres)] ]

       ; addUsedRdrNames data_con_rdrs
       ; unless (isNothing mtheta || not hidden_data_cons)
                (bale_out (derivingHiddenErr tycon))

       ; dflags <- getDynFlags
       ; if isDataTyCon rep_tc then
            mkDataTypeEqn dflags overlap_mode tvs cls cls_tys
                          tycon tc_args rep_tc rep_tc_args mtheta
         else
            mkNewTypeEqn dflags overlap_mode tvs cls cls_tys
                         tycon tc_args rep_tc rep_tc_args mtheta }
  where
     bale_out msg = failWithTc (derivingThingErr False cls cls_tys (mkTyConApp tycon tc_args) msg)
\end{code}

Note [Looking up family instances for deriving]
~~~~~~~~~~~~~~~~~~~~~~~~~~~~~~~~~~~~~~~~~~~~~~~
tcLookupFamInstExact is an auxiliary lookup wrapper which requires
that looked-up family instances exist.  If called with a vanilla
tycon, the old type application is simply returned.

If we have
  data instance F () = ... deriving Eq
  data instance F () = ... deriving Eq
then tcLookupFamInstExact will be confused by the two matches;
but that can't happen because tcInstDecls1 doesn't call tcDeriving
if there are any overlaps.

There are two other things that might go wrong with the lookup.
First, we might see a standalone deriving clause
   deriving Eq (F ())
when there is no data instance F () in scope.

Note that it's OK to have
  data instance F [a] = ...
  deriving Eq (F [(a,b)])
where the match is not exact; the same holds for ordinary data types
with standalone deriving declarations.

Note [Deriving, type families, and partial applications]
~~~~~~~~~~~~~~~~~~~~~~~~~~~~~~~~~~~~~~~~~~~~~~~~~~~~~~~~
When there are no type families, it's quite easy:

    newtype S a = MkS [a]
    -- :CoS :: S  ~ []  -- Eta-reduced

    instance Eq [a] => Eq (S a)         -- by coercion sym (Eq (:CoS a)) : Eq [a] ~ Eq (S a)
    instance Monad [] => Monad S        -- by coercion sym (Monad :CoS)  : Monad [] ~ Monad S

When type familes are involved it's trickier:

    data family T a b
    newtype instance T Int a = MkT [a] deriving( Eq, Monad )
    -- :RT is the representation type for (T Int a)
    --  :Co:RT    :: :RT ~ []          -- Eta-reduced!
    --  :CoF:RT a :: T Int a ~ :RT a   -- Also eta-reduced!

    instance Eq [a] => Eq (T Int a)     -- easy by coercion
       -- d1 :: Eq [a]
       -- d2 :: Eq (T Int a) = d1 |> Eq (sym (:Co:RT a ; :coF:RT a))

    instance Monad [] => Monad (T Int)  -- only if we can eta reduce???
       -- d1 :: Monad []
       -- d2 :: Monad (T Int) = d1 |> Monad (sym (:Co:RT ; :coF:RT))

Note the need for the eta-reduced rule axioms.  After all, we can
write it out
    instance Monad [] => Monad (T Int)  -- only if we can eta reduce???
      return x = MkT [x]
      ... etc ...

See Note [Eta reduction for data family axioms] in TcInstDcls.

%************************************************************************
%*                                                                      *
                Deriving data types
%*                                                                      *
%************************************************************************

\begin{code}
mkDataTypeEqn :: DynFlags
              -> Maybe OverlapMode
              -> [TyCoVar]              -- Universally quantified type variables in the instance
              -> Class                  -- Class for which we need to derive an instance
              -> [Type]                 -- Other parameters to the class except the last
              -> TyCon                  -- Type constructor for which the instance is requested
                                        --    (last parameter to the type class)
              -> [Type]                 -- Parameters to the type constructor
              -> TyCon                  -- rep of the above (for type families)
              -> [Type]                 -- rep of the above
              -> DerivContext        -- Context of the instance, for standalone deriving
              -> TcRn EarlyDerivSpec    -- Return 'Nothing' if error

mkDataTypeEqn dflags overlap_mode tvs cls cls_tys
              tycon tc_args rep_tc rep_tc_args mtheta
  = case checkSideConditions dflags mtheta cls cls_tys rep_tc rep_tc_args of
        -- NB: pass the *representation* tycon to checkSideConditions
        NonDerivableClass   msg -> bale_out (nonStdErr cls $$ msg)
        DerivableClassError msg -> bale_out msg
        CanDerive               -> go_for_it
        DerivableViaInstance    -> go_for_it
  where
    go_for_it    = mk_data_eqn overlap_mode tvs cls tycon tc_args rep_tc rep_tc_args mtheta
    bale_out msg = failWithTc (derivingThingErr False cls cls_tys (mkTyConApp tycon tc_args) msg)

mk_data_eqn :: Maybe OverlapMode -> [TyCoVar] -> Class
            -> TyCon -> [TcType] -> TyCon -> [TcType] -> DerivContext
            -> TcM EarlyDerivSpec
mk_data_eqn overlap_mode tvs cls tycon tc_args rep_tc rep_tc_args mtheta
  = do loc                  <- getSrcSpanM
       dfun_name            <- new_dfun_name cls tycon
       case mtheta of
        Nothing -> do --Infer context
            inferred_constraints <- inferConstraints cls inst_tys rep_tc rep_tc_args
            return $ InferTheta $ DS
                   { ds_loc = loc
                   , ds_name = dfun_name, ds_tvs = tvs
                   , ds_cls = cls, ds_tys = inst_tys
                   , ds_tc = rep_tc, ds_tc_args = rep_tc_args
                   , ds_theta = inferred_constraints
                   , ds_overlap = overlap_mode
                   , ds_newtype = False }
        Just theta -> do -- Specified context
            return $ GivenTheta $ DS
                   { ds_loc = loc
                   , ds_name = dfun_name, ds_tvs = tvs
                   , ds_cls = cls, ds_tys = inst_tys
                   , ds_tc = rep_tc, ds_tc_args = rep_tc_args
                   , ds_theta = theta
                   , ds_overlap = overlap_mode
                   , ds_newtype = False }
  where
    inst_tys = [mkTyConApp tycon tc_args]

----------------------
mkPolyKindedTypeableEqn :: Class -> TyCon -> TcM [EarlyDerivSpec]
-- We can arrive here from a 'deriving' clause
-- or from standalone deriving
mkPolyKindedTypeableEqn cls tc
  = do { dflags <- getDynFlags   -- It's awkward to re-used checkFlag here,
       ; checkTc(xopt Opt_DeriveDataTypeable dflags) -- so we do a DIY job
                (hang (ptext (sLit "Can't make a Typeable instance of") <+> quotes (ppr tc))
                    2 (ptext (sLit "You need DeriveDataTypeable to derive Typeable instances")))

       ; loc <- getSrcSpanM
<<<<<<< HEAD
       ; let prom_dcs = map promoteDataCon (tyConDataCons tc) 
=======
       ; let prom_dcs = mapMaybe promoteDataCon_maybe (tyConDataCons tc)
>>>>>>> 0511c0ab
       ; mapM (mk_one loc) (tc : prom_dcs) }
  where
     mk_one loc tc = do { traceTc "mkPolyKindedTypeableEqn" (ppr tc)
                        ; dfun_name <- new_dfun_name cls tc
                        ; return $ GivenTheta $
                          DS { ds_loc = loc, ds_name = dfun_name
                             , ds_tvs = kvs, ds_cls = cls
                             , ds_tys = [tc_app_kind, tc_app]
                                 -- Remember, Typeable :: forall k. k -> *
                                 -- so we must instantiate it appropiately
                             , ds_tc = tc, ds_tc_args = tc_args
                             , ds_theta = []  -- Context is empty for polykinded Typeable
                             , ds_overlap = Nothing
                               -- Perhaps this should be `Just NoOverlap`?

                             , ds_newtype = False } }
        where
          (kvs,tc_app_kind) = splitNamedForAllTys (tyConKind tc)
          tc_args = mkOnlyTyVarTys kvs
          tc_app  = mkTyConApp tc tc_args

inferConstraints :: Class -> [TcType]
                 -> TyCon -> [TcType]
                 -> TcM ThetaOrigin
-- Generate a sufficiently large set of constraints that typechecking the
-- generated method definitions should succeed.   This set will be simplified
-- before being used in the instance declaration
inferConstraints cls inst_tys rep_tc rep_tc_args
  | cls `hasKey` genClassKey    -- Generic constraints are easy
  = return []

  | cls `hasKey` gen1ClassKey   -- Gen1 needs Functor
  = ASSERT(length rep_tc_tvs > 0)   -- See Note [Getting base classes]
    do { functorClass <- tcLookupClass functorClassName
       ; return (con_arg_constraints functorClass (get_gen1_constrained_tys last_tv)) }

  | otherwise  -- The others are a bit more complicated
  = ASSERT2( equalLength rep_tc_tvs all_rep_tc_args, ppr cls <+> ppr rep_tc )
    do { traceTc "inferConstraints" (vcat [ppr cls <+> ppr inst_tys, ppr arg_constraints])
       ; return (stupid_constraints ++ extra_constraints
                 ++ sc_constraints
                 ++ arg_constraints) }
  where
    arg_constraints = con_arg_constraints cls get_std_constrained_tys

       -- Constraints arising from the arguments of each constructor
    con_arg_constraints cls' get_constrained_tys
      = [ mkPredOrigin (DerivOriginDC data_con arg_n) (mkClassPred cls' [inner_ty])
        | data_con <- tyConDataCons rep_tc
        , (arg_n, arg_ty) <- ASSERT( isVanillaDataCon data_con )
                             zip [1..] $  -- ASSERT is precondition of dataConInstOrigArgTys
                             dataConInstOrigArgTys data_con all_rep_tc_args
        , not (isUnLiftedType arg_ty)
        , inner_ty <- get_constrained_tys arg_ty ]

                -- No constraints for unlifted types
                -- See Note [Deriving and unboxed types]

                -- For functor-like classes, two things are different
                -- (a) We recurse over argument types to generate constraints
                --     See Functor examples in TcGenDeriv
                -- (b) The rep_tc_args will be one short
    is_functor_like =    getUnique cls `elem` functorLikeClassKeys
                      || onlyOneAndTypeConstr inst_tys
    onlyOneAndTypeConstr [inst_ty] =
      typeKind inst_ty `tcEqKind` mkArrowKind liftedTypeKind liftedTypeKind
    onlyOneAndTypeConstr _         = False

    get_std_constrained_tys :: Type -> [Type]
    get_std_constrained_tys ty
        | is_functor_like = deepSubtypesContaining last_tv ty
        | otherwise       = [ty]

    rep_tc_tvs = tyConTyVars rep_tc
    last_tv = last rep_tc_tvs
    all_rep_tc_args | cls `hasKey` gen1ClassKey || is_functor_like
                      = rep_tc_args ++ [mkTyCoVarTy last_tv]
                    | otherwise       = rep_tc_args

        -- Constraints arising from superclasses
        -- See Note [Superclasses of derived instance]
    sc_constraints = mkThetaOrigin DerivOrigin $
        substTheta (zipOpenTCvSubst (classTyVars cls) inst_tys) (classSCTheta cls)

        -- Stupid constraints
    stupid_constraints = mkThetaOrigin DerivOrigin $
        substTheta subst (tyConStupidTheta rep_tc)
    subst = zipTopTCvSubst rep_tc_tvs all_rep_tc_args

        -- Extra Data constraints
        -- The Data class (only) requires that for
        --    instance (...) => Data (T t1 t2)
        -- IF   t1:*, t2:*
        -- THEN (Data t1, Data t2) are among the (...) constraints
        -- Reason: when the IF holds, we generate a method
        --             dataCast2 f = gcast2 f
        --         and we need the Data constraints to typecheck the method
    extra_constraints
      | cls `hasKey` dataClassKey
      , all (isLiftedTypeKind . typeKind) rep_tc_args
      = [mkPredOrigin DerivOrigin (mkClassPred cls [ty]) | ty <- rep_tc_args]
      | otherwise
      = []
\end{code}

Note [Getting base classes]
~~~~~~~~~~~~~~~~~~~~~~~~~~~
Functor and Typeable are defined in package 'base', and that is not available
when compiling 'ghc-prim'.  So we must be careful that 'deriving' for stuff in
ghc-prim does not use Functor or Typeable implicitly via these lookups.

Note [Deriving and unboxed types]
~~~~~~~~~~~~~~~~~~~~~~~~~~~~~~~~~
We have some special hacks to support things like
   data T = MkT Int# deriving ( Show )

Specifically, we use TcGenDeriv.box_if_necy to box the Int# into an Int
(which we know how to show). It's a bit ad hoc.

Note [Deriving any class]
~~~~~~~~~~~~~~~~~~~~~~~~~
Classic uses of a deriving clause, or a standalone-deriving declaration, are
for:
  * a built-in class like Eq or Show, for which GHC knows how to generate
    the instance code
  * a newtype, via the mechanism enabled by GeneralizedNewtypeDeriving

The DeriveAnyClass extension adds a third way to derive instances, based on
empty instance declarations.

The canonical use case is in combination with GHC.Generics and default method
signatures. These allow us have have instance declarations be empty, but still
useful, e.g.

  data T a = ...blah..blah... deriving( Generic )
  instance C a => C (T a)  -- No 'where' clause

where C is some "random" user-defined class.

This boilerplate code can be replaced by the more compact

  data T a = ...blah..blah... deriving( Generic, C )

if DeriveAnyClass is enabled.

This is not restricted to Generics; any class can be derived, simply giving
rise to an empty instance.

Unfortunately, it is not clear how to determine the context (in case of
standard deriving; in standalone deriving, the user provides the context).
GHC uses the same heuristic for figuring out the class context that it uses for
Eq in the case of *-kinded classes, and for Functor in the case of
* -> *-kinded classes. That may not be optimal or even wrong. But in such
cases, standalone deriving can still be used.

\begin{code}
------------------------------------------------------------------
-- Check side conditions that dis-allow derivability for particular classes
-- This is *apart* from the newtype-deriving mechanism
--
-- Here we get the representation tycon in case of family instances as it has
-- the data constructors - but we need to be careful to fall back to the
-- family tycon (with indexes) in error messages.

data DerivStatus = CanDerive
                 | DerivableClassError SDoc  -- Standard class, but can't do it
                 | DerivableViaInstance      -- See Note [Deriving any class]
                 | NonDerivableClass SDoc    -- Non-standard class

checkSideConditions :: DynFlags -> DerivContext -> Class -> [TcType]
                    -> TyCon -> [Type] -- tycon and its parameters
                    -> DerivStatus
checkSideConditions dflags mtheta cls cls_tys rep_tc rep_tc_args
  | Just cond <- sideConditions mtheta cls
  = case (cond (dflags, rep_tc, rep_tc_args)) of
        NotValid err -> DerivableClassError err  -- Class-specific error
        IsValid  | null cls_tys -> CanDerive     -- All derivable classes are unary, so
                                                 -- cls_tys (the type args other than last)
                                                 -- should be null
                 | otherwise    -> DerivableClassError (classArgsErr cls cls_tys)  -- e.g. deriving( Eq s )
  | otherwise = maybe DerivableViaInstance NonDerivableClass
                      (canDeriveAnyClass dflags rep_tc cls)

classArgsErr :: Class -> [Type] -> SDoc
classArgsErr cls cls_tys = quotes (ppr (mkClassPred cls cls_tys)) <+> ptext (sLit "is not a class")

nonStdErr :: Class -> SDoc
nonStdErr cls = quotes (ppr cls) <+> ptext (sLit "is not a derivable class")

sideConditions :: DerivContext -> Class -> Maybe Condition
sideConditions mtheta cls
  | cls_key == eqClassKey          = Just (cond_std `andCond` cond_args cls)
  | cls_key == ordClassKey         = Just (cond_std `andCond` cond_args cls)
  | cls_key == showClassKey        = Just (cond_std `andCond` cond_args cls)
  | cls_key == readClassKey        = Just (cond_std `andCond` cond_args cls)
  | cls_key == enumClassKey        = Just (cond_std `andCond` cond_isEnumeration)
  | cls_key == ixClassKey          = Just (cond_std `andCond` cond_enumOrProduct cls)
  | cls_key == boundedClassKey     = Just (cond_std `andCond` cond_enumOrProduct cls)
  | cls_key == dataClassKey        = Just (checkFlag Opt_DeriveDataTypeable `andCond`
                                           cond_std `andCond`
                                           cond_args cls)
  | cls_key == functorClassKey     = Just (checkFlag Opt_DeriveFunctor `andCond`
                                           cond_vanilla `andCond`
                                           cond_functorOK True)
  | cls_key == foldableClassKey    = Just (checkFlag Opt_DeriveFoldable `andCond`
                                           cond_vanilla `andCond`
                                           cond_functorOK False) -- Functor/Fold/Trav works ok for rank-n types
  | cls_key == traversableClassKey = Just (checkFlag Opt_DeriveTraversable `andCond`
                                           cond_vanilla `andCond`
                                           cond_functorOK False)
  | cls_key == genClassKey         = Just (checkFlag Opt_DeriveGeneric `andCond`
                                           cond_vanilla `andCond`
                                           cond_RepresentableOk)
  | cls_key == gen1ClassKey        = Just (checkFlag Opt_DeriveGeneric `andCond`
                                           cond_vanilla `andCond`
                                           cond_Representable1Ok)
  | otherwise                      = Nothing
  where
    cls_key = getUnique cls
    cond_std     = cond_stdOK mtheta False  -- Vanilla data constructors, at least one,
                                            --    and monotype arguments
    cond_vanilla = cond_stdOK mtheta True   -- Vanilla data constructors but
                                            --   allow no data cons or polytype arguments

type Condition = (DynFlags, TyCon, [Type]) -> Validity
        -- first Bool is whether or not we are allowed to derive Data and Typeable
        -- second Bool is whether or not we are allowed to derive Functor
        -- TyCon is the *representation* tycon if the data type is an indexed one
        -- [Type] are the type arguments to the (representation) TyCon
        -- Nothing => OK

orCond :: Condition -> Condition -> Condition
orCond c1 c2 tc
  = case (c1 tc, c2 tc) of
     (IsValid,    _)          -> IsValid    -- c1 succeeds
     (_,          IsValid)    -> IsValid    -- c21 succeeds
     (NotValid x, NotValid y) -> NotValid (x $$ ptext (sLit "  or") $$ y)
                                            -- Both fail

andCond :: Condition -> Condition -> Condition
andCond c1 c2 tc = c1 tc `andValid` c2 tc

cond_stdOK :: DerivContext -- Says whether this is standalone deriving or not;
                           --     if standalone, we just say "yes, go for it"
           -> Bool         -- True <=> permissive: allow higher rank
                           --          args and no data constructors
           -> Condition
cond_stdOK (Just _) _ _
  = IsValid     -- Don't check these conservative conditions for
                -- standalone deriving; just generate the code
                -- and let the typechecker handle the result
cond_stdOK Nothing permissive (_, rep_tc, _)
  | null data_cons
  , not permissive      = NotValid (no_cons_why rep_tc $$ suggestion)
  | not (null con_whys) = NotValid (vcat con_whys $$ suggestion)
  | otherwise           = IsValid
  where
    suggestion = ptext (sLit "Possible fix: use a standalone deriving declaration instead")
    data_cons  = tyConDataCons rep_tc
    con_whys   = getInvalids (map check_con data_cons)

    check_con :: DataCon -> Validity
    check_con con
      | not (isVanillaDataCon con)
      = NotValid (badCon con (ptext (sLit "has existentials or constraints in its type")))
      | not (permissive || all isTauTy (dataConOrigArgTys con))
      = NotValid (badCon con (ptext (sLit "has a higher-rank type")))
      | otherwise
      = IsValid

no_cons_why :: TyCon -> SDoc
no_cons_why rep_tc = quotes (pprSourceTyCon rep_tc) <+>
                     ptext (sLit "must have at least one data constructor")

cond_RepresentableOk :: Condition
cond_RepresentableOk (_, tc, tc_args) = canDoGenerics tc tc_args

cond_Representable1Ok :: Condition
cond_Representable1Ok (_, tc, tc_args) = canDoGenerics1 tc tc_args

cond_enumOrProduct :: Class -> Condition
cond_enumOrProduct cls = cond_isEnumeration `orCond`
                         (cond_isProduct `andCond` cond_args cls)

cond_args :: Class -> Condition
-- For some classes (eg Eq, Ord) we allow unlifted arg types
-- by generating specialised code.  For others (eg Data) we don't.
cond_args cls (_, tc, _)
  = case bad_args of
      []     -> IsValid
      (ty:_) -> NotValid (hang (ptext (sLit "Don't know how to derive") <+> quotes (ppr cls))
                             2 (ptext (sLit "for type") <+> quotes (ppr ty)))
  where
    bad_args = [ arg_ty | con <- tyConDataCons tc
                        , arg_ty <- dataConOrigArgTys con
                        , isUnLiftedType arg_ty
                        , not (ok_ty arg_ty) ]

    cls_key = classKey cls
    ok_ty arg_ty
     | cls_key == eqClassKey   = check_in arg_ty ordOpTbl
     | cls_key == ordClassKey  = check_in arg_ty ordOpTbl
     | cls_key == showClassKey = check_in arg_ty boxConTbl
     | otherwise               = False    -- Read, Ix etc

    check_in :: Type -> [(Type,a)] -> Bool
    check_in arg_ty tbl = any (eqType arg_ty . fst) tbl


cond_isEnumeration :: Condition
cond_isEnumeration (_, rep_tc, _)
  | isEnumerationTyCon rep_tc = IsValid
  | otherwise                 = NotValid why
  where
    why = sep [ quotes (pprSourceTyCon rep_tc) <+>
                  ptext (sLit "must be an enumeration type")
              , ptext (sLit "(an enumeration consists of one or more nullary, non-GADT constructors)") ]
                  -- See Note [Enumeration types] in TyCon

cond_isProduct :: Condition
cond_isProduct (_, rep_tc, _)
  | isProductTyCon rep_tc = IsValid
  | otherwise             = NotValid why
  where
    why = quotes (pprSourceTyCon rep_tc) <+>
          ptext (sLit "must have precisely one constructor")

functorLikeClassKeys :: [Unique]
functorLikeClassKeys = [functorClassKey, foldableClassKey, traversableClassKey]

cond_functorOK :: Bool -> Condition
-- OK for Functor/Foldable/Traversable class
-- Currently: (a) at least one argument
--            (b) don't use argument contravariantly
--            (c) don't use argument in the wrong place, e.g. data T a = T (X a a)
--            (d) optionally: don't use function types
--            (e) no "stupid context" on data type
cond_functorOK allowFunctions (_, rep_tc, _)
  | null tc_tvs
  = NotValid (ptext (sLit "Data type") <+> quotes (ppr rep_tc)
              <+> ptext (sLit "must have some type parameters"))

  | not (null bad_stupid_theta)
  = NotValid (ptext (sLit "Data type") <+> quotes (ppr rep_tc)
              <+> ptext (sLit "must not have a class context") <+> pprTheta bad_stupid_theta)

  | otherwise
  = allValid (map check_con data_cons)
  where
    tc_tvs            = tyConTyVars rep_tc
    Just (_, last_tv) = snocView tc_tvs
    bad_stupid_theta  = filter is_bad (tyConStupidTheta rep_tc)
    is_bad pred       = last_tv `elemVarSet` tyCoVarsOfType pred

    data_cons = tyConDataCons rep_tc
    check_con con = allValid (check_universal con : foldDataConArgs (ft_check con) con)

    check_universal :: DataCon -> Validity
    check_universal con
      | Just tv <- getTyVar_maybe (last (tyConAppArgs (dataConOrigResTy con)))
      , tv `elem` dataConUnivTyVars con
      , not (tv `elemVarSet` tyCoVarsOfTypes (dataConTheta con))
      = IsValid   -- See Note [Check that the type variable is truly universal]
      | otherwise
      = NotValid (badCon con existential)

    ft_check :: DataCon -> FFoldType Validity
    ft_check con = FT { ft_triv = IsValid, ft_var = IsValid
                      , ft_co_var = NotValid (badCon con covariant)
                      , ft_fun = \x y -> if allowFunctions then x `andValid` y
                                                           else NotValid (badCon con functions)
                      , ft_tup = \_ xs  -> allValid xs
                      , ft_ty_app = \_ x   -> x
                      , ft_bad_app = NotValid (badCon con wrong_arg)
                      , ft_forall = \_ x   -> x }

    existential = ptext (sLit "must be truly polymorphic in the last argument of the data type")
    covariant   = ptext (sLit "must not use the type variable in a function argument")
    functions   = ptext (sLit "must not contain function types")
    wrong_arg   = ptext (sLit "must use the type variable only as the last argument of a data type")

checkFlag :: ExtensionFlag -> Condition
checkFlag flag (dflags, _, _)
  | xopt flag dflags = IsValid
  | otherwise        = NotValid why
  where
    why = ptext (sLit "You need ") <> text flag_str
          <+> ptext (sLit "to derive an instance for this class")
    flag_str = case [ flagSpecName f | f <- xFlags , flagSpecFlag f == flag ] of
                 [s]   -> s
                 other -> pprPanic "checkFlag" (ppr other)

std_class_via_coercible :: Class -> Bool
-- These standard classes can be derived for a newtype
-- using the coercible trick *even if no -XGeneralizedNewtypeDeriving
-- because giving so gives the same results as generating the boilerplate
std_class_via_coercible clas
  = classKey clas `elem` [eqClassKey, ordClassKey, ixClassKey, boundedClassKey]
        -- Not Read/Show because they respect the type
        -- Not Enum, because newtypes are never in Enum


non_coercible_class :: Class -> Bool
-- *Never* derive Read, Show, Typeable, Data, Generic, Generic1 by Coercible,
-- even with -XGeneralizedNewtypeDeriving
-- Also, avoid Traversable, as the Coercible-derived instance and the "normal"-derived
-- instance behave differently if there's a non-lawful Applicative out there.
-- Besides, with roles, Coercible-deriving Traversable is ill-roled.
non_coercible_class cls
  = classKey cls `elem` ([ readClassKey, showClassKey, dataClassKey
                         , genClassKey, gen1ClassKey, typeableClassKey
                         , traversableClassKey ])

new_dfun_name :: Class -> TyCon -> TcM Name
new_dfun_name clas tycon        -- Just a simple wrapper
  = do { loc <- getSrcSpanM     -- The location of the instance decl, not of the tycon
        ; newDFunName clas [mkTyConApp tycon []] loc }
        -- The type passed to newDFunName is only used to generate
        -- a suitable string; hence the empty type arg list

badCon :: DataCon -> SDoc -> SDoc
badCon con msg = ptext (sLit "Constructor") <+> quotes (ppr con) <+> msg
\end{code}

Note [Check that the type variable is truly universal]
~~~~~~~~~~~~~~~~~~~~~~~~~~~~~~~~~~~~~~~~~~~~~~~~~~~~~~
For Functor, Foldable, Traversable, we must check that the *last argument*
of the type constructor is used truly universally quantified.  Example

   data T a b where
     T1 :: a -> b -> T a b      -- Fine! Vanilla H-98
     T2 :: b -> c -> T a b      -- Fine! Existential c, but we can still map over 'b'
     T3 :: b -> T Int b         -- Fine! Constraint 'a', but 'b' is still polymorphic
     T4 :: Ord b => b -> T a b  -- No!  'b' is constrained
     T5 :: b -> T b b           -- No!  'b' is constrained
     T6 :: T a (b,b)            -- No!  'b' is constrained

Notice that only the first of these constructors is vanilla H-98. We only
need to take care about the last argument (b in this case).  See Trac #8678.
Eg. for T1-T3 we can write

     fmap f (T1 a b) = T1 a (f b)
     fmap f (T2 b c) = T2 (f b) c
     fmap f (T3 x)   = T3 (f x)


Note [Superclasses of derived instance]
~~~~~~~~~~~~~~~~~~~~~~~~~~~~~~~~~~~~~~~
In general, a derived instance decl needs the superclasses of the derived
class too.  So if we have
        data T a = ...deriving( Ord )
then the initial context for Ord (T a) should include Eq (T a).  Often this is
redundant; we'll also generate an Ord constraint for each constructor argument,
and that will probably generate enough constraints to make the Eq (T a) constraint
be satisfied too.  But not always; consider:

 data S a = S
 instance Eq (S a)
 instance Ord (S a)

 data T a = MkT (S a) deriving( Ord )
 instance Num a => Eq (T a)

The derived instance for (Ord (T a)) must have a (Num a) constraint!
Similarly consider:
        data T a = MkT deriving( Data, Typeable )
Here there *is* no argument field, but we must nevertheless generate
a context for the Data instances:
        instance Typable a => Data (T a) where ...


%************************************************************************
%*                                                                      *
                Deriving newtypes
%*                                                                      *
%************************************************************************

\begin{code}
mkNewTypeEqn :: DynFlags -> Maybe OverlapMode -> [TyCoVar] -> Class
             -> [Type] -> TyCon -> [Type] -> TyCon -> [Type]
             -> DerivContext
             -> TcRn EarlyDerivSpec
mkNewTypeEqn dflags overlap_mode tvs
             cls cls_tys tycon tc_args rep_tycon rep_tc_args mtheta
-- Want: instance (...) => cls (cls_tys ++ [tycon tc_args]) where ...
  | ASSERT( length cls_tys + 1 == classArity cls )
    might_derive_via_coercible && ((newtype_deriving && not deriveAnyClass)
                                  || std_class_via_coercible cls)
  = do traceTc "newtype deriving:" (ppr tycon <+> ppr rep_tys <+> ppr all_preds)
       dfun_name <- new_dfun_name cls tycon
       loc <- getSrcSpanM
       case mtheta of
        Just theta -> return $ GivenTheta $ DS
            { ds_loc = loc
            , ds_name = dfun_name, ds_tvs = varSetElemsWellScoped dfun_tvs
            , ds_cls = cls, ds_tys = inst_tys
            , ds_tc = rep_tycon, ds_tc_args = rep_tc_args
            , ds_theta = theta
            , ds_overlap = overlap_mode
            , ds_newtype = True }
        Nothing -> return $ InferTheta $ DS
            { ds_loc = loc
            , ds_name = dfun_name, ds_tvs = varSetElemsWellScoped dfun_tvs
            , ds_cls = cls, ds_tys = inst_tys
            , ds_tc = rep_tycon, ds_tc_args = rep_tc_args
            , ds_theta = all_preds
            , ds_overlap = overlap_mode
            , ds_newtype = True }
  | otherwise
  = case checkSideConditions dflags mtheta cls cls_tys rep_tycon rep_tc_args of
      -- Error with standard class
      DerivableClassError msg
        | might_derive_via_coercible -> bale_out (msg $$ suggest_nd)
        | otherwise                  -> bale_out msg
      -- Must use newtype deriving or DeriveAnyClass
      NonDerivableClass _msg
        -- Too hard, even with newtype deriving
        | newtype_deriving           -> bale_out cant_derive_err
        -- Try newtype deriving!
        | might_derive_via_coercible -> bale_out (non_std $$ suggest_nd)
        | otherwise                  -> bale_out non_std
      -- CanDerive/DerivableViaInstance
      _ -> do when (newtype_deriving && deriveAnyClass) $
                addWarnTc (sep [ ptext (sLit "Both DeriveAnyClass and GeneralizedNewtypeDeriving are enabled")
                               , ptext (sLit "Defaulting to the DeriveAnyClass strategy for instantiating") <+> ppr cls ])
              go_for_it
  where
        newtype_deriving  = xopt Opt_GeneralizedNewtypeDeriving dflags
        deriveAnyClass    = xopt Opt_DeriveAnyClass             dflags
        go_for_it         = mk_data_eqn overlap_mode tvs cls tycon tc_args
                              rep_tycon rep_tc_args mtheta
        bale_out    = bale_out' newtype_deriving
        bale_out' b = failWithTc . derivingThingErr b cls cls_tys inst_ty

        non_std    = nonStdErr cls
        suggest_nd = ptext (sLit "Try GeneralizedNewtypeDeriving for GHC's newtype-deriving extension")

        -- Here is the plan for newtype derivings.  We see
        --        newtype T a1...an = MkT (t ak+1...an) deriving (.., C s1 .. sm, ...)
        -- where t is a type,
        --       ak+1...an is a suffix of a1..an, and are all tyars
        --       ak+1...an do not occur free in t, nor in the s1..sm
        --       (C s1 ... sm) is a  *partial applications* of class C
        --                      with the last parameter missing
        --       (T a1 .. ak) matches the kind of C's last argument
        --              (and hence so does t)
        -- The latter kind-check has been done by deriveTyData already,
        -- and tc_args are already trimmed
        --
        -- We generate the instance
        --       instance forall ({a1..ak} u fvs(s1..sm)).
        --                C s1 .. sm t => C s1 .. sm (T a1...ak)
        -- where T a1...ap is the partial application of
        --       the LHS of the correct kind and p >= k
        --
        --      NB: the variables below are:
        --              tc_tvs = [a1, ..., an]
        --              tyvars_to_keep = [a1, ..., ak]
        --              rep_ty = t ak .. an
        --              deriv_tvs = fvs(s1..sm) \ tc_tvs
        --              tys = [s1, ..., sm]
        --              rep_fn' = t
        --
        -- Running example: newtype T s a = MkT (ST s a) deriving( Monad )
        -- We generate the instance
        --      instance Monad (ST s) => Monad (T s) where

        nt_eta_arity = length (fst (newTyConEtadRhs rep_tycon))
                -- For newtype T a b = MkT (S a a b), the TyCon machinery already
                -- eta-reduces the representation type, so we know that
                --      T a ~ S a a
                -- That's convenient here, because we may have to apply
                -- it to fewer than its original complement of arguments

        -- Note [Newtype representation]
        -- ~~~~~~~~~~~~~~~~~~~~~~~~~~~~~
        -- Need newTyConRhs (*not* a recursive representation finder)
        -- to get the representation type. For example
        --      newtype B = MkB Int
        --      newtype A = MkA B deriving( Num )
        -- We want the Num instance of B, *not* the Num instance of Int,
        -- when making the Num instance of A!
        rep_inst_ty = newTyConInstRhs rep_tycon rep_tc_args
        rep_tys     = cls_tys ++ [rep_inst_ty]
        rep_pred    = mkClassPred cls rep_tys
        rep_pred_o  = mkPredOrigin DerivOrigin rep_pred
                -- rep_pred is the representation dictionary, from where
                -- we are gong to get all the methods for the newtype
                -- dictionary


        -- Next we figure out what superclass dictionaries to use
        -- See Note [Newtype deriving superclasses] above

        cls_tyvars = classTyVars cls
        dfun_tvs = tyCoVarsOfTypes inst_tys
        inst_ty = mkTyConApp tycon tc_args
        inst_tys = cls_tys ++ [inst_ty]
        sc_theta =
            mkThetaOrigin DerivOrigin $
            substTheta (zipOpenTCvSubst cls_tyvars inst_tys) (classSCTheta cls)


        -- Next we collect Coercible constaints between
        -- the Class method types, instantiated with the representation and the
        -- newtype type; precisely the constraints required for the
        -- calls to coercible that we are going to generate.
        coercible_constraints =
            [ let (Pair t1 t2) = mkCoerceClassMethEqn cls (varSetElemsWellScoped dfun_tvs) inst_tys rep_inst_ty meth
              in mkPredOrigin (DerivOriginCoerce meth t1 t2) (mkCoerciblePred t1 t2)
            | meth <- classMethods cls ]

                -- If there are no tyvars, there's no need
                -- to abstract over the dictionaries we need
                -- Example:     newtype T = MkT Int deriving( C )
                -- We get the derived instance
                --              instance C T
                -- rather than
                --              instance C Int => C T
        all_preds = rep_pred_o : coercible_constraints ++ sc_theta -- NB: rep_pred comes first

        -------------------------------------------------------------------
        --  Figuring out whether we can only do this newtype-deriving thing

        -- See Note [Determining whether newtype-deriving is appropriate]
        might_derive_via_coercible
           =  not (non_coercible_class cls)
           && eta_ok
           && ats_ok
--         && not (isRecursiveTyCon tycon)      -- Note [Recursive newtypes]

        -- Check that eta reduction is OK
        eta_ok = nt_eta_arity <= length rep_tc_args
                -- The newtype can be eta-reduced to match the number
                --     of type argument actually supplied
                --        newtype T a b = MkT (S [a] b) deriving( Monad )
                --     Here the 'b' must be the same in the rep type (S [a] b)
                --     And the [a] must not mention 'b'.  That's all handled
                --     by nt_eta_rity.

        ats_ok = null (classATs cls)
               -- No associated types for the class, because we don't
               -- currently generate type 'instance' decls; and cannot do
               -- so for 'data' instance decls

        cant_derive_err
           = vcat [ ppUnless eta_ok eta_msg
                  , ppUnless ats_ok ats_msg ]
        eta_msg   = ptext (sLit "cannot eta-reduce the representation type enough")
        ats_msg   = ptext (sLit "the class has associated types")
\end{code}

Note [Recursive newtypes]
~~~~~~~~~~~~~~~~~~~~~~~~~
Newtype deriving works fine, even if the newtype is recursive.
e.g.    newtype S1 = S1 [T1 ()]
        newtype T1 a = T1 (StateT S1 IO a ) deriving( Monad )
Remember, too, that type families are currently (conservatively) given
a recursive flag, so this also allows newtype deriving to work
for type famillies.

We used to exclude recursive types, because we had a rather simple
minded way of generating the instance decl:
   newtype A = MkA [A]
   instance Eq [A] => Eq A      -- Makes typechecker loop!
But now we require a simple context, so it's ok.

Note [Determining whether newtype-deriving is appropriate]
~~~~~~~~~~~~~~~~~~~~~~~~~~~~~~~~~~~~~~~~~~~~~~~~~~~~~~~~~~
When we see
  newtype NT = MkNT Foo
    deriving C
we have to decide how to perform the deriving. Do we do newtype deriving,
or do we do normal deriving? In general, we prefer to do newtype deriving
wherever possible. So, we try newtype deriving unless there's a glaring
reason not to.

Note that newtype deriving might fail, even after we commit to it. This
is because the derived instance uses `coerce`, which must satisfy its
`Coercible` constraint. This is different than other deriving scenarios,
where we're sure that the resulting instance will type-check.

%************************************************************************
%*                                                                      *
\subsection[TcDeriv-fixpoint]{Finding the fixed point of \tr{deriving} equations}
%*                                                                      *
%************************************************************************

A ``solution'' (to one of the equations) is a list of (k,TyVarTy tv)
terms, which is the final correct RHS for the corresponding original
equation.
\begin{itemize}
\item
Each (k,TyVarTy tv) in a solution constrains only a type
variable, tv.

\item
The (k,TyVarTy tv) pairs in a solution are canonically
ordered by sorting on type varible, tv, (major key) and then class, k,
(minor key)
\end{itemize}

\begin{code}
inferInstanceContexts :: [DerivSpec ThetaOrigin] -> TcM [DerivSpec ThetaType]

inferInstanceContexts [] = return []

inferInstanceContexts infer_specs
  = do  { traceTc "inferInstanceContexts" $ vcat (map pprDerivSpec infer_specs)
        ; iterate_deriv 1 initial_solutions }
  where
    ------------------------------------------------------------------
        -- The initial solutions for the equations claim that each
        -- instance has an empty context; this solution is certainly
        -- in canonical form.
    initial_solutions :: [ThetaType]
    initial_solutions = [ [] | _ <- infer_specs ]

    ------------------------------------------------------------------
        -- iterate_deriv calculates the next batch of solutions,
        -- compares it with the current one; finishes if they are the
        -- same, otherwise recurses with the new solutions.
        -- It fails if any iteration fails
    iterate_deriv :: Int -> [ThetaType] -> TcM [DerivSpec ThetaType]
    iterate_deriv n current_solns
      | n > 20  -- Looks as if we are in an infinite loop
                -- This can happen if we have -XUndecidableInstances
                -- (See TcSimplify.tcSimplifyDeriv.)
      = pprPanic "solveDerivEqns: probable loop"
                 (vcat (map pprDerivSpec infer_specs) $$ ppr current_solns)
      | otherwise
      = do {      -- Extend the inst info from the explicit instance decls
                  -- with the current set of solutions, and simplify each RHS
             inst_specs <- zipWithM newDerivClsInst current_solns infer_specs
           ; new_solns <- checkNoErrs $
                          extendLocalInstEnv inst_specs $
                          mapM gen_soln infer_specs

           ; if (current_solns `eqSolution` new_solns) then
                return [ spec { ds_theta = soln }
                       | (spec, soln) <- zip infer_specs current_solns ]
             else
                iterate_deriv (n+1) new_solns }

    eqSolution = eqListBy (eqListBy eqType)

    ------------------------------------------------------------------
    gen_soln :: DerivSpec ThetaOrigin -> TcM ThetaType
    gen_soln (DS { ds_loc = loc, ds_tvs = tyvars
                 , ds_cls = clas, ds_tys = inst_tys, ds_theta = deriv_rhs })
      = setSrcSpan loc  $
        addErrCtxt (derivInstCtxt the_pred) $
        do { theta <- simplifyDeriv the_pred tyvars deriv_rhs
                -- checkValidInstance tyvars theta clas inst_tys
                -- Not necessary; see Note [Exotic derived instance contexts]
                --                in TcSimplify

           ; traceTc "TcDeriv" (ppr deriv_rhs $$ ppr theta)
                -- Claim: the result instance declaration is guaranteed valid
                -- Hence no need to call:
                --   checkValidInstance tyvars theta clas inst_tys
           ; return (sortBy cmpType theta) }    -- Canonicalise before returning the solution
      where
        the_pred = mkClassPred clas inst_tys

------------------------------------------------------------------
newDerivClsInst :: ThetaType -> DerivSpec theta -> TcM ClsInst
newDerivClsInst theta (DS { ds_name = dfun_name, ds_overlap = overlap_mode
                          , ds_tvs = tvs, ds_cls = clas, ds_tys = tys })
  = newClsInst overlap_mode dfun_name tvs theta clas tys

extendLocalInstEnv :: [ClsInst] -> TcM a -> TcM a
-- Add new locally-defined instances; don't bother to check
-- for functional dependency errors -- that'll happen in TcInstDcls
extendLocalInstEnv dfuns thing_inside
 = do { env <- getGblEnv
      ; let  inst_env' = extendInstEnvList (tcg_inst_env env) dfuns
             env'      = env { tcg_inst_env = inst_env' }
      ; setGblEnv env' thing_inside }
\end{code}


***********************************************************************************
*                                                                                 *
*            Simplify derived constraints
*                                                                                 *
***********************************************************************************

\begin{code}
simplifyDeriv :: PredType
              -> [TyCoVar]
              -> ThetaOrigin      -- Wanted
              -> TcM ThetaType  -- Needed
-- Given  instance (wanted) => C inst_ty
-- Simplify 'wanted' as much as possibles
-- Fail if not possible
simplifyDeriv pred tvs theta
  = do { (skol_subst, tvs_skols) <- tcInstSkolTyCoVars tvs -- Skolemize
                -- The constraint solving machinery
                -- expects *TcTyVars* not TyVars.
                -- We use *non-overlappable* (vanilla) skolems
                -- See Note [Overlap and deriving]

       ; let subst_skol = zipTopTCvSubst tvs_skols $ map mkTyCoVarTy tvs
             skol_set   = mkVarSet tvs_skols
             doc = ptext (sLit "deriving") <+> parens (ppr pred)

       ; wanted <- mapM (\(PredOrigin t o) -> newFlatWanted o (substTy skol_subst t)) theta

       ; traceTc "simplifyDeriv" $
         vcat [ pprTCvBndrs tvs $$ ppr theta $$ ppr wanted, doc ]
       ; (residual_wanted, _ev_binds1)
             <- solveWantedsTcM (mkFlatWC wanted)
                -- Post: residual_wanted are already zonked

       ; let (good, bad) = partitionBagWith get_good (wc_flat residual_wanted)
                         -- See Note [Exotic derived instance contexts]
             get_good :: Ct -> Either PredType Ct
             get_good ct | validDerivPred skol_set p
                         , isWantedCt ct  = Left p
                         -- NB: residual_wanted may contain unsolved
                         -- Derived and we stick them into the bad set
                         -- so that reportUnsolved may decide what to do with them
                         | otherwise = Right ct
                         where p = ctPred ct

       -- If we are deferring type errors, simply ignore any insoluble
       -- constraints.  They'll come up again when we typecheck the
       -- generated instance declaration
       ; defer <- goptM Opt_DeferTypeErrors
       ; unless defer (reportAllUnsolved (residual_wanted { wc_flat = bad }))

       ; let min_theta = mkMinimalBySCs (bagToList good)
       ; return (substTheta subst_skol min_theta) }
\end{code}

Note [Overlap and deriving]
~~~~~~~~~~~~~~~~~~~~~~~~~~~
Consider some overlapping instances:
  data Show a => Show [a] where ..
  data Show [Char] where ...

Now a data type with deriving:
  data T a = MkT [a] deriving( Show )

We want to get the derived instance
  instance Show [a] => Show (T a) where...
and NOT
  instance Show a => Show (T a) where...
so that the (Show (T Char)) instance does the Right Thing

It's very like the situation when we're inferring the type
of a function
   f x = show [x]
and we want to infer
   f :: Show [a] => a -> String

BOTTOM LINE: use vanilla, non-overlappable skolems when inferring
             the context for the derived instance.
             Hence tcInstSkolTyVars not tcInstSuperSkolTyCoVars

Note [Exotic derived instance contexts]
~~~~~~~~~~~~~~~~~~~~~~~~~~~~~~~~~~~~~~~
In a 'derived' instance declaration, we *infer* the context.  It's a
bit unclear what rules we should apply for this; the Haskell report is
silent.  Obviously, constraints like (Eq a) are fine, but what about
        data T f a = MkT (f a) deriving( Eq )
where we'd get an Eq (f a) constraint.  That's probably fine too.

One could go further: consider
        data T a b c = MkT (Foo a b c) deriving( Eq )
        instance (C Int a, Eq b, Eq c) => Eq (Foo a b c)

Notice that this instance (just) satisfies the Paterson termination
conditions.  Then we *could* derive an instance decl like this:

        instance (C Int a, Eq b, Eq c) => Eq (T a b c)
even though there is no instance for (C Int a), because there just
*might* be an instance for, say, (C Int Bool) at a site where we
need the equality instance for T's.

However, this seems pretty exotic, and it's quite tricky to allow
this, and yet give sensible error messages in the (much more common)
case where we really want that instance decl for C.

So for now we simply require that the derived instance context
should have only type-variable constraints.

Here is another example:
        data Fix f = In (f (Fix f)) deriving( Eq )
Here, if we are prepared to allow -XUndecidableInstances we
could derive the instance
        instance Eq (f (Fix f)) => Eq (Fix f)
but this is so delicate that I don't think it should happen inside
'deriving'. If you want this, write it yourself!

NB: if you want to lift this condition, make sure you still meet the
termination conditions!  If not, the deriving mechanism generates
larger and larger constraints.  Example:
  data Succ a = S a
  data Seq a = Cons a (Seq (Succ a)) | Nil deriving Show

Note the lack of a Show instance for Succ.  First we'll generate
  instance (Show (Succ a), Show a) => Show (Seq a)
and then
  instance (Show (Succ (Succ a)), Show (Succ a), Show a) => Show (Seq a)
and so on.  Instead we want to complain of no instance for (Show (Succ a)).

The bottom line
~~~~~~~~~~~~~~~
Allow constraints which consist only of type variables, with no repeats.


%************************************************************************
%*                                                                      *
\subsection[TcDeriv-normal-binds]{Bindings for the various classes}
%*                                                                      *
%************************************************************************

After all the trouble to figure out the required context for the
derived instance declarations, all that's left is to chug along to
produce them.  They will then be shoved into @tcInstDecls2@, which
will do all its usual business.

There are lots of possibilities for code to generate.  Here are
various general remarks.

PRINCIPLES:
\begin{itemize}
\item
We want derived instances of @Eq@ and @Ord@ (both v common) to be
``you-couldn't-do-better-by-hand'' efficient.

\item
Deriving @Show@---also pretty common--- should also be reasonable good code.

\item
Deriving for the other classes isn't that common or that big a deal.
\end{itemize}

PRAGMATICS:

\begin{itemize}
\item
Deriving @Ord@ is done mostly with the 1.3 @compare@ method.

\item
Deriving @Eq@ also uses @compare@, if we're deriving @Ord@, too.

\item
We {\em normally} generate code only for the non-defaulted methods;
there are some exceptions for @Eq@ and (especially) @Ord@...

\item
Sometimes we use a @_con2tag_<tycon>@ function, which returns a data
constructor's numeric (@Int#@) tag.  These are generated by
@gen_tag_n_con_binds@, and the heuristic for deciding if one of
these is around is given by @hasCon2TagFun@.

The examples under the different sections below will make this
clearer.

\item
Much less often (really just for deriving @Ix@), we use a
@_tag2con_<tycon>@ function.  See the examples.

\item
We use the renamer!!!  Reason: we're supposed to be
producing @LHsBinds Name@ for the methods, but that means
producing correctly-uniquified code on the fly.  This is entirely
possible (the @TcM@ monad has a @UniqueSupply@), but it is painful.
So, instead, we produce @MonoBinds RdrName@ then heave 'em through
the renamer.  What a great hack!
\end{itemize}

\begin{code}
-- Generate the InstInfo for the required instance paired with the
--   *representation* tycon for that instance,
-- plus any auxiliary bindings required
--
-- Representation tycons differ from the tycon in the instance signature in
-- case of instances for indexed families.
--
genInst :: CommonAuxiliaries
        -> DerivSpec ThetaType
        -> TcM (InstInfo RdrName, BagDerivStuff, Maybe Name)
genInst comauxs
        spec@(DS { ds_tvs = tvs, ds_tc = rep_tycon, ds_tc_args = rep_tc_args
                 , ds_theta = theta, ds_newtype = is_newtype, ds_tys = tys
                 , ds_name = dfun_name, ds_cls = clas, ds_loc = loc })
  | is_newtype   -- See Note [Bindings for Generalised Newtype Deriving]
  = do { inst_spec <- newDerivClsInst theta spec
       ; traceTc "genInst/is_newtype" (vcat [ppr loc, ppr clas, ppr tvs, ppr tys, ppr rhs_ty])
       ; return ( InstInfo
                    { iSpec   = inst_spec
                    , iBinds  = InstBindings
                        { ib_binds = gen_Newtype_binds loc clas tvs tys rhs_ty
                        , ib_tyvars = map Var.varName tvs   -- Scope over bindings
                        , ib_pragmas = []
                        , ib_extensions = [ Opt_ImpredicativeTypes
                                          , Opt_RankNTypes ]
                        , ib_derived = True } }
                , emptyBag
                , Just $ getName $ head $ tyConDataCons rep_tycon ) }
              -- See Note [Newtype deriving and unused constructors]

  | otherwise
  = do { (meth_binds, deriv_stuff) <- genDerivStuff loc clas
                                        dfun_name rep_tycon
                                        (lookup rep_tycon comauxs)
       ; inst_spec <- newDerivClsInst theta spec
       ; traceTc "newder" (ppr inst_spec)
       ; let inst_info = InstInfo { iSpec   = inst_spec
                                  , iBinds  = InstBindings
                                                { ib_binds = meth_binds
                                                , ib_tyvars = map Var.varName tvs
                                                , ib_pragmas = []
                                                , ib_extensions = []
                                                , ib_derived = True } }
       ; return ( inst_info, deriv_stuff, Nothing ) }
  where
    rhs_ty = newTyConInstRhs rep_tycon rep_tc_args

genDerivStuff :: SrcSpan -> Class -> Name -> TyCon
              -> Maybe CommonAuxiliary
              -> TcM (LHsBinds RdrName, BagDerivStuff)
genDerivStuff loc clas dfun_name tycon comaux_maybe
  | let ck = classKey clas
  , ck `elem` [genClassKey, gen1ClassKey]   -- Special case because monadic
  = let gk = if ck == genClassKey then Gen0 else Gen1
        -- TODO NSF: correctly identify when we're building Both instead of One
        Just metaTyCons = comaux_maybe -- well-guarded by commonAuxiliaries and genInst
    in do
      (binds, faminst) <- gen_Generic_binds gk tycon metaTyCons (nameModule dfun_name)
      return (binds, unitBag (DerivFamInst faminst))

  | otherwise                      -- Non-monadic generators
  = do { dflags <- getDynFlags
       ; fix_env <- getDataConFixityFun tycon
       ; return (genDerivedBinds dflags fix_env clas loc tycon) }

getDataConFixityFun :: TyCon -> TcM (Name -> Fixity)
-- If the TyCon is locally defined, we want the local fixity env;
-- but if it is imported (which happens for standalone deriving)
-- we need to get the fixity env from the interface file
-- c.f. RnEnv.lookupFixity, and Trac #9830
getDataConFixityFun tc
  = do { this_mod <- getModule
       ; if nameIsLocalOrFrom this_mod name || isInteractiveModule (nameModule name)
         then do { fix_env <- getFixityEnv
                 ; return (lookupFixity fix_env) }
         else do { iface <- loadInterfaceForName doc name
                            -- Should already be loaded!
                 ; return (mi_fix_fn iface . nameOccName) } }
  where
    name = tyConName tc
    doc = ptext (sLit "Data con fixities for") <+> ppr name
\end{code}

Note [Bindings for Generalised Newtype Deriving]
~~~~~~~~~~~~~~~~~~~~~~~~~~~~~~~~~~~~~~~~~~~~~~~~
Consider
  class Eq a => C a where
     f :: a -> a
  newtype N a = MkN [a] deriving( C )
  instance Eq (N a) where ...

The 'deriving C' clause generates, in effect
  instance (C [a], Eq a) => C (N a) where
     f = coerce (f :: [a] -> [a])

This generates a cast for each method, but allows the superclasse to
be worked out in the usual way.  In this case the superclass (Eq (N
a)) will be solved by the explicit Eq (N a) instance.  We do *not*
create the superclasses by casting the superclass dictionaries for the
representation type.

See the paper "Safe zero-cost coercions for Hsakell".


%************************************************************************
%*                                                                      *
\subsection[TcDeriv-taggery-Names]{What con2tag/tag2con functions are available?}
%*                                                                      *
%************************************************************************

\begin{code}
derivingNullaryErr :: MsgDoc
derivingNullaryErr = ptext (sLit "Cannot derive instances for nullary classes")

derivingKindErr :: TyCon -> Class -> [Type] -> Kind -> MsgDoc
derivingKindErr tc cls cls_tys cls_kind
  = hang (ptext (sLit "Cannot derive well-kinded instance of form")
                <+> quotes (pprClassPred cls cls_tys <+> parens (ppr tc <+> ptext (sLit "..."))))
       2 (ptext (sLit "Class") <+> quotes (ppr cls)
            <+> ptext (sLit "expects an argument of kind") <+> quotes (pprKind cls_kind))

derivingEtaErr :: Class -> [Type] -> Type -> MsgDoc
derivingEtaErr cls cls_tys inst_ty
  = sep [ptext (sLit "Cannot eta-reduce to an instance of form"),
         nest 2 (ptext (sLit "instance (...) =>")
                <+> pprClassPred cls (cls_tys ++ [inst_ty]))]

derivingThingErr :: Bool -> Class -> [Type] -> Type -> MsgDoc -> MsgDoc
derivingThingErr newtype_deriving clas tys ty why
  = sep [(hang (ptext (sLit "Can't make a derived instance of"))
             2 (quotes (ppr pred))
          $$ nest 2 extra) <> colon,
         nest 2 why]
  where
    extra | newtype_deriving = ptext (sLit "(even with cunning newtype deriving)")
          | otherwise        = Outputable.empty
    pred = mkClassPred clas (tys ++ [ty])

derivingHiddenErr :: TyCon -> SDoc
derivingHiddenErr tc
  = hang (ptext (sLit "The data constructors of") <+> quotes (ppr tc) <+> ptext (sLit "are not all in scope"))
       2 (ptext (sLit "so you cannot derive an instance for it"))

standaloneCtxt :: LHsType Name -> SDoc
standaloneCtxt ty = hang (ptext (sLit "In the stand-alone deriving instance for"))
                       2 (quotes (ppr ty))

derivInstCtxt :: PredType -> MsgDoc
derivInstCtxt pred
  = ptext (sLit "When deriving the instance for") <+> parens (ppr pred)
\end{code}<|MERGE_RESOLUTION|>--- conflicted
+++ resolved
@@ -788,13 +788,8 @@
                 --              newtype T a s = ... deriving( ST s )
                 --              newtype K a a = ... deriving( Monad )
 
-<<<<<<< HEAD
         ; spec <- mkEqnHelp Nothing tkvs
-                            cls final_cls_tys tc final_tc_args Nothing 
-=======
-        ; spec <- mkEqnHelp Nothing (univ_kvs' ++ univ_tvs')
                             cls final_cls_tys tc final_tc_args Nothing
->>>>>>> 0511c0ab
         ; return [spec] } }
 
 derivePolyKindedTypeable :: Bool -> Class -> [Type]
@@ -1059,11 +1054,7 @@
                     2 (ptext (sLit "You need DeriveDataTypeable to derive Typeable instances")))
 
        ; loc <- getSrcSpanM
-<<<<<<< HEAD
        ; let prom_dcs = map promoteDataCon (tyConDataCons tc) 
-=======
-       ; let prom_dcs = mapMaybe promoteDataCon_maybe (tyConDataCons tc)
->>>>>>> 0511c0ab
        ; mapM (mk_one loc) (tc : prom_dcs) }
   where
      mk_one loc tc = do { traceTc "mkPolyKindedTypeableEqn" (ppr tc)
