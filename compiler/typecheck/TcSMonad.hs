--- conflicted
+++ resolved
@@ -11,19 +11,9 @@
     updWorkListTcS, updWorkListTcS_return,
     runFlatten, emitFlatWork,
 
-<<<<<<< HEAD
-    updInertTcS, updInertCans, updInertDicts, updInertIrreds, updInertFunEqs,
-
-    Ct(..), Xi, tyCoVarsOfCt, tyCoVarsOfCts,
-    emitInsoluble, emitWorkNC,
-
-    isWanted, isDerived,
-    isGivenCt, isWantedCt, isDerivedCt,
-=======
     -- The TcS monad
     TcS, runTcS, runTcSWithEvBinds,
     failTcS, tryTcS, nestTcS, nestImplicTcS, recoverTcS,
->>>>>>> 30fdf86e
 
     runTcPluginTcS, addUsedRdrNamesTcS, deferTcSForAllEq,
 
@@ -36,16 +26,7 @@
     XEvTerm(..),
     Freshness(..), freshGoals, isFresh,
 
-<<<<<<< HEAD
-    newTcEvBinds, newWantedEvVar, newWantedEvVarNC, 
-    newEvVar, newGivenEvVar, newBoundEvVarId,
-    emitNewDerived, emitNewDerivedEq,
-    instDFunConstraints,
-
-       -- Creation of evidence variables
-=======
-    newTcEvBinds, newWantedEvVar, newWantedEvVarNC,
->>>>>>> 30fdf86e
+    newTcEvBinds, newWantedEvVar, newWantedEvVarNC, newBoundEvVarId,
     setWantedTyBind, reportUnifications,
     setEvBind,
     newEvVar, newGivenEvVar, newGivenEvVars,
@@ -92,11 +73,7 @@
 
     TcLevel, isTouchableMetaTyVarTcS,
     isFilledMetaTyVar_maybe, isFilledMetaTyVar,
-<<<<<<< HEAD
-    zonkTyCoVarsAndFV, zonkTcType, zonkTcTyCoVar, zonkCo, zonkFlats,
-=======
-    zonkTyVarsAndFV, zonkTcType, zonkTcTyVar, zonkSimples,
->>>>>>> 30fdf86e
+    zonkTyCoVarsAndFV, zonkTcType, zonkTcTyCoVar, zonkCo, zonkSimples,
 
     -- References
     newTcRef, readTcRef, updTcRef,
@@ -129,11 +106,7 @@
 import TcType
 import DynFlags
 import Type
-<<<<<<< HEAD
 import Coercion ( Coercion )
-import CoAxiom(sfMatchFam)
-=======
->>>>>>> 30fdf86e
 
 import TcEvidence
 import Class
@@ -1676,10 +1649,7 @@
 -- Make a new variable of the given PredType,
 -- immediately bind it to the given term
 -- and return its CtEvidence
--- Precondition: this is not a kind equality
---               See Note [Do not create Given kind equalities]
 newGivenEvVar loc (pred, rhs)
-<<<<<<< HEAD
   = do { new_ev <- newBoundEvVarId pred rhs
        ; return (CtGiven { ctev_pred = pred, ctev_evtm = EvId new_ev, ctev_loc = loc }) }
 
@@ -1688,224 +1658,17 @@
 newBoundEvVarId :: TcPredType -> EvTerm -> TcS EvVar
 newBoundEvVarId pred rhs
   = do { new_ev <- newEvVar pred
-=======
-  = ASSERT2( not (isKindEquality pred), ppr pred $$ pprCtOrigin (ctLocOrigin loc) )
-    do { new_ev <- newEvVar pred
->>>>>>> 30fdf86e
        ; setEvBind new_ev rhs
        ; return new_ev }
 
 newGivenEvVars :: CtLoc -> [(TcPredType, EvTerm)] -> TcS [CtEvidence]
--- Like newGivenEvVar, but automatically discard kind equalities
--- See Note [Do not create Given kind equalities]
-newGivenEvVars loc pts = mapM (newGivenEvVar loc) (filterOut (isKindEquality . fst) pts)
-
-isKindEquality :: TcPredType -> Bool
--- See Note [Do not create Given kind equalities]
-isKindEquality pred = case classifyPredType pred of
-                        EqPred _ t1 _ -> isKind t1
-                        _             -> False
-
-<<<<<<< HEAD
-newDerived :: CtLoc -> TcPredType -> TcS (Maybe CtEvidence)
--- Returns Nothing    if cached,
---         Just pred  if not cached
-newDerived loc pred
-  = do { mb_ct <- lookupInInerts loc pred
-       ; return (case mb_ct of
-                    Just {} -> Nothing
-                    Nothing -> Just (CtDerived { ctev_pred = pred, ctev_loc = loc })) }
-
-instDFunConstraints :: CtLoc -> TcThetaType -> TcS [(CtEvidence, Freshness)]
-instDFunConstraints loc = mapM (newWantedEvVar loc)
-
-{-
-Note [xCtEvidence]
-~~~~~~~~~~~~~~~~~~
-A call might look like this:
-
-    xCtEvidence ev evidence-transformer
-
-  ev is Given   => use ev_decomp to create new Givens for ev_preds,
-                   and return them
-
-  ev is Wanted  => create new wanteds for ev_preds,
-                   use ev_comp to bind ev,
-                   return fresh wanteds (ie ones not cached in inert_cans or solved)
-
-  ev is Derived => create new deriveds for ev_preds
-                      (unless cached in inert_cans or solved)
-
-Note: The [CtEvidence] returned is a subset of the subgoal-preds passed in
-      Ones that are already cached are not returned
-
-Example
-    ev : Tree a b ~ Tree c d
-    xCtEvidence ev [a~c, b~d] (XEvTerm { ev_comp = \[c1 c2]. <Tree> c1 c2
-                                       , ev_decomp = \c. [nth 1 c, nth 2 c] })
-              (\fresh-goals.  stuff)
-
-Note [Bind new Givens immediately]
-~~~~~~~~~~~~~~~~~~~~~~~~~~~~~~~~~~
-For Givens we make new EvVars and bind them immediately. We don't worry
-about caching, but we don't expect complicated calculations among Givens.
-It is important to bind each given:
-      class (a~b) => C a b where ....
-      f :: C a b => ....
-Then in f's Givens we have g:(C a b) and the superclass sc(g,0):a~b.
-But that superclass selector can't (yet) appear in a coercion
-(see evTermCoercion), so the easy thing is to bind it to an Id.
-
-See Note [Coercion evidence terms] in TcEvidence.
--}
-
--- See Note [xCtEvidence]
-xCtEvidence :: CtEvidence            -- Original evidence
-            -> XEvTerm               -- Instructions about how to manipulate evidence
-            -> TcS ()
-
-xCtEvidence (CtWanted { ctev_evar = evar, ctev_loc = loc })
-            (XEvTerm { ev_preds = ptys, ev_comp = comp_fn })
-  = do { new_evars <- mapM (newWantedEvVar loc) ptys
-       ; setEvBind evar (comp_fn (map (ctEvTerm . fst) new_evars))
-       ; emitWorkNC (freshGoals new_evars) }
-         -- Note the "NC": these are fresh goals, not necessarily canonical
-
-xCtEvidence (CtGiven { ctev_evtm = tm, ctev_loc = loc })
-            (XEvTerm { ev_preds = ptys, ev_decomp = decomp_fn })
-  = ASSERT( equalLength ptys (decomp_fn tm) )
-    do { given_evs <- mapM (newGivenEvVar loc) $    -- See Note [Bind new Givens immediately]
-                      ptys `zip` decomp_fn tm
-       ; emitWorkNC given_evs }
-
-xCtEvidence (CtDerived { ctev_loc = loc })
-            (XEvTerm { ev_preds = ptys })
-  = mapM_ (emitNewDerived loc) ptys
-
------------------------------
-data StopOrContinue a
-  = ContinueWith a    -- The constraint was not solved, although it may have
-                      --   been rewritten
-
-  | Stop CtEvidence   -- The (rewritten) constraint was solved
-         SDoc         -- Tells how it was solved
-                      -- Any new sub-goals have been put on the work list
-
-instance Functor StopOrContinue where
-  fmap f (ContinueWith x) = ContinueWith (f x)
-  fmap _ (Stop ev s)      = Stop ev s
-
-instance Outputable a => Outputable (StopOrContinue a) where
-  ppr (Stop ev s)      = ptext (sLit "Stop") <> parens s <+> ppr ev
-  ppr (ContinueWith w) = ptext (sLit "ContinueWith") <+> ppr w
-
-continueWith :: a -> TcS (StopOrContinue a)
-continueWith = return . ContinueWith
-
-stopWith :: CtEvidence -> String -> TcS (StopOrContinue a)
-stopWith ev s = return (Stop ev (text s))
-
-andWhenContinue :: TcS (StopOrContinue a)
-                -> (a -> TcS (StopOrContinue b))
-                -> TcS (StopOrContinue b)
-andWhenContinue tcs1 tcs2
-  = do { r <- tcs1
-       ; case r of
-           Stop ev s       -> return (Stop ev s)
-           ContinueWith ct -> tcs2 ct }
-
-rewriteEvidence :: CtEvidence   -- old evidence
-                -> TcPredType   -- new predicate
-                -> TcCoercion   -- Of type :: new predicate ~ <type of old evidence>
-                -> TcS (StopOrContinue CtEvidence)
--- Returns Just new_ev iff either (i)  'co' is reflexivity
---                             or (ii) 'co' is not reflexivity, and 'new_pred' not cached
--- In either case, there is nothing new to do with new_ev
-{-
-     rewriteEvidence old_ev new_pred co
-Main purpose: create new evidence for new_pred;
-              unless new_pred is cached already
-* Returns a new_ev : new_pred, with same wanted/given/derived flag as old_ev
-* If old_ev was wanted, create a binding for old_ev, in terms of new_ev
-* If old_ev was given, AND not cached, create a binding for new_ev, in terms of old_ev
-* Returns Nothing if new_ev is already cached
-
-        Old evidence    New predicate is               Return new evidence
-        flavour                                        of same flavor
-        -------------------------------------------------------------------
-        Wanted          Already solved or in inert     Nothing
-        or Derived      Not                            Just new_evidence
-
-        Given           Already in inert               Nothing
-                        Not                            Just new_evidence
-
-Note [Rewriting with Refl]
-~~~~~~~~~~~~~~~~~~~~~~~~~~
-If the coercion is just reflexivity then you may re-use the same
-variable.  But be careful!  Although the coercion is Refl, new_pred
-may reflect the result of unification alpha := ty, so new_pred might
-not _look_ the same as old_pred, and it's vital to proceed from now on
-using new_pred.
-
-The flattener preserves type synonyms, so they should appear in new_pred
-as well as in old_pred; that is important for good error messages.
- -}
-
-
-rewriteEvidence old_ev@(CtDerived { ctev_loc = loc }) new_pred _co
-  = -- If derived, don't even look at the coercion.
-    -- This is very important, DO NOT re-order the equations for
-    -- rewriteEvidence to put the isTcReflCo test first!
-    -- Why?  Because for *Derived* constraints, c, the coercion, which
-    -- was produced by flattening, may contain suspended calls to
-    -- (ctEvTerm c), which fails for Derived constraints.
-    -- (Getting this wrong caused Trac #7384.)
-    do { mb_ev <- newDerived loc new_pred
-       ; case mb_ev of
-           Just new_ev -> continueWith new_ev
-           Nothing     -> stopWith old_ev "Cached derived" }
-=======
-{- Note [Do not create Given kind equalities]
-~~~~~~~~~~~~~~~~~~~~~~~~~~~~~~~~~~~~~~~~~~~~~
-We do not want to create a Given kind equality like
-
-   [G]  kv ~ k   -- kv is a skolem kind variable
-                 -- Reason we don't yet support non-Refl kind equalities
-
-This showed up in Trac #8566, where we had a data type
-   data I (u :: U *) (r :: [*]) :: * where
-        A :: I (AA t as) r                  -- Existential k
-so A has type
-   A :: forall (u:U *) (r:[*])                  Universal
-        (k:BOX) (t:k) (as:[U *]).        Existential
-        (u ~ AA * k t as) => I u r
-
-There is no direct kind equality, but in a pattern match where 'u' is
-instantiated to, say, (AA * kk (t1:kk) as1), we'd decompose to get
-   k ~ kk, t ~ t1, as ~ as1
-This is bad.  We "fix" this by simply ignoring the Given kind equality
-But the Right Thing is to add kind equalities!
-
-But note (Trac #8705) that we *do* create Given (non-canonical) equalities
-with un-equal kinds, e.g.
-   [G]  t1::k1 ~ t2::k2   -- k1 and k2 are un-equal kinds
-Reason: k1 or k2 might be unification variables that have already been
-unified (at this point we have not canonicalised the types), so we want
-to emit this t1~t2 as a (non-canonical) Given in the work-list. If k1/k2
-have been unified, we'll find that when we canonicalise it, and the
-t1~t2 information may be crucial (Trac #8705 is an example).
-
-If it turns out that k1 and k2 are really un-equal, then it'll end up
-as an Irreducible (see Note [Equalities with incompatible kinds] in
-TcCanonical), and will do no harm.
--}
+newGivenEvVars loc pts = mapM (newGivenEvVar loc) pts
 
 newWantedEvVarNC :: CtLoc -> TcPredType -> TcS CtEvidence
 -- Don't look up in the solved/inerts; we know it's not there
 newWantedEvVarNC loc pty
   = do { new_ev <- newEvVar pty
        ; return (CtWanted { ctev_pred = pty, ctev_evar = new_ev, ctev_loc = loc })}
->>>>>>> 30fdf86e
 
 newWantedEvVar :: CtLoc -> TcPredType -> TcS (CtEvidence, Freshness)
 -- For anything except ClassPred, this is the same as newWantedEvVarNC
@@ -1928,12 +1691,6 @@
            Just ev -> do { traceTcS "Emitting [D]" (ppr ev)
                          ; updWorkListTcS (extendWorkListCt (mkNonCanonical ev)) } }
 
-<<<<<<< HEAD
-  | otherwise
-  = panic "rewriteEvidence"
-  where
-    new_pred = mkTcEqPredLikeEv old_ev nlhs nrhs
-=======
 newDerived :: CtLoc -> TcPredType -> TcS (Maybe CtEvidence)
 -- Returns Nothing    if cached,
 --         Just pred  if not cached
@@ -1945,40 +1702,10 @@
 
 instDFunConstraints :: CtLoc -> TcThetaType -> TcS [(CtEvidence, Freshness)]
 instDFunConstraints loc = mapM (newWantedEvVar loc)
->>>>>>> 30fdf86e
 
 
 matchFam :: TyCon -> [Type] -> TcS (Maybe (TcCoercion, TcType))
-<<<<<<< HEAD
--- Given (F tys) return (ty, co), where co :: F tys ~ ty
-matchFam tycon args
-  | isOpenTypeFamilyTyCon tycon
-  = do { fam_envs <- getFamInstEnvs
-       ; let mb_match = tcLookupFamInst fam_envs tycon args
-       ; traceTcS "lookupFamInst" $
-                  vcat [ ppr tycon <+> ppr args
-                       , pprTCvBndrs (varSetElems (tyCoVarsOfTypes args))
-                       , ppr mb_match ]
-       ; case mb_match of
-           Nothing -> return Nothing
-           Just (FamInstMatch { fim_instance = famInst
-                              , fim_tys      = inst_tys })
-             -> let co = mkTcUnbranchedAxInstCo Nominal (famInstAxiom famInst) inst_tys
-                    ty = pSnd $ tcCoercionKind co
-                in return $ Just (co, ty) }
-
-  | Just ax <- isClosedSynFamilyTyCon_maybe tycon
-  , Just (ind, inst_tys) <- chooseBranch ax args
-  = let co = mkTcAxInstCo Nominal ax ind inst_tys
-        ty = pSnd (tcCoercionKind co)
-    in return $ Just (co, ty)
-
-  | Just ops <- isBuiltInSynFamTyCon_maybe tycon =
-    return $ do (r,ts,ty) <- sfMatchFam ops args
-                return (mkTcAxiomRuleCo r ts [], ty)
-=======
 matchFam tycon args = wrapTcS $ matchFamTcM tycon args
->>>>>>> 30fdf86e
 
 matchFamTcM :: TyCon -> [Type] -> TcM (Maybe (TcCoercion, TcType))
 -- Given (F tys) return (ty, co), where co :: F tys ~ ty
@@ -2045,9 +1772,6 @@
                          ; return (TcLetCo ev_binds new_co) }
 
         ; return $ EvCoercion (foldr mkTcForAllCo coe_inside skol_tvs) }
-<<<<<<< HEAD
    where
      tvs1 = map (binderVar "deferTcSForAllEq") bndrs1
-     tvs2 = map (binderVar "deferTcSForAllEq") bndrs2
-=======
->>>>>>> 30fdf86e
+     tvs2 = map (binderVar "deferTcSForAllEq") bndrs2