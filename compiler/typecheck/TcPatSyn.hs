{-
(c) The University of Glasgow 2006
(c) The GRASP/AQUA Project, Glasgow University, 1992-1998

\section[TcPatSyn]{Typechecking pattern synonym declarations}
-}

{-# LANGUAGE CPP #-}

module TcPatSyn ( tcInferPatSynDecl, tcCheckPatSynDecl
                , tcPatSynBuilderBind, tcPatSynBuilderOcc, nonBidirectionalErr
  ) where

import HsSyn
import TcPat
import TcRnMonad
import TcEnv
import TcMType
import TysPrim
import TypeRep
import Name
import SrcLoc
import PatSyn
import NameSet
import Panic
import Outputable
import FastString
import Var
import Id
import IdInfo( IdDetails(..), RecSelParent(..))
import TcBinds
import BasicTypes
import TcSimplify
import TcUnify
import TcType
import TcEvidence
import BuildTyCl
import VarSet
import MkId
import VarEnv
import Inst
import TcTyDecls
import ConLike
import FieldLabel
#if __GLASGOW_HASKELL__ < 709
import Data.Monoid
#endif
import Bag
import Util
import Data.Maybe
import Control.Monad (forM)

#include "HsVersions.h"

{-
************************************************************************
*                                                                      *
                    Type checking a pattern synonym
*                                                                      *
************************************************************************
-}

tcInferPatSynDecl :: PatSynBind Name Name
                  -> TcM (PatSyn, LHsBinds Id, TcGblEnv)
tcInferPatSynDecl PSB{ psb_id = lname@(L loc name), psb_args = details,
                       psb_def = lpat, psb_dir = dir }
  = setSrcSpan loc $
    do { traceTc "tcInferPatSynDecl {" $ ppr name
       ; tcCheckPatSynPat lpat

<<<<<<< HEAD
       ; let (arg_names, is_infix) = case details of
                 PrefixPatSyn names      -> (map unLoc names, False)
                 InfixPatSyn name1 name2 -> (map unLoc [name1, name2], True)
       ; (tclvl, wanted, (lpat', (args, pat_ty)))
=======
       ; let (arg_names, rec_fields, is_infix) = collectPatSynArgInfo details

       ; ((lpat', (args, pat_ty)), tclvl, wanted)
>>>>>>> 268aa9a2
            <- pushLevelAndCaptureConstraints  $
               do { pat_ty <- newFlexiTyVarTy openTypeKind
                  ; tcPat PatSyn lpat pat_ty $
               do { args <- mapM tcLookupId arg_names
                  ; return (args, pat_ty) } }

       ; let named_taus = (name, pat_ty) : map (\arg -> (getName arg, varType arg)) args

       ; (qtvs, req_dicts, ev_binds) <- simplifyInfer tclvl False [] named_taus wanted

       ; (ex_vars, prov_dicts) <- tcCollectEx lpat'
       ; let univ_tvs   = filter (not . (`elemVarSet` ex_vars)) qtvs
             ex_tvs     = varSetElems ex_vars
             prov_theta = map evVarPred prov_dicts
             req_theta  = map evVarPred req_dicts

       ; traceTc "tcInferPatSynDecl }" $ ppr name
       ; tc_patsyn_finish lname dir is_infix lpat'
                          (univ_tvs, req_theta, ev_binds, req_dicts)
                          (ex_tvs, map mkTyVarTy ex_tvs, prov_theta, emptyTcEvBinds, prov_dicts)
                          (zip args $ repeat idHsWrapper)
                          pat_ty rec_fields }


tcCheckPatSynDecl :: PatSynBind Name Name
                  -> TcPatSynInfo
                  -> TcM (PatSyn, LHsBinds Id, TcGblEnv)
tcCheckPatSynDecl PSB{ psb_id = lname@(L loc name), psb_args = details,
                       psb_def = lpat, psb_dir = dir }
                  TPSI{ patsig_tau = tau,
                        patsig_ex = ex_tvs, patsig_univ = univ_tvs,
                        patsig_prov = prov_theta, patsig_req = req_theta }
  = setSrcSpan loc $
    do { traceTc "tcCheckPatSynDecl" $
         ppr (ex_tvs, prov_theta) $$
         ppr (univ_tvs, req_theta) $$
         ppr arg_tys $$
         ppr tau
       ; tcCheckPatSynPat lpat

       ; req_dicts <- newEvVars req_theta

       -- TODO: find a better SkolInfo
       ; let skol_info = SigSkol (PatSynCtxt name) (mkFunTys arg_tys pat_ty)

       ; let (arg_names, rec_fields, is_infix) = collectPatSynArgInfo details

       ; let ty_arity = length arg_tys
       ; checkTc (length arg_names == ty_arity)
                 (wrongNumberOfParmsErr ty_arity)

         -- Typecheck the pattern against pat_ty, then unify the type of args
         -- against arg_tys, with ex_tvs changed to SigTyVars.
         -- We get out of this:
         --  * The evidence bindings for the requested theta: req_ev_binds
         --  * The typechecked pattern: lpat'
         --  * The arguments, type-coerced to the SigTyVars: wrapped_args
         --  * The instantiation of ex_tvs to pass to the success continuation: ex_tys
         --  * The provided theta substituted with the SigTyVars: prov_theta'
       ; (implic1, req_ev_binds, (lpat', (ex_tys, prov_theta', wrapped_args))) <-
           buildImplication skol_info univ_tvs req_dicts $
           tcPat PatSyn lpat pat_ty $ do
           { ex_sigtvs <- mapM (\tv -> newSigTyVar (getName tv) (tyVarKind tv)) ex_tvs
           ; let subst = mkTvSubst (mkInScopeSet (zipVarEnv ex_sigtvs ex_sigtvs)) $
                         zipTyEnv ex_tvs (map mkTyVarTy ex_sigtvs)
           ; let ex_tys = substTys subst $ map mkTyVarTy ex_tvs
                 prov_theta' = substTheta subst prov_theta
           ; wrapped_args <- forM (zipEqual "tcCheckPatSynDecl" arg_names arg_tys) $ \(arg_name, arg_ty) -> do
               { arg <- tcLookupId arg_name
               ; let arg_ty' = substTy subst arg_ty
               ; coi <- unifyType (varType arg) arg_ty'
               ; return (setVarType arg arg_ty, coToHsWrapper coi) }
           ; return (ex_tys, prov_theta', wrapped_args) }

       ; (ex_vars_rhs, prov_dicts_rhs) <- tcCollectEx lpat'
       ; let ex_tvs_rhs  = varSetElems ex_vars_rhs

         -- Check that prov_theta' can be satisfied with the dicts from the pattern
       ; (implic2, prov_ev_binds, prov_dicts) <-
           buildImplication skol_info ex_tvs_rhs prov_dicts_rhs $ do
           { let origin = PatOrigin -- TODO
           ; emitWanteds origin prov_theta' }

       -- Solve the constraints now, because we are about to make a PatSyn,
       -- which should not contain unification variables and the like (Trac #10997)
       -- Since all the inputs are implications the returned bindings will be empty
       ; _ <- simplifyTop (emptyWC `addImplics` (implic1 `unionBags` implic2))

       ; traceTc "tcCheckPatSynDecl }" $ ppr name
       ; tc_patsyn_finish lname dir is_infix lpat'
                          (univ_tvs, req_theta, req_ev_binds, req_dicts)
                          (ex_tvs, ex_tys, prov_theta, prov_ev_binds, prov_dicts)
                          wrapped_args
                          pat_ty rec_fields  }
  where
    (arg_tys, pat_ty) = tcSplitFunTys tau

collectPatSynArgInfo :: HsPatSynDetails (Located Name) -> ([Name], [Name], Bool)
collectPatSynArgInfo details =
  case details of
    PrefixPatSyn names      -> (map unLoc names, [], False)
    InfixPatSyn name1 name2 -> (map unLoc [name1, name2], [], True)
    RecordPatSyn names ->
      let (vars, sels) = unzip (map splitRecordPatSyn names)
      in (vars, sels, False)

  where
    splitRecordPatSyn :: RecordPatSynField (Located Name) -> (Name, Name)
    splitRecordPatSyn (RecordPatSynField { recordPatSynPatVar = L _ patVar
                                         , recordPatSynSelectorId = L _ selId })
      = (patVar, selId)

wrongNumberOfParmsErr :: Arity -> SDoc
wrongNumberOfParmsErr ty_arity
  = ptext (sLit "Number of pattern synonym arguments doesn't match type; expected")
    <+> ppr ty_arity

-------------------------
-- Shared by both tcInferPatSyn and tcCheckPatSyn
tc_patsyn_finish :: Located Name  -- ^ PatSyn Name
                 -> HsPatSynDir Name  -- ^ PatSyn type (Uni/Bidir/ExplicitBidir)
                 -> Bool              -- ^ Whether infix
                 -> LPat Id           -- ^ Pattern of the PatSyn
                 -> ([TcTyVar], [PredType], TcEvBinds, [EvVar])
                 -> ([TcTyVar], [TcType], [PredType], TcEvBinds, [EvVar])
                 -> [(Var, HsWrapper)]  -- ^ Pattern arguments
                 -> TcType              -- ^ Pattern type
                 -> [Name]              -- ^ Selector names
                 -- ^ Whether fields, empty if not record PatSyn
                 -> TcM (PatSyn, LHsBinds Id, TcGblEnv)
tc_patsyn_finish lname dir is_infix lpat'
                 (univ_tvs, req_theta, req_ev_binds, req_dicts)
                 (ex_tvs, subst, prov_theta, prov_ev_binds, prov_dicts)
                 wrapped_args
                 pat_ty field_labels
  = do { -- Zonk everything.  We are about to build a final PatSyn
         -- so there had better be no unification variables in there
         univ_tvs     <- mapM zonkQuantifiedTyVar univ_tvs
       ; ex_tvs       <- mapM zonkQuantifiedTyVar ex_tvs
       ; prov_theta   <- zonkTcThetaType prov_theta
       ; req_theta    <- zonkTcThetaType req_theta
       ; pat_ty       <- zonkTcType pat_ty
       ; wrapped_args <- mapM zonk_wrapped_arg wrapped_args
       ; let qtvs    = univ_tvs ++ ex_tvs
             -- See Note [Record PatSyn Desugaring]
             theta   = prov_theta ++ req_theta
             arg_tys = map (varType . fst) wrapped_args

       ; (patSyn, matcher_bind) <- fixM $ \ ~(patSyn,_) -> do {

        traceTc "tc_patsyn_finish {" $
           ppr (unLoc lname) $$ ppr (unLoc lpat') $$
           ppr (univ_tvs, req_theta, req_ev_binds, req_dicts) $$
           ppr (ex_tvs, subst, prov_theta, prov_ev_binds, prov_dicts) $$
           ppr wrapped_args $$
           ppr pat_ty

       -- Make the 'matcher'
       ; (matcher_id, matcher_bind) <- tcPatSynMatcher lname lpat'
                                         (univ_tvs, req_theta, req_ev_binds, req_dicts)
                                         (ex_tvs, subst, prov_theta, prov_ev_binds, prov_dicts)
                                         wrapped_args  -- Not necessarily zonked
                                         pat_ty


       -- Make the 'builder'
       ; builder_id <- mkPatSynBuilderId dir lname qtvs theta
                                         arg_tys pat_ty patSyn

         -- TODO: Make this have the proper information
       ; let mkFieldLabel name = FieldLabel (occNameFS (nameOccName name)) False name
             field_labels' = (map mkFieldLabel field_labels)


       -- Make the PatSyn itself
       ; let patSyn' = mkPatSyn (unLoc lname) is_infix
                        (univ_tvs, req_theta)
                        (ex_tvs, prov_theta)
                        arg_tys
                        pat_ty
                        matcher_id builder_id
                        field_labels'
       ; return (patSyn', matcher_bind) }

       -- Selectors
       ; let (sigs, selector_binds) =
                unzip (mkPatSynRecSelBinds patSyn (patSynFieldLabels patSyn))
       ; let tything = AConLike (PatSynCon patSyn)
       ; tcg_env <-
          tcExtendGlobalEnv [tything] $
            tcRecSelBinds
              (ValBindsOut (zip (repeat NonRecursive) selector_binds) sigs)

       ; return (patSyn, matcher_bind, tcg_env) }

  where
    zonk_wrapped_arg :: (Var, HsWrapper) -> TcM (Var, HsWrapper)
    -- The HsWrapper will get zonked later, as part of the LHsBinds
    zonk_wrapped_arg (arg_id, wrap) = do { arg_id <- zonkId arg_id
                                         ; return (arg_id, wrap) }

{-
************************************************************************
*                                                                      *
         Constructing the "matcher" Id and its binding
*                                                                      *
************************************************************************
-}

tcPatSynMatcher :: Located Name
                -> LPat Id
                -> ([TcTyVar], ThetaType, TcEvBinds, [EvVar])
                -> ([TcTyVar], [TcType], ThetaType, TcEvBinds, [EvVar])
                -> [(Var, HsWrapper)]
                -> TcType
                -> TcM ((Id, Bool), LHsBinds Id)
-- See Note [Matchers and builders for pattern synonyms] in PatSyn
tcPatSynMatcher (L loc name) lpat
                (univ_tvs, req_theta, req_ev_binds, req_dicts)
                (ex_tvs, ex_tys, prov_theta, prov_ev_binds, prov_dicts)
                wrapped_args pat_ty
  = do { uniq <- newUnique
       ; let tv_name = mkInternalName uniq (mkTyVarOcc "r") loc
             res_tv  = mkTcTyVar tv_name openTypeKind (SkolemTv False)
             is_unlifted = null wrapped_args && null prov_dicts
             res_ty = mkTyVarTy res_tv
             (cont_arg_tys, cont_args)
               | is_unlifted = ([voidPrimTy], [nlHsVar voidPrimId])
               | otherwise   = unzip [ (varType arg, mkLHsWrap wrap $ nlHsVar arg)
                                     | (arg, wrap) <- wrapped_args
                                     ]
             cont_ty = mkSigmaTy ex_tvs prov_theta $
                       mkFunTys cont_arg_tys res_ty

             fail_ty = mkFunTy voidPrimTy res_ty

       ; matcher_name <- newImplicitBinder name mkMatcherOcc
       ; scrutinee    <- newSysLocalId (fsLit "scrut") pat_ty
       ; cont         <- newSysLocalId (fsLit "cont")  cont_ty
       ; fail         <- newSysLocalId (fsLit "fail")  fail_ty

       ; let matcher_tau   = mkFunTys [pat_ty, cont_ty, fail_ty] res_ty
             matcher_sigma = mkSigmaTy (res_tv:univ_tvs) req_theta matcher_tau
             matcher_id    = mkExportedLocalId VanillaId matcher_name matcher_sigma
                             -- See Note [Exported LocalIds] in Id

             cont_dicts = map nlHsVar prov_dicts
             cont' = mkLHsWrap (mkWpLet prov_ev_binds) $
                     nlHsTyApps cont ex_tys (cont_dicts ++ cont_args)

             fail' = nlHsApps fail [nlHsVar voidPrimId]

             args = map nlVarPat [scrutinee, cont, fail]
             lwpat = noLoc $ WildPat pat_ty
             cases = if isIrrefutableHsPat lpat
                     then [mkSimpleHsAlt lpat  cont']
                     else [mkSimpleHsAlt lpat  cont',
                           mkSimpleHsAlt lwpat fail']
             body = mkLHsWrap (mkWpLet req_ev_binds) $
                    L (getLoc lpat) $
                    HsCase (nlHsVar scrutinee) $
                    MG{ mg_alts = cases
                      , mg_arg_tys = [pat_ty]
                      , mg_res_ty = res_ty
                      , mg_origin = Generated
                      }
             body' = noLoc $
                     HsLam $
                     MG{ mg_alts = [mkSimpleMatch args body]
                       , mg_arg_tys = [pat_ty, cont_ty, res_ty]
                       , mg_res_ty = res_ty
                       , mg_origin = Generated
                       }
             match = mkMatch [] (mkHsLams (res_tv:univ_tvs) req_dicts body') EmptyLocalBinds
             mg = MG{ mg_alts = [match]
                    , mg_arg_tys = []
                    , mg_res_ty = res_ty
                    , mg_origin = Generated
                    }

       ; let bind = FunBind{ fun_id = L loc matcher_id
                           , fun_infix = False
                           , fun_matches = mg
                           , fun_co_fn = idHsWrapper
                           , bind_fvs = emptyNameSet
                           , fun_tick = [] }
             matcher_bind = unitBag (noLoc bind)

       ; traceTc "tcPatSynMatcher" (ppr name $$ ppr (idType matcher_id))
       ; traceTc "tcPatSynMatcher" (ppr matcher_bind)

       ; return ((matcher_id, is_unlifted), matcher_bind) }

mkPatSynRecSelBinds :: PatSyn
                    -> [FieldLabel]
                    -- ^ Visible field labels
                    -> [(LSig Name, LHsBinds Name)]
mkPatSynRecSelBinds ps fields =
    map (mkOneRecordSelector [PatSynCon ps] (RecSelPatSyn ps)) fields

isUnidirectional :: HsPatSynDir a -> Bool
isUnidirectional Unidirectional          = True
isUnidirectional ImplicitBidirectional   = False
isUnidirectional ExplicitBidirectional{} = False

{-
************************************************************************
*                                                                      *
         Constructing the "builder" Id
*                                                                      *
************************************************************************
-}

mkPatSynBuilderId :: HsPatSynDir a -> Located Name
                  -> [TyVar] -> ThetaType -> [Type] -> Type -> PatSyn
                  -> TcM (Maybe (Id, Bool))
mkPatSynBuilderId dir  (L _ name) qtvs theta arg_tys pat_ty pat_syn
  | isUnidirectional dir
  = return Nothing
  | otherwise
  = do { builder_name <- newImplicitBinder name mkBuilderOcc
       ; let builder_sigma = mkSigmaTy qtvs theta (mkFunTys builder_arg_tys pat_ty)
             builder_id    =
              -- See Note [Exported LocalIds] in Id
              mkExportedLocalId (PatSynBuilderId pat_syn)
                                builder_name builder_sigma
       ; return (Just (builder_id, need_dummy_arg)) }
  where
    builder_arg_tys | need_dummy_arg = [voidPrimTy]
                    | otherwise = arg_tys
    need_dummy_arg = isUnLiftedType pat_ty && null arg_tys && null theta

tcPatSynBuilderBind :: PatSynBind Name Name
                    -> TcM (LHsBinds Id)
-- See Note [Matchers and builders for pattern synonyms] in PatSyn
tcPatSynBuilderBind PSB{ psb_id = L loc name, psb_def = lpat
                       , psb_dir = dir, psb_args = details }
  | isUnidirectional dir
  = return emptyBag

  | isNothing mb_match_group       -- Can't invert the pattern
  = setSrcSpan (getLoc lpat) $ failWithTc $
    hang (ptext (sLit "Right-hand side of bidirectional pattern synonym cannot be used as an expression"))
       2 (ppr lpat)

  | otherwise  -- Bidirectional
  = do { patsyn <- tcLookupPatSyn name
       ; let Just (builder_id, need_dummy_arg) = patSynBuilder patsyn
                   -- Bidirectional, so patSynBuilder returns Just

             match_group' | need_dummy_arg = add_dummy_arg match_group
                          | otherwise      = match_group

             bind = FunBind { fun_id      = L loc (idName builder_id)
                            , fun_infix   = False
                            , fun_matches = match_group'
                            , fun_co_fn   = idHsWrapper
                            , bind_fvs    = placeHolderNamesTc
                            , fun_tick    = [] }

       ; sig <- instTcTySigFromId builder_id
                -- See Note [Redundant constraints for builder]

       ; (builder_binds, _) <- tcPolyCheck NonRecursive emptyPragEnv sig (noLoc bind)
       ; traceTc "tcPatSynBuilderBind }" $ ppr builder_binds
       ; return builder_binds }
  where
    Just match_group = mb_match_group
    mb_match_group
       = case dir of
           Unidirectional                    -> Nothing
           ExplicitBidirectional explicit_mg -> Just explicit_mg
           ImplicitBidirectional             -> fmap mk_mg (tcPatToExpr args lpat)

    mk_mg :: LHsExpr Name -> MatchGroup Name (LHsExpr Name)
    mk_mg body = mkMatchGroupName Generated [builder_match]
               where
                 builder_args  = [L loc (VarPat n) | L loc n <- args]
                 builder_match = mkMatch builder_args body EmptyLocalBinds

    args = case details of
              PrefixPatSyn args     -> args
              InfixPatSyn arg1 arg2 -> [arg1, arg2]
              RecordPatSyn args     -> map recordPatSynPatVar args

    add_dummy_arg :: MatchGroup Name (LHsExpr Name) -> MatchGroup Name (LHsExpr Name)
    add_dummy_arg mg@(MG { mg_alts = [L loc (Match Nothing [] ty grhss)] })
      = mg { mg_alts = [L loc (Match Nothing [nlWildPatName] ty grhss)] }
    add_dummy_arg other_mg = pprPanic "add_dummy_arg" $
                             pprMatches (PatSyn :: HsMatchContext Name) other_mg

tcPatSynBuilderOcc :: CtOrigin -> PatSyn -> TcM (HsExpr TcId, TcRhoType)
-- The result type should be fully instantiated
tcPatSynBuilderOcc orig ps
  | Just (builder_id, add_void_arg) <- builder
  = do { (wrap, rho) <- deeplyInstantiate orig (idType builder_id)
       ; let inst_fun = mkHsWrap wrap (HsVar builder_id)
       ; if add_void_arg
         then return ( HsApp (noLoc inst_fun) (nlHsVar voidPrimId)
                     , tcFunResultTy rho )
         else return ( inst_fun, rho ) }

  | otherwise  -- Unidirectional
    = nonBidirectionalErr name
  where
    name    = patSynName ps
    builder = patSynBuilder ps

{-
Note [Redundant constraints for builder]
~~~~~~~~~~~~~~~~~~~~~~~~~~~~~~~~~~~~~~~~
The builder can have redundant constraints, which are awkard to eliminate.
Consider
   pattern P = Just 34
To match against this pattern we need (Eq a, Num a).  But to build
(Just 34) we need only (Num a).  Fortunately instTcSigFromId sets
sig_warn_redundant to False.

************************************************************************
*                                                                      *
         Helper functions
*                                                                      *
************************************************************************

Note [As-patterns in pattern synonym definitions]
~~~~~~~~~~~~~~~~~~~~~~~~~~~~~~~~~~~~~~~~~~~~~~~~~
The rationale for rejecting as-patterns in pattern synonym definitions
is that an as-pattern would introduce nonindependent pattern synonym
arguments, e.g. given a pattern synonym like:

        pattern K x y = x@(Just y)

one could write a nonsensical function like

        f (K Nothing x) = ...

or
        g (K (Just True) False) = ...

Note [Type signatures and the builder expression]
~~~~~~~~~~~~~~~~~~~~~~~~~~~~~~~~~~~~~~~~~~~~~~~~~
Consider
   pattern L x = Left x :: Either [a] [b]

In tc{Infer/Check}PatSynDecl we will check that the pattern has the
specified type.  We check the pattern *as a pattern*, so the type
signature is a pattern signature, and so brings 'a' and 'b' into
scope.  But we don't have a way to bind 'a, b' in the LHS, as we do
'x', say.  Nevertheless, the sigature may be useful to constrain
the type.

When making the binding for the *builder*, though, we don't want
  $buildL x = Left x :: Either [a] [b]
because that wil either mean (forall a b. Either [a] [b]), or we'll
get a complaint that 'a' and 'b' are out of scope. (Actually the
latter; Trac #9867.)  No, the job of the signature is done, so when
converting the pattern to an expression (for the builder RHS) we
simply discard the signature.

Note [Record PatSyn Desugaring]
-------------------------------

It is important that prov_theta comes before req_theta as this ordering is used
when desugaring record pattern synonym updates.

Any change to this ordering should make sure to change deSugar/DsExpr.hs if you
want to avoid difficult to decipher core lint errors!
 -}

tcCheckPatSynPat :: LPat Name -> TcM ()
tcCheckPatSynPat = go
  where
    go :: LPat Name -> TcM ()
    go = addLocM go1

    go1 :: Pat Name -> TcM ()
    go1   (ConPatIn _ info)   = mapM_ go (hsConPatArgs info)
    go1   VarPat{}            = return ()
    go1   WildPat{}           = return ()
    go1 p@(AsPat _ _)         = asPatInPatSynErr p
    go1   (LazyPat pat)       = go pat
    go1   (ParPat pat)        = go pat
    go1   (BangPat pat)       = go pat
    go1   (PArrPat pats _)    = mapM_ go pats
    go1   (ListPat pats _ _)  = mapM_ go pats
    go1   (TuplePat pats _ _) = mapM_ go pats
    go1   LitPat{}            = return ()
    go1   NPat{}              = return ()
    go1   (SigPatIn pat _)    = go pat
    go1   (ViewPat _ pat _)   = go pat
    go1 p@SplicePat{}         = thInPatSynErr p
    go1 p@NPlusKPat{}         = nPlusKPatInPatSynErr p
    go1   ConPatOut{}         = panic "ConPatOut in output of renamer"
    go1   SigPatOut{}         = panic "SigPatOut in output of renamer"
    go1   CoPat{}             = panic "CoPat in output of renamer"

asPatInPatSynErr :: OutputableBndr name => Pat name -> TcM a
asPatInPatSynErr pat
  = failWithTc $
    hang (ptext (sLit "Pattern synonym definition cannot contain as-patterns (@):"))
       2 (ppr pat)

thInPatSynErr :: OutputableBndr name => Pat name -> TcM a
thInPatSynErr pat
  = failWithTc $
    hang (ptext (sLit "Pattern synonym definition cannot contain Template Haskell:"))
       2 (ppr pat)

nPlusKPatInPatSynErr :: OutputableBndr name => Pat name -> TcM a
nPlusKPatInPatSynErr pat
  = failWithTc $
    hang (ptext (sLit "Pattern synonym definition cannot contain n+k-pattern:"))
       2 (ppr pat)

nonBidirectionalErr :: Outputable name => name -> TcM a
nonBidirectionalErr name = failWithTc $
    ptext (sLit "non-bidirectional pattern synonym")
    <+> quotes (ppr name) <+> ptext (sLit "used in an expression")

tcPatToExpr :: [Located Name] -> LPat Name -> Maybe (LHsExpr Name)
tcPatToExpr args = go
  where
    lhsVars = mkNameSet (map unLoc args)

    go :: LPat Name -> Maybe (LHsExpr Name)
    go (L loc (ConPatIn (L _ con) info))
      = do { exprs <- mapM go (hsConPatArgs info)
           ; return $ L loc $
             foldl (\x y -> HsApp (L loc x) y) (HsVar con) exprs }

    go (L _ (SigPatIn pat _)) = go pat
        -- See Note [Type signatures and the builder expression]

    go (L loc p) = fmap (L loc) $ go1 p

    go1 :: Pat Name -> Maybe (HsExpr Name)
    go1   (VarPat var)
      | var `elemNameSet` lhsVars     = return $ HsVar var
      | otherwise                     = Nothing
    go1   (LazyPat pat)               = fmap HsPar $ go pat
    go1   (ParPat pat)                = fmap HsPar $ go pat
    go1   (BangPat pat)               = fmap HsPar $ go pat
    go1   (PArrPat pats ptt)          = do { exprs <- mapM go pats
                                           ; return $ ExplicitPArr ptt exprs }
    go1   (ListPat pats ptt reb)      = do { exprs <- mapM go pats
                                           ; return $ ExplicitList ptt (fmap snd reb) exprs }
    go1   (TuplePat pats box _)       = do { exprs <- mapM go pats
                                           ; return $ ExplicitTuple
                                                (map (noLoc . Present) exprs) box }
    go1   (LitPat lit)                = return $ HsLit lit
    go1   (NPat (L _ n) Nothing _)    = return $ HsOverLit n
    go1   (NPat (L _ n) (Just neg) _) = return $ noLoc neg `HsApp` noLoc (HsOverLit n)
    go1   (ConPatOut{})               = panic "ConPatOut in output of renamer"
    go1   (SigPatOut{})               = panic "SigPatOut in output of renamer"
    go1   (CoPat{})                   = panic "CoPat in output of renamer"
    go1   _                           = Nothing

-- Walk the whole pattern and for all ConPatOuts, collect the
-- existentially-bound type variables and evidence binding variables.
--
-- These are used in computing the type of a pattern synonym and also
-- in generating matcher functions, since success continuations need
-- to be passed these pattern-bound evidences.
tcCollectEx :: LPat Id -> TcM (TyVarSet, [EvVar])
tcCollectEx = return . go
  where
    go :: LPat Id -> (TyVarSet, [EvVar])
    go = go1 . unLoc

    go1 :: Pat Id -> (TyVarSet, [EvVar])
    go1 (LazyPat p)         = go p
    go1 (AsPat _ p)         = go p
    go1 (ParPat p)          = go p
    go1 (BangPat p)         = go p
    go1 (ListPat ps _ _)    = mconcat . map go $ ps
    go1 (TuplePat ps _ _)   = mconcat . map go $ ps
    go1 (PArrPat ps _)      = mconcat . map go $ ps
    go1 (ViewPat _ p _)     = go p
    go1 con@ConPatOut{}     = mappend (mkVarSet (pat_tvs con), pat_dicts con) $
                                 goConDetails $ pat_args con
    go1 (SigPatOut p _)     = go p
    go1 (CoPat _ p _)       = go1 p
    go1 (NPlusKPat n k geq subtract)
      = pprPanic "TODO: NPlusKPat" $ ppr n $$ ppr k $$ ppr geq $$ ppr subtract
    go1 _                   = mempty

    goConDetails :: HsConPatDetails Id -> (TyVarSet, [EvVar])
    goConDetails (PrefixCon ps) = mconcat . map go $ ps
    goConDetails (InfixCon p1 p2) = go p1 `mappend` go p2
    goConDetails (RecCon HsRecFields{ rec_flds = flds })
      = mconcat . map goRecFd $ flds

    goRecFd :: LHsRecField Id (LPat Id) -> (TyVarSet, [EvVar])
    goRecFd (L _ HsRecField{ hsRecFieldArg = p }) = go p<|MERGE_RESOLUTION|>--- conflicted
+++ resolved
@@ -68,16 +68,8 @@
     do { traceTc "tcInferPatSynDecl {" $ ppr name
        ; tcCheckPatSynPat lpat
 
-<<<<<<< HEAD
-       ; let (arg_names, is_infix) = case details of
-                 PrefixPatSyn names      -> (map unLoc names, False)
-                 InfixPatSyn name1 name2 -> (map unLoc [name1, name2], True)
+       ; let (arg_names, rec_fields, is_infix) = collectPatSynArgInfo details
        ; (tclvl, wanted, (lpat', (args, pat_ty)))
-=======
-       ; let (arg_names, rec_fields, is_infix) = collectPatSynArgInfo details
-
-       ; ((lpat', (args, pat_ty)), tclvl, wanted)
->>>>>>> 268aa9a2
             <- pushLevelAndCaptureConstraints  $
                do { pat_ty <- newFlexiTyVarTy openTypeKind
                   ; tcPat PatSyn lpat pat_ty $
