--- conflicted
+++ resolved
@@ -50,15 +50,9 @@
   -- Zonking
   zonkTcPredType, 
   skolemiseSigTv, skolemiseUnboundMetaTyVar,
-<<<<<<< HEAD
-  zonkTcTyCoVar, zonkTcTyCoVars, zonkTyCoVarsAndFV, 
-  zonkQuantifiedTyCoVar, zonkQuantifiedTyCoVars,
-  zonkTcType, zonkTcTypes, zonkTcThetaType,
-=======
-  zonkTcTyVar, zonkTcTyVars, zonkTyVarsAndFV, zonkTcTypeAndFV,
-  zonkQuantifiedTyVar, quantifyTyVars,
+  zonkTcTyCoVar, zonkTcTyCoVars, zonkTyCoVarsAndFV, zonkTcTypeAndFV,
+  zonkQuantifiedTyCoVar, quantifyTyCoVars,
   zonkTcTyVarBndr, zonkTcType, zonkTcTypes, zonkTcThetaType, 
->>>>>>> 3e633d9b
 
   zonkTcKind, defaultKindVarToStar,
   zonkEvVar, zonkWC, zonkId, zonkCt, zonkCts, zonkSkolemInfo,
@@ -516,54 +510,10 @@
 %*									*
 %************************************************************************
 
-<<<<<<< HEAD
-@tcGetGlobalTyVars@ returns a fully-zonked set of tyvars free in the environment.
-To improve subsequent calls to the same function it writes the zonked set back into
-the environment.
-
-\begin{code}
-tcGetGlobalTyVars :: TcM TcTyVarSet
-tcGetGlobalTyVars
-  = do { (TcLclEnv {tcl_tyvars = gtv_var}) <- getLclEnv
-       ; gbl_tvs  <- readMutVar gtv_var
-       ; gbl_tvs' <- zonkTyCoVarsAndFV gbl_tvs
-       ; writeMutVar gtv_var gbl_tvs'
-       ; return gbl_tvs' }
-  where
-\end{code}
-
------------------  Type variables
-
-\begin{code}
-zonkTyCoVar :: TyCoVar -> TcM TcType
--- Works on TyVars and TcTyVars
-zonkTyCoVar tv | isTcTyVar tv
-               || isEvVar tv = zonkTcTyCoVar tv
-               | otherwise   = return (mkTyCoVarTy tv)
-   -- Hackily, when typechecking type and class decls
-   -- we have TyVars in scopeadded (only) in 
-   -- TcHsType.tcTyClTyVars, but it seems
-   -- painful to make them into TcTyVars there
-
-zonkTyCoVarsAndFV :: TyCoVarSet -> TcM TyCoVarSet
-zonkTyCoVarsAndFV tyvars = tyCoVarsOfTypes <$> mapM zonkTyCoVar (varSetElems tyvars)
-
-zonkTcTyCoVars :: [TcTyCoVar] -> TcM [TcType]
-zonkTcTyCoVars tyvars = mapM zonkTcTyCoVar tyvars
-
------------------  Types
-zonkTyCoVarKind :: TyCoVar -> TcM TyCoVar
-zonkTyCoVarKind tv = do { kind' <- zonkTcKind (tyVarKind tv)
-                        ; return (setTyVarKind tv kind') }
-
-zonkTcTypes :: [TcType] -> TcM [TcType]
-zonkTcTypes tys = mapM zonkTcType tys
-=======
-Note [quantifyTyVars]
-~~~~~~~~~~~~~~~~~~~~~
-quantifyTyVars is give the free vars of a type that we
+Note [quantifyTyCoVars]
+~~~~~~~~~~~~~~~~~~~~~~~
+quantifyTyCoVars is give the free vars of a type that we
 are about to wrap in a forall.
->>>>>>> 3e633d9b
 
 It takes these free type/kind variables and 
   1. Zonks them and remove globals
@@ -579,46 +529,25 @@
 has free vars {f,a}, but we must add 'k' as well! Hence step (3).
 
 \begin{code}
-<<<<<<< HEAD
-defaultKindVarToStar :: TcTyVar -> TcM Kind
--- We have a meta-kind: unify it with '*'
-defaultKindVarToStar kv 
-  = do { ASSERT ( isKindVar kv && isMetaTyVar kv )
-         writeMetaTyVar kv liftedTypeKind
-       ; return liftedTypeKind }
-
-zonkQuantifiedTyCoVars :: [TcTyCoVar] -> TcM [TcTyCoVar]
--- A kind variable k may occur *after* a tyvar mentioning k in its kind
--- Can be given a mixture of TcTyVars and TyVars, in the case of
--- associated type declarations
-zonkQuantifiedTyCoVars tyvars
-  = do { let (kvs, tvs) = partition (\v -> isKindVar v || isCoVar v) tyvars
-             (meta_kvs, skolem_kvs) 
-                  = partition (\kv -> isTcTyVar kv && isMetaTyVar kv) kvs
-
-             -- In the non-PolyKinds case, default the kind variables
-             -- to *, and zonk the tyvars as usual.  Notice that this
-             -- may make zonkQuantifiedTyCoVars return a shorter list
-=======
-quantifyTyVars :: TcTyVarSet -> TcTyVarSet -> TcM [TcTyVar]
--- See Note [quantifyTyVars]
+quantifyTyCoVars :: TcTyCoVarSet -> TcTyCoVarSet -> TcM [TcTyCoVar]
+-- See Note [quantifyTyCoVars]
 -- The input is a mixture of type and kind variables; a kind variable k 
 --   may occur *after* a tyvar mentioning k in its kind
 -- Can be given a mixture of TcTyVars and TyVars, in the case of
 --   associated type declarations
 
-quantifyTyVars gbl_tvs tkvs
+quantifyTyCoVars gbl_tvs tkvs
   = do { tkvs    <- zonkTyVarsAndFV tkvs
        ; gbl_tvs <- zonkTyVarsAndFV gbl_tvs
-       ; let (kvs, tvs) = partitionVarSet isKindVar (closeOverKinds tkvs `minusVarSet` gbl_tvs)
+       ; let (kvs, tvs) = partitionVarSet (\v -> isKindVar || isCoVar v)
+                                          (closeOverKinds tkvs `minusVarSet` gbl_tvs)
                               -- NB kinds of tvs are zonked by zonkTyVarsAndFV
              kvs2 = varSetElems kvs
              qtvs = varSetElems tvs                       
 
              -- In the non-PolyKinds case, default the kind variables
              -- to *, and zonk the tyvars as usual.  Notice that this
-             -- may make quantifyTyVars return a shorter list
->>>>>>> 3e633d9b
+             -- may make quantifyTyCoVars return a shorter list
              -- than it was passed, but that's ok
        ; poly_kinds <- xoptM Opt_PolyKinds
        ; qkvs <- if poly_kinds
@@ -911,18 +840,10 @@
       , Just tv <- getTyVar_maybe ty_rhs
       , ASSERT2( not (isFloatedTouchableMetaTyVar untch tv), ppr tv )
         isTouchableMetaTyVar untch tv
-<<<<<<< HEAD
-      , typeKind ty_lhs `tcIsSubKind` tyVarKind tv
-      , not (tv `elemVarSet` tyCoVarsOfType ty_lhs)
---       , Just ty_lhs' <- occurCheck tv ty_lhs
-      = ASSERT2( isWantedCt orig_ct, ppr orig_ct )
-        ASSERT2( case tcSplitTyConApp_maybe ty_lhs of { Just (tc,_) -> isSynFamilyTyCon tc; _ -> False }, ppr orig_ct )
-=======
       , not (isSigTyVar tv) || isTyVarTy ty_lhs     -- Never unify a SigTyVar with a non-tyvar
       , typeKind ty_lhs `tcIsSubKind` tyVarKind tv  -- c.f. TcInteract.trySpontaneousEqOneWay
-      , not (tv `elemVarSet` tyVarsOfType ty_lhs)   -- Do not construct an infinite type
+      , not (tv `elemVarSet` tyCoVarsOfType ty_lhs)   -- Do not construct an infinite type
       = ASSERT2( case tcSplitTyConApp_maybe ty_lhs of { Just (tc,_) -> isSynFamilyTyCon tc; _ -> False }, ppr orig_ct )
->>>>>>> 3e633d9b
         do { writeMetaTyVar tv ty_lhs
            ; let evterm = EvCoercion (mkTcNomReflCo ty_lhs)
                  evvar  = ctev_evar (cc_ev zct)
@@ -1012,76 +933,6 @@
     do_one (n, ty) = do { ty' <- zonkTcType ty; return (n, ty') }
 zonkSkolemInfo skol_info = return skol_info
 \end{code}
-
-<<<<<<< HEAD
-Note [Silly Type Synonyms]
-~~~~~~~~~~~~~~~~~~~~~~~~~~
-Consider this:
-	type C u a = u	-- Note 'a' unused
-
-	foo :: (forall a. C u a -> C u a) -> u
-	foo x = ...
-
-	bar :: Num u => u
-	bar = foo (\t -> t + t)
-
-* From the (\t -> t+t) we get type  {Num d} =>  d -> d
-  where d is fresh.
-
-* Now unify with type of foo's arg, and we get:
-	{Num (C d a)} =>  C d a -> C d a
-  where a is fresh.
-
-* Now abstract over the 'a', but float out the Num (C d a) constraint
-  because it does not 'really' mention a.  (see exactTyCoVarsOfType)
-  The arg to foo becomes
-	\/\a -> \t -> t+t
-
-* So we get a dict binding for Num (C d a), which is zonked to give
-	a = ()
-  [Note Sept 04: now that we are zonking quantified type variables
-  on construction, the 'a' will be frozen as a regular tyvar on
-  quantification, so the floated dict will still have type (C d a).
-  Which renders this whole note moot; happily!]
-
-* Then the \/\a abstraction has a zonked 'a' in it.
-
-All very silly.   I think its harmless to ignore the problem.  We'll end up with
-a \/\a in the final result but all the occurrences of a will be zonked to ()
-
-Note [Zonking to Skolem]
-~~~~~~~~~~~~~~~~~~~~~~~~
-We used to zonk quantified type variables to regular TyVars.  However, this
-leads to problems.  Consider this program from the regression test suite:
-
-  eval :: Int -> String -> String -> String
-  eval 0 root actual = evalRHS 0 root actual
-
-  evalRHS :: Int -> a
-  evalRHS 0 root actual = eval 0 root actual
-
-It leads to the deferral of an equality (wrapped in an implication constraint)
-
-  forall a. () => ((String -> String -> String) ~ a)
-
-which is propagated up to the toplevel (see TcSimplify.tcSimplifyInferCheck).
-In the meantime `a' is zonked and quantified to form `evalRHS's signature.
-This has the *side effect* of also zonking the `a' in the deferred equality
-(which at this point is being handed around wrapped in an implication
-constraint).
-
-Finally, the equality (with the zonked `a') will be handed back to the
-simplifier by TcRnDriver.tcRnSrcDecls calling TcSimplify.tcSimplifyTop.
-If we zonk `a' with a regular type variable, we will have this regular type
-variable now floating around in the simplifier, which in many places assumes to
-only see proper TcTyVars.
-
-We can avoid this problem by zonking with a skolem.  The skolem is rigid
-(which we require for a quantified variable), but is still a TcTyVar that the
-simplifier knows how to deal with.
-=======
->>>>>>> 3e633d9b
-
 
 %************************************************************************
 %*									*
