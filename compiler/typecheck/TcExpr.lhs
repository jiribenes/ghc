c%
% (c) The University of Glasgow 2006
% (c) The GRASP/AQUA Project, Glasgow University, 1992-1998
%
\section[TcExpr]{Typecheck an expression}

\begin{code}
module TcExpr ( tcPolyExpr, tcPolyExprNC, tcMonoExpr, tcMonoExprNC,
                tcInferRho, tcInferRhoNC,
                tcSyntaxOp, tcCheckId,
                addExprErrCtxt) where

#include "HsVersions.h"

import {-# SOURCE #-}   TcSplice( tcSpliceExpr, tcTypedBracket, tcUntypedBracket )
#ifdef GHCI
import DsMeta( liftStringName, liftName )
#endif

import HsSyn
import TcHsSyn
import TcRnMonad
import TcUnify
import BasicTypes
import Inst
import TcBinds
import FamInst          ( tcLookupFamInst )
import FamInstEnv       ( famInstAxiom, dataFamInstRepTyCon, FamInstMatch(..) )
import TcEnv
import TcArrows
import TcMatches
import TcHsType
import TcPat
import TcMType
import TcType
import DsMonad hiding (Splice)
import Id
import DataCon
import RdrName
import Name
import TyCon
import Type
import TcEvidence
import Var
import VarSet
import VarEnv
import TysWiredIn
import TysPrim( intPrimTy )
import PrimOp( tagToEnumKey )
import PrelNames
import DynFlags
import SrcLoc
import Util
import ListSetOps
import Maybes
import ErrUtils
import Outputable
import FastString
import Control.Monad
import Class(classTyCon)
import Data.Function
import Data.List
import qualified Data.Set as Set
\end{code}

%************************************************************************
%*                                                                      *
\subsection{Main wrappers}
%*                                                                      *
%************************************************************************

\begin{code}
tcPolyExpr, tcPolyExprNC
         :: LHsExpr Name        -- Expression to type check
         -> TcSigmaType         -- Expected type (could be a polytpye)
         -> TcM (LHsExpr TcId)  -- Generalised expr with expected type

-- tcPolyExpr is a convenient place (frequent but not too frequent)
-- place to add context information.
-- The NC version does not do so, usually because the caller wants
-- to do so himself.

tcPolyExpr expr res_ty
  = addExprErrCtxt expr $
    do { traceTc "tcPolyExpr" (ppr res_ty); tcPolyExprNC expr res_ty }

tcPolyExprNC expr res_ty
  = do { traceTc "tcPolyExprNC" (ppr res_ty)
       ; (gen_fn, expr') <- tcGen GenSigCtxt res_ty $ \ _ rho ->
                            tcMonoExprNC expr rho
       ; return (mkLHsWrap gen_fn expr') }

---------------
tcMonoExpr, tcMonoExprNC
    :: LHsExpr Name      -- Expression to type check
    -> TcRhoType         -- Expected type (could be a type variable)
                         -- Definitely no foralls at the top
    -> TcM (LHsExpr TcId)

tcMonoExpr expr res_ty
  = addErrCtxt (exprCtxt expr) $
    tcMonoExprNC expr res_ty

tcMonoExprNC (L loc expr) res_ty
  = ASSERT( not (isSigmaTy res_ty) )
    setSrcSpan loc $
    do  { expr' <- tcExpr expr res_ty
        ; return (L loc expr') }

---------------
tcInferRho, tcInferRhoNC :: LHsExpr Name -> TcM (LHsExpr TcId, TcRhoType)
-- Infer a *rho*-type.  This is, in effect, a special case
-- for ids and partial applications, so that if
--     f :: Int -> (forall a. a -> a) -> Int
-- then we can infer
--     f 3 :: (forall a. a -> a) -> Int
-- And that in turn is useful
--  (a) for the function part of any application (see tcApp)
--  (b) for the special rule for '$'
tcInferRho expr = addErrCtxt (exprCtxt expr) (tcInferRhoNC expr)

tcInferRhoNC (L loc expr)
  = setSrcSpan loc $
    do { (expr', rho) <- tcInfExpr expr
       ; return (L loc expr', rho) }

tcInfExpr :: HsExpr Name -> TcM (HsExpr TcId, TcRhoType)
tcInfExpr (HsVar f)     = tcInferId f
tcInfExpr (HsPar e)     = do { (e', ty) <- tcInferRhoNC e
                             ; return (HsPar e', ty) }
tcInfExpr (HsApp e1 e2) = tcInferApp e1 [e2]
tcInfExpr e             = tcInfer (tcExpr e)

tcHole :: OccName -> TcRhoType -> TcM (HsExpr TcId)
tcHole occ res_ty
 = do { ty <- newFlexiTyVarTy liftedTypeKind
      ; name <- newSysName occ
      ; let ev = mkLocalId name ty
      ; loc <- getCtLoc HoleOrigin
      ; let can = CHoleCan { cc_ev = CtWanted ty ev loc, cc_occ = occ }
      ; emitInsoluble can
      ; tcWrapResult (HsVar ev) ty res_ty }
\end{code}


%************************************************************************
%*                                                                      *
        tcExpr: the main expression typechecker
%*                                                                      *
%************************************************************************

\begin{code}
tcExpr :: HsExpr Name -> TcRhoType -> TcM (HsExpr TcId)
tcExpr e res_ty | debugIsOn && isSigmaTy res_ty     -- Sanity check
                = pprPanic "tcExpr: sigma" (ppr res_ty $$ ppr e)

tcExpr (HsVar name)  res_ty = tcCheckId name res_ty

tcExpr (HsApp e1 e2) res_ty = tcApp e1 [e2] res_ty

tcExpr (HsLit lit)   res_ty = do { let lit_ty = hsLitType lit
                                 ; tcWrapResult (HsLit lit) lit_ty res_ty }

tcExpr (HsPar expr)  res_ty = do { expr' <- tcMonoExprNC expr res_ty
                                 ; return (HsPar expr') }

tcExpr (HsSCC lbl expr) res_ty
  = do { expr' <- tcMonoExpr expr res_ty
       ; return (HsSCC lbl expr') }

tcExpr (HsTickPragma info expr) res_ty
  = do { expr' <- tcMonoExpr expr res_ty
       ; return (HsTickPragma info expr') }

tcExpr (HsCoreAnn lbl expr) res_ty
  = do  { expr' <- tcMonoExpr expr res_ty
        ; return (HsCoreAnn lbl expr') }

tcExpr (HsOverLit lit) res_ty
  = do  { lit' <- newOverloadedLit (LiteralOrigin lit) lit res_ty
        ; return (HsOverLit lit') }

tcExpr (NegApp expr neg_expr) res_ty
  = do  { neg_expr' <- tcSyntaxOp NegateOrigin neg_expr
                                  (mkFunTy res_ty res_ty)
        ; expr' <- tcMonoExpr expr res_ty
        ; return (NegApp expr' neg_expr') }

tcExpr (HsIPVar x) res_ty
  = do { let origin = IPOccOrigin x
       ; ipClass <- tcLookupClass ipClassName
           {- Implicit parameters must have a *tau-type* not a.
              type scheme.  We enforce this by creating a fresh
              type variable as its type.  (Because res_ty may not
              be a tau-type.) -}
       ; ip_ty <- newFlexiTyVarTy openTypeKind
       ; let ip_name = mkStrLitTy (hsIPNameFS x)
       ; ip_var <- emitWanted origin (mkClassPred ipClass [ip_name, ip_ty])
       ; tcWrapResult (fromDict ipClass ip_name ip_ty (HsVar ip_var)) ip_ty res_ty }
  where
  -- Coerces a dictionry for `IP "x" t` into `t`.
  fromDict ipClass x ty =
    case unwrapNewTyCon_maybe (classTyCon ipClass) of
      Just (_,_,ax) -> HsWrap $ mkWpCast $ mkTcUnbranchedAxInstCo Representational ax [x,ty]
      Nothing       -> panic "The dictionary for `IP` is not a newtype?"

tcExpr (HsLam match) res_ty
  = do  { (co_fn, match') <- tcMatchLambda match res_ty
        ; return (mkHsWrap co_fn (HsLam match')) }

tcExpr e@(HsLamCase _ matches) res_ty
  = do  { (co_fn, [arg_ty], body_ty) <- matchExpectedFunTys msg 1 res_ty
        ; matches' <- tcMatchesCase match_ctxt arg_ty matches body_ty
        ; return $ mkHsWrapCo co_fn $ HsLamCase arg_ty matches' }
  where msg = sep [ ptext (sLit "The function") <+> quotes (ppr e)
                  , ptext (sLit "requires")]
        match_ctxt = MC { mc_what = CaseAlt, mc_body = tcBody }

tcExpr (ExprWithTySig expr sig_ty) res_ty
 = do { sig_tc_ty <- tcHsSigType ExprSigCtxt sig_ty

      -- Remember to extend the lexical type-variable environment
      ; (gen_fn, expr')
            <- tcGen ExprSigCtxt sig_tc_ty $ \ skol_tvs res_ty ->
               tcExtendTyVarEnv2 (hsExplicitTvs sig_ty `zip` skol_tvs) $
                                -- See Note [More instantiated than scoped] in TcBinds
               tcMonoExprNC expr res_ty

      ; let inner_expr = ExprWithTySigOut (mkLHsWrap gen_fn expr') sig_ty

      ; (inst_wrap, rho) <- deeplyInstantiate ExprSigOrigin sig_tc_ty
      ; tcWrapResult (mkHsWrap inst_wrap inner_expr) rho res_ty }

tcExpr (HsType ty) _
  = failWithTc (text "Can't handle type argument:" <+> ppr ty)
        -- This is the syntax for type applications that I was planning
        -- but there are difficulties (e.g. what order for type args)
        -- so it's not enabled yet.
        -- Can't eliminate it altogether from the parser, because the
        -- same parser parses *patterns*.
tcExpr (HsUnboundVar v) res_ty
  = tcHole (rdrNameOcc v) res_ty
\end{code}


%************************************************************************
%*                                                                      *
                Infix operators and sections
%*                                                                      *
%************************************************************************

Note [Left sections]
~~~~~~~~~~~~~~~~~~~~
Left sections, like (4 *), are equivalent to
        \ x -> (*) 4 x,
or, if PostfixOperators is enabled, just
        (*) 4
With PostfixOperators we don't actually require the function to take
two arguments at all.  For example, (x `not`) means (not x); you get
postfix operators!  Not Haskell 98, but it's less work and kind of
useful.

Note [Typing rule for ($)]
~~~~~~~~~~~~~~~~~~~~~~~~~~
People write
   runST $ blah
so much, where
   runST :: (forall s. ST s a) -> a
that I have finally given in and written a special type-checking
rule just for saturated appliations of ($).
  * Infer the type of the first argument
  * Decompose it; should be of form (arg2_ty -> res_ty),
       where arg2_ty might be a polytype
  * Use arg2_ty to typecheck arg2

Note [Typing rule for seq]
~~~~~~~~~~~~~~~~~~~~~~~~~~
We want to allow
       x `seq` (# p,q #)
which suggests this type for seq:
   seq :: forall (a:*) (b:??). a -> b -> b,
with (b:??) meaning that be can be instantiated with an unboxed tuple.
But that's ill-kinded!  Function arguments can't be unboxed tuples.
And indeed, you could not expect to do this with a partially-applied
'seq'; it's only going to work when it's fully applied.  so it turns
into
    case x of _ -> (# p,q #)

For a while I slid by by giving 'seq' an ill-kinded type, but then
the simplifier eta-reduced an application of seq and Lint blew up
with a kind error.  It seems more uniform to treat 'seq' as it it
was a language construct.

See Note [seqId magic] in MkId, and


\begin{code}
tcExpr (OpApp arg1 op fix arg2) res_ty
  | (L loc (HsVar op_name)) <- op
  , op_name `hasKey` seqIdKey           -- Note [Typing rule for seq]
  = do { arg1_ty <- newFlexiTyVarTy liftedTypeKind
       ; let arg2_ty = res_ty
       ; arg1' <- tcArg op (arg1, arg1_ty, 1)
       ; arg2' <- tcArg op (arg2, arg2_ty, 2)
       ; op_id <- tcLookupId op_name
       ; let op' = L loc (HsWrap (mkWpTyApps [arg1_ty, arg2_ty]) (HsVar op_id))
       ; return $ OpApp arg1' op' fix arg2' }

  | (L loc (HsVar op_name)) <- op
  , op_name `hasKey` dollarIdKey        -- Note [Typing rule for ($)]
  = do { traceTc "Application rule" (ppr op)
       ; (arg1', arg1_ty) <- tcInferRho arg1

       ; let doc = ptext (sLit "The first argument of ($) takes")
       ; (co_arg1, [arg2_ty], op_res_ty) <- matchExpectedFunTys doc 1 arg1_ty
         -- arg1_ty = arg2_ty -> op_res_ty
         -- And arg2_ty maybe polymorphic; that's the point

       -- Make sure that the argument and result types have kind '*'
       -- Eg we do not want to allow  (D#  $  4.0#)   Trac #5570
       --    (which gives a seg fault)
       -- We do this by unifying with a MetaTv; but of course
       -- it must allow foralls in the type it unifies with (hence PolyTv)!

       -- ($) :: forall ab. (a->b) -> a -> b
       ; a_ty <- newPolyFlexiTyVarTy
       ; b_ty <- newPolyFlexiTyVarTy
       ; arg2' <- tcArg op (arg2, arg2_ty, 2)

       ; co_res <- unifyType b_ty res_ty        -- b ~ res
       ; co_a   <- unifyType arg2_ty   a_ty     -- arg2 ~ a
       ; co_b   <- unifyType op_res_ty b_ty     -- op_res ~ b
       ; op_id  <- tcLookupId op_name

       ; let op' = L loc (HsWrap (mkWpTyApps [a_ty, b_ty]) (HsVar op_id))
       ; return $ mkHsWrapCo (co_res) $
         OpApp (mkLHsWrapCo (mkTcFunCo Nominal co_a co_b) $
                mkLHsWrapCo co_arg1 arg1')
               op' fix
               (mkLHsWrapCo co_a arg2') }

  | otherwise
  = do { traceTc "Non Application rule" (ppr op)
       ; (op', op_ty) <- tcInferFun op
       ; (co_fn, arg_tys, op_res_ty) <- unifyOpFunTysWrap op 2 op_ty
       ; co_res <- unifyType op_res_ty res_ty
       ; [arg1', arg2'] <- tcArgs op [arg1, arg2] arg_tys
       ; return $ mkHsWrapCo co_res $
         OpApp arg1' (mkLHsWrapCo co_fn op') fix arg2' }

-- Right sections, equivalent to \ x -> x `op` expr, or
--      \ x -> op x expr

tcExpr (SectionR op arg2) res_ty
  = do { (op', op_ty) <- tcInferFun op
       ; (co_fn, [arg1_ty, arg2_ty], op_res_ty) <- unifyOpFunTysWrap op 2 op_ty
       ; co_res <- unifyType (mkFunTy arg1_ty op_res_ty) res_ty
       ; arg2' <- tcArg op (arg2, arg2_ty, 2)
       ; return $ mkHsWrapCo co_res $
         SectionR (mkLHsWrapCo co_fn op') arg2' }

tcExpr (SectionL arg1 op) res_ty
  = do { (op', op_ty) <- tcInferFun op
       ; dflags <- getDynFlags      -- Note [Left sections]
       ; let n_reqd_args | xopt Opt_PostfixOperators dflags = 1
                         | otherwise                        = 2

       ; (co_fn, (arg1_ty:arg_tys), op_res_ty) <- unifyOpFunTysWrap op n_reqd_args op_ty
       ; co_res <- unifyType (mkFunTys arg_tys op_res_ty) res_ty
       ; arg1' <- tcArg op (arg1, arg1_ty, 1)
       ; return $ mkHsWrapCo co_res $
         SectionL arg1' (mkLHsWrapCo co_fn op') }

tcExpr (ExplicitTuple tup_args boxity) res_ty
  | all tupArgPresent tup_args
  = do { let tup_tc = tupleTyCon (boxityNormalTupleSort boxity) (length tup_args)
       ; (coi, arg_tys) <- matchExpectedTyConApp tup_tc res_ty
       ; tup_args1 <- tcTupArgs tup_args arg_tys
       ; return $ mkHsWrapCo coi (ExplicitTuple tup_args1 boxity) }

  | otherwise
  = -- The tup_args are a mixture of Present and Missing (for tuple sections)
    do { let kind = case boxity of { Boxed   -> liftedTypeKind
                                   ; Unboxed -> openTypeKind }
             arity = length tup_args
             tup_tc = tupleTyCon (boxityNormalTupleSort boxity) arity

       ; arg_tys <- newFlexiTyVarTys (tyConArity tup_tc) kind
       ; let actual_res_ty
                 = mkFunTys [ty | (ty, Missing _) <- arg_tys `zip` tup_args]
                            (mkTyConApp tup_tc arg_tys)

       ; coi <- unifyType actual_res_ty res_ty

       -- Handle tuple sections where
       ; tup_args1 <- tcTupArgs tup_args arg_tys

       ; return $ mkHsWrapCo coi (ExplicitTuple tup_args1 boxity) }

tcExpr (ExplicitList _ witness exprs) res_ty
  = case witness of
      Nothing   -> do  { (coi, elt_ty) <- matchExpectedListTy res_ty
                       ; exprs' <- mapM (tc_elt elt_ty) exprs
                       ; return $ mkHsWrapCo coi (ExplicitList elt_ty Nothing exprs') }

      Just fln -> do  { list_ty <- newFlexiTyVarTy liftedTypeKind
                     ; fln' <- tcSyntaxOp ListOrigin fln (mkFunTys [intTy, list_ty] res_ty)
                     ; (coi, elt_ty) <- matchExpectedListTy list_ty
                     ; exprs' <- mapM (tc_elt elt_ty) exprs
                     ; return $ mkHsWrapCo coi (ExplicitList elt_ty (Just fln') exprs') }
     where tc_elt elt_ty expr = tcPolyExpr expr elt_ty

tcExpr (ExplicitPArr _ exprs) res_ty    -- maybe empty
  = do  { (coi, elt_ty) <- matchExpectedPArrTy res_ty
        ; exprs' <- mapM (tc_elt elt_ty) exprs
        ; return $ mkHsWrapCo coi (ExplicitPArr elt_ty exprs') }
  where
    tc_elt elt_ty expr = tcPolyExpr expr elt_ty
\end{code}

%************************************************************************
%*                                                                      *
                Let, case, if, do
%*                                                                      *
%************************************************************************

\begin{code}
tcExpr (HsLet binds expr) res_ty
  = do  { (binds', expr') <- tcLocalBinds binds $
                             tcMonoExpr expr res_ty
        ; return (HsLet binds' expr') }

tcExpr (HsCase scrut matches) exp_ty
  = do  {  -- We used to typecheck the case alternatives first.
           -- The case patterns tend to give good type info to use
           -- when typechecking the scrutinee.  For example
           --   case (map f) of
           --     (x:xs) -> ...
           -- will report that map is applied to too few arguments
           --
           -- But now, in the GADT world, we need to typecheck the scrutinee
           -- first, to get type info that may be refined in the case alternatives
          (scrut', scrut_ty) <- tcInferRho scrut

        ; traceTc "HsCase" (ppr scrut_ty)
        ; matches' <- tcMatchesCase match_ctxt scrut_ty matches exp_ty
        ; return (HsCase scrut' matches') }
 where
    match_ctxt = MC { mc_what = CaseAlt,
                      mc_body = tcBody }

tcExpr (HsIf Nothing pred b1 b2) res_ty    -- Ordinary 'if'
  = do { pred' <- tcMonoExpr pred boolTy
       ; b1' <- tcMonoExpr b1 res_ty
       ; b2' <- tcMonoExpr b2 res_ty
       ; return (HsIf Nothing pred' b1' b2') }

tcExpr (HsIf (Just fun) pred b1 b2) res_ty   -- Note [Rebindable syntax for if]
  = do { pred_ty <- newFlexiTyVarTy openTypeKind
       ; b1_ty   <- newFlexiTyVarTy openTypeKind
       ; b2_ty   <- newFlexiTyVarTy openTypeKind
       ; let if_ty = mkFunTys [pred_ty, b1_ty, b2_ty] res_ty
       ; fun'  <- tcSyntaxOp IfOrigin fun if_ty
       ; pred' <- tcMonoExpr pred pred_ty
       ; b1'   <- tcMonoExpr b1 b1_ty
       ; b2'   <- tcMonoExpr b2 b2_ty
       -- Fundamentally we are just typing (ifThenElse e1 e2 e3)
       -- so maybe we should use the code for function applications
       -- (which would allow ifThenElse to be higher rank).
       -- But it's a little awkward, so I'm leaving it alone for now
       -- and it maintains uniformity with other rebindable syntax
       ; return (HsIf (Just fun') pred' b1' b2') }

tcExpr (HsMultiIf _ alts) res_ty
  = do { alts' <- mapM (wrapLocM $ tcGRHS match_ctxt res_ty) alts
       ; return $ HsMultiIf res_ty alts' }
  where match_ctxt = MC { mc_what = IfAlt, mc_body = tcBody }

tcExpr (HsDo do_or_lc stmts _) res_ty
  = tcDoStmts do_or_lc stmts res_ty

tcExpr (HsProc pat cmd) res_ty
  = do  { (pat', cmd', coi) <- tcProc pat cmd res_ty
        ; return $ mkHsWrapCo coi (HsProc pat' cmd') }
\end{code}

Note [Rebindable syntax for if]
~~~~~~~~~~~~~~~~~~~~~~~~~~~~~~~
The rebindable syntax for 'if' uses the most flexible possible type
for conditionals:
  ifThenElse :: p -> b1 -> b2 -> res
to support expressions like this:

 ifThenElse :: Maybe a -> (a -> b) -> b -> b
 ifThenElse (Just a) f _ = f a  ifThenElse Nothing  _ e = e

 example :: String
 example = if Just 2
              then \v -> show v
              else "No value"


%************************************************************************
%*                                                                      *
                Record construction and update
%*                                                                      *
%************************************************************************

\begin{code}
tcExpr (RecordCon (L loc con_name) _ rbinds) res_ty
  = do  { data_con <- tcLookupDataCon con_name

        -- Check for missing fields
        ; checkMissingFields data_con rbinds

        ; (con_expr, con_tau) <- tcInferId con_name
        ; let arity = dataConSourceArity data_con
              (arg_tys, actual_res_ty) = tcSplitFunTysN con_tau arity
              con_id = dataConWrapId data_con

        ; co_res <- unifyType actual_res_ty res_ty
        ; rbinds' <- tcRecordBinds data_con arg_tys rbinds
        ; return $ mkHsWrapCo co_res $
          RecordCon (L loc con_id) con_expr rbinds' }
\end{code}

Note [Type of a record update]
~~~~~~~~~~~~~~~~~~~~~~~~~~~~~~
The main complication with RecordUpd is that we need to explicitly
handle the *non-updated* fields.  Consider:

        data T a b c = MkT1 { fa :: a, fb :: (b,c) }
                     | MkT2 { fa :: a, fb :: (b,c), fc :: c -> c }
                     | MkT3 { fd :: a }

        upd :: T a b c -> (b',c) -> T a b' c
        upd t x = t { fb = x}

The result type should be (T a b' c)
not (T a b c),   because 'b' *is not* mentioned in a non-updated field
not (T a b' c'), because 'c' *is*     mentioned in a non-updated field
NB that it's not good enough to look at just one constructor; we must
look at them all; cf Trac #3219

After all, upd should be equivalent to:
        upd t x = case t of
                        MkT1 p q -> MkT1 p x
                        MkT2 a b -> MkT2 p b
                        MkT3 d   -> error ...

So we need to give a completely fresh type to the result record,
and then constrain it by the fields that are *not* updated ("p" above).
We call these the "fixed" type variables, and compute them in getFixedTyCoVars.

Note that because MkT3 doesn't contain all the fields being updated,
its RHS is simply an error, so it doesn't impose any type constraints.
Hence the use of 'relevant_cont'.

Note [Implict type sharing]
~~~~~~~~~~~~~~~~~~~~~~~~~~~
We also take into account any "implicit" non-update fields.  For example
        data T a b where { MkT { f::a } :: T a a; ... }
So the "real" type of MkT is: forall ab. (a~b) => a -> T a b

Then consider
        upd t x = t { f=x }
We infer the type
        upd :: T a b -> a -> T a b
        upd (t::T a b) (x::a)
           = case t of { MkT (co:a~b) (_:a) -> MkT co x }
We can't give it the more general type
        upd :: T a b -> c -> T c b

Note [Criteria for update]
~~~~~~~~~~~~~~~~~~~~~~~~~~
We want to allow update for existentials etc, provided the updated
field isn't part of the existential. For example, this should be ok.
  data T a where { MkT { f1::a, f2::b->b } :: T a }
  f :: T a -> b -> T b
  f t b = t { f1=b }

The criterion we use is this:

  The types of the updated fields
  mention only the universally-quantified type variables
  of the data constructor

NB: this is not (quite) the same as being a "naughty" record selector
(See Note [Naughty record selectors]) in TcTyClsDecls), at least
in the case of GADTs. Consider
   data T a where { MkT :: { f :: a } :: T [a] }
Then f is not "naughty" because it has a well-typed record selector.
But we don't allow updates for 'f'.  (One could consider trying to
allow this, but it makes my head hurt.  Badly.  And no one has asked
for it.)

In principle one could go further, and allow
  g :: T a -> T a
  g t = t { f2 = \x -> x }
because the expression is polymorphic...but that seems a bridge too far.

Note [Data family example]
~~~~~~~~~~~~~~~~~~~~~~~~~~
    data instance T (a,b) = MkT { x::a, y::b }
  --->
    data :TP a b = MkT { a::a, y::b }
    coTP a b :: T (a,b) ~ :TP a b

Suppose r :: T (t1,t2), e :: t3
Then  r { x=e } :: T (t3,t1)
  --->
      case r |> co1 of
        MkT x y -> MkT e y |> co2
      where co1 :: T (t1,t2) ~ :TP t1 t2
            co2 :: :TP t3 t2 ~ T (t3,t2)
The wrapping with co2 is done by the constructor wrapper for MkT

Outgoing invariants
~~~~~~~~~~~~~~~~~~~
In the outgoing (HsRecordUpd scrut binds cons in_inst_tys out_inst_tys):

  * cons are the data constructors to be updated

  * in_inst_tys, out_inst_tys have same length, and instantiate the
        *representation* tycon of the data cons.  In Note [Data
        family example], in_inst_tys = [t1,t2], out_inst_tys = [t3,t2]

\begin{code}
tcExpr (RecordUpd record_expr rbinds _ _ _) res_ty
  = ASSERT( notNull upd_fld_names )
<<<<<<< HEAD
    do	{
	-- STEP 0
	-- Check that the field names are really field names
	; sel_ids <- mapM tcLookupField upd_fld_names
			-- The renamer has already checked that
			-- selectors are all in scope
	; let bad_guys = [ setSrcSpan loc $ addErrTc (notSelector fld_name) 
		       	 | (fld, sel_id) <- rec_flds rbinds `zip` sel_ids,
		       	   not (isRecordSelector sel_id), 	-- Excludes class ops
		       	   let L loc fld_name = hsRecFieldId fld ]
	; unless (null bad_guys) (sequence bad_guys >> failM)
    
	-- STEP 1
	-- Figure out the tycon and data cons from the first field name
	; let	-- It's OK to use the non-tc splitters here (for a selector)
	      sel_id : _  = sel_ids
	      (tycon, _)  = recordSelectorFieldLabel sel_id	-- We've failed already if
	      data_cons   = tyConDataCons tycon			-- it's not a field label
	      	-- NB: for a data type family, the tycon is the instance tycon

	      relevant_cons   = filter is_relevant data_cons
	      is_relevant con = all (`elem` dataConFieldLabels con) upd_fld_names
		-- A constructor is only relevant to this process if
		-- it contains *all* the fields that are being updated
		-- Other ones will cause a runtime error if they occur

		-- Take apart a representative constructor
	      con1 = ASSERT( not (null relevant_cons) ) head relevant_cons
	      (con1_tvs, _, _, _, con1_arg_tys, _) = dataConFullSig con1
	      con1_flds = dataConFieldLabels con1
	      con1_res_ty = mkFamilyTyConApp tycon (mkTyCoVarTys con1_tvs)
   	      
	-- Step 2
	-- Check that at least one constructor has all the named fields
	-- i.e. has an empty set of bad fields returned by badFields
	; checkTc (not (null relevant_cons)) (badFieldsUpd rbinds)

	-- STEP 3    Note [Criteria for update]
	-- Check that each updated field is polymorphic; that is, its type
	-- mentions only the universally-quantified variables of the data con
	; let flds1_w_tys = zipEqual "tcExpr:RecConUpd" con1_flds con1_arg_tys
	      upd_flds1_w_tys = filter is_updated flds1_w_tys
	      is_updated (fld,_) = fld `elem` upd_fld_names

	      bad_upd_flds = filter bad_fld upd_flds1_w_tys
	      con1_tv_set = mkVarSet con1_tvs
	      bad_fld (fld, ty) = fld `elem` upd_fld_names &&
				      not (tyCoVarsOfType ty `subVarSet` con1_tv_set)
	; checkTc (null bad_upd_flds) (badFieldTypes bad_upd_flds)

	-- STEP 4  Note [Type of a record update]
	-- Figure out types for the scrutinee and result
	-- Both are of form (T a b c), with fresh type variables, but with
	-- common variables where the scrutinee and result must have the same type
	-- These are variables that appear in *any* arg of *any* of the
	-- relevant constructors *except* in the updated fields
	-- 
	; let fixed_tvs = getFixedTyCoVars con1_tvs relevant_cons
	      is_fixed_tv tv = tv `elemVarSet` fixed_tvs
=======
    do  {
        -- STEP 0
        -- Check that the field names are really field names
        ; sel_ids <- mapM tcLookupField upd_fld_names
                        -- The renamer has already checked that
                        -- selectors are all in scope
        ; let bad_guys = [ setSrcSpan loc $ addErrTc (notSelector fld_name)
                         | (fld, sel_id) <- rec_flds rbinds `zip` sel_ids,
                           not (isRecordSelector sel_id),       -- Excludes class ops
                           let L loc fld_name = hsRecFieldId fld ]
        ; unless (null bad_guys) (sequence bad_guys >> failM)

        -- STEP 1
        -- Figure out the tycon and data cons from the first field name
        ; let   -- It's OK to use the non-tc splitters here (for a selector)
              sel_id : _  = sel_ids
              (tycon, _)  = recordSelectorFieldLabel sel_id     -- We've failed already if
              data_cons   = tyConDataCons tycon                 -- it's not a field label
                -- NB: for a data type family, the tycon is the instance tycon

              relevant_cons   = filter is_relevant data_cons
              is_relevant con = all (`elem` dataConFieldLabels con) upd_fld_names
                -- A constructor is only relevant to this process if
                -- it contains *all* the fields that are being updated
                -- Other ones will cause a runtime error if they occur

                -- Take apart a representative constructor
              con1 = ASSERT( not (null relevant_cons) ) head relevant_cons
              (con1_tvs, _, _, _, con1_arg_tys, _) = dataConFullSig con1
              con1_flds = dataConFieldLabels con1
              con1_res_ty = mkFamilyTyConApp tycon (mkTyVarTys con1_tvs)

        -- Step 2
        -- Check that at least one constructor has all the named fields
        -- i.e. has an empty set of bad fields returned by badFields
        ; checkTc (not (null relevant_cons)) (badFieldsUpd rbinds data_cons)

        -- STEP 3    Note [Criteria for update]
        -- Check that each updated field is polymorphic; that is, its type
        -- mentions only the universally-quantified variables of the data con
        ; let flds1_w_tys = zipEqual "tcExpr:RecConUpd" con1_flds con1_arg_tys
              upd_flds1_w_tys = filter is_updated flds1_w_tys
              is_updated (fld,_) = fld `elem` upd_fld_names

              bad_upd_flds = filter bad_fld upd_flds1_w_tys
              con1_tv_set = mkVarSet con1_tvs
              bad_fld (fld, ty) = fld `elem` upd_fld_names &&
                                      not (tyVarsOfType ty `subVarSet` con1_tv_set)
        ; checkTc (null bad_upd_flds) (badFieldTypes bad_upd_flds)

        -- STEP 4  Note [Type of a record update]
        -- Figure out types for the scrutinee and result
        -- Both are of form (T a b c), with fresh type variables, but with
        -- common variables where the scrutinee and result must have the same type
        -- These are variables that appear in *any* arg of *any* of the
        -- relevant constructors *except* in the updated fields
        --
        ; let fixed_tvs = getFixedTyVars con1_tvs relevant_cons
              is_fixed_tv tv = tv `elemVarSet` fixed_tvs
>>>>>>> 3e633d9b

              mk_inst_ty :: TCvSubst -> (TyVar, TcType) -> TcM (TCvSubst, TcType)
              -- Deals with instantiation of kind variables
<<<<<<< HEAD
              --   c.f. TcMType.tcInstTyCoVarsX
	      mk_inst_ty subst (tv, result_inst_ty)
	        | is_fixed_tv tv   -- Same as result type
                = return (extendTCvSubst subst tv result_inst_ty, result_inst_ty)
	        | otherwise        -- Fresh type, of correct kind
=======
              --   c.f. TcMType.tcInstTyVarsX
              mk_inst_ty subst (tv, result_inst_ty)
                | is_fixed_tv tv   -- Same as result type
                = return (extendTvSubst subst tv result_inst_ty, result_inst_ty)
                | otherwise        -- Fresh type, of correct kind
>>>>>>> 3e633d9b
                = do { new_ty <- newFlexiTyVarTy (TcType.substTy subst (tyVarKind tv))
                     ; return (extendTCvSubst subst tv new_ty, new_ty) }

<<<<<<< HEAD
	; (_, result_inst_tys, result_subst) <- tcInstTyCoVars RecordUpdOrigin con1_tvs

        ; (scrut_subst, scrut_inst_tys) <- mapAccumLM mk_inst_ty emptyTCvSubst 
                                                      (con1_tvs `zip` result_inst_tys) 
=======
        ; (_, result_inst_tys, result_subst) <- tcInstTyVars con1_tvs

        ; (scrut_subst, scrut_inst_tys) <- mapAccumLM mk_inst_ty emptyTvSubst
                                                      (con1_tvs `zip` result_inst_tys)
>>>>>>> 3e633d9b

        ; let rec_res_ty    = TcType.substTy result_subst con1_res_ty
              scrut_ty      = TcType.substTy scrut_subst  con1_res_ty
              con1_arg_tys' = map (TcType.substTy result_subst) con1_arg_tys

        ; co_res <- unifyType rec_res_ty res_ty

        -- STEP 5
        -- Typecheck the thing to be updated, and the bindings
        ; record_expr' <- tcMonoExpr record_expr scrut_ty
        ; rbinds'      <- tcRecordBinds con1 con1_arg_tys' rbinds

        -- STEP 6: Deal with the stupid theta
        ; let theta' = substTheta scrut_subst (dataConStupidTheta con1)
        ; instStupidTheta RecordUpdOrigin theta'

        -- Step 7: make a cast for the scrutinee, in the case that it's from a type family
        ; let scrut_co | Just co_con <- tyConFamilyCoercion_maybe tycon
                       = mkWpCast (mkTcUnbranchedAxInstCo Representational co_con scrut_inst_tys)
                       | otherwise
                       = idHsWrapper
        -- Phew!
        ; return $ mkHsWrapCo co_res $
          RecordUpd (mkLHsWrap scrut_co record_expr') rbinds'
                                   relevant_cons scrut_inst_tys result_inst_tys  }
  where
    upd_fld_names = hsRecFields rbinds

    getFixedTyCoVars :: [TyCoVar] -> [DataCon] -> TyCoVarSet
    -- These tyvars must not change across the updates
    getFixedTyCoVars tvs1 cons
      = mkVarSet [tv1 | con <- cons
<<<<<<< HEAD
    		      , let (tvs, theta, arg_tys, _) = dataConSig con
		      	    flds = dataConFieldLabels con
    			    fixed_tvs = exactTyCoVarsOfTypes fixed_tys
			    	    -- fixed_tys: See Note [Type of a record update]
			    	        `unionVarSet` tyCoVarsOfTypes theta 
				    -- Universally-quantified tyvars that
				    -- appear in any of the *implicit*
				    -- arguments to the constructor are fixed
			    	    -- See Note [Implict type sharing]
			    	        
		            fixed_tys = [ty | (fld,ty) <- zip flds arg_tys
=======
                      , let (tvs, theta, arg_tys, _) = dataConSig con
                            flds = dataConFieldLabels con
                            fixed_tvs = exactTyVarsOfTypes fixed_tys
                                    -- fixed_tys: See Note [Type of a record update]
                                        `unionVarSet` tyVarsOfTypes theta
                                    -- Universally-quantified tyvars that
                                    -- appear in any of the *implicit*
                                    -- arguments to the constructor are fixed
                                    -- See Note [Implict type sharing]

                            fixed_tys = [ty | (fld,ty) <- zip flds arg_tys
>>>>>>> 3e633d9b
                                            , not (fld `elem` upd_fld_names)]
                      , (tv1,tv) <- tvs1 `zip` tvs      -- Discards existentials in tvs
                      , tv `elemVarSet` fixed_tvs ]
\end{code}

%************************************************************************
%*                                                                      *
        Arithmetic sequences                    e.g. [a,b..]
        and their parallel-array counterparts   e.g. [: a,b.. :]

%*                                                                      *
%************************************************************************

\begin{code}
tcExpr (ArithSeq _ witness seq) res_ty
  = tcArithSeq witness seq res_ty

tcExpr (PArrSeq _ seq@(FromTo expr1 expr2)) res_ty
  = do  { (coi, elt_ty) <- matchExpectedPArrTy res_ty
        ; expr1' <- tcPolyExpr expr1 elt_ty
        ; expr2' <- tcPolyExpr expr2 elt_ty
        ; enumFromToP <- initDsTc $ dsDPHBuiltin enumFromToPVar
        ; enum_from_to <- newMethodFromName (PArrSeqOrigin seq)
                                 (idName enumFromToP) elt_ty
        ; return $ mkHsWrapCo coi
                     (PArrSeq enum_from_to (FromTo expr1' expr2')) }

tcExpr (PArrSeq _ seq@(FromThenTo expr1 expr2 expr3)) res_ty
  = do  { (coi, elt_ty) <- matchExpectedPArrTy res_ty
        ; expr1' <- tcPolyExpr expr1 elt_ty
        ; expr2' <- tcPolyExpr expr2 elt_ty
        ; expr3' <- tcPolyExpr expr3 elt_ty
        ; enumFromThenToP <- initDsTc $ dsDPHBuiltin enumFromThenToPVar
        ; eft <- newMethodFromName (PArrSeqOrigin seq)
                      (idName enumFromThenToP) elt_ty        -- !!!FIXME: chak
        ; return $ mkHsWrapCo coi
                     (PArrSeq eft (FromThenTo expr1' expr2' expr3')) }

tcExpr (PArrSeq _ _) _
  = panic "TcExpr.tcExpr: Infinite parallel array!"
    -- the parser shouldn't have generated it and the renamer shouldn't have
    -- let it through
\end{code}


%************************************************************************
%*                                                                      *
                Template Haskell
%*                                                                      *
%************************************************************************

\begin{code}
tcExpr (HsSpliceE is_ty splice)  res_ty
  = ASSERT( is_ty )   -- Untyped splices are expanced by the renamer
   tcSpliceExpr splice res_ty

tcExpr (HsBracket brack)         res_ty = tcTypedBracket   brack res_ty
tcExpr (HsRnBracketOut brack ps) res_ty = tcUntypedBracket brack ps res_ty
\end{code}


%************************************************************************
%*                                                                      *
                Catch-all
%*                                                                      *
%************************************************************************

\begin{code}
tcExpr other _ = pprPanic "tcMonoExpr" (ppr other)
  -- Include ArrForm, ArrApp, which shouldn't appear at all
  -- Also HsTcBracketOut, HsQuasiQuoteE
\end{code}


%************************************************************************
%*                                                                      *
                Arithmetic sequences [a..b] etc
%*                                                                      *
%************************************************************************

\begin{code}
tcArithSeq :: Maybe (SyntaxExpr Name) -> ArithSeqInfo Name -> TcRhoType
           -> TcM (HsExpr TcId)

tcArithSeq witness seq@(From expr) res_ty
  = do { (coi, elt_ty, wit') <- arithSeqEltType witness res_ty
       ; expr' <- tcPolyExpr expr elt_ty
       ; enum_from <- newMethodFromName (ArithSeqOrigin seq)
                              enumFromName elt_ty
       ; return $ mkHsWrapCo coi (ArithSeq enum_from wit' (From expr')) }

tcArithSeq witness seq@(FromThen expr1 expr2) res_ty
  = do { (coi, elt_ty, wit') <- arithSeqEltType witness res_ty
       ; expr1' <- tcPolyExpr expr1 elt_ty
       ; expr2' <- tcPolyExpr expr2 elt_ty
       ; enum_from_then <- newMethodFromName (ArithSeqOrigin seq)
                              enumFromThenName elt_ty
       ; return $ mkHsWrapCo coi (ArithSeq enum_from_then wit' (FromThen expr1' expr2')) }

tcArithSeq witness seq@(FromTo expr1 expr2) res_ty
  = do { (coi, elt_ty, wit') <- arithSeqEltType witness res_ty
       ; expr1' <- tcPolyExpr expr1 elt_ty
       ; expr2' <- tcPolyExpr expr2 elt_ty
       ; enum_from_to <- newMethodFromName (ArithSeqOrigin seq)
                              enumFromToName elt_ty
       ; return $ mkHsWrapCo coi (ArithSeq enum_from_to wit' (FromTo expr1' expr2')) }

tcArithSeq witness seq@(FromThenTo expr1 expr2 expr3) res_ty
  = do { (coi, elt_ty, wit') <- arithSeqEltType witness res_ty
        ; expr1' <- tcPolyExpr expr1 elt_ty
        ; expr2' <- tcPolyExpr expr2 elt_ty
        ; expr3' <- tcPolyExpr expr3 elt_ty
        ; eft <- newMethodFromName (ArithSeqOrigin seq)
                              enumFromThenToName elt_ty
        ; return $ mkHsWrapCo coi (ArithSeq eft wit' (FromThenTo expr1' expr2' expr3')) }

-----------------
arithSeqEltType :: Maybe (SyntaxExpr Name) -> TcRhoType
              -> TcM (TcCoercion, TcType, Maybe (SyntaxExpr Id))
arithSeqEltType Nothing res_ty
  = do { (coi, elt_ty) <- matchExpectedListTy res_ty
       ; return (coi, elt_ty, Nothing) }
arithSeqEltType (Just fl) res_ty
  = do { list_ty <- newFlexiTyVarTy liftedTypeKind
       ; fl' <- tcSyntaxOp ListOrigin fl (mkFunTy list_ty res_ty)
       ; (coi, elt_ty) <- matchExpectedListTy list_ty
       ; return (coi, elt_ty, Just fl') }
\end{code}

%************************************************************************
%*                                                                      *
                Applications
%*                                                                      *
%************************************************************************

\begin{code}
tcApp :: LHsExpr Name -> [LHsExpr Name] -- Function and args
      -> TcRhoType -> TcM (HsExpr TcId) -- Translated fun and args

tcApp (L _ (HsPar e)) args res_ty
  = tcApp e args res_ty

tcApp (L _ (HsApp e1 e2)) args res_ty
  = tcApp e1 (e2:args) res_ty   -- Accumulate the arguments

tcApp (L loc (HsVar fun)) args res_ty
  | fun `hasKey` tagToEnumKey
  , [arg] <- args
  = tcTagToEnum loc fun arg res_ty

  | fun `hasKey` seqIdKey
  , [arg1,arg2] <- args
  = tcSeq loc fun arg1 arg2 res_ty

tcApp fun args res_ty
  = do  {   -- Type-check the function
        ; (fun1, fun_tau) <- tcInferFun fun

            -- Extract its argument types
        ; (co_fun, expected_arg_tys, actual_res_ty)
              <- matchExpectedFunTys (mk_app_msg fun) (length args) fun_tau

        -- Typecheck the result, thereby propagating
        -- info (if any) from result into the argument types
        -- Both actual_res_ty and res_ty are deeply skolemised
        ; co_res <- addErrCtxtM (funResCtxt True (unLoc fun) actual_res_ty res_ty) $
                    unifyType actual_res_ty res_ty

        -- Typecheck the arguments
        ; args1 <- tcArgs fun args expected_arg_tys

        -- Assemble the result
        ; let fun2 = mkLHsWrapCo co_fun fun1
              app  = mkLHsWrapCo co_res (foldl mkHsApp fun2 args1)

        ; return (unLoc app) }


mk_app_msg :: LHsExpr Name -> SDoc
mk_app_msg fun = sep [ ptext (sLit "The function") <+> quotes (ppr fun)
                     , ptext (sLit "is applied to")]

----------------
tcInferApp :: LHsExpr Name -> [LHsExpr Name] -- Function and args
           -> TcM (HsExpr TcId, TcRhoType) -- Translated fun and args

tcInferApp (L _ (HsPar e))     args = tcInferApp e args
tcInferApp (L _ (HsApp e1 e2)) args = tcInferApp e1 (e2:args)
tcInferApp fun args
  = -- Very like the tcApp version, except that there is
    -- no expected result type passed in
    do  { (fun1, fun_tau) <- tcInferFun fun
        ; (co_fun, expected_arg_tys, actual_res_ty)
              <- matchExpectedFunTys (mk_app_msg fun) (length args) fun_tau
        ; args1 <- tcArgs fun args expected_arg_tys
        ; let fun2 = mkLHsWrapCo co_fun fun1
              app  = foldl mkHsApp fun2 args1
        ; return (unLoc app, actual_res_ty) }

----------------
tcInferFun :: LHsExpr Name -> TcM (LHsExpr TcId, TcRhoType)
-- Infer and instantiate the type of a function
tcInferFun (L loc (HsVar name))
  = do { (fun, ty) <- setSrcSpan loc (tcInferId name)
               -- Don't wrap a context around a plain Id
       ; return (L loc fun, ty) }

tcInferFun fun
  = do { (fun, fun_ty) <- tcInfer (tcMonoExpr fun)

         -- Zonk the function type carefully, to expose any polymorphism
         -- E.g. (( \(x::forall a. a->a). blah ) e)
         -- We can see the rank-2 type of the lambda in time to genrealise e
       ; fun_ty' <- zonkTcType fun_ty

       ; (wrap, rho) <- deeplyInstantiate AppOrigin fun_ty'
       ; return (mkLHsWrap wrap fun, rho) }

----------------
tcArgs :: LHsExpr Name                          -- The function (for error messages)
       -> [LHsExpr Name] -> [TcSigmaType]       -- Actual arguments and expected arg types
       -> TcM [LHsExpr TcId]                    -- Resulting args

tcArgs fun args expected_arg_tys
  = mapM (tcArg fun) (zip3 args expected_arg_tys [1..])

----------------
tcArg :: LHsExpr Name                           -- The function (for error messages)
       -> (LHsExpr Name, TcSigmaType, Int)      -- Actual argument and expected arg type
       -> TcM (LHsExpr TcId)                    -- Resulting argument
tcArg fun (arg, ty, arg_no) = addErrCtxt (funAppCtxt fun arg arg_no)
                                         (tcPolyExprNC arg ty)

----------------
tcTupArgs :: [HsTupArg Name] -> [TcSigmaType] -> TcM [HsTupArg TcId]
tcTupArgs args tys
  = ASSERT( equalLength args tys ) mapM go (args `zip` tys)
  where
    go (Missing {},   arg_ty) = return (Missing arg_ty)
    go (Present expr, arg_ty) = do { expr' <- tcPolyExpr expr arg_ty
                                   ; return (Present expr') }

----------------
unifyOpFunTysWrap :: LHsExpr Name -> Arity -> TcRhoType
                  -> TcM (TcCoercion, [TcSigmaType], TcRhoType)
-- A wrapper for matchExpectedFunTys
unifyOpFunTysWrap op arity ty = matchExpectedFunTys herald arity ty
  where
    herald = ptext (sLit "The operator") <+> quotes (ppr op) <+> ptext (sLit "takes")

---------------------------
tcSyntaxOp :: CtOrigin -> HsExpr Name -> TcType -> TcM (HsExpr TcId)
-- Typecheck a syntax operator, checking that it has the specified type
-- The operator is always a variable at this stage (i.e. renamer output)
-- This version assumes res_ty is a monotype
tcSyntaxOp orig (HsVar op) res_ty = do { (expr, rho) <- tcInferIdWithOrig orig op
                                       ; tcWrapResult expr rho res_ty }
tcSyntaxOp _ other         _      = pprPanic "tcSyntaxOp" (ppr other)
\end{code}


Note [Push result type in]
~~~~~~~~~~~~~~~~~~~~~~~~~~
Unify with expected result before type-checking the args so that the
info from res_ty percolates to args.  This is when we might detect a
too-few args situation.  (One can think of cases when the opposite
order would give a better error message.)
experimenting with putting this first.

Here's an example where it actually makes a real difference

   class C t a b | t a -> b
   instance C Char a Bool

   data P t a = forall b. (C t a b) => MkP b
   data Q t   = MkQ (forall a. P t a)

   f1, f2 :: Q Char;
   f1 = MkQ (MkP True)
   f2 = MkQ (MkP True :: forall a. P Char a)

With the change, f1 will type-check, because the 'Char' info from
the signature is propagated into MkQ's argument. With the check
in the other order, the extra signature in f2 is reqd.


%************************************************************************
%*                                                                      *
                 tcInferId
%*                                                                      *
%************************************************************************

\begin{code}
tcCheckId :: Name -> TcRhoType -> TcM (HsExpr TcId)
tcCheckId name res_ty
  = do { (expr, actual_res_ty) <- tcInferId name
       ; addErrCtxtM (funResCtxt False (HsVar name) actual_res_ty res_ty) $
         tcWrapResult expr actual_res_ty res_ty }

------------------------
tcInferId :: Name -> TcM (HsExpr TcId, TcRhoType)
-- Infer type, and deeply instantiate
tcInferId n = tcInferIdWithOrig (OccurrenceOf n) n

------------------------
tcInferIdWithOrig :: CtOrigin -> Name -> TcM (HsExpr TcId, TcRhoType)
-- Look up an occurrence of an Id, and instantiate it (deeply)

tcInferIdWithOrig orig id_name
  = do { id <- lookup_id
       ; (id_expr, id_rho) <- instantiateOuter orig id
       ; (wrap, rho) <- deeplyInstantiate orig id_rho
       ; return (mkHsWrap wrap id_expr, rho) }
  where
    lookup_id :: TcM TcId
    lookup_id
       = do { thing <- tcLookup id_name
            ; case thing of
                 ATcId { tct_id = id }
                   -> do { check_naughty id        -- Note [Local record selectors]
                         ; checkThLocalId id
                         ; return id }

                 AGlobal (AnId id)
                   -> do { check_naughty id; return id }
                        -- A global cannot possibly be ill-staged
                        -- nor does it need the 'lifting' treatment
                        -- hence no checkTh stuff here

                 AGlobal (ADataCon con) -> return (dataConWrapId con)

                 other -> failWithTc (bad_lookup other) }

    bad_lookup thing = ppr thing <+> ptext (sLit "used where a value identifer was expected")

    check_naughty id
      | isNaughtyRecordSelector id = failWithTc (naughtyRecordSel id)
      | otherwise                  = return ()

------------------------
instantiateOuter :: CtOrigin -> TcId -> TcM (HsExpr TcId, TcSigmaType)
-- Do just the first level of instantiation of an Id
--   a) Deal with method sharing
--   b) Deal with stupid checks
-- Only look at the *outer level* of quantification

instantiateOuter orig id
  | null tvs && null theta
  = return (HsVar id, tau)

  | otherwise
  = do { (_, tys, subst) <- tcInstTyCoVars orig tvs
       ; doStupidChecks id tys
       ; let theta' = substTheta subst theta
       ; traceTc "Instantiating" (ppr id <+> text "with" <+> (ppr tys $$ ppr theta'))
       ; wrap <- instCall orig tys theta'
       ; return (mkHsWrap wrap (HsVar id), TcType.substTy subst tau) }
  where
    (tvs, theta, tau) = tcSplitSigmaTy (idType id)
<<<<<<< HEAD

=======
\end{code}

Note [Multiple instantiation]
~~~~~~~~~~~~~~~~~~~~~~~~~~~~~
We are careful never to make a MethodInst that has, as its meth_id, another MethodInst.
For example, consider
        f :: forall a. Eq a => forall b. Ord b => a -> b
At a call to f, at say [Int, Bool], it's tempting to translate the call to

        f_m1
  where
        f_m1 :: forall b. Ord b => Int -> b
        f_m1 = f Int dEqInt

        f_m2 :: Int -> Bool
        f_m2 = f_m1 Bool dOrdBool

But notice that f_m2 has f_m1 as its meth_id.  Now the danger is that if we do
a tcSimplCheck with a Given f_mx :: f Int dEqInt, we may make a binding
        f_m1 = f_mx
But it's entirely possible that f_m2 will continue to float out, because it
mentions no type variables.  Result, f_m1 isn't in scope.

Here's a concrete example that does this (test tc200):

    class C a where
      f :: Eq b => b -> a -> Int
      baz :: Eq a => Int -> a -> Int

    instance C Int where
      baz = f

Current solution: only do the "method sharing" thing for the first type/dict
application, not for the iterated ones.  A horribly subtle point.

\begin{code}
>>>>>>> 3e633d9b
doStupidChecks :: TcId
               -> [TcType]
               -> TcM ()
-- Check two tiresome and ad-hoc cases
-- (a) the "stupid theta" for a data con; add the constraints
--     from the "stupid theta" of a data constructor (sigh)

doStupidChecks fun_id tys
  | Just con <- isDataConId_maybe fun_id   -- (a)
  = addDataConStupidTheta con tys

  | fun_id `hasKey` tagToEnumKey           -- (b)
  = failWithTc (ptext (sLit "tagToEnum# must appear applied to one argument"))

  | otherwise
  = return () -- The common case
\end{code}

Note [tagToEnum#]
~~~~~~~~~~~~~~~~~
Nasty check to ensure that tagToEnum# is applied to a type that is an
enumeration TyCon.  Unification may refine the type later, but this
check won't see that, alas.  It's crude, because it relies on our
knowing *now* that the type is ok, which in turn relies on the
eager-unification part of the type checker pushing enough information
here.  In theory the Right Thing to do is to have a new form of
constraint but I definitely cannot face that!  And it works ok as-is.

Here's are two cases that should fail
        f :: forall a. a
        f = tagToEnum# 0        -- Can't do tagToEnum# at a type variable

        g :: Int
        g = tagToEnum# 0        -- Int is not an enumeration

When data type families are involved it's a bit more complicated.
     data family F a
     data instance F [Int] = A | B | C
Then we want to generate something like
     tagToEnum# R:FListInt 3# |> co :: R:FListInt ~ F [Int]
Usually that coercion is hidden inside the wrappers for
constructors of F [Int] but here we have to do it explicitly.

It's all grotesquely complicated.

\begin{code}
tcSeq :: SrcSpan -> Name -> LHsExpr Name -> LHsExpr Name
      -> TcRhoType -> TcM (HsExpr TcId)
-- (seq e1 e2) :: res_ty
-- We need a special typing rule because res_ty can be unboxed
tcSeq loc fun_name arg1 arg2 res_ty
  = do  { fun <- tcLookupId fun_name
        ; (arg1', arg1_ty) <- tcInfer (tcMonoExpr arg1)
        ; arg2' <- tcMonoExpr arg2 res_ty
        ; let fun'    = L loc (HsWrap ty_args (HsVar fun))
              ty_args = WpTyApp res_ty <.> WpTyApp arg1_ty
        ; return (HsApp (L loc (HsApp fun' arg1')) arg2') }

tcTagToEnum :: SrcSpan -> Name -> LHsExpr Name -> TcRhoType -> TcM (HsExpr TcId)
-- tagToEnum# :: forall a. Int# -> a
-- See Note [tagToEnum#]   Urgh!
tcTagToEnum loc fun_name arg res_ty
  = do  { fun <- tcLookupId fun_name
        ; ty' <- zonkTcType res_ty

        -- Check that the type is algebraic
        ; let mb_tc_app = tcSplitTyConApp_maybe ty'
              Just (tc, tc_args) = mb_tc_app
        ; checkTc (isJust mb_tc_app)
                  (tagToEnumError ty' doc1)

        -- Look through any type family
        ; (coi, rep_tc, rep_args) <- get_rep_ty ty' tc tc_args

        ; checkTc (isEnumerationTyCon rep_tc)
                  (tagToEnumError ty' doc2)

        ; arg' <- tcMonoExpr arg intPrimTy
        ; let fun' = L loc (HsWrap (WpTyApp rep_ty) (HsVar fun))
              rep_ty = mkTyConApp rep_tc rep_args

        ; return (mkHsWrapCo coi $ HsApp fun' arg') }
  where
    doc1 = vcat [ ptext (sLit "Specify the type by giving a type signature")
                , ptext (sLit "e.g. (tagToEnum# x) :: Bool") ]
    doc2 = ptext (sLit "Result type must be an enumeration type")
    doc3 = ptext (sLit "No family instance for this type")

    get_rep_ty :: TcType -> TyCon -> [TcType]
               -> TcM (TcCoercion, TyCon, [TcType])
        -- Converts a family type (eg F [a]) to its rep type (eg FList a)
        -- and returns a coercion between the two
    get_rep_ty ty tc tc_args
      | not (isFamilyTyCon tc)
      = return (mkTcNomReflCo ty, tc, tc_args)
      | otherwise
      = do { mb_fam <- tcLookupFamInst tc tc_args
           ; case mb_fam of
               Nothing -> failWithTc (tagToEnumError ty doc3)
               Just (FamInstMatch { fim_instance = rep_fam
                                  , fim_tys      = rep_args })
                   -> return ( mkTcSymCo (mkTcUnbranchedAxInstCo Nominal co_tc rep_args)
                             , rep_tc, rep_args )
                 where
                   co_tc  = famInstAxiom rep_fam
                   rep_tc = dataFamInstRepTyCon rep_fam }

tagToEnumError :: TcType -> SDoc -> SDoc
tagToEnumError ty what
  = hang (ptext (sLit "Bad call to tagToEnum#")
           <+> ptext (sLit "at type") <+> ppr ty)
         2 what
\end{code}


%************************************************************************
%*                                                                      *
                 Template Haskell checks
%*                                                                      *
%************************************************************************

\begin{code}
checkThLocalId :: Id -> TcM ()
#ifndef GHCI  /* GHCI and TH is off */
--------------------------------------
-- Check for cross-stage lifting
checkThLocalId _id
  = return ()

#else         /* GHCI and TH is on */
checkThLocalId id
  = do  { mb_local_use <- getStageAndBindLevel (idName id)
        ; case mb_local_use of
             Just (top_lvl, bind_lvl, use_stage)
                | thLevel use_stage > bind_lvl
                , isNotTopLevel top_lvl
                -> checkCrossStageLifting id use_stage
             _  -> return ()   -- Not a locally-bound thing, or
                               -- no cross-stage link
    }

--------------------------------------
checkCrossStageLifting :: Id -> ThStage -> TcM ()
-- If we are inside brackets, and (use_lvl > bind_lvl)
-- we must check whether there's a cross-stage lift to do
-- Examples   \x -> [| x |]
--            [| map |]
-- There is no error-checking to do, because the renamer did that

checkCrossStageLifting id (Brack _ (TcPending ps_var lie_var))
  =     -- Nested identifiers, such as 'x' in
        -- E.g. \x -> [| h x |]
        -- We must behave as if the reference to x was
        --      h $(lift x)
        -- We use 'x' itself as the splice proxy, used by
        -- the desugarer to stitch it all back together.
        -- If 'x' occurs many times we may get many identical
        -- bindings of the same splice proxy, but that doesn't
        -- matter, although it's a mite untidy.
    do  { let id_ty = idType id
        ; checkTc (isTauTy id_ty) (polySpliceErr id)
               -- If x is polymorphic, its occurrence sites might
               -- have different instantiations, so we can't use plain
               -- 'x' as the splice proxy name.  I don't know how to
               -- solve this, and it's probably unimportant, so I'm
               -- just going to flag an error for now

        ; lift <- if isStringTy id_ty then
                     do { sid <- tcLookupId DsMeta.liftStringName
                                     -- See Note [Lifting strings]
                        ; return (HsVar sid) }
                  else
                     setConstraintVar lie_var   $
                          -- Put the 'lift' constraint into the right LIE
                     newMethodFromName (OccurrenceOf (idName id))
                                       DsMeta.liftName id_ty

                   -- Update the pending splices
        ; ps <- readMutVar ps_var
        ; writeMutVar ps_var ((idName id, nlHsApp (noLoc lift) (nlHsVar id)) : ps)

        ; return () }

checkCrossStageLifting _ _ = return ()

polySpliceErr :: Id -> SDoc
polySpliceErr id
  = ptext (sLit "Can't splice the polymorphic local variable") <+> quotes (ppr id)
#endif /* GHCI */
\end{code}

Note [Lifting strings]
~~~~~~~~~~~~~~~~~~~~~~
If we see $(... [| s |] ...) where s::String, we don't want to
generate a mass of Cons (CharL 'x') (Cons (CharL 'y') ...)) etc.
So this conditional short-circuits the lifting mechanism to generate
(liftString "xy") in that case.  I didn't want to use overlapping instances
for the Lift class in TH.Syntax, because that can lead to overlapping-instance
errors in a polymorphic situation.

If this check fails (which isn't impossible) we get another chance; see
Note [Converting strings] in Convert.lhs

Local record selectors
~~~~~~~~~~~~~~~~~~~~~~
Record selectors for TyCons in this module are ordinary local bindings,
which show up as ATcIds rather than AGlobals.  So we need to check for
naughtiness in both branches.  c.f. TcTyClsBindings.mkAuxBinds.


%************************************************************************
%*                                                                      *
\subsection{Record bindings}
%*                                                                      *
%************************************************************************

Game plan for record bindings
~~~~~~~~~~~~~~~~~~~~~~~~~~~~~
1. Find the TyCon for the bindings, from the first field label.

2. Instantiate its tyvars and unify (T a1 .. an) with expected_ty.

For each binding field = value

3. Instantiate the field type (from the field label) using the type
   envt from step 2.

4  Type check the value using tcArg, passing the field type as
   the expected argument type.

This extends OK when the field types are universally quantified.


\begin{code}
tcRecordBinds
        :: DataCon
        -> [TcType]     -- Expected type for each field
        -> HsRecordBinds Name
        -> TcM (HsRecordBinds TcId)

tcRecordBinds data_con arg_tys (HsRecFields rbinds dd)
  = do  { mb_binds <- mapM do_bind rbinds
        ; return (HsRecFields (catMaybes mb_binds) dd) }
  where
    flds_w_tys = zipEqual "tcRecordBinds" (dataConFieldLabels data_con) arg_tys
    do_bind fld@(HsRecField { hsRecFieldId = L loc field_lbl, hsRecFieldArg = rhs })
      | Just field_ty <- assocMaybe flds_w_tys field_lbl
      = addErrCtxt (fieldCtxt field_lbl)        $
        do { rhs' <- tcPolyExprNC rhs field_ty
           ; let field_id = mkUserLocal (nameOccName field_lbl)
                                        (nameUnique field_lbl)
                                        field_ty loc
                -- Yuk: the field_id has the *unique* of the selector Id
                --          (so we can find it easily)
                --      but is a LocalId with the appropriate type of the RHS
                --          (so the desugarer knows the type of local binder to make)
           ; return (Just (fld { hsRecFieldId = L loc field_id, hsRecFieldArg = rhs' })) }
      | otherwise
      = do { addErrTc (badFieldCon data_con field_lbl)
           ; return Nothing }

checkMissingFields :: DataCon -> HsRecordBinds Name -> TcM ()
checkMissingFields data_con rbinds
  | null field_labels   -- Not declared as a record;
                        -- But C{} is still valid if no strict fields
  = if any isBanged field_strs then
        -- Illegal if any arg is strict
        addErrTc (missingStrictFields data_con [])
    else
        return ()

  | otherwise = do              -- A record
    unless (null missing_s_fields)
           (addErrTc (missingStrictFields data_con missing_s_fields))

    warn <- woptM Opt_WarnMissingFields
    unless (not (warn && notNull missing_ns_fields))
           (warnTc True (missingFields data_con missing_ns_fields))

  where
    missing_s_fields
        = [ fl | (fl, str) <- field_info,
                 isBanged str,
                 not (fl `elem` field_names_used)
          ]
    missing_ns_fields
        = [ fl | (fl, str) <- field_info,
                 not (isBanged str),
                 not (fl `elem` field_names_used)
          ]

    field_names_used = hsRecFields rbinds
    field_labels     = dataConFieldLabels data_con

    field_info = zipEqual "missingFields"
                          field_labels
                          field_strs

    field_strs = dataConStrictMarks data_con
\end{code}

%************************************************************************
%*                                                                      *
\subsection{Errors and contexts}
%*                                                                      *
%************************************************************************

Boring and alphabetical:
\begin{code}
addExprErrCtxt :: LHsExpr Name -> TcM a -> TcM a
addExprErrCtxt expr = addErrCtxt (exprCtxt expr)

exprCtxt :: LHsExpr Name -> SDoc
exprCtxt expr
  = hang (ptext (sLit "In the expression:")) 2 (ppr expr)

fieldCtxt :: Name -> SDoc
fieldCtxt field_name
  = ptext (sLit "In the") <+> quotes (ppr field_name) <+> ptext (sLit "field of a record")

funAppCtxt :: LHsExpr Name -> LHsExpr Name -> Int -> SDoc
funAppCtxt fun arg arg_no
  = hang (hsep [ ptext (sLit "In the"), speakNth arg_no, ptext (sLit "argument of"),
                    quotes (ppr fun) <> text ", namely"])
       2 (quotes (ppr arg))

funResCtxt :: Bool  -- There is at least one argument
           -> HsExpr Name -> TcType -> TcType
           -> TidyEnv -> TcM (TidyEnv, MsgDoc)
-- When we have a mis-match in the return type of a function
-- try to give a helpful message about too many/few arguments
--
-- Used for naked variables too; but with has_args = False
funResCtxt has_args fun fun_res_ty env_ty tidy_env
  = do { fun_res' <- zonkTcType fun_res_ty
       ; env'     <- zonkTcType env_ty
       ; let (args_fun, res_fun) = tcSplitFunTys fun_res'
             (args_env, res_env) = tcSplitFunTys env'
             n_fun = length args_fun
             n_env = length args_env
             info  | n_fun == n_env = empty
                   | n_fun > n_env
                   , not_fun res_env = ptext (sLit "Probable cause:") <+> quotes (ppr fun)
                                       <+> ptext (sLit "is applied to too few arguments")
                   | has_args
                   , not_fun res_fun = ptext (sLit "Possible cause:") <+> quotes (ppr fun)
                                       <+> ptext (sLit "is applied to too many arguments")
                   | otherwise       = empty  -- Never suggest that a naked variable is
                                             -- applied to too many args!
       ; return (tidy_env, info) }
  where
    not_fun ty   -- ty is definitely not an arrow type,
                 -- and cannot conceivably become one
      = case tcSplitTyConApp_maybe ty of
          Just (tc, _) -> isAlgTyCon tc
          Nothing      -> False

badFieldTypes :: [(Name,TcType)] -> SDoc
badFieldTypes prs
  = hang (ptext (sLit "Record update for insufficiently polymorphic field")
                         <> plural prs <> colon)
       2 (vcat [ ppr f <+> dcolon <+> ppr ty | (f,ty) <- prs ])

badFieldsUpd
  :: HsRecFields Name a -- Field names that don't belong to a single datacon
  -> [DataCon] -- Data cons of the type which the first field name belongs to
  -> SDoc
badFieldsUpd rbinds data_cons
  = hang (ptext (sLit "No constructor has all these fields:"))
       2 (pprQuotedList conflictingFields)
          -- See Note [Finding the conflicting fields]
  where
    -- A (preferably small) set of fields such that no constructor contains
    -- all of them.  See Note [Finding the conflicting fields]
    conflictingFields = case nonMembers of
        -- nonMember belongs to a different type.
        (nonMember, _) : _ -> [aMember, nonMember]
        [] -> let
            -- All of rbinds belong to one type. In this case, repeatedly add
            -- a field to the set until no constructor contains the set.

            -- Each field, together with a list indicating which constructors
            -- have all the fields so far.
            growingSets :: [(Name, [Bool])]
            growingSets = scanl1 combine membership
            combine (_, setMem) (field, fldMem)
              = (field, zipWith (&&) setMem fldMem)
            in
            -- Fields that don't change the membership status of the set
            -- are redundant and can be dropped.
            map (fst . head) $ groupBy ((==) `on` snd) growingSets

    aMember = ASSERT( not (null members) ) fst (head members)
    (members, nonMembers) = partition (or . snd) membership

    -- For each field, which constructors contain the field?
    membership :: [(Name, [Bool])]
    membership = sortMembership $
        map (\fld -> (fld, map (Set.member fld) fieldLabelSets)) $
          hsRecFields rbinds

    fieldLabelSets :: [Set.Set Name]
    fieldLabelSets = map (Set.fromList . dataConFieldLabels) data_cons

    -- Sort in order of increasing number of True, so that a smaller
    -- conflicting set can be found.
    sortMembership =
      map snd .
      sortBy (compare `on` fst) .
      map (\ item@(_, membershipRow) -> (countTrue membershipRow, item))

    countTrue = length . filter id
\end{code}

Note [Finding the conflicting fields]
~~~~~~~~~~~~~~~~~~~~~~~~~~~~~~~~~~~~~
Suppose we have
  data A = A {a0, a1 :: Int}
         | B {b0, b1 :: Int}
and we see a record update
  x { a0 = 3, a1 = 2, b0 = 4, b1 = 5 }
Then we'd like to find the smallest subset of fields that no
constructor has all of.  Here, say, {a0,b0}, or {a0,b1}, etc.
We don't really want to report that no constructor has all of
{a0,a1,b0,b1}, because when there are hundreds of fields it's 
hard to see what was really wrong.

We may need more than two fields, though; eg
  data T = A { x,y :: Int, v::Int } 
          | B { y,z :: Int, v::Int } 
          | C { z,x :: Int, v::Int }
with update
   r { x=e1, y=e2, z=e3 }, we

Finding the smallest subset is hard, so the code here makes
a decent stab, no more.  See Trac #7989. 

\begin{code}
naughtyRecordSel :: TcId -> SDoc
naughtyRecordSel sel_id
  = ptext (sLit "Cannot use record selector") <+> quotes (ppr sel_id) <+>
    ptext (sLit "as a function due to escaped type variables") $$
    ptext (sLit "Probable fix: use pattern-matching syntax instead")

notSelector :: Name -> SDoc
notSelector field
  = hsep [quotes (ppr field), ptext (sLit "is not a record selector")]

missingStrictFields :: DataCon -> [FieldLabel] -> SDoc
missingStrictFields con fields
  = header <> rest
  where
    rest | null fields = empty  -- Happens for non-record constructors
                                -- with strict fields
         | otherwise   = colon <+> pprWithCommas ppr fields

    header = ptext (sLit "Constructor") <+> quotes (ppr con) <+>
             ptext (sLit "does not have the required strict field(s)")

missingFields :: DataCon -> [FieldLabel] -> SDoc
missingFields con fields
  = ptext (sLit "Fields of") <+> quotes (ppr con) <+> ptext (sLit "not initialised:")
        <+> pprWithCommas ppr fields

-- callCtxt fun args = ptext (sLit "In the call") <+> parens (ppr (foldl mkHsApp fun args))
\end{code}<|MERGE_RESOLUTION|>--- conflicted
+++ resolved
@@ -628,67 +628,6 @@
 \begin{code}
 tcExpr (RecordUpd record_expr rbinds _ _ _) res_ty
   = ASSERT( notNull upd_fld_names )
-<<<<<<< HEAD
-    do	{
-	-- STEP 0
-	-- Check that the field names are really field names
-	; sel_ids <- mapM tcLookupField upd_fld_names
-			-- The renamer has already checked that
-			-- selectors are all in scope
-	; let bad_guys = [ setSrcSpan loc $ addErrTc (notSelector fld_name) 
-		       	 | (fld, sel_id) <- rec_flds rbinds `zip` sel_ids,
-		       	   not (isRecordSelector sel_id), 	-- Excludes class ops
-		       	   let L loc fld_name = hsRecFieldId fld ]
-	; unless (null bad_guys) (sequence bad_guys >> failM)
-    
-	-- STEP 1
-	-- Figure out the tycon and data cons from the first field name
-	; let	-- It's OK to use the non-tc splitters here (for a selector)
-	      sel_id : _  = sel_ids
-	      (tycon, _)  = recordSelectorFieldLabel sel_id	-- We've failed already if
-	      data_cons   = tyConDataCons tycon			-- it's not a field label
-	      	-- NB: for a data type family, the tycon is the instance tycon
-
-	      relevant_cons   = filter is_relevant data_cons
-	      is_relevant con = all (`elem` dataConFieldLabels con) upd_fld_names
-		-- A constructor is only relevant to this process if
-		-- it contains *all* the fields that are being updated
-		-- Other ones will cause a runtime error if they occur
-
-		-- Take apart a representative constructor
-	      con1 = ASSERT( not (null relevant_cons) ) head relevant_cons
-	      (con1_tvs, _, _, _, con1_arg_tys, _) = dataConFullSig con1
-	      con1_flds = dataConFieldLabels con1
-	      con1_res_ty = mkFamilyTyConApp tycon (mkTyCoVarTys con1_tvs)
-   	      
-	-- Step 2
-	-- Check that at least one constructor has all the named fields
-	-- i.e. has an empty set of bad fields returned by badFields
-	; checkTc (not (null relevant_cons)) (badFieldsUpd rbinds)
-
-	-- STEP 3    Note [Criteria for update]
-	-- Check that each updated field is polymorphic; that is, its type
-	-- mentions only the universally-quantified variables of the data con
-	; let flds1_w_tys = zipEqual "tcExpr:RecConUpd" con1_flds con1_arg_tys
-	      upd_flds1_w_tys = filter is_updated flds1_w_tys
-	      is_updated (fld,_) = fld `elem` upd_fld_names
-
-	      bad_upd_flds = filter bad_fld upd_flds1_w_tys
-	      con1_tv_set = mkVarSet con1_tvs
-	      bad_fld (fld, ty) = fld `elem` upd_fld_names &&
-				      not (tyCoVarsOfType ty `subVarSet` con1_tv_set)
-	; checkTc (null bad_upd_flds) (badFieldTypes bad_upd_flds)
-
-	-- STEP 4  Note [Type of a record update]
-	-- Figure out types for the scrutinee and result
-	-- Both are of form (T a b c), with fresh type variables, but with
-	-- common variables where the scrutinee and result must have the same type
-	-- These are variables that appear in *any* arg of *any* of the
-	-- relevant constructors *except* in the updated fields
-	-- 
-	; let fixed_tvs = getFixedTyCoVars con1_tvs relevant_cons
-	      is_fixed_tv tv = tv `elemVarSet` fixed_tvs
-=======
     do  {
         -- STEP 0
         -- Check that the field names are really field names
@@ -736,7 +675,7 @@
               bad_upd_flds = filter bad_fld upd_flds1_w_tys
               con1_tv_set = mkVarSet con1_tvs
               bad_fld (fld, ty) = fld `elem` upd_fld_names &&
-                                      not (tyVarsOfType ty `subVarSet` con1_tv_set)
+                                      not (tyCoVarsOfType ty `subVarSet` con1_tv_set)
         ; checkTc (null bad_upd_flds) (badFieldTypes bad_upd_flds)
 
         -- STEP 4  Note [Type of a record update]
@@ -746,39 +685,23 @@
         -- These are variables that appear in *any* arg of *any* of the
         -- relevant constructors *except* in the updated fields
         --
-        ; let fixed_tvs = getFixedTyVars con1_tvs relevant_cons
+        ; let fixed_tvs = getFixedTyCoVars con1_tvs relevant_cons
               is_fixed_tv tv = tv `elemVarSet` fixed_tvs
->>>>>>> 3e633d9b
 
               mk_inst_ty :: TCvSubst -> (TyVar, TcType) -> TcM (TCvSubst, TcType)
               -- Deals with instantiation of kind variables
-<<<<<<< HEAD
               --   c.f. TcMType.tcInstTyCoVarsX
-	      mk_inst_ty subst (tv, result_inst_ty)
-	        | is_fixed_tv tv   -- Same as result type
-                = return (extendTCvSubst subst tv result_inst_ty, result_inst_ty)
-	        | otherwise        -- Fresh type, of correct kind
-=======
-              --   c.f. TcMType.tcInstTyVarsX
               mk_inst_ty subst (tv, result_inst_ty)
                 | is_fixed_tv tv   -- Same as result type
-                = return (extendTvSubst subst tv result_inst_ty, result_inst_ty)
+                = return (extendTCvSubst subst tv result_inst_ty, result_inst_ty)
                 | otherwise        -- Fresh type, of correct kind
->>>>>>> 3e633d9b
                 = do { new_ty <- newFlexiTyVarTy (TcType.substTy subst (tyVarKind tv))
                      ; return (extendTCvSubst subst tv new_ty, new_ty) }
 
-<<<<<<< HEAD
-	; (_, result_inst_tys, result_subst) <- tcInstTyCoVars RecordUpdOrigin con1_tvs
-
-        ; (scrut_subst, scrut_inst_tys) <- mapAccumLM mk_inst_ty emptyTCvSubst 
-                                                      (con1_tvs `zip` result_inst_tys) 
-=======
-        ; (_, result_inst_tys, result_subst) <- tcInstTyVars con1_tvs
-
-        ; (scrut_subst, scrut_inst_tys) <- mapAccumLM mk_inst_ty emptyTvSubst
+        ; (_, result_inst_tys, result_subst) <- tcInstTyCoVars RecordUpdOrigin con1_tvs
+
+        ; (scrut_subst, scrut_inst_tys) <- mapAccumLM mk_inst_ty emptyTCvSubst
                                                       (con1_tvs `zip` result_inst_tys)
->>>>>>> 3e633d9b
 
         ; let rec_res_ty    = TcType.substTy result_subst con1_res_ty
               scrut_ty      = TcType.substTy scrut_subst  con1_res_ty
@@ -811,31 +734,17 @@
     -- These tyvars must not change across the updates
     getFixedTyCoVars tvs1 cons
       = mkVarSet [tv1 | con <- cons
-<<<<<<< HEAD
-    		      , let (tvs, theta, arg_tys, _) = dataConSig con
-		      	    flds = dataConFieldLabels con
-    			    fixed_tvs = exactTyCoVarsOfTypes fixed_tys
-			    	    -- fixed_tys: See Note [Type of a record update]
-			    	        `unionVarSet` tyCoVarsOfTypes theta 
-				    -- Universally-quantified tyvars that
-				    -- appear in any of the *implicit*
-				    -- arguments to the constructor are fixed
-			    	    -- See Note [Implict type sharing]
-			    	        
-		            fixed_tys = [ty | (fld,ty) <- zip flds arg_tys
-=======
                       , let (tvs, theta, arg_tys, _) = dataConSig con
                             flds = dataConFieldLabels con
-                            fixed_tvs = exactTyVarsOfTypes fixed_tys
+                            fixed_tvs = exactTyCoVarsOfTypes fixed_tys
                                     -- fixed_tys: See Note [Type of a record update]
-                                        `unionVarSet` tyVarsOfTypes theta
+                                        `unionVarSet` tyCoVarsOfTypes theta
                                     -- Universally-quantified tyvars that
                                     -- appear in any of the *implicit*
                                     -- arguments to the constructor are fixed
                                     -- See Note [Implict type sharing]
 
                             fixed_tys = [ty | (fld,ty) <- zip flds arg_tys
->>>>>>> 3e633d9b
                                             , not (fld `elem` upd_fld_names)]
                       , (tv1,tv) <- tvs1 `zip` tvs      -- Discards existentials in tvs
                       , tv `elemVarSet` fixed_tvs ]
@@ -1195,46 +1104,7 @@
        ; return (mkHsWrap wrap (HsVar id), TcType.substTy subst tau) }
   where
     (tvs, theta, tau) = tcSplitSigmaTy (idType id)
-<<<<<<< HEAD
-
-=======
-\end{code}
-
-Note [Multiple instantiation]
-~~~~~~~~~~~~~~~~~~~~~~~~~~~~~
-We are careful never to make a MethodInst that has, as its meth_id, another MethodInst.
-For example, consider
-        f :: forall a. Eq a => forall b. Ord b => a -> b
-At a call to f, at say [Int, Bool], it's tempting to translate the call to
-
-        f_m1
-  where
-        f_m1 :: forall b. Ord b => Int -> b
-        f_m1 = f Int dEqInt
-
-        f_m2 :: Int -> Bool
-        f_m2 = f_m1 Bool dOrdBool
-
-But notice that f_m2 has f_m1 as its meth_id.  Now the danger is that if we do
-a tcSimplCheck with a Given f_mx :: f Int dEqInt, we may make a binding
-        f_m1 = f_mx
-But it's entirely possible that f_m2 will continue to float out, because it
-mentions no type variables.  Result, f_m1 isn't in scope.
-
-Here's a concrete example that does this (test tc200):
-
-    class C a where
-      f :: Eq b => b -> a -> Int
-      baz :: Eq a => Int -> a -> Int
-
-    instance C Int where
-      baz = f
-
-Current solution: only do the "method sharing" thing for the first type/dict
-application, not for the iterated ones.  A horribly subtle point.
-
-\begin{code}
->>>>>>> 3e633d9b
+
 doStupidChecks :: TcId
                -> [TcType]
                -> TcM ()
