c%
% (c) The University of Glasgow 2006
% (c) The GRASP/AQUA Project, Glasgow University, 1992-1998
%
\section[TcExpr]{Typecheck an expression}

\begin{code}
{-# LANGUAGE CPP #-}

module TcExpr ( tcPolyExpr, tcPolyExprNC, tcMonoExpr, tcMonoExprNC,
                tcInferRho, tcInferRhoNC,
                tcSyntaxOp, tcCheckId,
                addExprErrCtxt) where

#include "HsVersions.h"

import {-# SOURCE #-}   TcSplice( tcSpliceExpr, tcTypedBracket, tcUntypedBracket )
#ifdef GHCI
import DsMeta( liftStringName, liftName )
#endif

import HsSyn
import TcHsSyn
import TcRnMonad
import TcUnify
import BasicTypes
import Inst
import TcBinds
import FamInst          ( tcGetFamInstEnvs, tcLookupDataFamInst )
import TcEnv
import TcArrows
import TcMatches
import TcHsType
import TcPatSyn( tcPatSynBuilderOcc )
import TcPat
import TcMType
import TcType
import DsMonad hiding (Splice)
import Id
import ConLike
import DataCon
import RdrName
import Name
import TyCon
import Type
import TcEvidence
import Var
import VarSet
import VarEnv
import TysWiredIn
import TysPrim( intPrimTy, addrPrimTy )
import PrimOp( tagToEnumKey )
import PrelNames
import DynFlags
import SrcLoc
import Util
import ListSetOps
import Maybes
import ErrUtils
import Outputable
import FastString
import Control.Monad
import Class(classTyCon)
import Data.Function
import Data.List
import qualified Data.Set as Set
\end{code}

%************************************************************************
%*                                                                      *
\subsection{Main wrappers}
%*                                                                      *
%************************************************************************

\begin{code}
tcPolyExpr, tcPolyExprNC
         :: LHsExpr Name        -- Expression to type check
         -> TcSigmaType         -- Expected type (could be a polytype)
         -> TcM (LHsExpr TcId)  -- Generalised expr with expected type

-- tcPolyExpr is a convenient place (frequent but not too frequent)
-- place to add context information.
-- The NC version does not do so, usually because the caller wants
-- to do so himself.

tcPolyExpr expr res_ty
  = addExprErrCtxt expr $
    do { traceTc "tcPolyExpr" (ppr res_ty); tcPolyExprNC expr res_ty }

tcPolyExprNC expr res_ty
  = do { traceTc "tcPolyExprNC" (ppr res_ty)
       ; (gen_fn, expr') <- tcGen GenSigCtxt res_ty $ \ _ rho ->
                            tcMonoExprNC expr rho
       ; return (mkLHsWrap gen_fn expr') }

---------------
tcMonoExpr, tcMonoExprNC
    :: LHsExpr Name      -- Expression to type check
    -> TcRhoType         -- Expected type (could be a type variable)
                         -- Definitely no foralls at the top
    -> TcM (LHsExpr TcId)

tcMonoExpr expr res_ty
  = addErrCtxt (exprCtxt expr) $
    tcMonoExprNC expr res_ty

tcMonoExprNC (L loc expr) res_ty
  = ASSERT( not (isSigmaTy res_ty) )
    setSrcSpan loc $
    do  { expr' <- tcExpr expr res_ty
        ; return (L loc expr') }

---------------
tcInferRho, tcInferRhoNC :: LHsExpr Name -> TcM (LHsExpr TcId, TcRhoType)
-- Infer a *rho*-type.  This is, in effect, a special case
-- for ids and partial applications, so that if
--     f :: Int -> (forall a. a -> a) -> Int
-- then we can infer
--     f 3 :: (forall a. a -> a) -> Int
-- And that in turn is useful
--  (a) for the function part of any application (see tcApp)
--  (b) for the special rule for '$'
tcInferRho expr = addErrCtxt (exprCtxt expr) (tcInferRhoNC expr)

tcInferRhoNC (L loc expr)
  = setSrcSpan loc $
    do { (expr', rho) <- tcInfer (tcExpr expr)
       ; return (L loc expr', rho) }

tcHole :: OccName -> TcRhoType -> TcM (HsExpr TcId)
tcHole occ res_ty
 = do { ty <- newFlexiTyVarTy liftedTypeKind
      ; name <- newSysName occ
      ; let ev = mkLocalId name ty
      ; loc <- getCtLoc HoleOrigin
      ; let can = CHoleCan { cc_ev = CtWanted ty ev loc, cc_occ = occ
                           , cc_hole = ExprHole }
      ; emitInsoluble can
      ; tcWrapResult (HsVar ev) ty res_ty }
\end{code}


%************************************************************************
%*                                                                      *
        tcExpr: the main expression typechecker
%*                                                                      *
%************************************************************************

\begin{code}
tcExpr :: HsExpr Name -> TcRhoType -> TcM (HsExpr TcId)
tcExpr e res_ty | debugIsOn && isSigmaTy res_ty     -- Sanity check
                = pprPanic "tcExpr: sigma" (ppr res_ty $$ ppr e)

tcExpr (HsVar name)  res_ty = tcCheckId name res_ty

tcExpr (HsApp e1 e2) res_ty = tcApp e1 [e2] res_ty

tcExpr (HsLit lit)   res_ty = do { let lit_ty = hsLitType lit
                                 ; tcWrapResult (HsLit lit) lit_ty res_ty }

tcExpr (HsPar expr)  res_ty = do { expr' <- tcMonoExprNC expr res_ty
                                 ; return (HsPar expr') }

tcExpr (HsSCC lbl expr) res_ty
  = do { expr' <- tcMonoExpr expr res_ty
       ; return (HsSCC lbl expr') }

tcExpr (HsTickPragma info expr) res_ty
  = do { expr' <- tcMonoExpr expr res_ty
       ; return (HsTickPragma info expr') }

tcExpr (HsCoreAnn lbl expr) res_ty
  = do  { expr' <- tcMonoExpr expr res_ty
        ; return (HsCoreAnn lbl expr') }

tcExpr (HsOverLit lit) res_ty
  = do  { lit' <- newOverloadedLit (LiteralOrigin lit) lit res_ty
        ; return (HsOverLit lit') }

tcExpr (NegApp expr neg_expr) res_ty
  = do  { neg_expr' <- tcSyntaxOp NegateOrigin neg_expr
                                  (mkFunTy res_ty res_ty)
        ; expr' <- tcMonoExpr expr res_ty
        ; return (NegApp expr' neg_expr') }

tcExpr (HsIPVar x) res_ty
  = do { let origin = IPOccOrigin x
       ; ipClass <- tcLookupClass ipClassName
           {- Implicit parameters must have a *tau-type* not a.
              type scheme.  We enforce this by creating a fresh
              type variable as its type.  (Because res_ty may not
              be a tau-type.) -}
       ; ip_ty <- newOpenFlexiTyVarTy
       ; let ip_name = mkStrLitTy (hsIPNameFS x)
       ; ip_var <- emitWanted origin (mkClassPred ipClass [ip_name, ip_ty])
       ; tcWrapResult (fromDict ipClass ip_name ip_ty (HsVar ip_var)) ip_ty res_ty }
  where
  -- Coerces a dictionary for `IP "x" t` into `t`.
  fromDict ipClass x ty =
    case unwrapNewTyCon_maybe (classTyCon ipClass) of
      Just (_,_,ax) -> HsWrap $ mkWpCast $ mkTcUnbranchedAxInstCo Representational ax [x,ty]
      Nothing       -> panic "The dictionary for `IP` is not a newtype?"

tcExpr (HsLam match) res_ty
  = do  { (co_fn, match') <- tcMatchLambda match res_ty
        ; return (mkHsWrap co_fn (HsLam match')) }

tcExpr e@(HsLamCase _ matches) res_ty
  = do  { (co_fn, [arg_ty], body_ty) <- matchExpectedFunTys msg 1 res_ty
        ; matches' <- tcMatchesCase match_ctxt arg_ty matches body_ty
        ; return $ mkHsWrapCo co_fn $ HsLamCase arg_ty matches' }
  where msg = sep [ ptext (sLit "The function") <+> quotes (ppr e)
                  , ptext (sLit "requires")]
        match_ctxt = MC { mc_what = CaseAlt, mc_body = tcBody }

<<<<<<< HEAD
tcExpr (ExprWithTySig expr sig_ty) res_ty
 = do { sig_tc_ty <- tcHsSigType ExprSigCtxt sig_ty
=======
tcExpr (ExprWithTySig expr sig_ty wcs) res_ty
 = do { nwc_tvs <- mapM newWildcardVarMetaKind wcs
      ; tcExtendTyVarEnv nwc_tvs $ do {
        sig_tc_ty <- tcHsSigType ExprSigCtxt sig_ty
>>>>>>> 0511c0ab
      ; (gen_fn, expr')
            <- tcGen ExprSigCtxt sig_tc_ty $ \ skol_tvs res_ty ->

                  -- Remember to extend the lexical type-variable environment
                  -- See Note [More instantiated than scoped] in TcBinds
               tcExtendTyVarEnv2 
                  [(n,tv) | (Just n, tv) <- findScopedTyVars sig_ty sig_tc_ty skol_tvs] $

               tcMonoExprNC expr res_ty

      ; let inner_expr = ExprWithTySigOut (mkLHsWrap gen_fn expr') sig_ty

      ; (inst_wrap, rho) <- deeplyInstantiate ExprSigOrigin sig_tc_ty
      ; addErrCtxt (pprSigCtxt ExprSigCtxt empty (ppr sig_ty)) $
        emitWildcardHoleConstraints (zip wcs nwc_tvs)
      ; tcWrapResult (mkHsWrap inst_wrap inner_expr) rho res_ty } }

tcExpr (HsType ty) _
  = failWithTc (text "Can't handle type argument:" <+> ppr ty)
        -- This is the syntax for type applications that I was planning
        -- but there are difficulties (e.g. what order for type args)
        -- so it's not enabled yet.
        -- Can't eliminate it altogether from the parser, because the
        -- same parser parses *patterns*.
tcExpr (HsUnboundVar v) res_ty
  = tcHole (rdrNameOcc v) res_ty
\end{code}


%************************************************************************
%*                                                                      *
                Infix operators and sections
%*                                                                      *
%************************************************************************

Note [Left sections]
~~~~~~~~~~~~~~~~~~~~
Left sections, like (4 *), are equivalent to
        \ x -> (*) 4 x,
or, if PostfixOperators is enabled, just
        (*) 4
With PostfixOperators we don't actually require the function to take
two arguments at all.  For example, (x `not`) means (not x); you get
postfix operators!  Not Haskell 98, but it's less work and kind of
useful.

Note [Typing rule for ($)]
~~~~~~~~~~~~~~~~~~~~~~~~~~
People write
   runST $ blah
so much, where
   runST :: (forall s. ST s a) -> a
that I have finally given in and written a special type-checking
rule just for saturated appliations of ($).
  * Infer the type of the first argument
  * Decompose it; should be of form (arg2_ty -> res_ty),
       where arg2_ty might be a polytype
  * Use arg2_ty to typecheck arg2

Note [Typing rule for seq]
~~~~~~~~~~~~~~~~~~~~~~~~~~
We want to allow
       x `seq` (# p,q #)
which suggests this type for seq:
   seq :: forall (a:*) (b:??). a -> b -> b,
with (b:??) meaning that be can be instantiated with an unboxed tuple.
But that's ill-kinded!  Function arguments can't be unboxed tuples.
And indeed, you could not expect to do this with a partially-applied
'seq'; it's only going to work when it's fully applied.  so it turns
into
    case x of _ -> (# p,q #)

For a while I slid by by giving 'seq' an ill-kinded type, but then
the simplifier eta-reduced an application of seq and Lint blew up
with a kind error.  It seems more uniform to treat 'seq' as it it
was a language construct.

See Note [seqId magic] in MkId, and


\begin{code}
tcExpr (OpApp arg1 op fix arg2) res_ty
  | (L loc (HsVar op_name)) <- op
  , op_name `hasKey` seqIdKey           -- Note [Typing rule for seq]
  = do { arg1_ty <- newFlexiTyVarTy liftedTypeKind
       ; let arg2_ty = res_ty
       ; arg1' <- tcArg op (arg1, arg1_ty, 1)
       ; arg2' <- tcArg op (arg2, arg2_ty, 2)
       ; op_id <- tcLookupId op_name
       ; let op' = L loc (HsWrap (mkWpTyApps [arg1_ty, arg2_ty]) (HsVar op_id))
       ; return $ OpApp arg1' op' fix arg2' }

  | (L loc (HsVar op_name)) <- op
  , op_name `hasKey` dollarIdKey        -- Note [Typing rule for ($)]
  = do { traceTc "Application rule" (ppr op)
       ; (arg1', arg1_ty) <- tcInferRho arg1

       ; let doc = ptext (sLit "The first argument of ($) takes")
       ; (co_arg1, [arg2_ty], op_res_ty) <- matchExpectedFunTys doc 1 arg1_ty
         -- arg1_ty = arg2_ty -> op_res_ty
         -- And arg2_ty maybe polymorphic; that's the point

       -- Make sure that the argument type has kind '*'
       -- Eg we do not want to allow  (D#  $  4.0#)   Trac #5570
       --    (which gives a seg fault)
       -- We do this by unifying with a MetaTv; but of course
       -- it must allow foralls in the type it unifies with (hence ReturnTv)!
       --
       -- The result type can have any kind (Trac #8739),
       -- so we can just use res_ty

<<<<<<< HEAD
       -- ($) :: forall (v:Levity) (a:*) (b:TYPE v). (a->b) -> a -> b
       ; a_ty <- newPolyFlexiTyVarTy
=======
       -- ($) :: forall (a:*) (b:Open). (a->b) -> a -> b
       ; a_tv <- newReturnTyVar liftedTypeKind
       ; let a_ty = mkTyVarTy a_tv

>>>>>>> 0511c0ab
       ; arg2' <- tcArg op (arg2, arg2_ty, 2)

       ; co_a   <- unifyType arg2_ty   a_ty      -- arg2 ~ a
       ; co_b   <- unifyType op_res_ty res_ty    -- op_res ~ res
       ; op_id  <- tcLookupId op_name

       ; let op' = L loc (HsWrap (mkWpTyApps [getLevity "tcExpr ($)" res_ty, a_ty, res_ty]) (HsVar op_id))
       ; return $
         OpApp (mkLHsWrapCo (mkTcFunCo Nominal co_a co_b) $
                mkLHsWrapCo co_arg1 arg1')
               op' fix
               (mkLHsWrapCo co_a arg2') }

  | otherwise
  = do { traceTc "Non Application rule" (ppr op)
       ; (op', op_ty) <- tcInferFun op
       ; (co_fn, arg_tys, op_res_ty) <- unifyOpFunTysWrap op 2 op_ty
       ; co_res <- unifyType op_res_ty res_ty
       ; [arg1', arg2'] <- tcArgs op [arg1, arg2] arg_tys
       ; return $ mkHsWrapCo co_res $
         OpApp arg1' (mkLHsWrapCo co_fn op') fix arg2' }

-- Right sections, equivalent to \ x -> x `op` expr, or
--      \ x -> op x expr

tcExpr (SectionR op arg2) res_ty
  = do { (op', op_ty) <- tcInferFun op
       ; (co_fn, [arg1_ty, arg2_ty], op_res_ty) <- unifyOpFunTysWrap op 2 op_ty
       ; co_res <- unifyType (mkFunTy arg1_ty op_res_ty) res_ty
       ; arg2' <- tcArg op (arg2, arg2_ty, 2)
       ; return $ mkHsWrapCo co_res $
         SectionR (mkLHsWrapCo co_fn op') arg2' }

tcExpr (SectionL arg1 op) res_ty
  = do { (op', op_ty) <- tcInferFun op
       ; dflags <- getDynFlags      -- Note [Left sections]
       ; let n_reqd_args | xopt Opt_PostfixOperators dflags = 1
                         | otherwise                        = 2

       ; (co_fn, (arg1_ty:arg_tys), op_res_ty) <- unifyOpFunTysWrap op n_reqd_args op_ty
       ; co_res <- unifyType (mkFunTys arg_tys op_res_ty) res_ty
       ; arg1' <- tcArg op (arg1, arg1_ty, 1)
       ; return $ mkHsWrapCo co_res $
         SectionL arg1' (mkLHsWrapCo co_fn op') }

tcExpr (ExplicitTuple tup_args boxity) res_ty
  | all tupArgPresent tup_args
  = do { let arity  = length tup_args
             tup_tc = tupleTyCon (boxityNormalTupleSort boxity) arity
       ; (coi, arg_tys) <- matchExpectedTyConApp tup_tc res_ty
                           -- Unboxed tuples have levity vars, which we
                           -- don't care about here
                           -- See Note [Unboxed tuple levity vars] in TyCon
       ; let arg_tys' = case boxity of Unboxed -> drop arity arg_tys
                                       Boxed   -> arg_tys
       ; tup_args1 <- tcTupArgs tup_args arg_tys'
       ; return $ mkHsWrapCo coi (ExplicitTuple tup_args1 boxity) }

  | otherwise
  = -- The tup_args are a mixture of Present and Missing (for tuple sections)
    do { let arity = length tup_args

       ; arg_tys <- case boxity of
           { Boxed   -> newFlexiTyVarTys arity liftedTypeKind
           ; Unboxed -> replicateM arity newOpenFlexiTyVarTy }
       ; let actual_res_ty
<<<<<<< HEAD
                 = mkFunTys [ty | (ty, Missing _) <- arg_tys `zip` tup_args]
                            (mkTupleTy (boxityNormalTupleSort boxity) arg_tys)
=======
               = mkFunTys [ty | (ty, L _ (Missing _)) <- arg_tys `zip` tup_args]
                          (mkTyConApp tup_tc arg_tys)
>>>>>>> 0511c0ab

       ; coi <- unifyType actual_res_ty res_ty

       -- Handle tuple sections where
       ; tup_args1 <- tcTupArgs tup_args arg_tys

       ; return $ mkHsWrapCo coi (ExplicitTuple tup_args1 boxity) }

tcExpr (ExplicitList _ witness exprs) res_ty
  = case witness of
      Nothing   -> do  { (coi, elt_ty) <- matchExpectedListTy res_ty
                       ; exprs' <- mapM (tc_elt elt_ty) exprs
                       ; return $ mkHsWrapCo coi (ExplicitList elt_ty Nothing exprs') }

      Just fln -> do  { list_ty <- newFlexiTyVarTy liftedTypeKind
                     ; fln' <- tcSyntaxOp ListOrigin fln (mkFunTys [intTy, list_ty] res_ty)
                     ; (coi, elt_ty) <- matchExpectedListTy list_ty
                     ; exprs' <- mapM (tc_elt elt_ty) exprs
                     ; return $ mkHsWrapCo coi (ExplicitList elt_ty (Just fln') exprs') }
     where tc_elt elt_ty expr = tcPolyExpr expr elt_ty

tcExpr (ExplicitPArr _ exprs) res_ty    -- maybe empty
  = do  { (coi, elt_ty) <- matchExpectedPArrTy res_ty
        ; exprs' <- mapM (tc_elt elt_ty) exprs
        ; return $ mkHsWrapCo coi (ExplicitPArr elt_ty exprs') }
  where
    tc_elt elt_ty expr = tcPolyExpr expr elt_ty
\end{code}

%************************************************************************
%*                                                                      *
                Let, case, if, do
%*                                                                      *
%************************************************************************

\begin{code}
tcExpr (HsLet binds expr) res_ty
  = do  { (binds', expr') <- tcLocalBinds binds $
                             tcMonoExpr expr res_ty
        ; return (HsLet binds' expr') }

tcExpr (HsCase scrut matches) exp_ty
  = do  {  -- We used to typecheck the case alternatives first.
           -- The case patterns tend to give good type info to use
           -- when typechecking the scrutinee.  For example
           --   case (map f) of
           --     (x:xs) -> ...
           -- will report that map is applied to too few arguments
           --
           -- But now, in the GADT world, we need to typecheck the scrutinee
           -- first, to get type info that may be refined in the case alternatives
          (scrut', scrut_ty) <- tcInferRho scrut

        ; traceTc "HsCase" (ppr scrut_ty)
        ; matches' <- tcMatchesCase match_ctxt scrut_ty matches exp_ty
        ; return (HsCase scrut' matches') }
 where
    match_ctxt = MC { mc_what = CaseAlt,
                      mc_body = tcBody }

tcExpr (HsIf Nothing pred b1 b2) res_ty    -- Ordinary 'if'
  = do { pred' <- tcMonoExpr pred boolTy
       ; b1' <- tcMonoExpr b1 res_ty
       ; b2' <- tcMonoExpr b2 res_ty
       ; return (HsIf Nothing pred' b1' b2') }

tcExpr (HsIf (Just fun) pred b1 b2) res_ty   -- Note [Rebindable syntax for if]
  = do { pred_ty <- newOpenFlexiTyVarTy
       ; b1_ty   <- newOpenFlexiTyVarTy
       ; b2_ty   <- newOpenFlexiTyVarTy
       ; let if_ty = mkFunTys [pred_ty, b1_ty, b2_ty] res_ty
       ; fun'  <- tcSyntaxOp IfOrigin fun if_ty
       ; pred' <- tcMonoExpr pred pred_ty
       ; b1'   <- tcMonoExpr b1 b1_ty
       ; b2'   <- tcMonoExpr b2 b2_ty
       -- Fundamentally we are just typing (ifThenElse e1 e2 e3)
       -- so maybe we should use the code for function applications
       -- (which would allow ifThenElse to be higher rank).
       -- But it's a little awkward, so I'm leaving it alone for now
       -- and it maintains uniformity with other rebindable syntax
       ; return (HsIf (Just fun') pred' b1' b2') }

tcExpr (HsMultiIf _ alts) res_ty
  = do { alts' <- mapM (wrapLocM $ tcGRHS match_ctxt res_ty) alts
       ; return $ HsMultiIf res_ty alts' }
  where match_ctxt = MC { mc_what = IfAlt, mc_body = tcBody }

tcExpr (HsDo do_or_lc stmts _) res_ty
  = tcDoStmts do_or_lc stmts res_ty

tcExpr (HsProc pat cmd) res_ty
  = do  { (pat', cmd', coi) <- tcProc pat cmd res_ty
        ; return $ mkHsWrapCo coi (HsProc pat' cmd') }
\end{code}

Note [Rebindable syntax for if]
~~~~~~~~~~~~~~~~~~~~~~~~~~~~~~~
The rebindable syntax for 'if' uses the most flexible possible type
for conditionals:
  ifThenElse :: p -> b1 -> b2 -> res
to support expressions like this:

 ifThenElse :: Maybe a -> (a -> b) -> b -> b
 ifThenElse (Just a) f _ = f a
 ifThenElse Nothing  _ e = e

 example :: String
 example = if Just 2
              then \v -> show v
              else "No value"


%************************************************************************
%*                                                                      *
                Record construction and update
%*                                                                      *
%************************************************************************

\begin{code}
tcExpr (RecordCon (L loc con_name) _ rbinds) res_ty
  = do  { data_con <- tcLookupDataCon con_name

        -- Check for missing fields
        ; checkMissingFields data_con rbinds

        ; (con_expr, con_tau) <- tcInferId con_name
        ; let arity = dataConSourceArity data_con
              (arg_tys, actual_res_ty) = tcSplitFunTysN con_tau arity
              con_id = dataConWrapId data_con

        ; co_res <- unifyType actual_res_ty res_ty
        ; rbinds' <- tcRecordBinds data_con arg_tys rbinds
        ; return $ mkHsWrapCo co_res $
          RecordCon (L loc con_id) con_expr rbinds' }
\end{code}

Note [Type of a record update]
~~~~~~~~~~~~~~~~~~~~~~~~~~~~~~
The main complication with RecordUpd is that we need to explicitly
handle the *non-updated* fields.  Consider:

        data T a b c = MkT1 { fa :: a, fb :: (b,c) }
                     | MkT2 { fa :: a, fb :: (b,c), fc :: c -> c }
                     | MkT3 { fd :: a }

        upd :: T a b c -> (b',c) -> T a b' c
        upd t x = t { fb = x}

The result type should be (T a b' c)
not (T a b c),   because 'b' *is not* mentioned in a non-updated field
not (T a b' c'), because 'c' *is*     mentioned in a non-updated field
NB that it's not good enough to look at just one constructor; we must
look at them all; cf Trac #3219

After all, upd should be equivalent to:
        upd t x = case t of
                        MkT1 p q -> MkT1 p x
                        MkT2 a b -> MkT2 p b
                        MkT3 d   -> error ...

So we need to give a completely fresh type to the result record,
and then constrain it by the fields that are *not* updated ("p" above).
We call these the "fixed" type variables, and compute them in getFixedTyCoVars.

Note that because MkT3 doesn't contain all the fields being updated,
its RHS is simply an error, so it doesn't impose any type constraints.
Hence the use of 'relevant_cont'.

Note [Implicit type sharing]
~~~~~~~~~~~~~~~~~~~~~~~~~~~
We also take into account any "implicit" non-update fields.  For example
        data T a b where { MkT { f::a } :: T a a; ... }
So the "real" type of MkT is: forall ab. (a~b) => a -> T a b

Then consider
        upd t x = t { f=x }
We infer the type
        upd :: T a b -> a -> T a b
        upd (t::T a b) (x::a)
           = case t of { MkT (co:a~b) (_:a) -> MkT co x }
We can't give it the more general type
        upd :: T a b -> c -> T c b

Note [Criteria for update]
~~~~~~~~~~~~~~~~~~~~~~~~~~
We want to allow update for existentials etc, provided the updated
field isn't part of the existential. For example, this should be ok.
  data T a where { MkT { f1::a, f2::b->b } :: T a }
  f :: T a -> b -> T b
  f t b = t { f1=b }

The criterion we use is this:

  The types of the updated fields
  mention only the universally-quantified type variables
  of the data constructor

NB: this is not (quite) the same as being a "naughty" record selector
(See Note [Naughty record selectors]) in TcTyClsDecls), at least
in the case of GADTs. Consider
   data T a where { MkT :: { f :: a } :: T [a] }
Then f is not "naughty" because it has a well-typed record selector.
But we don't allow updates for 'f'.  (One could consider trying to
allow this, but it makes my head hurt.  Badly.  And no one has asked
for it.)

In principle one could go further, and allow
  g :: T a -> T a
  g t = t { f2 = \x -> x }
because the expression is polymorphic...but that seems a bridge too far.

Note [Data family example]
~~~~~~~~~~~~~~~~~~~~~~~~~~
    data instance T (a,b) = MkT { x::a, y::b }
  --->
    data :TP a b = MkT { a::a, y::b }
    coTP a b :: T (a,b) ~ :TP a b

Suppose r :: T (t1,t2), e :: t3
Then  r { x=e } :: T (t3,t1)
  --->
      case r |> co1 of
        MkT x y -> MkT e y |> co2
      where co1 :: T (t1,t2) ~ :TP t1 t2
            co2 :: :TP t3 t2 ~ T (t3,t2)
The wrapping with co2 is done by the constructor wrapper for MkT

Outgoing invariants
~~~~~~~~~~~~~~~~~~~
In the outgoing (HsRecordUpd scrut binds cons in_inst_tys out_inst_tys):

  * cons are the data constructors to be updated

  * in_inst_tys, out_inst_tys have same length, and instantiate the
        *representation* tycon of the data cons.  In Note [Data
        family example], in_inst_tys = [t1,t2], out_inst_tys = [t3,t2]

\begin{code}
tcExpr (RecordUpd record_expr rbinds _ _ _) res_ty
  = ASSERT( notNull upd_fld_names )
    do  {
        -- STEP 0
        -- Check that the field names are really field names
        ; sel_ids <- mapM tcLookupField upd_fld_names
                        -- The renamer has already checked that
                        -- selectors are all in scope
        ; let bad_guys = [ setSrcSpan loc $ addErrTc (notSelector fld_name)
                         | (fld, sel_id) <- rec_flds rbinds `zip` sel_ids,
                           not (isRecordSelector sel_id),       -- Excludes class ops
                           let L loc fld_name = hsRecFieldId (unLoc fld) ]
        ; unless (null bad_guys) (sequence bad_guys >> failM)

        -- STEP 1
        -- Figure out the tycon and data cons from the first field name
        ; let   -- It's OK to use the non-tc splitters here (for a selector)
              sel_id : _  = sel_ids
              (tycon, _)  = recordSelectorFieldLabel sel_id     -- We've failed already if
              data_cons   = tyConDataCons tycon                 -- it's not a field label
                -- NB: for a data type family, the tycon is the instance tycon

              relevant_cons   = filter is_relevant data_cons
              is_relevant con = all (`elem` dataConFieldLabels con) upd_fld_names
                -- A constructor is only relevant to this process if
                -- it contains *all* the fields that are being updated
                -- Other ones will cause a runtime error if they occur

                -- Take apart a representative constructor
              con1 = ASSERT( not (null relevant_cons) ) head relevant_cons
              (con1_tvs, _, _, _, _, con1_arg_tys, _) = dataConFullSig con1
              con1_flds = dataConFieldLabels con1
              con1_res_ty = mkFamilyTyConApp tycon (mkOnlyTyVarTys con1_tvs)

        -- Step 2
        -- Check that at least one constructor has all the named fields
        -- i.e. has an empty set of bad fields returned by badFields
        ; checkTc (not (null relevant_cons)) (badFieldsUpd rbinds data_cons)

        -- STEP 3    Note [Criteria for update]
        -- Check that each updated field is polymorphic; that is, its type
        -- mentions only the universally-quantified variables of the data con
        ; let flds1_w_tys = zipEqual "tcExpr:RecConUpd" con1_flds con1_arg_tys
              upd_flds1_w_tys = filter is_updated flds1_w_tys
              is_updated (fld,_) = fld `elem` upd_fld_names

              bad_upd_flds = filter bad_fld upd_flds1_w_tys
              con1_tv_set = mkVarSet con1_tvs
              bad_fld (fld, ty) = fld `elem` upd_fld_names &&
                                      not (tyCoVarsOfType ty `subVarSet` con1_tv_set)
        ; checkTc (null bad_upd_flds) (badFieldTypes bad_upd_flds)

        -- STEP 4  Note [Type of a record update]
        -- Figure out types for the scrutinee and result
        -- Both are of form (T a b c), with fresh type variables, but with
        -- common variables where the scrutinee and result must have the same type
        -- These are variables that appear in *any* arg of *any* of the
        -- relevant constructors *except* in the updated fields
        --
        ; let fixed_tvs = getFixedTyCoVars con1_tvs relevant_cons
              is_fixed_tv tv = tv `elemVarSet` fixed_tvs

              mk_inst_ty :: TCvSubst -> (TyVar, TcType) -> TcM (TCvSubst, TcType)
              -- Deals with instantiation of kind variables
              --   c.f. TcMType.tcInstTyCoVars
              mk_inst_ty subst (tv, result_inst_ty)
                | is_fixed_tv tv   -- Same as result type
                = return (extendTCvSubst subst tv result_inst_ty, result_inst_ty)
                | otherwise        -- Fresh type, of correct kind
                = do { new_ty <- newFlexiTyVarTy (TcType.substTy subst (tyVarKind tv))
                     ; return (extendTCvSubst subst tv new_ty, new_ty) }

        ; (result_subst, con1_tvs') <- tcInstTyCoVars RecordUpdOrigin con1_tvs
        ; let result_inst_tys = mkOnlyTyVarTys con1_tvs'

        ; (scrut_subst, scrut_inst_tys) <- mapAccumLM mk_inst_ty emptyTCvSubst
                                                      (con1_tvs `zip` result_inst_tys)

        ; let rec_res_ty    = TcType.substTy result_subst con1_res_ty
              scrut_ty      = TcType.substTy scrut_subst  con1_res_ty
              con1_arg_tys' = map (TcType.substTy result_subst) con1_arg_tys

        ; co_res <- unifyType rec_res_ty res_ty

        -- STEP 5
        -- Typecheck the thing to be updated, and the bindings
        ; record_expr' <- tcMonoExpr record_expr scrut_ty
        ; rbinds'      <- tcRecordBinds con1 con1_arg_tys' rbinds

        -- STEP 6: Deal with the stupid theta
        ; let theta' = substTheta scrut_subst (dataConStupidTheta con1)
        ; instStupidTheta RecordUpdOrigin theta'

        -- Step 7: make a cast for the scrutinee, in the case that it's from a type family
        ; let scrut_co | Just co_con <- tyConFamilyCoercion_maybe tycon
                       = mkWpCast (mkTcUnbranchedAxInstCo Representational co_con scrut_inst_tys)
                       | otherwise
                       = idHsWrapper
        -- Phew!
        ; return $ mkHsWrapCo co_res $
          RecordUpd (mkLHsWrap scrut_co record_expr') rbinds'
                    relevant_cons scrut_inst_tys result_inst_tys  }
  where
    upd_fld_names = hsRecFields rbinds

    getFixedTyCoVars :: [TyCoVar] -> [DataCon] -> TyCoVarSet
    -- These tyvars must not change across the updates
    getFixedTyCoVars tvs1 cons
      = mkVarSet [tv1 | con <- cons
                      , let (tvs, theta, arg_tys, _) = dataConSig con
                            flds = dataConFieldLabels con
                            fixed_tvs = exactTyCoVarsOfTypes fixed_tys
                                    -- fixed_tys: See Note [Type of a record update]
                                        `unionVarSet` tyCoVarsOfTypes theta
                                    -- Universally-quantified tyvars that
                                    -- appear in any of the *implicit*
                                    -- arguments to the constructor are fixed
                                    -- See Note [Implicit type sharing]

                            fixed_tys = [ty | (fld,ty) <- zip flds arg_tys
                                            , not (fld `elem` upd_fld_names)]
                      , (tv1,tv) <- tvs1 `zip` tvs      -- Discards existentials in tvs
                      , tv `elemVarSet` fixed_tvs ]
\end{code}

%************************************************************************
%*                                                                      *
        Arithmetic sequences                    e.g. [a,b..]
        and their parallel-array counterparts   e.g. [: a,b.. :]

%*                                                                      *
%************************************************************************

\begin{code}
tcExpr (ArithSeq _ witness seq) res_ty
  = tcArithSeq witness seq res_ty

tcExpr (PArrSeq _ seq@(FromTo expr1 expr2)) res_ty
  = do  { (coi, elt_ty) <- matchExpectedPArrTy res_ty
        ; expr1' <- tcPolyExpr expr1 elt_ty
        ; expr2' <- tcPolyExpr expr2 elt_ty
        ; enumFromToP <- initDsTc $ dsDPHBuiltin enumFromToPVar
        ; enum_from_to <- newMethodFromName (PArrSeqOrigin seq)
                                 (idName enumFromToP) elt_ty
        ; return $ mkHsWrapCo coi
                     (PArrSeq enum_from_to (FromTo expr1' expr2')) }

tcExpr (PArrSeq _ seq@(FromThenTo expr1 expr2 expr3)) res_ty
  = do  { (coi, elt_ty) <- matchExpectedPArrTy res_ty
        ; expr1' <- tcPolyExpr expr1 elt_ty
        ; expr2' <- tcPolyExpr expr2 elt_ty
        ; expr3' <- tcPolyExpr expr3 elt_ty
        ; enumFromThenToP <- initDsTc $ dsDPHBuiltin enumFromThenToPVar
        ; eft <- newMethodFromName (PArrSeqOrigin seq)
                      (idName enumFromThenToP) elt_ty        -- !!!FIXME: chak
        ; return $ mkHsWrapCo coi
                     (PArrSeq eft (FromThenTo expr1' expr2' expr3')) }

tcExpr (PArrSeq _ _) _
  = panic "TcExpr.tcExpr: Infinite parallel array!"
    -- the parser shouldn't have generated it and the renamer shouldn't have
    -- let it through
\end{code}


%************************************************************************
%*                                                                      *
                Template Haskell
%*                                                                      *
%************************************************************************

\begin{code}
tcExpr (HsSpliceE is_ty splice)  res_ty
  = ASSERT( is_ty )   -- Untyped splices are expanded by the renamer
   tcSpliceExpr splice res_ty

tcExpr (HsBracket brack)         res_ty = tcTypedBracket   brack res_ty
tcExpr (HsRnBracketOut brack ps) res_ty = tcUntypedBracket brack ps res_ty
\end{code}


%************************************************************************
%*                                                                      *
                Catch-all
%*                                                                      *
%************************************************************************

\begin{code}
tcExpr other _ = pprPanic "tcMonoExpr" (ppr other)
  -- Include ArrForm, ArrApp, which shouldn't appear at all
  -- Also HsTcBracketOut, HsQuasiQuoteE
\end{code}


%************************************************************************
%*                                                                      *
                Arithmetic sequences [a..b] etc
%*                                                                      *
%************************************************************************

\begin{code}
tcArithSeq :: Maybe (SyntaxExpr Name) -> ArithSeqInfo Name -> TcRhoType
           -> TcM (HsExpr TcId)

tcArithSeq witness seq@(From expr) res_ty
  = do { (coi, elt_ty, wit') <- arithSeqEltType witness res_ty
       ; expr' <- tcPolyExpr expr elt_ty
       ; enum_from <- newMethodFromName (ArithSeqOrigin seq)
                              enumFromName elt_ty
       ; return $ mkHsWrapCo coi (ArithSeq enum_from wit' (From expr')) }

tcArithSeq witness seq@(FromThen expr1 expr2) res_ty
  = do { (coi, elt_ty, wit') <- arithSeqEltType witness res_ty
       ; expr1' <- tcPolyExpr expr1 elt_ty
       ; expr2' <- tcPolyExpr expr2 elt_ty
       ; enum_from_then <- newMethodFromName (ArithSeqOrigin seq)
                              enumFromThenName elt_ty
       ; return $ mkHsWrapCo coi (ArithSeq enum_from_then wit' (FromThen expr1' expr2')) }

tcArithSeq witness seq@(FromTo expr1 expr2) res_ty
  = do { (coi, elt_ty, wit') <- arithSeqEltType witness res_ty
       ; expr1' <- tcPolyExpr expr1 elt_ty
       ; expr2' <- tcPolyExpr expr2 elt_ty
       ; enum_from_to <- newMethodFromName (ArithSeqOrigin seq)
                              enumFromToName elt_ty
       ; return $ mkHsWrapCo coi (ArithSeq enum_from_to wit' (FromTo expr1' expr2')) }

tcArithSeq witness seq@(FromThenTo expr1 expr2 expr3) res_ty
  = do { (coi, elt_ty, wit') <- arithSeqEltType witness res_ty
        ; expr1' <- tcPolyExpr expr1 elt_ty
        ; expr2' <- tcPolyExpr expr2 elt_ty
        ; expr3' <- tcPolyExpr expr3 elt_ty
        ; eft <- newMethodFromName (ArithSeqOrigin seq)
                              enumFromThenToName elt_ty
        ; return $ mkHsWrapCo coi (ArithSeq eft wit' (FromThenTo expr1' expr2' expr3')) }

-----------------
arithSeqEltType :: Maybe (SyntaxExpr Name) -> TcRhoType
              -> TcM (TcCoercion, TcType, Maybe (SyntaxExpr Id))
arithSeqEltType Nothing res_ty
  = do { (coi, elt_ty) <- matchExpectedListTy res_ty
       ; return (coi, elt_ty, Nothing) }
arithSeqEltType (Just fl) res_ty
  = do { list_ty <- newFlexiTyVarTy liftedTypeKind
       ; fl' <- tcSyntaxOp ListOrigin fl (mkFunTy list_ty res_ty)
       ; (coi, elt_ty) <- matchExpectedListTy list_ty
       ; return (coi, elt_ty, Just fl') }
\end{code}

%************************************************************************
%*                                                                      *
                Applications
%*                                                                      *
%************************************************************************

\begin{code}
tcApp :: LHsExpr Name -> [LHsExpr Name] -- Function and args
      -> TcRhoType -> TcM (HsExpr TcId) -- Translated fun and args

tcApp (L _ (HsPar e)) args res_ty
  = tcApp e args res_ty

tcApp (L _ (HsApp e1 e2)) args res_ty
  = tcApp e1 (e2:args) res_ty   -- Accumulate the arguments

tcApp (L loc (HsVar fun)) args res_ty
  | fun `hasKey` tagToEnumKey
  , [arg] <- args
  = tcTagToEnum loc fun arg res_ty

  | fun `hasKey` seqIdKey
  , [arg1,arg2] <- args
  = tcSeq loc fun arg1 arg2 res_ty

tcApp fun args res_ty
  = do  {   -- Type-check the function
        ; (fun1, fun_tau) <- tcInferFun fun

            -- Extract its argument types
        ; (co_fun, expected_arg_tys, actual_res_ty)
              <- matchExpectedFunTys (mk_app_msg fun) (length args) fun_tau

        -- Typecheck the result, thereby propagating
        -- info (if any) from result into the argument types
        -- Both actual_res_ty and res_ty are deeply skolemised
        -- Rather like tcWrapResult, but (perhaps for historical reasons)
        -- we do this before typechecking the arguments
        ; wrap_res <- addErrCtxtM (funResCtxt True (unLoc fun) actual_res_ty res_ty) $
                      tcSubTypeDS_NC GenSigCtxt actual_res_ty res_ty

        -- Typecheck the arguments
        ; args1 <- tcArgs fun args expected_arg_tys

        -- Assemble the result
        ; let fun2 = mkLHsWrapCo co_fun fun1
              app  = mkLHsWrap wrap_res (foldl mkHsApp fun2 args1)

        ; return (unLoc app) }


mk_app_msg :: LHsExpr Name -> SDoc
mk_app_msg fun = sep [ ptext (sLit "The function") <+> quotes (ppr fun)
                     , ptext (sLit "is applied to")]

----------------
tcInferFun :: LHsExpr Name -> TcM (LHsExpr TcId, TcRhoType)
-- Infer and instantiate the type of a function
tcInferFun (L loc (HsVar name))
  = do { (fun, ty) <- setSrcSpan loc (tcInferId name)
               -- Don't wrap a context around a plain Id
       ; return (L loc fun, ty) }

tcInferFun fun
  = do { (fun, fun_ty) <- tcInfer (tcMonoExpr fun)

         -- Zonk the function type carefully, to expose any polymorphism
         -- E.g. (( \(x::forall a. a->a). blah ) e)
         -- We can see the rank-2 type of the lambda in time to generalise e
       ; fun_ty' <- zonkTcType fun_ty

       ; (wrap, rho) <- deeplyInstantiate AppOrigin fun_ty'
       ; return (mkLHsWrap wrap fun, rho) }

----------------
tcArgs :: LHsExpr Name                          -- The function (for error messages)
       -> [LHsExpr Name] -> [TcSigmaType]       -- Actual arguments and expected arg types
       -> TcM [LHsExpr TcId]                    -- Resulting args

tcArgs fun args expected_arg_tys
  = mapM (tcArg fun) (zip3 args expected_arg_tys [1..])

----------------
tcArg :: LHsExpr Name                           -- The function (for error messages)
       -> (LHsExpr Name, TcSigmaType, Int)      -- Actual argument and expected arg type
       -> TcM (LHsExpr TcId)                    -- Resulting argument
tcArg fun (arg, ty, arg_no) = addErrCtxt (funAppCtxt fun arg arg_no)
                                         (tcPolyExprNC arg ty)

----------------
tcTupArgs :: [LHsTupArg Name] -> [TcSigmaType] -> TcM [LHsTupArg TcId]
tcTupArgs args tys
  = ASSERT( equalLength args tys ) mapM go (args `zip` tys)
  where
    go (L l (Missing {}),   arg_ty) = return (L l (Missing arg_ty))
    go (L l (Present expr), arg_ty) = do { expr' <- tcPolyExpr expr arg_ty
                                         ; return (L l (Present expr')) }

----------------
unifyOpFunTysWrap :: LHsExpr Name -> Arity -> TcRhoType
                  -> TcM (TcCoercion, [TcSigmaType], TcRhoType)
-- A wrapper for matchExpectedFunTys
unifyOpFunTysWrap op arity ty = matchExpectedFunTys herald arity ty
  where
    herald = ptext (sLit "The operator") <+> quotes (ppr op) <+> ptext (sLit "takes")

---------------------------
tcSyntaxOp :: CtOrigin -> HsExpr Name -> TcType -> TcM (HsExpr TcId)
-- Typecheck a syntax operator, checking that it has the specified type
-- The operator is always a variable at this stage (i.e. renamer output)
-- This version assumes res_ty is a monotype
tcSyntaxOp orig (HsVar op) res_ty = do { (expr, rho) <- tcInferIdWithOrig orig op
                                       ; tcWrapResult expr rho res_ty }
tcSyntaxOp _ other         _      = pprPanic "tcSyntaxOp" (ppr other)
\end{code}


Note [Push result type in]
~~~~~~~~~~~~~~~~~~~~~~~~~~
Unify with expected result before type-checking the args so that the
info from res_ty percolates to args.  This is when we might detect a
too-few args situation.  (One can think of cases when the opposite
order would give a better error message.)
experimenting with putting this first.

Here's an example where it actually makes a real difference

   class C t a b | t a -> b
   instance C Char a Bool

   data P t a = forall b. (C t a b) => MkP b
   data Q t   = MkQ (forall a. P t a)

   f1, f2 :: Q Char;
   f1 = MkQ (MkP True)
   f2 = MkQ (MkP True :: forall a. P Char a)

With the change, f1 will type-check, because the 'Char' info from
the signature is propagated into MkQ's argument. With the check
in the other order, the extra signature in f2 is reqd.


%************************************************************************
%*                                                                      *
                 tcInferId
%*                                                                      *
%************************************************************************

\begin{code}
tcCheckId :: Name -> TcRhoType -> TcM (HsExpr TcId)
tcCheckId name res_ty
  = do { (expr, actual_res_ty) <- tcInferId name
       ; traceTc "tcCheckId" (vcat [ppr name, ppr actual_res_ty, ppr res_ty])
       ; addErrCtxtM (funResCtxt False (HsVar name) actual_res_ty res_ty) $
         tcWrapResult expr actual_res_ty res_ty }

------------------------
tcInferId :: Name -> TcM (HsExpr TcId, TcRhoType)
-- Infer type, and deeply instantiate
tcInferId n = tcInferIdWithOrig (OccurrenceOf n) n

------------------------
tcInferIdWithOrig :: CtOrigin -> Name -> TcM (HsExpr TcId, TcRhoType)
-- Look up an occurrence of an Id, and instantiate it (deeply)

tcInferIdWithOrig orig id_name
  | id_name `hasKey` tagToEnumKey
  = failWithTc (ptext (sLit "tagToEnum# must appear applied to one argument"))
        -- tcApp catches the case (tagToEnum# arg)

  | id_name `hasKey` assertIdKey
  = do { dflags <- getDynFlags
       ; if gopt Opt_IgnoreAsserts dflags
         then tc_infer_id orig id_name
         else tc_infer_assert dflags orig }

  | otherwise
  = tc_infer_id orig id_name

tc_infer_assert :: DynFlags -> CtOrigin -> TcM (HsExpr TcId, TcRhoType)
-- Deal with an occurrence of 'assert'
-- See Note [Adding the implicit parameter to 'assert']
tc_infer_assert dflags orig
  = do { sloc <- getSrcSpanM
       ; assert_error_id <- tcLookupId assertErrorName
       ; (wrap, id_rho) <- deeplyInstantiate orig (idType assert_error_id)
       ; let (arg_ty, res_ty) = case tcSplitFunTy_maybe id_rho of
                                   Nothing      -> pprPanic "assert type" (ppr id_rho)
                                   Just arg_res -> arg_res
       ; ASSERT( arg_ty `tcEqType` addrPrimTy )
         return (HsApp (L sloc (mkHsWrap wrap (HsVar assert_error_id)))
                       (L sloc (srcSpanPrimLit dflags sloc))
                , res_ty) }

tc_infer_id :: CtOrigin -> Name -> TcM (HsExpr TcId, TcRhoType)
-- Return type is deeply instantiated
tc_infer_id orig id_name
 = do { thing <- tcLookup id_name
      ; case thing of
             ATcId { tct_id = id }
               -> do { check_naughty id        -- Note [Local record selectors]
                     ; checkThLocalId id
                     ; inst_normal_id id }

             AGlobal (AnId id)
               -> do { check_naughty id
                     ; inst_normal_id id }
                    -- A global cannot possibly be ill-staged
                    -- nor does it need the 'lifting' treatment
                    -- hence no checkTh stuff here

             AGlobal (AConLike cl) -> case cl of
                 RealDataCon con -> inst_data_con con
                 PatSynCon ps    -> tcPatSynBuilderOcc orig ps

             _ -> failWithTc $
                  ppr thing <+> ptext (sLit "used where a value identifer was expected") }
  where
    inst_normal_id id
      = do { (wrap, rho) <- deeplyInstantiate orig (idType id)
           ; return (mkHsWrap wrap (HsVar id), rho) }

    inst_data_con con
       -- For data constructors,
       --   * Must perform the stupid-theta check
       --   * No need to deeply instantiate because type has all foralls at top
       = do { let wrap_id           = dataConWrapId con
                  (tvs, theta, rho) = tcSplitSigmaTy (idType wrap_id)
            ; (subst, tvs') <- tcInstTyVars tvs
            ; let tys'   = mkTyVarTys tvs'
                  theta' = substTheta subst theta
                  rho'   = substTy subst rho
            ; wrap <- instCall orig tys' theta'
            ; addDataConStupidTheta con tys'
            ; return (mkHsWrap wrap (HsVar wrap_id), rho') }

    check_naughty id
      | isNaughtyRecordSelector id = failWithTc (naughtyRecordSel id)
      | otherwise                  = return ()

<<<<<<< HEAD
------------------------
instantiateOuter :: CtOrigin -> TcId -> TcM (HsExpr TcId, TcSigmaType)
-- Do just the first level of instantiation of an Id
--   a) Deal with method sharing
--   b) Deal with stupid checks
-- Only look at the *outer level* of quantification

instantiateOuter orig id
  | null tvs && null theta
  = return (HsVar id, tau)

  | otherwise
  = do { (subst, tvs') <- tcInstTyCoVars orig tvs
       ; let tys'   = mkTyCoVarTys tvs'
             theta' = substTheta subst theta
       ; doStupidChecks id tys'
       ; traceTc "Instantiating" (ppr id <+> text "with" <+> (ppr tys' $$ ppr theta'))
       ; wrap <- instCall orig tys' theta'
       ; return (mkHsWrap wrap (HsVar id), TcType.substTy subst tau) }
  where
    -- TODO (RAE): This very clearly cares about visibility!
    (tvs, theta, tau) = tcSplitSigmaTy (idType id)

doStupidChecks :: TcId
               -> [TcType]
               -> TcM ()
-- Check two tiresome and ad-hoc cases
-- (a) the "stupid theta" for a data con; add the constraints
--     from the "stupid theta" of a data constructor (sigh)

doStupidChecks fun_id tys
  | Just con <- isDataConId_maybe fun_id   -- (a)
  = addDataConStupidTheta con tys

  | fun_id `hasKey` tagToEnumKey           -- (b)
  = failWithTc (ptext (sLit "tagToEnum# must appear applied to one argument"))

  | otherwise
  = return () -- The common case
\end{code}
=======
srcSpanPrimLit :: DynFlags -> SrcSpan -> HsExpr TcId
srcSpanPrimLit dflags span
    = HsLit (HsStringPrim "" (unsafeMkByteString
                             (showSDocOneLine dflags (ppr span))))
\end{code}

Note [Adding the implicit parameter to 'assert']
~~~~~~~~~~~~~~~~~~~~~~~~~~~~~~~~~~~~~~~~~~~~~~~~
The typechecker transforms (assert e1 e2) to (assertError "Foo.hs:27"
e1 e2).  This isn't really the Right Thing because there's no way to
"undo" if you want to see the original source code in the typechecker
output.  We'll have fix this in due course, when we care more about
being able to reconstruct the exact original program.
>>>>>>> 0511c0ab

Note [tagToEnum#]
~~~~~~~~~~~~~~~~~
Nasty check to ensure that tagToEnum# is applied to a type that is an
enumeration TyCon.  Unification may refine the type later, but this
check won't see that, alas.  It's crude, because it relies on our
knowing *now* that the type is ok, which in turn relies on the
eager-unification part of the type checker pushing enough information
here.  In theory the Right Thing to do is to have a new form of
constraint but I definitely cannot face that!  And it works ok as-is.

Here's are two cases that should fail
        f :: forall a. a
        f = tagToEnum# 0        -- Can't do tagToEnum# at a type variable

        g :: Int
        g = tagToEnum# 0        -- Int is not an enumeration

When data type families are involved it's a bit more complicated.
     data family F a
     data instance F [Int] = A | B | C
Then we want to generate something like
     tagToEnum# R:FListInt 3# |> co :: R:FListInt ~ F [Int]
Usually that coercion is hidden inside the wrappers for
constructors of F [Int] but here we have to do it explicitly.

It's all grotesquely complicated.

\begin{code}
tcSeq :: SrcSpan -> Name -> LHsExpr Name -> LHsExpr Name
      -> TcRhoType -> TcM (HsExpr TcId)
-- (seq e1 e2) :: res_ty
-- We need a special typing rule because res_ty can be unboxed
tcSeq loc fun_name arg1 arg2 res_ty
  = do  { fun <- tcLookupId fun_name
        ; (arg1', arg1_ty) <- tcInfer (tcMonoExpr arg1)
        ; arg2' <- tcMonoExpr arg2 res_ty
        ; let fun'    = L loc (HsWrap ty_args (HsVar fun))
              ty_args = WpTyApp res_ty <.> WpTyApp arg1_ty
        ; return (HsApp (L loc (HsApp fun' arg1')) arg2') }

tcTagToEnum :: SrcSpan -> Name -> LHsExpr Name -> TcRhoType -> TcM (HsExpr TcId)
-- tagToEnum# :: forall a. Int# -> a
-- See Note [tagToEnum#]   Urgh!
tcTagToEnum loc fun_name arg res_ty
  = do  { fun <- tcLookupId fun_name
        ; ty' <- zonkTcType res_ty

        -- Check that the type is algebraic
        ; let mb_tc_app = tcSplitTyConApp_maybe ty'
              Just (tc, tc_args) = mb_tc_app
        ; checkTc (isJust mb_tc_app)
                  (mk_error ty' doc1)

        -- Look through any type family
        ; fam_envs <- tcGetFamInstEnvs
        ; let (rep_tc, rep_args, coi) = tcLookupDataFamInst fam_envs tc tc_args
             -- coi :: tc tc_args ~ rep_tc rep_args

        ; checkTc (isEnumerationTyCon rep_tc)
                  (mk_error ty' doc2)

        ; arg' <- tcMonoExpr arg intPrimTy
        ; let fun' = L loc (HsWrap (WpTyApp rep_ty) (HsVar fun))
              rep_ty = mkTyConApp rep_tc rep_args

        ; return (mkHsWrapCoR (mkTcSymCo coi) $ HsApp fun' arg') }
                  -- coi is a Representational coercion
  where
    doc1 = vcat [ ptext (sLit "Specify the type by giving a type signature")
                , ptext (sLit "e.g. (tagToEnum# x) :: Bool") ]
    doc2 = ptext (sLit "Result type must be an enumeration type")

    mk_error :: TcType -> SDoc -> SDoc
    mk_error ty what
      = hang (ptext (sLit "Bad call to tagToEnum#")
               <+> ptext (sLit "at type") <+> ppr ty)
           2 what
\end{code}


%************************************************************************
%*                                                                      *
                 Template Haskell checks
%*                                                                      *
%************************************************************************

\begin{code}
checkThLocalId :: Id -> TcM ()
#ifndef GHCI  /* GHCI and TH is off */
--------------------------------------
-- Check for cross-stage lifting
checkThLocalId _id
  = return ()

#else         /* GHCI and TH is on */
checkThLocalId id
  = do  { mb_local_use <- getStageAndBindLevel (idName id)
        ; case mb_local_use of
             Just (top_lvl, bind_lvl, use_stage)
                | thLevel use_stage > bind_lvl
                , isNotTopLevel top_lvl
                -> checkCrossStageLifting id use_stage
             _  -> return ()   -- Not a locally-bound thing, or
                               -- no cross-stage link
    }

--------------------------------------
checkCrossStageLifting :: Id -> ThStage -> TcM ()
-- If we are inside brackets, and (use_lvl > bind_lvl)
-- we must check whether there's a cross-stage lift to do
-- Examples   \x -> [| x |]
--            [| map |]
-- There is no error-checking to do, because the renamer did that

checkCrossStageLifting id (Brack _ (TcPending ps_var lie_var))
  =     -- Nested identifiers, such as 'x' in
        -- E.g. \x -> [| h x |]
        -- We must behave as if the reference to x was
        --      h $(lift x)
        -- We use 'x' itself as the splice proxy, used by
        -- the desugarer to stitch it all back together.
        -- If 'x' occurs many times we may get many identical
        -- bindings of the same splice proxy, but that doesn't
        -- matter, although it's a mite untidy.
    do  { let id_ty = idType id
        ; checkTc (isTauTy id_ty) (polySpliceErr id)
               -- If x is polymorphic, its occurrence sites might
               -- have different instantiations, so we can't use plain
               -- 'x' as the splice proxy name.  I don't know how to
               -- solve this, and it's probably unimportant, so I'm
               -- just going to flag an error for now

        ; lift <- if isStringTy id_ty then
                     do { sid <- tcLookupId DsMeta.liftStringName
                                     -- See Note [Lifting strings]
                        ; return (HsVar sid) }
                  else
                     setConstraintVar lie_var   $
                          -- Put the 'lift' constraint into the right LIE
                     newMethodFromName (OccurrenceOf (idName id))
                                       DsMeta.liftName id_ty

                   -- Update the pending splices
        ; ps <- readMutVar ps_var
        ; let pending_splice = PendSplice (idName id) (nlHsApp (noLoc lift) (nlHsVar id))
        ; writeMutVar ps_var (pending_splice : ps)

        ; return () }

checkCrossStageLifting _ _ = return ()

polySpliceErr :: Id -> SDoc
polySpliceErr id
  = ptext (sLit "Can't splice the polymorphic local variable") <+> quotes (ppr id)
#endif /* GHCI */
\end{code}

Note [Lifting strings]
~~~~~~~~~~~~~~~~~~~~~~
If we see $(... [| s |] ...) where s::String, we don't want to
generate a mass of Cons (CharL 'x') (Cons (CharL 'y') ...)) etc.
So this conditional short-circuits the lifting mechanism to generate
(liftString "xy") in that case.  I didn't want to use overlapping instances
for the Lift class in TH.Syntax, because that can lead to overlapping-instance
errors in a polymorphic situation.

If this check fails (which isn't impossible) we get another chance; see
Note [Converting strings] in Convert.lhs

Local record selectors
~~~~~~~~~~~~~~~~~~~~~~
Record selectors for TyCons in this module are ordinary local bindings,
which show up as ATcIds rather than AGlobals.  So we need to check for
naughtiness in both branches.  c.f. TcTyClsBindings.mkAuxBinds.


%************************************************************************
%*                                                                      *
\subsection{Record bindings}
%*                                                                      *
%************************************************************************

Game plan for record bindings
~~~~~~~~~~~~~~~~~~~~~~~~~~~~~
1. Find the TyCon for the bindings, from the first field label.

2. Instantiate its tyvars and unify (T a1 .. an) with expected_ty.

For each binding field = value

3. Instantiate the field type (from the field label) using the type
   envt from step 2.

4  Type check the value using tcArg, passing the field type as
   the expected argument type.

This extends OK when the field types are universally quantified.


\begin{code}
tcRecordBinds
        :: DataCon
        -> [TcType]     -- Expected type for each field
        -> HsRecordBinds Name
        -> TcM (HsRecordBinds TcId)

tcRecordBinds data_con arg_tys (HsRecFields rbinds dd)
  = do  { mb_binds <- mapM do_bind rbinds
        ; return (HsRecFields (catMaybes mb_binds) dd) }
  where
    flds_w_tys = zipEqual "tcRecordBinds" (dataConFieldLabels data_con) arg_tys
    do_bind (L l fld@(HsRecField { hsRecFieldId = L loc field_lbl
                                 , hsRecFieldArg = rhs }))
      | Just field_ty <- assocMaybe flds_w_tys field_lbl
      = addErrCtxt (fieldCtxt field_lbl)        $
        do { rhs' <- tcPolyExprNC rhs field_ty
           ; let field_id = mkUserLocal (nameOccName field_lbl)
                                        (nameUnique field_lbl)
                                        field_ty loc
                -- Yuk: the field_id has the *unique* of the selector Id
                --          (so we can find it easily)
                --      but is a LocalId with the appropriate type of the RHS
                --          (so the desugarer knows the type of local binder to make)
           ; return (Just (L l (fld { hsRecFieldId = L loc field_id
                                    , hsRecFieldArg = rhs' }))) }
      | otherwise
      = do { addErrTc (badFieldCon (RealDataCon data_con) field_lbl)
           ; return Nothing }

checkMissingFields :: DataCon -> HsRecordBinds Name -> TcM ()
checkMissingFields data_con rbinds
  | null field_labels   -- Not declared as a record;
                        -- But C{} is still valid if no strict fields
  = if any isBanged field_strs then
        -- Illegal if any arg is strict
        addErrTc (missingStrictFields data_con [])
    else
        return ()

  | otherwise = do              -- A record
    unless (null missing_s_fields)
           (addErrTc (missingStrictFields data_con missing_s_fields))

    warn <- woptM Opt_WarnMissingFields
    unless (not (warn && notNull missing_ns_fields))
           (warnTc True (missingFields data_con missing_ns_fields))

  where
    missing_s_fields
        = [ fl | (fl, str) <- field_info,
                 isBanged str,
                 not (fl `elem` field_names_used)
          ]
    missing_ns_fields
        = [ fl | (fl, str) <- field_info,
                 not (isBanged str),
                 not (fl `elem` field_names_used)
          ]

    field_names_used = hsRecFields rbinds
    field_labels     = dataConFieldLabels data_con

    field_info = zipEqual "missingFields"
                          field_labels
                          field_strs

    field_strs = dataConStrictMarks data_con
\end{code}

%************************************************************************
%*                                                                      *
\subsection{Errors and contexts}
%*                                                                      *
%************************************************************************

Boring and alphabetical:
\begin{code}
addExprErrCtxt :: LHsExpr Name -> TcM a -> TcM a
addExprErrCtxt expr = addErrCtxt (exprCtxt expr)

exprCtxt :: LHsExpr Name -> SDoc
exprCtxt expr
  = hang (ptext (sLit "In the expression:")) 2 (ppr expr)

fieldCtxt :: Name -> SDoc
fieldCtxt field_name
  = ptext (sLit "In the") <+> quotes (ppr field_name) <+> ptext (sLit "field of a record")

funAppCtxt :: LHsExpr Name -> LHsExpr Name -> Int -> SDoc
funAppCtxt fun arg arg_no
  = hang (hsep [ ptext (sLit "In the"), speakNth arg_no, ptext (sLit "argument of"),
                    quotes (ppr fun) <> text ", namely"])
       2 (quotes (ppr arg))

funResCtxt :: Bool  -- There is at least one argument
           -> HsExpr Name -> TcType -> TcType
           -> TidyEnv -> TcM (TidyEnv, MsgDoc)
-- When we have a mis-match in the return type of a function
-- try to give a helpful message about too many/few arguments
--
-- Used for naked variables too; but with has_args = False
funResCtxt has_args fun fun_res_ty env_ty tidy_env
  = do { fun_res' <- zonkTcType fun_res_ty
       ; env'     <- zonkTcType env_ty
       ; let (args_fun, res_fun) = tcSplitFunTys fun_res'
             (args_env, res_env) = tcSplitFunTys env'
             n_fun = length args_fun
             n_env = length args_env
             info  | n_fun == n_env = Outputable.empty
                   | n_fun > n_env
                   , not_fun res_env = ptext (sLit "Probable cause:") <+> quotes (ppr fun)
                                       <+> ptext (sLit "is applied to too few arguments")
                   | has_args
                   , not_fun res_fun = ptext (sLit "Possible cause:") <+> quotes (ppr fun)
                                       <+> ptext (sLit "is applied to too many arguments")
                   | otherwise       = Outputable.empty  -- Never suggest that a naked variable is
                                                         -- applied to too many args!
       ; return (tidy_env, info) }
  where
    not_fun ty   -- ty is definitely not an arrow type,
                 -- and cannot conceivably become one
      = case tcSplitTyConApp_maybe ty of
          Just (tc, _) -> isAlgTyCon tc
          Nothing      -> False

badFieldTypes :: [(Name,TcType)] -> SDoc
badFieldTypes prs
  = hang (ptext (sLit "Record update for insufficiently polymorphic field")
                         <> plural prs <> colon)
       2 (vcat [ ppr f <+> dcolon <+> ppr ty | (f,ty) <- prs ])

badFieldsUpd
  :: HsRecFields Name a -- Field names that don't belong to a single datacon
  -> [DataCon] -- Data cons of the type which the first field name belongs to
  -> SDoc
badFieldsUpd rbinds data_cons
  = hang (ptext (sLit "No constructor has all these fields:"))
       2 (pprQuotedList conflictingFields)
          -- See Note [Finding the conflicting fields]
  where
    -- A (preferably small) set of fields such that no constructor contains
    -- all of them.  See Note [Finding the conflicting fields]
    conflictingFields = case nonMembers of
        -- nonMember belongs to a different type.
        (nonMember, _) : _ -> [aMember, nonMember]
        [] -> let
            -- All of rbinds belong to one type. In this case, repeatedly add
            -- a field to the set until no constructor contains the set.

            -- Each field, together with a list indicating which constructors
            -- have all the fields so far.
            growingSets :: [(Name, [Bool])]
            growingSets = scanl1 combine membership
            combine (_, setMem) (field, fldMem)
              = (field, zipWith (&&) setMem fldMem)
            in
            -- Fields that don't change the membership status of the set
            -- are redundant and can be dropped.
            map (fst . head) $ groupBy ((==) `on` snd) growingSets

    aMember = ASSERT( not (null members) ) fst (head members)
    (members, nonMembers) = partition (or . snd) membership

    -- For each field, which constructors contain the field?
    membership :: [(Name, [Bool])]
    membership = sortMembership $
        map (\fld -> (fld, map (Set.member fld) fieldLabelSets)) $
          hsRecFields rbinds

    fieldLabelSets :: [Set.Set Name]
    fieldLabelSets = map (Set.fromList . dataConFieldLabels) data_cons

    -- Sort in order of increasing number of True, so that a smaller
    -- conflicting set can be found.
    sortMembership =
      map snd .
      sortBy (compare `on` fst) .
      map (\ item@(_, membershipRow) -> (countTrue membershipRow, item))

    countTrue = length . filter id
\end{code}

Note [Finding the conflicting fields]
~~~~~~~~~~~~~~~~~~~~~~~~~~~~~~~~~~~~~
Suppose we have
  data A = A {a0, a1 :: Int}
         | B {b0, b1 :: Int}
and we see a record update
  x { a0 = 3, a1 = 2, b0 = 4, b1 = 5 }
Then we'd like to find the smallest subset of fields that no
constructor has all of.  Here, say, {a0,b0}, or {a0,b1}, etc.
We don't really want to report that no constructor has all of
{a0,a1,b0,b1}, because when there are hundreds of fields it's 
hard to see what was really wrong.

We may need more than two fields, though; eg
  data T = A { x,y :: Int, v::Int } 
          | B { y,z :: Int, v::Int } 
          | C { z,x :: Int, v::Int }
with update
   r { x=e1, y=e2, z=e3 }, we

Finding the smallest subset is hard, so the code here makes
a decent stab, no more.  See Trac #7989. 

\begin{code}
naughtyRecordSel :: TcId -> SDoc
naughtyRecordSel sel_id
  = ptext (sLit "Cannot use record selector") <+> quotes (ppr sel_id) <+>
    ptext (sLit "as a function due to escaped type variables") $$
    ptext (sLit "Probable fix: use pattern-matching syntax instead")

notSelector :: Name -> SDoc
notSelector field
  = hsep [quotes (ppr field), ptext (sLit "is not a record selector")]

missingStrictFields :: DataCon -> [FieldLabel] -> SDoc
missingStrictFields con fields
  = header <> rest
  where
    rest | null fields = Outputable.empty  -- Happens for non-record constructors
                                           -- with strict fields
         | otherwise   = colon <+> pprWithCommas ppr fields

    header = ptext (sLit "Constructor") <+> quotes (ppr con) <+>
             ptext (sLit "does not have the required strict field(s)")

missingFields :: DataCon -> [FieldLabel] -> SDoc
missingFields con fields
  = ptext (sLit "Fields of") <+> quotes (ppr con) <+> ptext (sLit "not initialised:")
        <+> pprWithCommas ppr fields

-- callCtxt fun args = ptext (sLit "In the call") <+> parens (ppr (foldl mkHsApp fun args))
\end{code}<|MERGE_RESOLUTION|>--- conflicted
+++ resolved
@@ -213,15 +213,10 @@
                   , ptext (sLit "requires")]
         match_ctxt = MC { mc_what = CaseAlt, mc_body = tcBody }
 
-<<<<<<< HEAD
-tcExpr (ExprWithTySig expr sig_ty) res_ty
- = do { sig_tc_ty <- tcHsSigType ExprSigCtxt sig_ty
-=======
 tcExpr (ExprWithTySig expr sig_ty wcs) res_ty
  = do { nwc_tvs <- mapM newWildcardVarMetaKind wcs
       ; tcExtendTyVarEnv nwc_tvs $ do {
         sig_tc_ty <- tcHsSigType ExprSigCtxt sig_ty
->>>>>>> 0511c0ab
       ; (gen_fn, expr')
             <- tcGen ExprSigCtxt sig_tc_ty $ \ skol_tvs res_ty ->
 
@@ -333,15 +328,10 @@
        -- The result type can have any kind (Trac #8739),
        -- so we can just use res_ty
 
-<<<<<<< HEAD
        -- ($) :: forall (v:Levity) (a:*) (b:TYPE v). (a->b) -> a -> b
-       ; a_ty <- newPolyFlexiTyVarTy
-=======
-       -- ($) :: forall (a:*) (b:Open). (a->b) -> a -> b
        ; a_tv <- newReturnTyVar liftedTypeKind
-       ; let a_ty = mkTyVarTy a_tv
-
->>>>>>> 0511c0ab
+       ; let a_ty = mkOnlyTyVarTy a_tv
+
        ; arg2' <- tcArg op (arg2, arg2_ty, 2)
 
        ; co_a   <- unifyType arg2_ty   a_ty      -- arg2 ~ a
@@ -408,13 +398,8 @@
            { Boxed   -> newFlexiTyVarTys arity liftedTypeKind
            ; Unboxed -> replicateM arity newOpenFlexiTyVarTy }
        ; let actual_res_ty
-<<<<<<< HEAD
                  = mkFunTys [ty | (ty, Missing _) <- arg_tys `zip` tup_args]
                             (mkTupleTy (boxityNormalTupleSort boxity) arg_tys)
-=======
-               = mkFunTys [ty | (ty, L _ (Missing _)) <- arg_tys `zip` tup_args]
-                          (mkTyConApp tup_tc arg_tys)
->>>>>>> 0511c0ab
 
        ; coi <- unifyType actual_res_ty res_ty
 
@@ -1142,48 +1127,6 @@
       | isNaughtyRecordSelector id = failWithTc (naughtyRecordSel id)
       | otherwise                  = return ()
 
-<<<<<<< HEAD
-------------------------
-instantiateOuter :: CtOrigin -> TcId -> TcM (HsExpr TcId, TcSigmaType)
--- Do just the first level of instantiation of an Id
---   a) Deal with method sharing
---   b) Deal with stupid checks
--- Only look at the *outer level* of quantification
-
-instantiateOuter orig id
-  | null tvs && null theta
-  = return (HsVar id, tau)
-
-  | otherwise
-  = do { (subst, tvs') <- tcInstTyCoVars orig tvs
-       ; let tys'   = mkTyCoVarTys tvs'
-             theta' = substTheta subst theta
-       ; doStupidChecks id tys'
-       ; traceTc "Instantiating" (ppr id <+> text "with" <+> (ppr tys' $$ ppr theta'))
-       ; wrap <- instCall orig tys' theta'
-       ; return (mkHsWrap wrap (HsVar id), TcType.substTy subst tau) }
-  where
-    -- TODO (RAE): This very clearly cares about visibility!
-    (tvs, theta, tau) = tcSplitSigmaTy (idType id)
-
-doStupidChecks :: TcId
-               -> [TcType]
-               -> TcM ()
--- Check two tiresome and ad-hoc cases
--- (a) the "stupid theta" for a data con; add the constraints
---     from the "stupid theta" of a data constructor (sigh)
-
-doStupidChecks fun_id tys
-  | Just con <- isDataConId_maybe fun_id   -- (a)
-  = addDataConStupidTheta con tys
-
-  | fun_id `hasKey` tagToEnumKey           -- (b)
-  = failWithTc (ptext (sLit "tagToEnum# must appear applied to one argument"))
-
-  | otherwise
-  = return () -- The common case
-\end{code}
-=======
 srcSpanPrimLit :: DynFlags -> SrcSpan -> HsExpr TcId
 srcSpanPrimLit dflags span
     = HsLit (HsStringPrim "" (unsafeMkByteString
@@ -1197,7 +1140,6 @@
 "undo" if you want to see the original source code in the typechecker
 output.  We'll have fix this in due course, when we care more about
 being able to reconstruct the exact original program.
->>>>>>> 0511c0ab
 
 Note [tagToEnum#]
 ~~~~~~~~~~~~~~~~~
