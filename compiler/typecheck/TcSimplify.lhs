--- conflicted
+++ resolved
@@ -279,17 +279,10 @@
               -- bindings, so we can't just revert to the input
               -- constraint.
 
-<<<<<<< HEAD
-       ; ev_binds_var <- newTcEvBinds
-       ; wanted_transformed_incl_derivs
-               <- solveWantedsTcMWithEvBinds ev_binds_var wanteds solveWanteds
-                  -- Post: wanted_transformed_incl_derivs are zonked
-=======
        ; ev_binds_var <- TcM.newTcEvBinds
        ; wanted_transformed_incl_derivs <- setUntouchables rhs_untch $
                                            runTcSWithEvBinds ev_binds_var (solveWanteds wanteds)
        ; wanted_transformed_incl_derivs <- zonkWC wanted_transformed_incl_derivs
->>>>>>> c4eb0176
 
               -- Step 4) Candidates for quantification are an approximation of wanted_transformed
               -- NB: Already the fixpoint of any unifications that may have happened
@@ -317,23 +310,12 @@
                             -- pick that up later.
 
 
-<<<<<<< HEAD
-                      ; flats' <- zonkFlats $
-                                  filterBag isWantedCt flats
-                           -- The quant_cand were already fully zonked, so this zonkFlats
-                           -- really only unflattens the flattening that solveInteract
-                           -- may have done (Trac #8889).  
-                           -- E.g. quant_cand = F a, where F :: * -> Constraint
-                           --      We'll flatten to   (alpha, F a ~ alpha)
-                           -- fail to make any further progress and must unflatten again 
-=======
                       ; WC { wc_flat = flats }
                            <- setUntouchables rhs_untch           $
                               runTcSWithEvBinds null_ev_binds_var $
                               do { mapM_ (promoteAndDefaultTyVar rhs_untch gbl_tvs) meta_tvs
                                      -- See Note [Promote _and_ default when inferring]
                                  ; solveFlatWanteds quant_cand }
->>>>>>> c4eb0176
 
                       ; return [ ctEvPred ev | ct <- bagToList flats
                                              , let ev = ctEvidence ct
@@ -701,11 +683,7 @@
 -- Discards all Derived stuff in result
 -- Postcondition: fully zonked and unflattened constraints
 solveWantedsTcM wanted
-<<<<<<< HEAD
-  = do { ev_binds_var <- newTcEvBinds
-=======
   = do { ev_binds_var <- TcM.newTcEvBinds
->>>>>>> c4eb0176
        ; wanteds' <- solveWantedsTcMWithEvBinds ev_binds_var wanted solveWantedsAndDrop
        ; binds <- TcRnMonad.getTcEvBinds ev_binds_var
        ; return (wanteds', binds) }
@@ -714,11 +692,7 @@
 -- Since solveWanteds returns the residual WantedConstraints,
 -- it should always be called within a runTcS or something similar,
 solveWantedsAndDrop wanted = do { wc <- solveWanteds wanted
-<<<<<<< HEAD
-                                   ; return (dropDerivedWC wc) }
-=======
                                 ; return (dropDerivedWC wc) }
->>>>>>> c4eb0176
 
 solveWanteds :: WantedConstraints -> TcS WantedConstraints
 -- so that the inert set doesn't mindlessly propagate.
@@ -742,12 +716,7 @@
        ; bb <- getTcEvBindsMap
        ; traceTcS "solveWanteds }" $
                  vcat [ text "final wc =" <+> ppr final_wanteds
-<<<<<<< HEAD
-                      , text "current evbinds  =" <+> ppr (evBindMapBinds bb)
-                      , text "current tybinds  =" <+> vcat (map ppr (varEnvElts tb)) ]
-=======
                       , text "current evbinds  =" <+> ppr (evBindMapBinds bb) ]
->>>>>>> c4eb0176
 
        ; return final_wanteds }
 
@@ -759,15 +728,8 @@
     do { let all_flats = flats `unionBags` filterBag (not . isDerivedCt) insols
                      -- See Note [Dropping derived constraints] in TcRnTypes for
                      -- why the insolubles may have derived constraints
-<<<<<<< HEAD
-       ; implics_from_flats <- solveInteract all_flats
-       ; (unsolved_flats, insoluble_flats) <- getInertUnsolved
-       ; return ( WC { wc_flat = unsolved_flats, wc_insol = insoluble_flats
-                     , wc_impl = implics `unionBags` implics_from_flats } ) }
-=======
        ; wc <- solveFlatWanteds all_flats
        ; return ( wc { wc_impl = implics `unionBags` wc_impl wc } ) }
->>>>>>> c4eb0176
 
 simpl_loop :: Int
            -> WantedConstraints
@@ -788,12 +750,8 @@
     do {   -- Put floated_eqs into the current inert set before looping
          (unifs_happened, solve_flat_res) 
              <- reportUnifications $
-<<<<<<< HEAD
-                solveFlats (WC { wc_flat = flats `unionBags` floated_eqs
-=======
                 solveFlats (WC { wc_flat = floated_eqs `unionBags` flats
                                  -- Put floated_eqs first so they get solved first
->>>>>>> c4eb0176
                                , wc_insol = emptyBag, wc_impl = emptyBag })
 
        ; let new_wanteds = solve_flat_res `andWC`
@@ -852,13 +810,8 @@
 
          -- Solve the nested constraints
        ; (no_given_eqs, residual_wanted)
-<<<<<<< HEAD
-            <- nestImplicTcS ev_binds untch $
-               do { solveInteractGiven (mkGivenLoc untch info env) givens
-=======
              <- nestImplicTcS ev_binds untch $
                do { solveFlatGivens (mkGivenLoc untch info env) givens
->>>>>>> c4eb0176
 
                   ; residual_wanted <- solveWanteds wanteds
                         -- solveWanteds, *not* solveWantedsAndDrop, because
@@ -1210,12 +1163,8 @@
 
 \begin{code}
 floatEqualities :: [TcTyVar] -> Bool
-<<<<<<< HEAD
-                -> WantedConstraints -> TcS (Cts, WantedConstraints)
-=======
                 -> WantedConstraints
                 -> TcS (Cts, WantedConstraints)
->>>>>>> c4eb0176
 -- Main idea: see Note [Float Equalities out of Implications]
 --
 -- Precondition: the wc_flat of the incoming WantedConstraints are 
@@ -1240,12 +1189,7 @@
              -- See Note [Promoting unification variables]
        ; traceTcS "floatEqualities" (vcat [ text "Skols =" <+> ppr skols
                                           , text "Flats =" <+> ppr flats
-<<<<<<< HEAD
-                                          , text "Floated eqs =" <+> ppr float_eqs
-                                          , text "Ty binds =" <+> ppr ty_binds])
-=======
                                           , text "Floated eqs =" <+> ppr float_eqs ])
->>>>>>> c4eb0176
        ; return (float_eqs, wanteds { wc_flat = remaining_flats }) }
   where
     skol_set = mkVarSet skols
@@ -1253,28 +1197,13 @@
     float_me :: Ct -> Bool
     float_me ct
        | EqPred ty1 ty2 <- classifyPredType pred
-<<<<<<< HEAD
-       , Just tv1 <- tcGetTyVar_maybe ty1
-       , not (tv1 `elemVarSet` skol_set)
-       , isMetaTyVar tv1   -- Float out alpha ~ ty,
-                           -- which might be unified outside
-       , tyVarsOfType ty2 `disjointVarSet` skol_set
-       , typeKind ty2 `isSubKind` tyVarKind tv1
-              -- See Note [Do not float kind-incompatible equalities]
-=======
        , tyVarsOfType pred `disjointVarSet` skol_set
        , useful_to_float ty1 ty2
->>>>>>> c4eb0176
        = True
        | otherwise
        = False
        where
          pred = ctPred ct
-<<<<<<< HEAD
-\end{code}
-
-Note [Do not kind-incompatible equalities]
-=======
 
       -- Float out alpha ~ ty, or ty ~ alpha
       -- which might be unified outside
@@ -1294,7 +1223,6 @@
 \end{code}
 
 Note [Do not float kind-incompatible equalities]
->>>>>>> c4eb0176
 ~~~~~~~~~~~~~~~~~~~~~~~~~~~~~~~~~~~~~~~~~~
 If we have (t::* ~ s::*->*), we'll get a Derived insoluble equality.
 If we float the equality outwards, we'll get *another* Derived
