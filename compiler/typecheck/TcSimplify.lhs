--- conflicted
+++ resolved
@@ -1365,13 +1365,8 @@
         = Left (cc, cls, tv)
     find_unary cc = Right cc  -- Non unary or non dictionary
 
-<<<<<<< HEAD
     bad_tvs :: TcTyCoVarSet  -- TyVars mentioned by non-unaries
-    bad_tvs = foldr (unionVarSet . tyCoVarsOfCt) emptyVarSet non_unaries
-=======
-    bad_tvs :: TcTyVarSet  -- TyVars mentioned by non-unaries
-    bad_tvs = mapUnionVarSet tyVarsOfCt non_unaries
->>>>>>> d5e48748
+    bad_tvs = mapUnionVarSet tyCoVarsOfCt non_unaries
 
     cmp_tv (_,_,tv1) (_,_,tv2) = tv1 `compare` tv2
 
