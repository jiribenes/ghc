--- conflicted
+++ resolved
@@ -1304,15 +1304,9 @@
        ; traceTc (msg ++ ": LIE:") (ppr lie)
        }
 
-<<<<<<< HEAD
-emitWildcardHoleConstraints :: [(Name, TcTyVar)] -> TcM ()
-emitWildcardHoleConstraints wcs
-  = do { ctLoc <- getCtLocM HoleOrigin Nothing
-=======
 emitWildCardHoleConstraints :: [(Name, TcTyVar)] -> TcM ()
 emitWildCardHoleConstraints wcs
-  = do { ctLoc <- getCtLocM HoleOrigin
->>>>>>> 1e041b73
+  = do { ctLoc <- getCtLocM HoleOrigin Nothing
        ; forM_ wcs $ \(name, tv) -> do {
        ; let real_span = case nameSrcSpan name of
                            RealSrcSpan span  -> span
@@ -1321,14 +1315,8 @@
                -- Wildcards are defined locally, and so have RealSrcSpans
              ctLoc' = setCtLocSpan ctLoc real_span
              ty     = mkTyVarTy tv
-<<<<<<< HEAD
-             ev     = mkLocalIdOrCoVar name ty
-             can    = CHoleCan { cc_ev   = CtWanted { ctev_pred = ty
-                                                    , ctev_dest = EvVarDest ev
-                                                    , ctev_loc  = ctLoc' }
-=======
-             can    = CHoleCan { cc_ev   = CtDerived { ctev_pred = ty, ctev_loc = ctLoc' }
->>>>>>> 1e041b73
+             can    = CHoleCan { cc_ev   = CtDerived { ctev_pred = ty
+                                                     , ctev_loc  = ctLoc' }
                                , cc_occ  = occName name
                                , cc_hole = TypeHole }
        ; emitInsoluble can } }
