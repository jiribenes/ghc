--- conflicted
+++ resolved
@@ -23,12 +23,8 @@
 import Coercion( pprCoAxBranchHdr )
 import TcEvidence
 import LoadIface
-<<<<<<< HEAD
+import Type ( applyTysX )
 import TyCoRep
-=======
-import Type( applyTysX )
-import TypeRep
->>>>>>> d5e48748
 import TcRnMonad
 import TyCon
 import CoAxiom
@@ -220,21 +216,6 @@
   | not (isOpenFamilyTyCon tycon)
   = Nothing
   | otherwise
-<<<<<<< HEAD
-  = do { instEnv <- tcGetFamInstEnvs
-       ; let mb_match = lookupFamInstEnv instEnv tycon tys 
-       ; traceTc "lookupFamInst" $
-         vcat [ ppr tycon <+> ppr tys
-              , pprTCvBndrs (varSetElems (tyCoVarsOfTypes tys))
-              , ppr mb_match
-              -- , ppr instEnv
-         ]
-       ; case mb_match of
-	   [] -> return Nothing
-	   (match:_) 
-              -> return $ Just match
-       }
-=======
   = case lookupFamInstEnv fam_envs tycon tys of
       match : _ -> Just match
       []        -> Nothing
@@ -284,7 +265,6 @@
   = Just (rep_tc, inner_ty, fam_co `mkTcTransCo` nt_co)
   | otherwise
   = Nothing
->>>>>>> d5e48748
 \end{code}
 
 
