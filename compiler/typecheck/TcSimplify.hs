--- conflicted
+++ resolved
@@ -19,12 +19,7 @@
 import TcSMonad as TcS
 import TcInteract
 import Inst
-<<<<<<< HEAD
 import Type
-=======
-import Type     ( classifyPredType, isIPClass, PredTree(..)
-                , getClassPredTys_maybe, EqRel(..) )
->>>>>>> 30fdf86e
 import TyCon    ( isTypeFamilyTyCon )
 import Class    ( Class, classTyCon )
 import Id       ( idType )
@@ -452,21 +447,13 @@
 quantifyPred qtvs pred
   = case classifyPredType pred of
       ClassPred cls tys
-<<<<<<< HEAD
-         | isIPClass cls -> True  -- See note [Inheriting implicit parameters]
-         | otherwise     -> tyCoVarsOfTypes tys `intersectsVarSet` qtvs
-      EqPred ty1 ty2     -> quant_fun ty1 || quant_fun ty2
-      IrredPred ty       -> tyCoVarsOfType ty `intersectsVarSet` qtvs
-      TuplePred {}       -> False
-=======
          | isIPClass cls    -> True -- See note [Inheriting implicit parameters]
-         | otherwise        -> tyVarsOfTypes tys `intersectsVarSet` qtvs
+         | otherwise        -> tyCoVarsOfTypes tys `intersectsVarSet` qtvs
       EqPred NomEq ty1 ty2  -> quant_fun ty1 || quant_fun ty2
         -- representational equality is like a class constraint
-      EqPred ReprEq ty1 ty2 -> tyVarsOfTypes [ty1, ty2] `intersectsVarSet` qtvs
-      IrredPred ty          -> tyVarsOfType ty `intersectsVarSet` qtvs
+      EqPred ReprEq ty1 ty2 -> tyCoVarsOfTypes [ty1, ty2] `intersectsVarSet` qtvs
+      IrredPred ty          -> tyCoVarsOfType ty `intersectsVarSet` qtvs
       TuplePred {}          -> False
->>>>>>> 30fdf86e
   where
     -- Only quantify over (F tys ~ ty) if tys mentions a quantifed variable
     -- In particular, quanitifying over (F Int ~ ty) is a bit like quantifying
@@ -993,15 +980,9 @@
 approximateWC wc
   = float_wc emptyVarSet wc
   where
-<<<<<<< HEAD
     float_wc :: TcTyCoVarSet -> WantedConstraints -> Cts
-    float_wc trapping_tvs (WC { wc_flat = flats, wc_impl = implics })
-      = filterBag is_floatable flats `unionBags`
-=======
-    float_wc :: TcTyVarSet -> WantedConstraints -> Cts
     float_wc trapping_tvs (WC { wc_simple = simples, wc_impl = implics })
       = filterBag is_floatable simples `unionBags`
->>>>>>> 30fdf86e
         do_bag (float_implic new_trapping_tvs) implics
       where
         new_trapping_tvs = fixVarSet grow trapping_tvs
@@ -1270,13 +1251,8 @@
     float_me :: Ct -> Bool
     float_me ct   -- The constraint is un-flattened and de-cannonicalised
        | let pred = ctPred ct
-<<<<<<< HEAD
-       , EqPred ty1 ty2 <- classifyPredType pred
+       , EqPred NomEq ty1 ty2 <- classifyPredType pred
        , tyCoVarsOfType pred `disjointVarSet` skol_set
-=======
-       , EqPred NomEq ty1 ty2 <- classifyPredType pred
-       , tyVarsOfType pred `disjointVarSet` skol_set
->>>>>>> 30fdf86e
        , useful_to_float ty1 ty2
        = True
        | otherwise
