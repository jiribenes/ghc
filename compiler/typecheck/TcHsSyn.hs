--- conflicted
+++ resolved
@@ -1457,14 +1457,9 @@
         -- The two interesting cases!
     go (TyVarTy tv) = zonkTyVarOcc env tv
 
-<<<<<<< HEAD
     go (ForAllTy (Named tv vis) ty)
                         = ASSERT( isImmutableTyVar tv )
                           do { (env', tv') <- zonkTyCoBndrX env tv
-=======
-    go (ForAllTy tv ty) = ASSERT( isImmutableTyVar tv )
-                          do { (env', tv') <- zonkTyBndrX env tv
->>>>>>> 30fdf86e
                              ; ty' <- zonkTcTypeToType env' ty
                              ; return (mkNamedForAllTy tv' vis ty') }
 
@@ -1476,7 +1471,6 @@
   = go co
   where
     go (Refl r ty)               = mkReflCo r <$> zonkTcTypeToType env ty
-<<<<<<< HEAD
     go (TyConAppCo r tc args)    = mkTyConAppCo r tc
                                      <$> mapM (zonkCoArgToCoArg env) args
     go (AppCo co arg)            = mkAppCo <$> go co
@@ -1486,32 +1480,21 @@
     go (PhantomCo h t1 t2)       = mkPhantomCo <$> go h
                                                <*> zonkTcTypeToType env t1
                                                <*> zonkTcTypeToType env t2
-    go (UnsafeCo r ty1 ty2)      = mkUnsafeCo r <$> zonkTcTypeToType env ty1
-=======
-    go (TyConAppCo r tc args)    = mkTyConAppCo r tc <$> mapM go args
-    go (AppCo co arg)            = mkAppCo <$> go co <*> go arg
-    go (AxiomInstCo ax ind args) = AxiomInstCo ax ind <$> mapM go args
-    go (UnivCo s r ty1 ty2)      = mkUnivCo s r <$> zonkTcTypeToType env ty1
->>>>>>> 30fdf86e
-                                                <*> zonkTcTypeToType env ty2
+    go (UnsafeCo s r ty1 ty2)    = mkUnsafeCo s r <$> zonkTcTypeToType env ty1
+                                                  <*> zonkTcTypeToType env ty2
     go (SymCo co)                = mkSymCo <$> go co
     go (TransCo co1 co2)         = mkTransCo <$> go co1 <*> go co2
     go (NthCo n co)              = mkNthCo n <$> go co
     go (LRCo lr co)              = mkLRCo lr <$> go co
-<<<<<<< HEAD
     go (InstCo co arg)           = mkInstCo <$> go co <*> zonkCoArgToCoArg env arg
     go (CoherenceCo co1 co2)     = mkCoherenceCo <$> go co1 <*> go co2
     go (KindCo co)               = mkKindCo <$> go co
-=======
-    go (InstCo co arg)           = mkInstCo <$> go co <*> zonkTcTypeToType env arg
->>>>>>> 30fdf86e
     go (SubCo co)                = mkSubCo <$> go co
     go (AxiomRuleCo ax ts cs)    = AxiomRuleCo ax <$> mapM (zonkTcTypeToType env) ts
                                                   <*> mapM go cs
 
     -- The two interesting cases!
     go (CoVarCo cv)              = return (mkCoVarCo $ zonkIdOcc env cv)
-<<<<<<< HEAD
     go (ForAllCo cobndr co)
       | Just v <- getHomoVar_maybe cobndr
       = do { (env', v') <- zonkTyCoBndrX env v
@@ -1539,14 +1522,6 @@
                                                      <*> zonkCoToCo env co2
 
 zonkTvCollecting :: TyVarSet -> TcRef TyVarSet -> UnboundTyVarZonker
-=======
-    go (ForAllCo tv co)          = ASSERT( isImmutableTyVar tv )
-                                   do { (env', tv') <- zonkTyBndrX env tv
-                                      ; co' <- zonkCoToCo env' co
-                                      ; return (mkForAllCo tv' co') }
-                                   
-zonkTvCollecting :: TcRef TyVarSet -> UnboundTyVarZonker
->>>>>>> 30fdf86e
 -- This variant collects unbound type variables in a mutable variable
 -- Works on both types and kinds
 zonkTvCollecting kind_vars unbound_tv_set tv
