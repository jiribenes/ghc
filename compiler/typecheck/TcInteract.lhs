\begin{code}
{-# LANGUAGE CPP #-}

module TcInteract (
     solveFlatGivens,    -- Solves [EvVar],GivenLoc
     solveFlatWanteds    -- Solves Cts
  ) where

#include "HsVersions.h"

import BasicTypes ()
import TcCanonical
import VarSet
import Type
import Unify
import InstEnv( lookupInstEnv, instanceDFunId )
import CoAxiom(sfInteractTop, sfInteractInert)

import Var
import TcType
import PrelNames (knownNatClassName, knownSymbolClassName, ipClassNameKey )
import TysWiredIn ( coercibleClass )
import Id( idType )
import Class
import TyCon
import DataCon
import Name
import RdrName ( GlobalRdrEnv, lookupGRE_Name, mkRdrQual, is_as,
                 is_decl, Provenance(Imported), gre_prov )
import FunDeps
import FamInst

import TcEvidence
import Outputable

import TcRnTypes
import TcErrors
import TcSMonad
import Bag

<<<<<<< HEAD
import Control.Monad ( foldM )
import Data.Maybe ( catMaybes )
import Data.List( partition, foldl' )
=======
import Data.List( partition )
>>>>>>> c4eb0176

import VarEnv

import Control.Monad( when, unless, forM )
import Pair (Pair(..))
import Unique( hasKey )
import FastString ( sLit )
import DynFlags
import Util
\end{code}

**********************************************************************
*                                                                    *
*                      Main Interaction Solver                       *
*                                                                    *
**********************************************************************

Note [Basic Simplifier Plan]
~~~~~~~~~~~~~~~~~~~~~~~~~~~~
1. Pick an element from the WorkList if there exists one with depth
   less than our context-stack depth.

2. Run it down the 'stage' pipeline. Stages are:
      - canonicalization
      - inert reactions
      - spontaneous reactions
      - top-level intreactions
   Each stage returns a StopOrContinue and may have sideffected
   the inerts or worklist.

   The threading of the stages is as follows:
      - If (Stop) is returned by a stage then we start again from Step 1.
      - If (ContinueWith ct) is returned by a stage, we feed 'ct' on to
        the next stage in the pipeline.
4. If the element has survived (i.e. ContinueWith x) the last stage
   then we add him in the inerts and jump back to Step 1.

If in Step 1 no such element exists, we have exceeded our context-stack
depth and will simply fail.

\begin{code}
<<<<<<< HEAD
solveInteractGiven :: CtLoc -> [EvVar] -> TcS ()
solveInteractGiven loc givens
  | null givens  -- Shortcut for common case
  = return ()
  | otherwise
  = do { implics2 <- solveInteract given_bag
           -- old_fsks: see Note [Given flatten-skolems] in TcSMonad
       ; MASSERT( isEmptyBag implics2 )
           -- empty implics because we discard Given equalities between
           -- foralls (see Note [Do not decompose given polytype equalities]
           -- in TcCanonical), and those are the ones that can give
           -- rise to new implications

       ; return () }
=======
solveFlatGivens :: CtLoc -> [EvVar] -> TcS ()
solveFlatGivens loc givens
  | null givens  -- Shortcut for common case
  = return ()
  | otherwise
  = solveFlats given_bag
>>>>>>> c4eb0176
  where
    given_bag = listToBag [ mkNonCanonical $ CtGiven { ctev_evtm = EvId ev_id
                                                     , ctev_pred = evVarPred ev_id
                                                     , ctev_loc = loc }
                          | ev_id <- givens ]

<<<<<<< HEAD
=======
solveFlatWanteds :: Cts -> TcS WantedConstraints
solveFlatWanteds wanteds
  = do { solveFlats wanteds
       ; getInertUnsolved }

>>>>>>> c4eb0176
-- The main solver loop implements Note [Basic Simplifier Plan]
---------------------------------------------------------------
solveFlats :: Cts -> TcS ()
-- Returns the final InertSet in TcS
-- Has no effect on work-list or residual-iplications
-- The constraints are initially examined in left-to-right order

solveFlats cts
  = {-# SCC "solveFlats" #-}
    do { dyn_flags <- getDynFlags
<<<<<<< HEAD
       ; solve_loop False (maxSubGoalDepth dyn_flags) }
=======
       ; updWorkListTcS (\wl -> foldrBag extendWorkListCt wl cts)
       ; solve_loop (maxSubGoalDepth dyn_flags) }
>>>>>>> c4eb0176
  where
    solve_loop inertsModified max_depth
      = {-# SCC "solve_loop" #-}
        do { sel <- selectNextWorkItem max_depth
           ; case sel of

              NoWorkRemaining
                | inertsModified ->
                    do gblEnv <- getGblEnv
                       mapM_ runTcPlugin (tcg_tc_plugins gblEnv)
                       solve_loop False max_depth

                -- Done, successfuly (modulo frozen)
                | otherwise -> return ()


              MaxDepthExceeded cnt ct -- Failure, depth exceeded
                -> wrapErrTcS $ solverDepthErrorTcS cnt (ctEvidence ct)

              NextWorkItem ct     -- More work, loop around!
                -> do { changes <- runSolverPipeline thePipeline ct
                      ; let newMod = changes || inertsModified
                      ; newMod `seq` solve_loop newMod max_depth } }


-- | Try to make progress using type-checker plugings.
-- The plugin is provided only with CTyEq and CFunEq constraints.
runTcPlugin :: TcPluginSolver -> TcS ()
runTcPlugin solver =
  do iSet <- getTcSInerts
     let iCans    = inert_cans iSet
         allCts   = foldDicts  (:) (inert_dicts iCans)
                  $ foldFunEqs (:) (inert_funeqs iCans)
                  $ concat (varEnvElts (inert_eqs iCans))

         (derived,other) = partition isDerivedCt allCts
         (wanted,given)  = partition isWantedCt  other

     result <- runTcPluginTcS (solver given derived wanted)
     case result of

       TcPluginContradiction bad_cts ->
          do setInertCans (removeInertCts iCans bad_cts)
             mapM_ emitInsoluble bad_cts

       TcPluginOk solved_cts new_cts ->
          do setInertCans (removeInertCts iCans (map snd solved_cts))
             let setEv (ev,ct) = setEvBind (ctev_evar (cc_ev ct)) ev
             mapM_ setEv solved_cts
             updWorkListTcS (extendWorkListCts new_cts)
  where
  removeInertCts :: InertCans -> [Ct] -> InertCans
  removeInertCts = foldl' removeInertCt

  -- Remove the constraint from the inert set.  We use this either when:
  --   * a wanted constraint was solved, or
  --   * some constraint was marked as insoluable, and so it will be
  --     put right back into InertSet, but in the insoluable section.
  removeInertCt :: InertCans -> Ct -> InertCans
  removeInertCt is ct =
    case ct of

      CDictCan  { cc_class = cl, cc_tyargs = tys } ->
        is { inert_dicts = delDict (inert_dicts is) cl tys }

      CFunEqCan { cc_fun  = tf,  cc_tyargs = tys } ->
        is { inert_funeqs = delFunEq (inert_funeqs is) tf tys }

      CTyEqCan  { cc_tyvar = x,  cc_rhs    = ty  } ->
        is { inert_eqs = delTyEq (inert_eqs is) x ty }

      CIrredEvCan {}   -> panic "runTcPlugin/removeInert: CIrredEvCan"
      CNonCanonical {} -> panic "runTcPlugin/removeInert: CNonCanonical"
      CHoleCan {}      -> panic "runTcPlugin/removeInert: CHoleCan"

type WorkItem = Ct
type SimplifierStage = WorkItem -> TcS (StopOrContinue Ct)

data SelectWorkItem
       = NoWorkRemaining      -- No more work left (effectively we're done!)
       | MaxDepthExceeded SubGoalCounter Ct
                              -- More work left to do but this constraint has exceeded
                              -- the maximum depth for one of the subgoal counters and we
                              -- must stop
       | NextWorkItem Ct      -- More work left, here's the next item to look at

selectNextWorkItem :: SubGoalDepth -- Max depth allowed
                   -> TcS SelectWorkItem
selectNextWorkItem max_depth
  = updWorkListTcS_return pick_next
  where
    pick_next :: WorkList -> (SelectWorkItem, WorkList)
    pick_next wl
      = case selectWorkItem wl of
          (Nothing,_)
              -> (NoWorkRemaining,wl)           -- No more work
          (Just ct, new_wl)
              | Just cnt <- subGoalDepthExceeded max_depth (ctLocDepth (ctLoc ct)) -- Depth exceeded
              -> (MaxDepthExceeded cnt ct,new_wl)
          (Just ct, new_wl)
              -> (NextWorkItem ct, new_wl)      -- New workitem and worklist

runSolverPipeline :: [(String,SimplifierStage)] -- The pipeline
                  -> WorkItem                   -- The work item
                  -> TcS Bool                   -- Did we modify the inert set
-- Run this item down the pipeline, leaving behind new work and inerts
runSolverPipeline pipeline workItem
  = do { initial_is <- getTcSInerts
       ; traceTcS "Start solver pipeline {" $
                  vcat [ ptext (sLit "work item = ") <+> ppr workItem
                       , ptext (sLit "inerts    = ") <+> ppr initial_is]

       ; bumpStepCountTcS    -- One step for each constraint processed
       ; final_res  <- run_pipeline pipeline (ContinueWith workItem)

       ; final_is <- getTcSInerts
       ; case final_res of
<<<<<<< HEAD
           Stop            -> do { traceTcS "End solver pipeline (discharged) }"
                                       (ptext (sLit "inerts    = ") <+> ppr final_is)
                                 ; return False }
           ContinueWith ct -> do { traceFireTcS ct (ptext (sLit "Kept as inert"))
=======
           Stop ev s       -> do { traceFireTcS ev s
                                 ; traceTcS "End solver pipeline (discharged) }"
                                       (ptext (sLit "inerts =") <+> ppr final_is)
                                 ; return () }
           ContinueWith ct -> do { traceFireTcS (ctEvidence ct) (ptext (sLit "Kept as inert"))
>>>>>>> c4eb0176
                                 ; traceTcS "End solver pipeline (not discharged) }" $
                                       vcat [ ptext (sLit "final_item =") <+> ppr ct
                                            , pprTvBndrs (varSetElems $ tyVarsOfCt ct)
<<<<<<< HEAD
                                            , ptext (sLit "inerts     = ") <+> ppr final_is]
                                 ; insertInertItemTcS ct
                                 ; return True }
=======
                                            , ptext (sLit "inerts     =") <+> ppr final_is]
                                 ; insertInertItemTcS ct }
>>>>>>> c4eb0176
       }
  where run_pipeline :: [(String,SimplifierStage)] -> StopOrContinue Ct 
                     -> TcS (StopOrContinue Ct)
        run_pipeline [] res        = return res
        run_pipeline _ (Stop ev s) = return (Stop ev s)
        run_pipeline ((stg_name,stg):stgs) (ContinueWith ct)
          = do { traceTcS ("runStage " ++ stg_name ++ " {")
                          (text "workitem   = " <+> ppr ct)
               ; res <- stg ct
               ; traceTcS ("end stage " ++ stg_name ++ " }") empty
               ; run_pipeline stgs res }
\end{code}

Example 1:
  Inert:   {c ~ d, F a ~ t, b ~ Int, a ~ ty} (all given)
  Reagent: a ~ [b] (given)

React with (c~d)     ==> IR (ContinueWith (a~[b]))  True    []
React with (F a ~ t) ==> IR (ContinueWith (a~[b]))  False   [F [b] ~ t]
React with (b ~ Int) ==> IR (ContinueWith (a~[Int]) True    []

Example 2:
  Inert:  {c ~w d, F a ~g t, b ~w Int, a ~w ty}
  Reagent: a ~w [b]

React with (c ~w d)   ==> IR (ContinueWith (a~[b]))  True    []
React with (F a ~g t) ==> IR (ContinueWith (a~[b]))  True    []    (can't rewrite given with wanted!)
etc.

Example 3:
  Inert:  {a ~ Int, F Int ~ b} (given)
  Reagent: F a ~ b (wanted)

React with (a ~ Int)   ==> IR (ContinueWith (F Int ~ b)) True []
React with (F Int ~ b) ==> IR Stop True []    -- after substituting we re-canonicalize and get nothing

\begin{code}
thePipeline :: [(String,SimplifierStage)]
thePipeline = [ ("canonicalization",        TcCanonical.canonicalize)
              , ("interact with inerts",    interactWithInertsStage)
              , ("top-level reactions",     topReactionsStage) ]
\end{code}


*********************************************************************************
*                                                                               *
                       The interact-with-inert Stage
*                                                                               *
*********************************************************************************

Note [The Solver Invariant]
~~~~~~~~~~~~~~~~~~~~~~~~~~~
We always add Givens first.  So you might think that the solver has
the invariant

   If the work-item is Given,
   then the inert item must Given

But this isn't quite true.  Suppose we have,
    c1: [W] beta ~ [alpha], c2 : [W] blah, c3 :[W] alpha ~ Int
After processing the first two, we get
     c1: [G] beta ~ [alpha], c2 : [W] blah
Now, c3 does not interact with the the given c1, so when we spontaneously
solve c3, we must re-react it with the inert set.  So we can attempt a
reaction between inert c2 [W] and work-item c3 [G].

It *is* true that [Solver Invariant]
   If the work-item is Given,
   AND there is a reaction
   then the inert item must Given
or, equivalently,
   If the work-item is Given,
   and the inert item is Wanted/Derived
   then there is no reaction

\begin{code}
-- Interaction result of  WorkItem <~> Ct

type StopNowFlag = Bool    -- True <=> stop after this interaction

interactWithInertsStage :: WorkItem -> TcS (StopOrContinue Ct)
-- Precondition: if the workitem is a CTyEqCan then it will not be able to
-- react with anything at this stage.

interactWithInertsStage wi
  = do { inerts <- getTcSInerts
       ; let ics = inert_cans inerts
<<<<<<< HEAD
       ; stop <- case wi of
             CTyEqCan    {} -> do { interactTyVarEq ics wi; return True }
=======
       ; case wi of
             CTyEqCan    {} -> interactTyVarEq ics wi
>>>>>>> c4eb0176
             CFunEqCan   {} -> interactFunEq   ics wi
             CIrredEvCan {} -> interactIrred   ics wi
             CDictCan    {} -> interactDict    ics wi
             _ -> pprPanic "interactWithInerts" (ppr wi) }
                -- CHoleCan are put straight into inert_frozen, so never get here
                -- CNonCanonical have been canonicalised
<<<<<<< HEAD
       ; case stop of
            True  -> return Stop
            False -> return (ContinueWith wi) }
=======
>>>>>>> c4eb0176
\end{code}

\begin{code}
data InteractResult = IRKeep | IRReplace | IRDelete
instance Outputable InteractResult where
  ppr IRKeep    = ptext (sLit "keep")
  ppr IRReplace = ptext (sLit "replace")
  ppr IRDelete  = ptext (sLit "delete")

solveOneFromTheOther :: CtEvidence  -- Inert
                     -> CtEvidence  -- WorkItem
                     -> TcS (InteractResult, StopNowFlag)
-- Preconditions:
-- 1) inert and work item represent evidence for the /same/ predicate
-- 2) ip/class/irred evidence (no coercions) only
solveOneFromTheOther ev_i ev_w
  | isDerived ev_w
  = return (IRKeep, True)

  | isDerived ev_i -- The inert item is Derived, we can just throw it away,
                   -- The ev_w is inert wrt earlier inert-set items,
                   -- so it's safe to continue on from this point
  = return (IRDelete, False)

  | CtWanted { ctev_evar = ev_id } <- ev_w
  = do { setEvBind ev_id (ctEvTerm ev_i)
       ; return (IRKeep, True) }

  | CtWanted { ctev_evar = ev_id } <- ev_i
  = do { setEvBind ev_id (ctEvTerm ev_w)
       ; return (IRReplace, True) }

  | otherwise      -- If both are Given, we already have evidence; no need to duplicate
                   -- But the work item *overrides* the inert item (hence IRReplace)
                   -- See Note [Shadowing of Implicit Parameters]
  = return (IRReplace, True)
\end{code}

*********************************************************************************
*                                                                               *
                   interactIrred
*                                                                               *
*********************************************************************************

\begin{code}
-- Two pieces of irreducible evidence: if their types are *exactly identical*
-- we can rewrite them. We can never improve using this:
-- if we want ty1 :: Constraint and have ty2 :: Constraint it clearly does not
-- mean that (ty1 ~ ty2)
<<<<<<< HEAD
interactIrred :: InertCans -> Ct -> TcS StopNowFlag
=======
interactIrred :: InertCans -> Ct -> TcS (StopOrContinue Ct)
>>>>>>> c4eb0176

interactIrred inerts workItem@(CIrredEvCan { cc_ev = ev_w })
  | let pred = ctEvPred ev_w
        (matching_irreds, others) = partitionBag (\ct -> ctPred ct `tcEqType` pred)
                                                 (inert_irreds inerts)
  , (ct_i : rest) <- bagToList matching_irreds
  , let ctev_i = ctEvidence ct_i
  = ASSERT( null rest )
    do { (inert_effect, stop_now) <- solveOneFromTheOther ctev_i ev_w
       ; case inert_effect of
            IRKeep    -> return ()
            IRDelete  -> updInertIrreds (\_ -> others)
<<<<<<< HEAD
            IRReplace -> updInertIrreds (\_ -> extendCts others workItem)
                         -- These const upd's assume that solveOneFromTheOther
                         -- has no side effects on InertCans
       ; when stop_now $ traceFireTcS workItem $
         ptext (sLit "Irred equal") <+> parens (ppr inert_effect)
       ; return stop_now }

  | otherwise
  = return False
=======
            IRReplace -> updInertIrreds (\_ -> others `snocCts` workItem)
                         -- These const upd's assume that solveOneFromTheOther
                         -- has no side effects on InertCans
       ; if stop_now then
            return (Stop ev_w (ptext (sLit "Irred equal") <+> parens (ppr inert_effect)))
       ; else
            continueWith workItem }

  | otherwise
  = continueWith workItem
>>>>>>> c4eb0176

interactIrred _ wi = pprPanic "interactIrred" (ppr wi)
\end{code}

*********************************************************************************
*                                                                               *
                   interactDict
*                                                                               *
*********************************************************************************

\begin{code}
<<<<<<< HEAD
interactDict :: InertCans -> Ct -> TcS StopNowFlag
=======
interactDict :: InertCans -> Ct -> TcS (StopOrContinue Ct)
>>>>>>> c4eb0176
interactDict inerts workItem@(CDictCan { cc_ev = ev_w, cc_class = cls, cc_tyargs = tys })
  | Just ct_i <- findDict (inert_dicts inerts) cls tys
  , let ctev_i = ctEvidence ct_i
  = do { (inert_effect, stop_now) <- solveOneFromTheOther ctev_i ev_w
       ; case inert_effect of
           IRKeep    -> return ()
           IRDelete  -> updInertDicts $ \ ds -> delDict ds cls tys
           IRReplace -> updInertDicts $ \ ds -> addDict ds cls tys workItem
<<<<<<< HEAD
       ; when stop_now $ traceFireTcS workItem $
         ptext (sLit "Dict equal") <+> parens (ppr inert_effect)
       ; return stop_now }
=======
       ; if stop_now then
            return (Stop ev_w (ptext (sLit "Dict equal") <+> parens (ppr inert_effect)))
         else 
            continueWith workItem }
>>>>>>> c4eb0176

  | cls `hasKey` ipClassNameKey
  , isGiven ev_w
  = interactGivenIP inerts workItem

  | otherwise
  = do { mapBagM_ (addFunDepWork workItem) (findDictsByClass (inert_dicts inerts) cls)
               -- Standard thing: create derived fds and keep on going. Importantly we don't
               -- throw workitem back in the worklist because this can cause loops (see #5236)
<<<<<<< HEAD
       ; return False }

interactDict _ wi = pprPanic "interactDict" (ppr wi)

interactGivenIP :: InertCans -> Ct -> TcS StopNowFlag
-- Work item is Given (?x:ty)
-- See Note [Shadowing of Implicit Parameters]
interactGivenIP inerts workItem@(CDictCan { cc_class = cls, cc_tyargs = tys@(ip_str:_) })
  = do { traceFireTcS workItem $ ptext (sLit "Given IP")
       ; updInertCans $ \cans -> cans { inert_dicts = addDict filtered_dicts cls tys workItem }
       ; return True }
=======
       ; continueWith workItem  }

interactDict _ wi = pprPanic "interactDict" (ppr wi)

interactGivenIP :: InertCans -> Ct -> TcS (StopOrContinue Ct)
-- Work item is Given (?x:ty)
-- See Note [Shadowing of Implicit Parameters]
interactGivenIP inerts workItem@(CDictCan { cc_ev = ev, cc_class = cls
                                          , cc_tyargs = tys@(ip_str:_) })
  = do { updInertCans $ \cans -> cans { inert_dicts = addDict filtered_dicts cls tys workItem }
       ; stopWith ev "Given IP" }
>>>>>>> c4eb0176
  where
    dicts           = inert_dicts inerts
    ip_dicts        = findDictsByClass dicts cls
    other_ip_dicts  = filterBag (not . is_this_ip) ip_dicts
    filtered_dicts  = addDictsByClass dicts cls other_ip_dicts

    -- Pick out any Given constraints for the same implicit parameter
    is_this_ip (CDictCan { cc_ev = ev, cc_tyargs = ip_str':_ })
       = isGiven ev && ip_str `tcEqType` ip_str'
    is_this_ip _ = False

interactGivenIP _ wi = pprPanic "interactGivenIP" (ppr wi)

addFunDepWork :: Ct -> Ct -> TcS ()
addFunDepWork work_ct inert_ct
  = do {  let fd_eqns :: [Equation CtLoc]
              fd_eqns = [ eqn { fd_loc = derived_loc }
                        | eqn <- improveFromAnother inert_pred work_pred ]
       ; rewriteWithFunDeps fd_eqns
                -- We don't really rewrite tys2, see below _rewritten_tys2, so that's ok
                -- NB: We do create FDs for given to report insoluble equations that arise
                -- from pairs of Givens, and also because of floating when we approximate
                -- implications. The relevant test is: typecheck/should_fail/FDsFromGivens.hs
                -- Also see Note [When improvement happens]
    }
  where
    work_pred  = ctPred work_ct
    inert_pred = ctPred inert_ct
    work_loc   = ctLoc work_ct
    inert_loc  = ctLoc inert_ct
    derived_loc = work_loc { ctl_origin = FunDepOrigin1 work_pred  work_loc
                                                        inert_pred inert_loc }

\end{code}

Note [Shadowing of Implicit Parameters]
~~~~~~~~~~~~~~~~~~~~~~~~~~~~~~~~~~~~~~~
Consider the following example:

f :: (?x :: Char) => Char
f = let ?x = 'a' in ?x

The "let ?x = ..." generates an implication constraint of the form:

?x :: Char => ?x :: Char

Furthermore, the signature for `f` also generates an implication
constraint, so we end up with the following nested implication:

?x :: Char => (?x :: Char => ?x :: Char)

Note that the wanted (?x :: Char) constraint may be solved in
two incompatible ways:  either by using the parameter from the
signature, or by using the local definition.  Our intention is
that the local definition should "shadow" the parameter of the
signature, and we implement this as follows: when we add a new
*given* implicit parameter to the inert set, it replaces any existing
givens for the same implicit parameter.

This works for the normal cases but it has an odd side effect
in some pathological programs like this:

-- This is accepted, the second parameter shadows
f1 :: (?x :: Int, ?x :: Char) => Char
f1 = ?x

-- This is rejected, the second parameter shadows
f2 :: (?x :: Int, ?x :: Char) => Int
f2 = ?x

Both of these are actually wrong:  when we try to use either one,
we'll get two incompatible wnated constraints (?x :: Int, ?x :: Char),
which would lead to an error.

I can think of two ways to fix this:

  1. Simply disallow multiple constratits for the same implicit
    parameter---this is never useful, and it can be detected completely
    syntactically.

  2. Move the shadowing machinery to the location where we nest
     implications, and add some code here that will produce an
     error if we get multiple givens for the same implicit parameter.


*********************************************************************************
*                                                                               *
                   interactFunEq
*                                                                               *
*********************************************************************************

\begin{code}
<<<<<<< HEAD
interactFunEq :: InertCans -> Ct -> TcS StopNowFlag
-- Try interacting the work item with the inert set
-- Return Nothing if the inert set is unaffected, otherwise (Just modified_inert)
=======
interactFunEq :: InertCans -> Ct -> TcS (StopOrContinue Ct)
-- Try interacting the work item with the inert set
>>>>>>> c4eb0176
interactFunEq inerts workItem@(CFunEqCan { cc_ev = ev, cc_fun = tc
                                         , cc_tyargs = args, cc_fsk = fsk })
  | Just (CFunEqCan { cc_ev = ev_i, cc_fsk = fsk_i }) <- matching_inerts
  = if ev_i `canRewriteOrSame` ev
    then  -- Rewrite work-item using inert
      do { traceTcS "reactFunEq (discharge work item):" $
           vcat [ text "workItem =" <+> ppr workItem
                , text "inertItem=" <+> ppr ev_i ]
         ; reactFunEq ev_i fsk_i ev fsk
<<<<<<< HEAD
         ; return True }
=======
         ; stopWith ev "Inert rewrites work item" }
>>>>>>> c4eb0176
    else  -- Rewrite intert using work-item
      do { traceTcS "reactFunEq (rewrite inert item):" $
           vcat [ text "workItem =" <+> ppr workItem
                , text "inertItem=" <+> ppr ev_i ]
         ; updInertFunEqs $ \ feqs -> insertFunEq feqs tc args workItem
               -- Do the updInertFunEqs before the reactFunEq, so that
               -- we don't kick out the inertItem as well as consuming it!
         ; reactFunEq ev fsk ev_i fsk_i
<<<<<<< HEAD
         ; return True }

  | Just ops <- isBuiltInSynFamTyCon_maybe tc
  = do { let is = findFunEqsByTyCon funeqs tc
       ; let interact = sfInteractInert ops args (lookupFlattenTyVar eqs fsk)
       ; impMbs <- sequence
                 [ do mb <- newDerived (ctev_loc iev) (mkTcEqPred lhs_ty rhs_ty)
                      return (fmap mkNonCanonical mb)
                 | CFunEqCan { cc_tyargs = iargs
                             , cc_fsk = ifsk
                             , cc_ev = iev } <- is
                 , Pair lhs_ty rhs_ty <- interact iargs (lookupFlattenTyVar eqs ifsk)
                 ]
       ; let imps = catMaybes impMbs
       ; traceTcS "builtInCandidates 1: " $ vcat [ ptext (sLit "Candidates:") <+> ppr is
                                                 , ptext (sLit "improvements:") <+> ppr imps
                                                 , ptext (sLit "TvEqs:") <+> ppr eqs ]
       ; unless (null imps) $ updWorkListTcS (extendWorkListEqs imps)
       ; return False }

  | otherwise
  = return False
=======
         ; stopWith ev "Work item rewrites inert" }

  | Just ops <- isBuiltInSynFamTyCon_maybe tc
  = do { let matching_funeqs = findFunEqsByTyCon funeqs tc
       ; let interact = sfInteractInert ops args (lookupFlattenTyVar eqs fsk)
             do_one (CFunEqCan { cc_tyargs = iargs, cc_fsk = ifsk, cc_ev = iev })
                = mapM_ (emitNewDerivedEq (ctEvLoc iev)) 
                        (interact iargs (lookupFlattenTyVar eqs ifsk))
             do_one ct = pprPanic "interactFunEq" (ppr ct)
       ; mapM_ do_one matching_funeqs
       ; traceTcS "builtInCandidates 1: " $ vcat [ ptext (sLit "Candidates:") <+> ppr matching_funeqs
                                                 , ptext (sLit "TvEqs:") <+> ppr eqs ]
       ; return (ContinueWith workItem) }

  | otherwise
  = return (ContinueWith workItem)
>>>>>>> c4eb0176
  where
    eqs    = inert_eqs inerts
    funeqs = inert_funeqs inerts
    matching_inerts = findFunEqs funeqs tc args

interactFunEq _ wi = pprPanic "interactFunEq" (ppr wi)

lookupFlattenTyVar :: TyVarEnv EqualCtList -> TcTyVar -> TcType
-- ^ Look up a flatten-tyvar in the inert TyVarEqs
lookupFlattenTyVar inert_eqs ftv 
  = case lookupVarEnv inert_eqs ftv of
      Just (CTyEqCan { cc_rhs = rhs } : _) -> rhs
      _                                    -> mkTyVarTy ftv

reactFunEq :: CtEvidence -> TcTyVar    -- From this  :: F tys ~ fsk1
           -> CtEvidence -> TcTyVar    -- Solve this :: F tys ~ fsk2
           -> TcS ()
<<<<<<< HEAD
reactFunEq from_this fsk1 
    (CtGiven { ctev_evtm = tm, ctev_loc = loc }) fsk2
=======
reactFunEq from_this fsk1 (CtGiven { ctev_evtm = tm, ctev_loc = loc }) fsk2
>>>>>>> c4eb0176
  = do { let fsk_eq_co = mkTcSymCo (evTermCoercion tm)
                         `mkTcTransCo` ctEvCoercion from_this
                         -- :: fsk2 ~ fsk1
             fsk_eq_pred = mkTcEqPred (mkTyVarTy fsk2) (mkTyVarTy fsk1)
       ; new_ev <- newGivenEvVar loc (fsk_eq_pred, EvCoercion fsk_eq_co)
       ; emitWorkNC [new_ev] }

<<<<<<< HEAD
reactFunEq from_this fsk1 
           (CtWanted { ctev_evar = evar }) fsk2
  = do { dischargeUfsk fsk2 (mkTyVarTy fsk1)
       ; setEvBind evar (ctEvTerm from_this) }
=======
reactFunEq from_this fuv1 (CtWanted { ctev_evar = evar }) fuv2
  = dischargeFmv evar fuv2 (ctEvCoercion from_this) (mkTyVarTy fuv1)
>>>>>>> c4eb0176

reactFunEq _ _ solve_this@(CtDerived {}) _
  = pprPanic "reactFunEq" (ppr solve_this)
\end{code}

Note [Cache-caused loops]
~~~~~~~~~~~~~~~~~~~~~~~~~
It is very dangerous to cache a rewritten wanted family equation as 'solved' in our
solved cache (which is the default behaviour or xCtEvidence), because the interaction
may not be contributing towards a solution. Here is an example:

Initial inert set:
  [W] g1 : F a ~ beta1
Work item:
  [W] g2 : F a ~ beta2
The work item will react with the inert yielding the _same_ inert set plus:
    i)   Will set g2 := g1 `cast` g3
    ii)  Will add to our solved cache that [S] g2 : F a ~ beta2
    iii) Will emit [W] g3 : beta1 ~ beta2
Now, the g3 work item will be spontaneously solved to [G] g3 : beta1 ~ beta2
and then it will react the item in the inert ([W] g1 : F a ~ beta1). So it
will set
      g1 := g ; sym g3
and what is g? Well it would ideally be a new goal of type (F a ~ beta2) but
remember that we have this in our solved cache, and it is ... g2! In short we
created the evidence loop:

        g2 := g1 ; g3
        g3 := refl
        g1 := g2 ; sym g3

To avoid this situation we do not cache as solved any workitems (or inert)
which did not really made a 'step' towards proving some goal. Solved's are
just an optimization so we don't lose anything in terms of completeness of
solving.


Note [Efficient Orientation]
~~~~~~~~~~~~~~~~~~~~~~~~~~~~
Suppose we are interacting two FunEqCans with the same LHS:
          (inert)  ci :: (F ty ~ xi_i)
          (work)   cw :: (F ty ~ xi_w)
We prefer to keep the inert (else we pass the work item on down
the pipeline, which is a bit silly).  If we keep the inert, we
will (a) discharge 'cw'
     (b) produce a new equality work-item (xi_w ~ xi_i)
Notice the orientation (xi_w ~ xi_i) NOT (xi_i ~ xi_w):
    new_work :: xi_w ~ xi_i
    cw := ci ; sym new_work
Why?  Consider the simplest case when xi1 is a type variable.  If
we generate xi1~xi2, porcessing that constraint will kick out 'ci'.
If we generate xi2~xi1, there is less chance of that happening.
Of course it can and should still happen if xi1=a, xi1=Int, say.
But we want to avoid it happening needlessly.

Similarly, if we *can't* keep the inert item (because inert is Wanted,
and work is Given, say), we prefer to orient the new equality (xi_i ~
xi_w).

Note [Carefully solve the right CFunEqCan]
~~~~~~~~~~~~~~~~~~~~~~~~~~~~~~~~~~~~~~~~~~
   ---- OLD COMMENT, NOW NOT NEEDED
   ---- because we now allow multiple
   ---- wanted FunEqs with the same head
Consider the constraints
  c1 :: F Int ~ a      -- Arising from an application line 5
  c2 :: F Int ~ Bool   -- Arising from an application line 10
Suppose that 'a' is a unification variable, arising only from
flattening.  So there is no error on line 5; it's just a flattening
variable.  But there is (or might be) an error on line 10.

Two ways to combine them, leaving either (Plan A)
  c1 :: F Int ~ a      -- Arising from an application line 5
  c3 :: a ~ Bool       -- Arising from an application line 10
or (Plan B)
  c2 :: F Int ~ Bool   -- Arising from an application line 10
  c4 :: a ~ Bool       -- Arising from an application line 5

Plan A will unify c3, leaving c1 :: F Int ~ Bool as an error
on the *totally innocent* line 5.  An example is test SimpleFail16
where the expected/actual message comes out backwards if we use
the wrong plan.

The second is the right thing to do.  Hence the isMetaTyVarTy
test when solving pairwise CFunEqCan.


*********************************************************************************
*                                                                               *
                   interactTyVarEq
*                                                                               *
*********************************************************************************

\begin{code}
<<<<<<< HEAD
interactTyVarEq :: InertCans -> Ct -> TcS ()
-- CTyEqCans are always consumed, hence () result
=======
interactTyVarEq :: InertCans -> Ct -> TcS (StopOrContinue Ct)
-- CTyEqCans are always consumed, so always returns Stop
>>>>>>> c4eb0176
interactTyVarEq inerts workItem@(CTyEqCan { cc_tyvar = tv, cc_rhs = rhs , cc_ev = ev })
  | (ev_i : _) <- [ ev_i | CTyEqCan { cc_ev = ev_i, cc_rhs = rhs_i }
                             <- findTyEqs (inert_eqs inerts) tv
                         , ev_i `canRewriteOrSame` ev
                         , rhs_i `tcEqType` rhs ]
  =  -- Inert:     a ~ b
     -- Work item: a ~ b
<<<<<<< HEAD
    do { when (isWanted ev) (setEvBind (ctev_evar ev) (ctEvTerm ev_i))
       ; traceFireTcS workItem (ptext (sLit "Solved from inert")) }
=======
    do { when (isWanted ev) $
         setEvBind (ctev_evar ev) (ctEvTerm ev_i)
       ; stopWith ev "Solved from inert" }
>>>>>>> c4eb0176

  | Just tv_rhs <- getTyVar_maybe rhs
  , (ev_i : _) <- [ ev_i | CTyEqCan { cc_ev = ev_i, cc_rhs = rhs_i }
                             <- findTyEqs (inert_eqs inerts) tv_rhs
                         , ev_i `canRewriteOrSame` ev
                         , rhs_i `tcEqType` mkTyVarTy tv ]
  =  -- Inert:     a ~ b
     -- Work item: b ~ a
    do { when (isWanted ev) $
<<<<<<< HEAD
              setEvBind (ctev_evar ev)
                        (EvCoercion (mkTcSymCo (ctEvCoercion ev_i)))
       ; traceFireTcS workItem (ptext (sLit "Solved from inert (r)")) }
=======
         setEvBind (ctev_evar ev)
                   (EvCoercion (mkTcSymCo (ctEvCoercion ev_i)))
       ; stopWith ev "Solved from inert (r)" }
>>>>>>> c4eb0176

  | otherwise
  = do { untch <- getUntouchables
       ; if canSolveByUnification untch ev tv rhs
         then do { solveByUnification ev tv rhs
                 ; n_kicked <- kickOutRewritable givenFlavour tv
                               -- givenFlavour because the tv := xi is given
<<<<<<< HEAD
                 ; traceFireTcS workItem $
                   ptext (sLit "Spontaneously solved") <+> ppr_kicked n_kicked }
=======
                 ; return (Stop ev (ptext (sLit "Spontaneously solved") <+> ppr_kicked n_kicked)) }
>>>>>>> c4eb0176

         else do { traceTcS "Can't solve tyvar equality"
                       (vcat [ text "LHS:" <+> ppr tv <+> dcolon <+> ppr (tyVarKind tv)
                             , ppWhen (isMetaTyVar tv) $
                               nest 4 (text "Untouchable level of" <+> ppr tv
                                       <+> text "is" <+> ppr (metaTyVarUntouchables tv))
                             , text "RHS:" <+> ppr rhs <+> dcolon <+> ppr (typeKind rhs)
                             , text "Untouchables =" <+> ppr untch ])
                 ; n_kicked <- kickOutRewritable ev tv
<<<<<<< HEAD
                 ; traceFireTcS workItem $
                   ptext (sLit "Kept as inert") <+> ppr_kicked n_kicked
                 ; updInertCans (\ ics -> addInertCan ics workItem) } }
=======
                 ; updInertCans (\ ics -> addInertCan ics workItem)
                 ; return (Stop ev (ptext (sLit "Kept as inert") <+> ppr_kicked n_kicked)) } }
>>>>>>> c4eb0176

interactTyVarEq _ wi = pprPanic "interactTyVarEq" (ppr wi)

-- @trySpontaneousSolve wi@ solves equalities where one side is a
-- touchable unification variable.
-- Returns True <=> spontaneous solve happened
canSolveByUnification :: Untouchables -> CtEvidence -> TcTyVar -> Xi -> Bool
canSolveByUnification untch gw tv xi
  | isGiven gw   -- See Note [Touchables and givens]
  = False

  | isTouchableMetaTyVar untch tv
  = case metaTyVarInfo tv of
      SigTv -> is_tyvar xi
      _     -> True

  | otherwise    -- Untouchable
  = False
  where
    is_tyvar xi
      = case tcGetTyVar_maybe xi of
          Nothing -> False
          Just tv -> case tcTyVarDetails tv of
                       MetaTv { mtv_info = info }
                                   -> case info of
                                        SigTv -> True
                                        _     -> False
                       SkolemTv {} -> True
                       FlatSkol {} -> False
                       RuntimeUnk  -> True

<<<<<<< HEAD
=======
solveByUnification :: CtEvidence -> TcTyVar -> Xi -> TcS ()
-- Solve with the identity coercion
-- Precondition: kind(xi) is a sub-kind of kind(tv)
-- Precondition: CtEvidence is Wanted or Derived
-- See [New Wanted Superclass Work] to see why solveByUnification
--     must work for Derived as well as Wanted
-- Returns: workItem where
--        workItem = the new Given constraint
--
-- NB: No need for an occurs check here, because solveByUnification always
--     arises from a CTyEqCan, a *canonical* constraint.  Its invariants
--     say that in (a ~ xi), the type variable a does not appear in xi.
--     See TcRnTypes.Ct invariants.
--
-- Post: tv ~ xi is now in TyBinds, no need to put in inerts as well
-- see Note [Spontaneously solved in TyBinds]
solveByUnification wd tv xi
  = do { let tv_ty = mkTyVarTy tv
       ; traceTcS "Sneaky unification:" $
                       vcat [text "Unifies:" <+> ppr tv <+> ptext (sLit ":=") <+> ppr xi,
                             text "Coercion:" <+> pprEq tv_ty xi,
                             text "Left Kind is:" <+> ppr (typeKind tv_ty),
                             text "Right Kind is:" <+> ppr (typeKind xi) ]

       ; let xi' = defaultKind xi
               -- We only instantiate kind unification variables
               -- with simple kinds like *, not OpenKind or ArgKind
               -- cf TcUnify.uUnboundKVar

       ; setWantedTyBind tv xi'
       ; when (isWanted wd) $
         setEvBind (ctEvId wd) (EvCoercion (mkTcNomReflCo xi')) }


>>>>>>> c4eb0176
givenFlavour :: CtEvidence
-- Used just to pass to kickOutRewritable
-- and to guide 'flatten' for givens
givenFlavour = CtGiven { ctev_pred = panic "givenFlavour:ev"
                       , ctev_evtm = panic "givenFlavour:tm"
                       , ctev_loc  = panic "givenFlavour:loc" }

ppr_kicked :: Int -> SDoc
ppr_kicked 0 = empty
ppr_kicked n = parens (int n <+> ptext (sLit "kicked out"))
\end{code}

Note [Spontaneously solved in TyBinds]
~~~~~~~~~~~~~~~~~~~~~~~~~~~~~~~~~~~~~~
When we encounter a constraint ([W] alpha ~ tau) which can be spontaneously solved,
we record the equality on the TyBinds of the TcSMonad. In the past, we used to also
add a /given/ version of the constraint ([G] alpha ~ tau) to the inert
canonicals -- and potentially kick out other equalities that mention alpha.

Then, the flattener only had to look in the inert equalities during flattening of a
type (TcCanonical.flattenTyVar).

However it is a bit silly to record these equalities /both/ in the inerts AND the
TyBinds, so we have now eliminated spontaneously solved equalities from the inerts,
and only record them in the TyBinds of the TcS monad. The flattener is now consulting
these binds /and/ the inerts for potentially unsolved or other given equalities.

\begin{code}
kickOutRewritable :: CtEvidence   -- Flavour of the equality that is
                                  -- being added to the inert set
                  -> TcTyVar      -- The new equality is tv ~ ty
                  -> TcS Int
kickOutRewritable new_ev new_tv
  = do { ics <- getInertCans
       ; if isWanted new_ev && 
            new_tv `elemVarEnv` inert_eqs ics  
         then          -- Fast path: there is at least one equality
            return 0   --  for tv, so kick-out will do nothing
          
         else
    do { let (kicked_out, ics') = kick_out new_ev new_tv ics
       ; setInertCans ics'
       ; updWorkListTcS (appendWorkList kicked_out)
<<<<<<< HEAD
       ; traceTcS "kickOutRewritable" $
            vcat [ text "tv = " <+> ppr new_tv
                 , ptext (sLit "Kicked out =") <+> ppr kicked_out]
=======

       ; unless (isEmptyWorkList kicked_out) $ 
         csTraceTcS $ 
         hang (ptext (sLit "Kick out, tv =") <+> ppr new_tv)
            2 (ppr kicked_out)
>>>>>>> c4eb0176
       ; return (workListSize kicked_out) } }

kick_out :: CtEvidence -> TcTyVar -> InertCans -> (WorkList, InertCans)
kick_out new_ev new_tv (IC { inert_eqs = tv_eqs
                           , inert_dicts  = dictmap
                           , inert_funeqs = funeqmap
                           , inert_irreds = irreds
                           , inert_insols = insols })
  = (kicked_out, inert_cans_in)
  where
                -- NB: Notice that don't rewrite
                -- inert_solved_dicts, and inert_solved_funeqs
                -- optimistically. But when we lookup we have to
                -- take the subsitution into account
    inert_cans_in = IC { inert_eqs = tv_eqs_in
                       , inert_dicts = dicts_in
                       , inert_funeqs = feqs_in
                       , inert_irreds = irs_in
                       , inert_insols = insols_in }

    kicked_out = WL { wl_eqs    = tv_eqs_out
                    , wl_funeqs = foldrBag insertDeque emptyDeque feqs_out
                    , wl_rest   = bagToList (dicts_out `andCts` irs_out
                                             `andCts` insols_out)
                    , wl_implics = emptyBag }

    (tv_eqs_out,  tv_eqs_in) = foldVarEnv kick_out_eqs ([], emptyVarEnv) tv_eqs
    (feqs_out,   feqs_in)    = partitionFunEqs  kick_out_ct funeqmap
    (dicts_out,  dicts_in)   = partitionDicts   kick_out_ct dictmap
    (irs_out,    irs_in)     = partitionBag     kick_out_irred irreds
    (insols_out, insols_in)  = partitionBag     kick_out_ct    insols
      -- Kick out even insolubles; see Note [Kick out insolubles]

    kick_out_ct :: Ct -> Bool
    kick_out_ct ct =  eqCanRewrite new_tv new_ev (ctEvidence ct)
                   && new_tv `elemVarSet` tyVarsOfCt ct
         -- See Note [Kicking out inert constraints]

    kick_out_irred :: Ct -> Bool
    kick_out_irred ct =  eqCanRewrite new_tv new_ev (ctEvidence ct)
                      && new_tv `elemVarSet` closeOverKinds (tyVarsOfCt ct)
          -- See Note [Kicking out Irreds]

    kick_out_eqs :: EqualCtList -> ([Ct], TyVarEnv EqualCtList) 
                 -> ([Ct], TyVarEnv EqualCtList)
    kick_out_eqs eqs (acc_out, acc_in)
      = (eqs_out ++ acc_out, case eqs_in of
                               []      -> acc_in
                               (eq1:_) -> extendVarEnv acc_in (cc_tyvar eq1) eqs_in)
      where
        (eqs_out, eqs_in) = partition kick_out_eq eqs


    kick_out_eq :: Ct -> Bool
    kick_out_eq (CTyEqCan { cc_tyvar = tv, cc_rhs = rhs, cc_ev = ev })
      =  (eqCanRewrite new_tv new_ev ev)  -- See Note [Delicate equality kick-out]
      && (new_tv == tv ||                    
          new_tv `elemVarSet` kind_vars ||       -- (1)
<<<<<<< HEAD
-- ToDO: I totally do not understand this "not eqCanRewrite" stuff.
--       It seems quite wrong to me
-- Omitting for now
          (   -- not (eqCanRewrite tv ev new_ev) &&    -- (2)
=======
          (not (eqCanRewrite tv ev new_ev) &&    -- (2)
>>>>>>> c4eb0176
           new_tv `elemVarSet` (extendVarSet (tyVarsOfType rhs) tv)))
      where
        kind_vars = tyVarsOfType (tyVarKind tv) `unionVarSet`
                    tyVarsOfType (typeKind rhs)

    kick_out_eq other_ct = pprPanic "kick_out_eq" (ppr other_ct)
\end{code}

Note [Kicking out inert constraints]
~~~~~~~~~~~~~~~~~~~~~~~~~~~~~~~~~~~~
Given a new (a -> ty) inert, we want to kick out an existing inert
constraint if
  a) the new constraint can rewrite the inert one
  b) 'a' is free in the inert constraint (so that it *will*)
     rewrite it if we kick it out.

For (b) we use tyVarsOfCt, which returns the type variables /and
the kind variables/ that are directly visible in the type. Hence we
will have exposed all the rewriting we care about to make the most
precise kinds visible for matching classes etc. No need to kick out
constraints that mention type variables whose kinds contain this
variable!  (Except see Note [Kicking out Irreds].)

Note [Kicking out Irreds]
~~~~~~~~~~~~~~~~~~~~~~~~~
There is an awkward special case for Irreds.  When we have a
kind-mis-matched equality constraint (a:k1) ~ (ty:k2), we turn it into
an Irred (see Note [Equalities with incompatible kinds] in
TcCanonical). So in this case the free kind variables of k1 and k2
are not visible.  More precisely, the type looks like
   (~) k1 (a:k1) (ty:k2)
because (~) has kind forall k. k -> k -> Constraint.  So the constraint
itself is ill-kinded.  We can "see" k1 but not k2.  That's why we use
closeOverKinds to make sure we see k2.

This is not pretty. Maybe (~) should have kind 
   (~) :: forall k1 k1. k1 -> k2 -> Constraint

Note [Kick out insolubles]
~~~~~~~~~~~~~~~~~~~~~~~~~~
Suppose we have an insoluble alpha ~ [alpha], which is insoluble
because an occurs check.  And then we unify alpha := [Int].
Then we really want to rewrite the insouluble to [Int] ~ [[Int]].
Now it can be decomposed.  Otherwise we end up with a "Can't match
[Int] ~ [[Int]]" which is true, but a bit confusing because the
outer type constructors match.

Note [Delicate equality kick-out]
~~~~~~~~~~~~~~~~~~~~~~~~~~~~~~~~~~
When adding an equality (a ~ xi), we kick out an inert type-variable
equality (b ~ phi) in two cases

(0) If the new tyvar is the same as the old one
      Work item: [G] a ~ blah
      Inert:     [W} a ~ foo
    A particular case is when flatten-skolems get their value we must propagate

(1) If the new tyvar appears in the kind vars of the LHS or RHS of
    the inert.  Example:
    Work item: [G] k ~ *
    Inert:     [W] (a:k) ~ ty
               [W] (b:*) ~ c :: k
    We must kick out those blocked inerts so that we rewrite them
    and can subsequently unify.

(2) If the new tyvar appears in the RHS of the inert
    AND the work item is strong enough to rewrite the inert

    AND not (the inert can rewrite the work item)   <---------------------------------

          Work item:  [G] a ~ b
          Inert:      [W] b ~ [a]
    Now at this point the work item cannot be further rewritten by the
    inert (due to the weaker inert flavor). But we can't add the work item
    as-is because the inert set would then have a cyclic substitution,
    when rewriting a wanted type mentioning 'a'. So we must kick the inert out.

    We have to do this only if the inert *cannot* rewrite the work item;
    it it can, then the work item will have been fully rewritten by the
    inert set during canonicalisation.  So for example:
         Work item: [W] a ~ Int
         Inert:     [W] b ~ [a]
    No need to kick out the inert, beause the inert substitution is not
    necessarily idemopotent.  See Note [Non-idempotent inert substitution]
    in TcCanonical.

          Work item:  [G] a ~ Int
          Inert:      [G] b ~ [a]
See also Note [Detailed InertCans Invariants]

Note [Avoid double unifications]
~~~~~~~~~~~~~~~~~~~~~~~~~~~~~~~~
The spontaneous solver has to return a given which mentions the unified unification
variable *on the left* of the equality. Here is what happens if not:
  Original wanted:  (a ~ alpha),  (alpha ~ Int)
We spontaneously solve the first wanted, without changing the order!
      given : a ~ alpha      [having unified alpha := a]
Now the second wanted comes along, but he cannot rewrite the given, so we simply continue.
At the end we spontaneously solve that guy, *reunifying*  [alpha := Int]

We avoid this problem by orienting the resulting given so that the unification
variable is on the left.  [Note that alternatively we could attempt to
enforce this at canonicalization]

See also Note [No touchables as FunEq RHS] in TcSMonad; avoiding
double unifications is the main reason we disallow touchable
unification variables as RHS of type family equations: F xis ~ alpha.

<<<<<<< HEAD
\begin{code}
solveByUnification :: CtEvidence -> TcTyVar -> Xi -> TcS ()
-- Solve with the identity coercion
-- Precondition: kind(xi) is a sub-kind of kind(tv)
-- Precondition: CtEvidence is Wanted or Derived
-- See [New Wanted Superclass Work] to see why solveByUnification
--     must work for Derived as well as Wanted
-- Returns: workItem where
--        workItem = the new Given constraint
--
-- NB: No need for an occurs check here, because solveByUnification always
--     arises from a CTyEqCan, a *canonical* constraint.  Its invariants
--     say that in (a ~ xi), the type variable a does not appear in xi.
--     See TcRnTypes.Ct invariants.
--
-- Post: tv ~ xi is now in TyBinds, no need to put in inerts as well
-- see Note [Spontaneously solved in TyBinds]
solveByUnification wd tv xi
  = do { let tv_ty = mkTyVarTy tv
       ; traceTcS "Sneaky unification:" $
                       vcat [text "Unifies:" <+> ppr tv <+> ptext (sLit ":=") <+> ppr xi,
                             text "Coercion:" <+> pprEq tv_ty xi,
                             text "Left Kind is:" <+> ppr (typeKind tv_ty),
                             text "Right Kind is:" <+> ppr (typeKind xi) ]

       ; let xi' = defaultKind xi
               -- We only instantiate kind unification variables
               -- with simple kinds like *, not OpenKind or ArgKind
               -- cf TcUnify.uUnboundKVar

       ; setWantedTyBind tv xi'
       ; when (isWanted wd) $
         setEvBind (ctEvId wd) (EvCoercion (mkTcNomReflCo xi')) }
\end{code}

=======
>>>>>>> c4eb0176


Note [Superclasses and recursive dictionaries]
~~~~~~~~~~~~~~~~~~~~~~~~~~~~~~~~~~~~~~~~~~~~~~
    Overlaps with Note [SUPERCLASS-LOOP 1]
                  Note [SUPERCLASS-LOOP 2]
                  Note [Recursive instances and superclases]
    ToDo: check overlap and delete redundant stuff

Right before adding a given into the inert set, we must
produce some more work, that will bring the superclasses
of the given into scope. The superclass constraints go into
our worklist.

When we simplify a wanted constraint, if we first see a matching
instance, we may produce new wanted work. To (1) avoid doing this work
twice in the future and (2) to handle recursive dictionaries we may ``cache''
this item as given into our inert set WITHOUT adding its superclass constraints,
otherwise we'd be in danger of creating a loop [In fact this was the exact reason
for doing the isGoodRecEv check in an older version of the type checker].

But now we have added partially solved constraints to the worklist which may
interact with other wanteds. Consider the example:

Example 1:

    class Eq b => Foo a b        --- 0-th selector
    instance Eq a => Foo [a] a   --- fooDFun

and wanted (Foo [t] t). We are first going to see that the instance matches
and create an inert set that includes the solved (Foo [t] t) but not its superclasses:
       d1 :_g Foo [t] t                 d1 := EvDFunApp fooDFun d3
Our work list is going to contain a new *wanted* goal
       d3 :_w Eq t

Ok, so how do we get recursive dictionaries, at all:

Example 2:

    data D r = ZeroD | SuccD (r (D r));

    instance (Eq (r (D r))) => Eq (D r) where
        ZeroD     == ZeroD     = True
        (SuccD a) == (SuccD b) = a == b
        _         == _         = False;

    equalDC :: D [] -> D [] -> Bool;
    equalDC = (==);

We need to prove (Eq (D [])). Here's how we go:

        d1 :_w Eq (D [])

by instance decl, holds if
        d2 :_w Eq [D []]
        where   d1 = dfEqD d2

*BUT* we have an inert set which gives us (no superclasses):
        d1 :_g Eq (D [])
By the instance declaration of Eq we can show the 'd2' goal if
        d3 :_w Eq (D [])
        where   d2 = dfEqList d3
                d1 = dfEqD d2
Now, however this wanted can interact with our inert d1 to set:
        d3 := d1
and solve the goal. Why was this interaction OK? Because, if we chase the
evidence of d1 ~~> dfEqD d2 ~~-> dfEqList d3, so by setting d3 := d1 we
are really setting
        d3 := dfEqD2 (dfEqList d3)
which is FINE because the use of d3 is protected by the instance function
applications.

So, our strategy is to try to put solved wanted dictionaries into the
inert set along with their superclasses (when this is meaningful,
i.e. when new wanted goals are generated) but solve a wanted dictionary
from a given only in the case where the evidence variable of the
wanted is mentioned in the evidence of the given (recursively through
the evidence binds) in a protected way: more instance function applications
than superclass selectors.

Here are some more examples from GHC's previous type checker


Example 3:
This code arises in the context of "Scrap Your Boilerplate with Class"

    class Sat a
    class Data ctx a
    instance  Sat (ctx Char)             => Data ctx Char       -- dfunData1
    instance (Sat (ctx [a]), Data ctx a) => Data ctx [a]        -- dfunData2

    class Data Maybe a => Foo a

    instance Foo t => Sat (Maybe t)                             -- dfunSat

    instance Data Maybe a => Foo a                              -- dfunFoo1
    instance Foo a        => Foo [a]                            -- dfunFoo2
    instance                 Foo [Char]                         -- dfunFoo3

Consider generating the superclasses of the instance declaration
         instance Foo a => Foo [a]

So our problem is this
    d0 :_g Foo t
    d1 :_w Data Maybe [t]

We may add the given in the inert set, along with its superclasses
[assuming we don't fail because there is a matching instance, see
 topReactionsStage, given case ]
  Inert:
    d0 :_g Foo t
  WorkList
    d01 :_g Data Maybe t  -- d2 := EvDictSuperClass d0 0
    d1 :_w Data Maybe [t]
Then d2 can readily enter the inert, and we also do solving of the wanted
  Inert:
    d0 :_g Foo t
    d1 :_s Data Maybe [t]           d1 := dfunData2 d2 d3
  WorkList
    d2 :_w Sat (Maybe [t])
    d3 :_w Data Maybe t
    d01 :_g Data Maybe t
Now, we may simplify d2 more:
  Inert:
      d0 :_g Foo t
      d1 :_s Data Maybe [t]           d1 := dfunData2 d2 d3
      d1 :_g Data Maybe [t]
      d2 :_g Sat (Maybe [t])          d2 := dfunSat d4
  WorkList:
      d3 :_w Data Maybe t
      d4 :_w Foo [t]
      d01 :_g Data Maybe t

Now, we can just solve d3.
  Inert
      d0 :_g Foo t
      d1 :_s Data Maybe [t]           d1 := dfunData2 d2 d3
      d2 :_g Sat (Maybe [t])          d2 := dfunSat d4
  WorkList
      d4 :_w Foo [t]
      d01 :_g Data Maybe t
And now we can simplify d4 again, but since it has superclasses we *add* them to the worklist:
  Inert
      d0 :_g Foo t
      d1 :_s Data Maybe [t]           d1 := dfunData2 d2 d3
      d2 :_g Sat (Maybe [t])          d2 := dfunSat d4
      d4 :_g Foo [t]                  d4 := dfunFoo2 d5
  WorkList:
      d5 :_w Foo t
      d6 :_g Data Maybe [t]           d6 := EvDictSuperClass d4 0
      d01 :_g Data Maybe t
Now, d5 can be solved! (and its superclass enter scope)
  Inert
      d0 :_g Foo t
      d1 :_s Data Maybe [t]           d1 := dfunData2 d2 d3
      d2 :_g Sat (Maybe [t])          d2 := dfunSat d4
      d4 :_g Foo [t]                  d4 := dfunFoo2 d5
      d5 :_g Foo t                    d5 := dfunFoo1 d7
  WorkList:
      d7 :_w Data Maybe t
      d6 :_g Data Maybe [t]
      d8 :_g Data Maybe t            d8 := EvDictSuperClass d5 0
      d01 :_g Data Maybe t

Now, two problems:
   [1] Suppose we pick d8 and we react him with d01. Which of the two givens should
       we keep? Well, we *MUST NOT* drop d01 because d8 contains recursive evidence
       that must not be used (look at case interactInert where both inert and workitem
       are givens). So we have several options:
       - Drop the workitem always (this will drop d8)
              This feels very unsafe -- what if the work item was the "good" one
              that should be used later to solve another wanted?
       - Don't drop anyone: the inert set may contain multiple givens!
              [This is currently implemented]

The "don't drop anyone" seems the most safe thing to do, so now we come to problem 2:
  [2] We have added both d6 and d01 in the inert set, and we are interacting our wanted
      d7. Now the [isRecDictEv] function in the ineration solver
      [case inert-given workitem-wanted] will prevent us from interacting d7 := d8
      precisely because chasing the evidence of d8 leads us to an unguarded use of d7.

      So, no interaction happens there. Then we meet d01 and there is no recursion
      problem there [isRectDictEv] gives us the OK to interact and we do solve d7 := d01!

Note [SUPERCLASS-LOOP 1]
~~~~~~~~~~~~~~~~~~~~~~~~
We have to be very, very careful when generating superclasses, lest we
accidentally build a loop. Here's an example:

  class S a

  class S a => C a where { opc :: a -> a }
  class S b => D b where { opd :: b -> b }

  instance C Int where
     opc = opd

  instance D Int where
     opd = opc

From (instance C Int) we get the constraint set {ds1:S Int, dd:D Int}
Simplifying, we may well get:
        $dfCInt = :C ds1 (opd dd)
        dd  = $dfDInt
        ds1 = $p1 dd
Notice that we spot that we can extract ds1 from dd.

Alas!  Alack! We can do the same for (instance D Int):

        $dfDInt = :D ds2 (opc dc)
        dc  = $dfCInt
        ds2 = $p1 dc

And now we've defined the superclass in terms of itself.
Two more nasty cases are in
        tcrun021
        tcrun033

Solution:
  - Satisfy the superclass context *all by itself*
    (tcSimplifySuperClasses)
  - And do so completely; i.e. no left-over constraints
    to mix with the constraints arising from method declarations


Note [SUPERCLASS-LOOP 2]
~~~~~~~~~~~~~~~~~~~~~~~~
We need to be careful when adding "the constaint we are trying to prove".
Suppose we are *given* d1:Ord a, and want to deduce (d2:C [a]) where

        class Ord a => C a where
        instance Ord [a] => C [a] where ...

Then we'll use the instance decl to deduce C [a] from Ord [a], and then add the
superclasses of C [a] to avails.  But we must not overwrite the binding
for Ord [a] (which is obtained from Ord a) with a superclass selection or we'll just
build a loop!

Here's another variant, immortalised in tcrun020
        class Monad m => C1 m
        class C1 m => C2 m x
        instance C2 Maybe Bool
For the instance decl we need to build (C1 Maybe), and it's no good if
we run around and add (C2 Maybe Bool) and its superclasses to the avails
before we search for C1 Maybe.

Here's another example
        class Eq b => Foo a b
        instance Eq a => Foo [a] a
If we are reducing
        (Foo [t] t)

we'll first deduce that it holds (via the instance decl).  We must not
then overwrite the Eq t constraint with a superclass selection!

At first I had a gross hack, whereby I simply did not add superclass constraints
in addWanted, though I did for addGiven and addIrred.  This was sub-optimal,
because it lost legitimate superclass sharing, and it still didn't do the job:
I found a very obscure program (now tcrun021) in which improvement meant the
simplifier got two bites a the cherry... so something seemed to be an Stop
first time, but reducible next time.

Now we implement the Right Solution, which is to check for loops directly
when adding superclasses.  It's a bit like the occurs check in unification.

Note [Recursive instances and superclases]
~~~~~~~~~~~~~~~~~~~~~~~~~~~~~~~~~~~~~~~~~~
Consider this code, which arises in the context of "Scrap Your
Boilerplate with Class".

    class Sat a
    class Data ctx a
    instance  Sat (ctx Char)             => Data ctx Char
    instance (Sat (ctx [a]), Data ctx a) => Data ctx [a]

    class Data Maybe a => Foo a

    instance Foo t => Sat (Maybe t)

    instance Data Maybe a => Foo a
    instance Foo a        => Foo [a]
    instance                 Foo [Char]

In the instance for Foo [a], when generating evidence for the superclasses
(ie in tcSimplifySuperClasses) we need a superclass (Data Maybe [a]).
Using the instance for Data, we therefore need
        (Sat (Maybe [a], Data Maybe a)
But we are given (Foo a), and hence its superclass (Data Maybe a).
So that leaves (Sat (Maybe [a])).  Using the instance for Sat means
we need (Foo [a]).  And that is the very dictionary we are bulding
an instance for!  So we must put that in the "givens".  So in this
case we have
        Given:  Foo a, Foo [a]
        Wanted: Data Maybe [a]

BUT we must *not not not* put the *superclasses* of (Foo [a]) in
the givens, which is what 'addGiven' would normally do. Why? Because
(Data Maybe [a]) is the superclass, so we'd "satisfy" the wanted
by selecting a superclass from Foo [a], which simply makes a loop.

On the other hand we *must* put the superclasses of (Foo a) in
the givens, as you can see from the derivation described above.

Conclusion: in the very special case of tcSimplifySuperClasses
we have one 'given' (namely the "this" dictionary) whose superclasses
must not be added to 'givens' by addGiven.

There is a complication though.  Suppose there are equalities
      instance (Eq a, a~b) => Num (a,b)
Then we normalise the 'givens' wrt the equalities, so the original
given "this" dictionary is cast to one of a different type.  So it's a
bit trickier than before to identify the "special" dictionary whose
superclasses must not be added. See test
   indexed-types/should_run/EqInInstance

We need a persistent property of the dictionary to record this
special-ness.  Current I'm using the InstLocOrigin (a bit of a hack,
but cool), which is maintained by dictionary normalisation.
Specifically, the InstLocOrigin is
             NoScOrigin
then the no-superclass thing kicks in.  WATCH OUT if you fiddle
with InstLocOrigin!


%************************************************************************
%*                                                                      *
%*          Functional dependencies, instantiation of equations
%*                                                                      *
%************************************************************************

When we spot an equality arising from a functional dependency,
we now use that equality (a "wanted") to rewrite the work-item
constraint right away.  This avoids two dangers

 Danger 1: If we send the original constraint on down the pipeline
           it may react with an instance declaration, and in delicate
           situations (when a Given overlaps with an instance) that
           may produce new insoluble goals: see Trac #4952

 Danger 2: If we don't rewrite the constraint, it may re-react
           with the same thing later, and produce the same equality
           again --> termination worries.

To achieve this required some refactoring of FunDeps.lhs (nicer
now!).

\begin{code}
rewriteWithFunDeps :: [Equation CtLoc] -> TcS ()
-- NB: The returned constraints are all Derived
-- Post: returns no trivial equalities (identities) and all EvVars returned are fresh
rewriteWithFunDeps eqn_pred_locs
 = mapM_ instFunDepEqn eqn_pred_locs

instFunDepEqn :: Equation CtLoc -> TcS ()
-- Post: Returns the position index as well as the corresponding FunDep equality
instFunDepEqn (FDEqn { fd_qtvs = tvs, fd_eqs = eqs, fd_loc = loc })
  = do { (subst, _) <- instFlexiTcS tvs  -- Takes account of kind substitution
       ; mapM_ (do_one subst) eqs }
  where
    do_one subst (FDEq { fd_ty_left = ty1, fd_ty_right = ty2 })
       = emitNewDerivedEq loc (Pair (Type.substTy subst ty1) (Type.substTy subst ty2))
\end{code}


*********************************************************************************
*                                                                               *
                       The top-reaction Stage
*                                                                               *
*********************************************************************************

\begin{code}
topReactionsStage :: WorkItem -> TcS (StopOrContinue Ct)
topReactionsStage wi
 = do { inerts <- getTcSInerts
      ; tir <- doTopReact inerts wi
      ; case tir of
          ContinueWith wi -> return (ContinueWith wi)
          Stop ev s       -> return (Stop ev (ptext (sLit "Top react:") <+> s)) }

doTopReact :: InertSet -> WorkItem -> TcS (StopOrContinue Ct)
-- The work item does not react with the inert set, so try interaction with top-level
-- instances. Note:
--
--   (a) The place to add superclasses in not here in doTopReact stage.
--       Instead superclasses are added in the worklist as part of the
--       canonicalization process. See Note [Adding superclasses].
--
--   (b) See Note [Given constraint that matches an instance declaration]
--       for some design decisions for given dictionaries.

<<<<<<< HEAD
doTopReact inerts workItem
  = do { traceTcS "doTopReact" (ppr workItem)
       ; case workItem of
           CDictCan { cc_ev = fl, cc_class = cls, cc_tyargs = xis }
              -> doTopReactDict inerts fl cls xis

           CFunEqCan { cc_ev = fl, cc_fun = tc, cc_tyargs = args , cc_fsk = fsk }
              -> doTopReactFunEq fl tc args fsk

=======
doTopReact inerts work_item
  = do { traceTcS "doTopReact" (ppr work_item)
       ; case work_item of
           CDictCan {}  -> doTopReactDict inerts work_item
           CFunEqCan {} -> doTopReactFunEq work_item
>>>>>>> c4eb0176
           _  -> -- Any other work item does not react with any top-level equations
                 return (ContinueWith work_item)  }

--------------------
doTopReactDict :: InertSet -> Ct -> TcS (StopOrContinue Ct)
-- Try to use type-class instance declarations to simplify the constraint
doTopReactDict inerts work_item@(CDictCan { cc_ev = fl, cc_class = cls
                                          , cc_tyargs = xis })
  | not (isWanted fl)   -- Never use instances for Given or Derived constraints
  = try_fundeps_and_return

  | Just ev <- lookupSolvedDict inerts cls xis   -- Cached
  , ctEvCheckDepth (ctLocDepth loc) ev
  = do { setEvBind dict_id (ctEvTerm ev);
       ; stopWith fl "Dict/Top (cached)" }

  | otherwise  -- Not cached
   = do { lkup_inst_res <- matchClassInst inerts cls xis loc
         ; case lkup_inst_res of
               GenInst wtvs ev_term -> do { addSolvedDict fl cls xis
                                          ; solve_from_instance wtvs ev_term }
               NoInstance -> try_fundeps_and_return }
   where
     dict_id = ASSERT( isWanted fl ) ctEvId fl
     pred = mkClassPred cls xis
     loc = ctEvLoc fl

     solve_from_instance :: [CtEvidence] -> EvTerm -> TcS (StopOrContinue Ct)
      -- Precondition: evidence term matches the predicate workItem
     solve_from_instance evs ev_term
        | null evs
        = do { traceTcS "doTopReact/found nullary instance for" $
               ppr dict_id
             ; setEvBind dict_id ev_term
             ; stopWith fl "Dict/Top (solved, no new work)" }
        | otherwise
        = do { traceTcS "doTopReact/found non-nullary instance for" $
               ppr dict_id
             ; setEvBind dict_id ev_term
             ; let mk_new_wanted ev
                       = mkNonCanonical (ev {ctev_loc = bumpCtLocDepth CountConstraints loc })
             ; updWorkListTcS (extendWorkListCts (map mk_new_wanted evs))
             ; stopWith fl "Dict/Top (solved, more work)" }

     -- We didn't solve it; so try functional dependencies with
     -- the instance environment, and return
     -- NB: even if there *are* some functional dependencies against the
     -- instance environment, there might be a unique match, and if
     -- so we make sure we get on and solve it first. See Note [Weird fundeps]
     try_fundeps_and_return
       = do { instEnvs <- getInstEnvs
            ; let fd_eqns :: [Equation CtLoc]
                  fd_eqns = [ fd { fd_loc = loc { ctl_origin = FunDepOrigin2 pred (ctl_origin loc)
                                                                             inst_pred inst_loc } }
                            | fd@(FDEqn { fd_loc = inst_loc, fd_pred1 = inst_pred })
                            <- improveFromInstEnv instEnvs pred ]
            ; rewriteWithFunDeps fd_eqns
            ; continueWith work_item }

<<<<<<< HEAD
--------------------
doTopReactFunEq :: CtEvidence -> TyCon -> [Xi] -> TcTyVar -> TcS TopInteractResult
doTopReactFunEq old_ev fam_tc args fsk
  = ASSERT(isSynFamilyTyCon fam_tc) -- No associated data families
                                    -- have reached this far
    -- Look up in top-level instances, or built-in axiom
    do { match_res <- matchFam fam_tc args   -- See Note [MATCHING-SYNONYMS]
       ; case match_res of {
           Nothing -> do { try_improvement; return NoTopInt } ;
=======
doTopReactDict _ w = pprPanic "doTopReactDict" (ppr w)

--------------------
doTopReactFunEq :: Ct -> TcS (StopOrContinue Ct)
doTopReactFunEq work_item@(CFunEqCan { cc_ev = old_ev, cc_fun = fam_tc
                                     , cc_tyargs = args , cc_fsk = fsk })
  = ASSERT(isSynFamilyTyCon fam_tc) -- No associated data families
                                    -- have reached this far
    ASSERT( not (isDerived old_ev) )   -- CFunEqCan is never Derived
    -- Look up in top-level instances, or built-in axiom
    do { match_res <- matchFam fam_tc args   -- See Note [MATCHING-SYNONYMS]
       ; case match_res of {
           Nothing -> do { try_improvement; continueWith work_item } ;
>>>>>>> c4eb0176
           Just (ax_co, rhs_ty)

    -- Found a top-level instance

    | Just (tc, tc_args) <- tcSplitTyConApp_maybe rhs_ty
    , isSynFamilyTyCon tc
    , tc_args `lengthIs` tyConArity tc    -- Short-cut
    -> shortCutReduction old_ev fsk ax_co tc tc_args
         -- Try shortcut; see Note [Short cut for top-level reaction]

    | isGiven old_ev  -- Not shortcut
    -> do { let final_co = mkTcSymCo (ctEvCoercion old_ev) `mkTcTransCo` ax_co
                -- final_co :: fsk ~ rhs_ty
          ; new_ev <- newGivenEvVar deeper_loc (mkTcEqPred (mkTyVarTy fsk) rhs_ty,
                                                EvCoercion final_co)
          ; emitWorkNC [new_ev]   -- Non-cannonical; that will mean we flatten rhs_ty
<<<<<<< HEAD
          ; return $ SomeTopInt { tir_rule = "Fun/Top (given)"
                                , tir_new_item = Stop } }

    | otherwise
    -> do { alpha_ty <- newFlexiTcSTy (tyVarKind fsk)
          ; dischargeUfsk fsk alpha_ty
=======
          ; stopWith old_ev "Fun/Top (given)" }

    | not (fsk `elemVarSet` tyVarsOfType rhs_ty)
    -> do { dischargeFmv (ctEvId old_ev) fsk ax_co rhs_ty
          ; traceTcS "doTopReactFunEq" $
            vcat [ text "old_ev:" <+> ppr old_ev
                 , nest 2 (text ":=") <+> ppr ax_co ]
          ; stopWith old_ev "Fun/Top (wanted)" }

    | otherwise -- We must not assign ufsk := ...ufsk...!
    -> do { alpha_ty <- newFlexiTcSTy (tyVarKind fsk)
>>>>>>> c4eb0176
          ; new_ev <- newWantedEvVarNC loc (mkTcEqPred alpha_ty rhs_ty)
          ; let final_co = ax_co `mkTcTransCo` mkTcSymCo (ctEvCoercion new_ev)
              --    ax_co :: fam_tc args ~ rhs_ty
              --       ev :: alpha ~ rhs_ty
              --     ufsk := alpha
              -- final_co :: fam_tc args ~ alpha
<<<<<<< HEAD
          ; setEvBind (ctEvId old_ev) (EvCoercion final_co)
          ; traceTcS "doTopReactFunEq: assigning to" (ppr old_ev <+> ppr final_co)
          ; emitWorkNC [new_ev]
              -- By emitting this as non-canonical, we deal with all
              -- flattening, occurs-check, and ufsk := ufsk issues
          ; return $ SomeTopInt { tir_rule = "Fun/Top (wanted)"
                                , tir_new_item = Stop } } } }
  where
    loc = ctev_loc old_ev
=======
          ; dischargeFmv (ctEvId old_ev) fsk final_co alpha_ty
          ; traceTcS "doTopReactFunEq (occurs)" $
            vcat [ text "old_ev:" <+> ppr old_ev
                 , nest 2 (text ":=") <+> ppr final_co
                 , text "new_ev:" <+> ppr new_ev ]
          ; emitWorkNC [new_ev]
              -- By emitting this as non-canonical, we deal with all
              -- flattening, occurs-check, and ufsk := ufsk issues
          ; stopWith old_ev "Fun/Top (wanted)" } } }
  where
    loc = ctEvLoc old_ev
>>>>>>> c4eb0176
    deeper_loc = bumpCtLocDepth CountTyFunApps loc

    try_improvement
      | Just ops <- isBuiltInSynFamTyCon_maybe fam_tc
      = do { inert_eqs <- getInertEqs
           ; let eqns = sfInteractTop ops args (lookupFlattenTyVar inert_eqs fsk)
<<<<<<< HEAD
           ; impsMb <- mapM (\(Pair x y) -> newDerived loc (mkTcEqPred x y)) eqns
           ; let work = map mkNonCanonical (catMaybes impsMb)
           ; unless (null work) (updWorkListTcS (extendWorkListEqs work)) }
      | otherwise
      = return ()


shortCutReduction :: CtEvidence -> TcTyVar -> TcCoercion
                  -> TyCon -> [TcType] -> TcS TopInteractResult
=======
           ; mapM_ (emitNewDerivedEq loc) eqns }
      | otherwise
      = return ()

doTopReactFunEq w = pprPanic "doTopReactFunEq" (ppr w)

shortCutReduction :: CtEvidence -> TcTyVar -> TcCoercion
                  -> TyCon -> [TcType] -> TcS (StopOrContinue Ct)
>>>>>>> c4eb0176
shortCutReduction old_ev fsk ax_co fam_tc tc_args
  | isGiven old_ev
  = do { (xis, cos) <- flattenMany (FE { fe_ev = old_ev, fe_mode = FM_FlattenAll }) tc_args
               -- ax_co :: F args ~ G tc_args
               -- cos   :: xis ~ tc_args
               -- old_ev :: F args ~ fsk
               -- G cos ; sym ax_co ; old_ev :: G xis ~ fsk

       ; new_ev <- newGivenEvVar deeper_loc
                         ( mkTcEqPred (mkTyConApp fam_tc xis) (mkTyVarTy fsk)
                         , EvCoercion (mkTcTyConAppCo Nominal fam_tc cos
                                        `mkTcTransCo` mkTcSymCo ax_co
                                        `mkTcTransCo` ctEvCoercion old_ev) )

       ; let new_ct = CFunEqCan { cc_ev = new_ev, cc_fun = fam_tc, cc_tyargs = xis, cc_fsk = fsk }
       ; updWorkListTcS (extendWorkListFunEq new_ct)
<<<<<<< HEAD
       ; return $ SomeTopInt { tir_rule = "Fun/Top (given, shortcut)"
                             , tir_new_item = Stop } }

  | otherwise
  = do { (xis, cos) <- flattenMany (FE { fe_ev = old_ev, fe_mode = FM_FlattenAll }) tc_args
=======
       ; stopWith old_ev "Fun/Top (given, shortcut)" }

  | otherwise
  = ASSERT( not (isDerived old_ev) )   -- Caller ensures this
    do { (xis, cos) <- flattenMany (FE { fe_ev = old_ev, fe_mode = FM_FlattenAll }) tc_args
>>>>>>> c4eb0176
               -- ax_co :: F args ~ G tc_args
               -- cos   :: xis ~ tc_args
               -- G cos ; sym ax_co ; old_ev :: G xis ~ fsk
               -- new_ev :: G xis ~ fsk
               -- old_ev :: F args ~ fsk := ax_co ; sym (G cos) ; new_ev

       ; new_ev <- newWantedEvVarNC loc (mkTcEqPred (mkTyConApp fam_tc xis) (mkTyVarTy fsk))
       ; setEvBind (ctEvId old_ev)
                   (EvCoercion (ax_co `mkTcTransCo` mkTcSymCo (mkTcTyConAppCo Nominal fam_tc cos)
                                      `mkTcTransCo` ctEvCoercion new_ev))

       ; let new_ct = CFunEqCan { cc_ev = new_ev, cc_fun = fam_tc, cc_tyargs = xis, cc_fsk = fsk }
       ; updWorkListTcS (extendWorkListFunEq new_ct)
<<<<<<< HEAD
       ; return $ SomeTopInt { tir_rule = "Fun/Top (wanted, shortcut)"
                             , tir_new_item = Stop } }
  where
    loc = ctev_loc old_ev
    deeper_loc = bumpCtLocDepth CountTyFunApps loc

dischargeUfsk :: TcTyVar -> TcType -> TcS ()
-- Assign the final value to a unification flatten-skolem
-- Remember to kick out any inert things that are now rewritable
dischargeUfsk ufsk xi
  = do { setWantedTyBind ufsk xi
       ; n_kicked <- kickOutRewritable givenFlavour ufsk
       ; traceTcS "dischargeUfsk" (ppr ufsk <+> equals <+> ppr xi $$ ppr_kicked n_kicked) }
=======
       ; stopWith old_ev "Fun/Top (wanted, shortcut)" }
  where
    loc = ctEvLoc old_ev
    deeper_loc = bumpCtLocDepth CountTyFunApps loc

dischargeFmv :: EvVar -> TcTyVar -> TcCoercion -> TcType -> TcS ()
-- (dischargeFmv x fmv co ty)
--     [W] x :: F tys ~ fuv
--        co :: F tys ~ ty
-- Precondition: fuv is not filled, and fuv `notElem` ty
--
-- Then set fuv := ty,
--      set x := co
--      kick out any inert things that are now rewritable
dischargeFmv evar fmv co xi
  = ASSERT2( not (fmv `elemVarSet` tyVarsOfType xi), ppr evar $$ ppr fmv $$ ppr xi )
    do { setWantedTyBind fmv xi
       ; setEvBind evar (EvCoercion co)
       ; n_kicked <- kickOutRewritable givenFlavour fmv
       ; traceTcS "dischargeFuv" (ppr fmv <+> equals <+> ppr xi $$ ppr_kicked n_kicked) }
>>>>>>> c4eb0176
\end{code}

Note [Cached solved FunEqs]
~~~~~~~~~~~~~~~~~~~~~~~~~~~
When trying to solve, say (FunExpensive big-type ~ ty), it's important
to see if we have reduced (FunExpensive big-type) before, lest we
simply repeat it.  Hence the lookup in inert_solved_funeqs.  Moreover
we must use `canRewriteOrSame` because both uses might (say) be Wanteds,
and we *still* want to save the re-computation.

Note [MATCHING-SYNONYMS]
~~~~~~~~~~~~~~~~~~~~~~~~
When trying to match a dictionary (D tau) to a top-level instance, or a
type family equation (F taus_1 ~ tau_2) to a top-level family instance,
we do *not* need to expand type synonyms because the matcher will do that for us.


Note [RHS-FAMILY-SYNONYMS]
~~~~~~~~~~~~~~~~~~~~~~~~~~
The RHS of a family instance is represented as yet another constructor which is
like a type synonym for the real RHS the programmer declared. Eg:
    type instance F (a,a) = [a]
Becomes:
    :R32 a = [a]      -- internal type synonym introduced
    F (a,a) ~ :R32 a  -- instance

When we react a family instance with a type family equation in the work list
we keep the synonym-using RHS without expansion.

Note [FunDep and implicit parameter reactions]
~~~~~~~~~~~~~~~~~~~~~~~~~~~~~~~~~~~~~~~~~~~~~~
Currently, our story of interacting two dictionaries (or a dictionary
and top-level instances) for functional dependencies, and implicit
paramters, is that we simply produce new Derived equalities.  So for example

        class D a b | a -> b where ...
    Inert:
        d1 :g D Int Bool
    WorkItem:
        d2 :w D Int alpha

    We generate the extra work item
        cv :d alpha ~ Bool
    where 'cv' is currently unused.  However, this new item can perhaps be
    spontaneously solved to become given and react with d2,
    discharging it in favour of a new constraint d2' thus:
        d2' :w D Int Bool
        d2 := d2' |> D Int cv
    Now d2' can be discharged from d1

We could be more aggressive and try to *immediately* solve the dictionary
using those extra equalities, but that requires those equalities to carry
evidence and derived do not carry evidence.

If that were the case with the same inert set and work item we might dischard
d2 directly:

        cv :w alpha ~ Bool
        d2 := d1 |> D Int cv

But in general it's a bit painful to figure out the necessary coercion,
so we just take the first approach. Here is a better example. Consider:
    class C a b c | a -> b
And:
     [Given]  d1 : C T Int Char
     [Wanted] d2 : C T beta Int
In this case, it's *not even possible* to solve the wanted immediately.
So we should simply output the functional dependency and add this guy
[but NOT its superclasses] back in the worklist. Even worse:
     [Given] d1 : C T Int beta
     [Wanted] d2: C T beta Int
Then it is solvable, but its very hard to detect this on the spot.

It's exactly the same with implicit parameters, except that the
"aggressive" approach would be much easier to implement.

Note [When improvement happens]
~~~~~~~~~~~~~~~~~~~~~~~~~~~~~~~
We fire an improvement rule when

  * Two constraints match (modulo the fundep)
      e.g. C t1 t2, C t1 t3    where C a b | a->b
    The two match because the first arg is identical

Note that we *do* fire the improvement if one is Given and one is Derived (e.g. a
superclass of a Wanted goal) or if both are Given.

Example (tcfail138)
    class L a b | a -> b
    class (G a, L a b) => C a b

    instance C a b' => G (Maybe a)
    instance C a b  => C (Maybe a) a
    instance L (Maybe a) a

When solving the superclasses of the (C (Maybe a) a) instance, we get
  Given:  C a b  ... and hance by superclasses, (G a, L a b)
  Wanted: G (Maybe a)
Use the instance decl to get
  Wanted: C a b'
The (C a b') is inert, so we generate its Derived superclasses (L a b'),
and now we need improvement between that derived superclass an the Given (L a b)

Test typecheck/should_fail/FDsFromGivens also shows why it's a good idea to
emit Derived FDs for givens as well.

Note [Weird fundeps]
~~~~~~~~~~~~~~~~~~~~
Consider   class Het a b | a -> b where
              het :: m (f c) -> a -> m b

           class GHet (a :: * -> *) (b :: * -> *) | a -> b
           instance            GHet (K a) (K [a])
           instance Het a b => GHet (K a) (K b)

The two instances don't actually conflict on their fundeps,
although it's pretty strange.  So they are both accepted. Now
try   [W] GHet (K Int) (K Bool)
This triggers fudeps from both instance decls; but it also
matches a *unique* instance decl, and we should go ahead and
pick that one right now.  Otherwise, if we don't, it ends up
unsolved in the inert set and is reported as an error.

Trac #7875 is a case in point.

Note [Overriding implicit parameters]
~~~~~~~~~~~~~~~~~~~~~~~~~~~~~~~~~~~~~
Consider
   f :: (?x::a) -> Bool -> a

   g v = let ?x::Int = 3
         in (f v, let ?x::Bool = True in f v)

This should probably be well typed, with
   g :: Bool -> (Int, Bool)

So the inner binding for ?x::Bool *overrides* the outer one.
Hence a work-item Given overrides an inert-item Given.

Note [Given constraint that matches an instance declaration]
~~~~~~~~~~~~~~~~~~~~~~~~~~~~~~~~~~~~~~~~~~~~~~~~~~~~~~~~~~~~
What should we do when we discover that one (or more) top-level
instances match a given (or solved) class constraint? We have
two possibilities:

  1. Reject the program. The reason is that there may not be a unique
     best strategy for the solver. Example, from the OutsideIn(X) paper:
       instance P x => Q [x]
       instance (x ~ y) => R [x] y

       wob :: forall a b. (Q [b], R b a) => a -> Int

       g :: forall a. Q [a] => [a] -> Int
       g x = wob x

       will generate the impliation constraint:
            Q [a] => (Q [beta], R beta [a])
       If we react (Q [beta]) with its top-level axiom, we end up with a
       (P beta), which we have no way of discharging. On the other hand,
       if we react R beta [a] with the top-level we get  (beta ~ a), which
       is solvable and can help us rewrite (Q [beta]) to (Q [a]) which is
       now solvable by the given Q [a].

     However, this option is restrictive, for instance [Example 3] from
     Note [Recursive instances and superclases] will fail to work.

  2. Ignore the problem, hoping that the situations where there exist indeed
     such multiple strategies are rare: Indeed the cause of the previous
     problem is that (R [x] y) yields the new work (x ~ y) which can be
     *spontaneously* solved, not using the givens.

We are choosing option 2 below but we might consider having a flag as well.


Note [New Wanted Superclass Work]
~~~~~~~~~~~~~~~~~~~~~~~~~~~~~~~~~
Even in the case of wanted constraints, we may add some superclasses
as new given work. The reason is:

        To allow FD-like improvement for type families. Assume that
        we have a class
             class C a b | a -> b
        and we have to solve the implication constraint:
             C a b => C a beta
        Then, FD improvement can help us to produce a new wanted (beta ~ b)

        We want to have the same effect with the type family encoding of
        functional dependencies. Namely, consider:
             class (F a ~ b) => C a b
        Now suppose that we have:
               given: C a b
               wanted: C a beta
        By interacting the given we will get given (F a ~ b) which is not
        enough by itself to make us discharge (C a beta). However, we
        may create a new derived equality from the super-class of the
        wanted constraint (C a beta), namely derived (F a ~ beta).
        Now we may interact this with given (F a ~ b) to get:
                  derived :  beta ~ b
        But 'beta' is a touchable unification variable, and hence OK to
        unify it with 'b', replacing the derived evidence with the identity.

        This requires trySpontaneousSolve to solve *derived*
        equalities that have a touchable in their RHS, *in addition*
        to solving wanted equalities.

We also need to somehow use the superclasses to quantify over a minimal,
constraint see note [Minimize by Superclasses] in TcSimplify.


Finally, here is another example where this is useful.

Example 1:
----------
   class (F a ~ b) => C a b
And we are given the wanteds:
      w1 : C a b
      w2 : C a c
      w3 : b ~ c
We surely do *not* want to quantify over (b ~ c), since if someone provides
dictionaries for (C a b) and (C a c), these dictionaries can provide a proof
of (b ~ c), hence no extra evidence is necessary. Here is what will happen:

     Step 1: We will get new *given* superclass work,
             provisionally to our solving of w1 and w2

               g1: F a ~ b, g2 : F a ~ c,
               w1 : C a b, w2 : C a c, w3 : b ~ c

             The evidence for g1 and g2 is a superclass evidence term:

               g1 := sc w1, g2 := sc w2

     Step 2: The givens will solve the wanted w3, so that
               w3 := sym (sc w1) ; sc w2

     Step 3: Now, one may naively assume that then w2 can be solve from w1
             after rewriting with the (now solved equality) (b ~ c).

             But this rewriting is ruled out by the isGoodRectDict!

Conclusion, we will (correctly) end up with the unsolved goals
    (C a b, C a c)

NB: The desugarer needs be more clever to deal with equalities
    that participate in recursive dictionary bindings.

\begin{code}
data LookupInstResult
  = NoInstance
  | GenInst [CtEvidence] EvTerm

instance Outputable LookupInstResult where
  ppr NoInstance = text "NoInstance"
  ppr (GenInst ev t) = text "GenInst" <+> ppr ev <+> ppr t


matchClassInst :: InertSet -> Class -> [Type] -> CtLoc -> TcS LookupInstResult

matchClassInst _ clas [ ty ] _
  | className clas == knownNatClassName
  , Just n <- isNumLitTy ty = makeDict (EvNum n)

  | className clas == knownSymbolClassName
  , Just s <- isStrLitTy ty = makeDict (EvStr s)

  where
  {- This adds a coercion that will convert the literal into a dictionary
     of the appropriate type.  See Note [KnownNat & KnownSymbol and EvLit]
     in TcEvidence.  The coercion happens in 2 steps:

     Integer -> SNat n     -- representation of literal to singleton
     SNat n  -> KnownNat n -- singleton to dictionary

     The process is mirrored for Symbols:
     String    -> SSymbol n
     SSymbol n -> KnownSymbol n
  -}
  makeDict evLit
    | Just (_, co_dict) <- tcInstNewTyCon_maybe (classTyCon clas) [ty]
          -- co_dict :: KnownNat n ~ SNat n
    , [ meth ]   <- classMethods clas
    , Just tcRep <- tyConAppTyCon_maybe -- SNat
                      $ funResultTy         -- SNat n
                      $ dropForAlls         -- KnownNat n => SNat n
                      $ idType meth         -- forall n. KnownNat n => SNat n
    , Just (_, co_rep) <- tcInstNewTyCon_maybe tcRep [ty]
          -- SNat n ~ Integer
    = return (GenInst [] $ mkEvCast (EvLit evLit) (mkTcSymCo (mkTcTransCo co_dict co_rep)))

    | otherwise
    = panicTcS (text "Unexpected evidence for" <+> ppr (className clas)
                     $$ vcat (map (ppr . idType) (classMethods clas)))

matchClassInst _ clas [ _k, ty1, ty2 ] loc
  | clas == coercibleClass
  = do { traceTcS "matchClassInst for" $
         quotes (pprClassPred clas [ty1,ty2]) <+> text "at depth" <+> ppr (ctLocDepth loc)
       ; ev <- getCoercibleInst loc ty1 ty2
       ; traceTcS "matchClassInst returned" $ ppr ev
       ; return ev }

matchClassInst inerts clas tys loc
   = do { dflags <- getDynFlags
        ; untch <- getUntouchables
        ; traceTcS "matchClassInst" $ vcat [ text "pred =" <+> ppr pred
                                           , text "inerts=" <+> ppr inerts
                                           , text "untouchables=" <+> ppr untch ]
        ; instEnvs <- getInstEnvs
        ; case lookupInstEnv instEnvs clas tys of
            ([], _, _)               -- Nothing matches
                -> do { traceTcS "matchClass not matching" $
                        vcat [ text "dict" <+> ppr pred ]
                      ; return NoInstance }

            ([(ispec, inst_tys)], [], _) -- A single match
                | not (xopt Opt_IncoherentInstances dflags)
                , given_overlap untch
                -> -- See Note [Instance and Given overlap]
                   do { traceTcS "Delaying instance application" $
                          vcat [ text "Workitem=" <+> pprType (mkClassPred clas tys)
                               , text "Relevant given dictionaries=" <+> ppr givens_for_this_clas ]
                      ; return NoInstance  }

                | otherwise
                -> do   { let dfun_id = instanceDFunId ispec
                        ; traceTcS "matchClass success" $
                          vcat [text "dict" <+> ppr pred,
                                text "witness" <+> ppr dfun_id
                                               <+> ppr (idType dfun_id) ]
                                  -- Record that this dfun is needed
                        ; match_one dfun_id inst_tys }

            (matches, _, _)    -- More than one matches
                               -- Defer any reactions of a multitude
                               -- until we learn more about the reagent
                -> do   { traceTcS "matchClass multiple matches, deferring choice" $
                          vcat [text "dict" <+> ppr pred,
                                text "matches" <+> ppr matches]
                        ; return NoInstance } }
   where
     pred = mkClassPred clas tys

     match_one :: DFunId -> [Maybe TcType] -> TcS LookupInstResult
                  -- See Note [DFunInstType: instantiating types] in InstEnv
     match_one dfun_id mb_inst_tys
       = do { checkWellStagedDFun pred dfun_id loc
            ; (tys, dfun_phi) <- instDFunType dfun_id mb_inst_tys
            ; let (theta, _) = tcSplitPhiTy dfun_phi
            ; if null theta then
                  return (GenInst [] (EvDFunApp dfun_id tys []))
              else do
            { evc_vars <- instDFunConstraints loc theta
            ; let new_ev_vars = freshGoals evc_vars
                      -- new_ev_vars are only the real new variables that can be emitted
                  dfun_app = EvDFunApp dfun_id tys (getEvTerms evc_vars)
            ; return $ GenInst new_ev_vars dfun_app } }

     givens_for_this_clas :: Cts
     givens_for_this_clas
         = filterBag isGivenCt (findDictsByClass (inert_dicts $ inert_cans inerts) clas)

     given_overlap :: Untouchables -> Bool
     given_overlap untch = anyBag (matchable untch) givens_for_this_clas

     matchable untch (CDictCan { cc_class = clas_g, cc_tyargs = sys
                               , cc_ev = fl })
       | isGiven fl
       = ASSERT( clas_g == clas )
         case tcUnifyTys (\tv -> if isTouchableMetaTyVar untch tv &&
                                    tv `elemVarSet` tyVarsOfTypes tys
                                 then BindMe else Skolem) tys sys of
       -- We can't learn anything more about any variable at this point, so the only
       -- cause of overlap can be by an instantiation of a touchable unification
       -- variable. Hence we only bind touchable unification variables. In addition,
       -- we use tcUnifyTys instead of tcMatchTys to rule out cyclic substitutions.
            Nothing -> False
            Just _  -> True
       | otherwise = False -- No overlap with a solved, already been taken care of
                           -- by the overlap check with the instance environment.
     matchable _tys ct = pprPanic "Expecting dictionary!" (ppr ct)

-- See Note [Coercible Instances]
-- Changes to this logic should likely be reflected in coercible_msg in TcErrors.
getCoercibleInst :: CtLoc -> TcType -> TcType -> TcS LookupInstResult
getCoercibleInst loc ty1 ty2
  = do { -- Get some global stuff in scope, for nice pattern-guard based code in `go`
         rdr_env <- getGlobalRdrEnvTcS
       ; famenv <- getFamInstEnvs
       ; go famenv rdr_env }
  where
  go :: FamInstEnvs -> GlobalRdrEnv -> TcS LookupInstResult
  go famenv rdr_env
    -- Also see [Order of Coercible Instances]

    -- Coercible a a                             (see case 1 in [Coercible Instances])
    | ty1 `tcEqType` ty2
    = return $ GenInst []
             $ EvCoercion (TcRefl Representational ty1)

    -- Coercible (forall a. ty) (forall a. ty')  (see case 2 in [Coercible Instances])
    | tcIsForAllTy ty1
    , tcIsForAllTy ty2
    , let (tvs1,body1) = tcSplitForAllTys ty1
          (tvs2,body2) = tcSplitForAllTys ty2
    , equalLength tvs1 tvs2
    = do { ev_term <- deferTcSForAllEq Representational loc (tvs1,body1) (tvs2,body2)
         ; return $ GenInst [] ev_term }

    -- Coercible NT a                            (see case 3 in [Coercible Instances])
    | Just (rep_tc, conc_ty, nt_co) <- tcInstNewTyConTF_maybe famenv ty1
    , dataConsInScope rdr_env rep_tc -- Do not look at all tyConsOfTyCon
    = do { markDataConsAsUsed rdr_env rep_tc
         ; (new_goals, residual_co) <- requestCoercible loc conc_ty ty2
         ; let final_co = nt_co `mkTcTransCo` residual_co
                          -- nt_co       :: ty1     ~R conc_ty
                          -- residual_co :: conc_ty ~R ty2
         ; return $ GenInst new_goals (EvCoercion final_co) }

    -- Coercible a NT                            (see case 3 in [Coercible Instances])
    | Just (rep_tc, conc_ty, nt_co) <- tcInstNewTyConTF_maybe famenv ty2
    , dataConsInScope rdr_env rep_tc -- Do not look at all tyConsOfTyCon
    = do { markDataConsAsUsed rdr_env rep_tc
         ; (new_goals, residual_co) <- requestCoercible loc ty1 conc_ty
         ; let final_co = residual_co `mkTcTransCo` mkTcSymCo nt_co
         ; return $ GenInst new_goals (EvCoercion final_co) }

    -- Coercible (D ty1 ty2) (D ty1' ty2')       (see case 4 in [Coercible Instances])
    | Just (tc1,tyArgs1) <- splitTyConApp_maybe ty1
    , Just (tc2,tyArgs2) <- splitTyConApp_maybe ty2
    , tc1 == tc2
    , nominalArgsAgree tc1 tyArgs1 tyArgs2
    = do { -- We want evidence for all type arguments of role R
           arg_stuff <- forM (zip3 (tyConRoles tc1) tyArgs1 tyArgs2) $ \ (r,ta1,ta2) ->
                        case r of
                           Representational -> requestCoercible loc ta1 ta2
                           Phantom          -> return ([], TcPhantomCo ta1 ta2)
                           Nominal          -> return ([], mkTcNomReflCo ta1)
                                               -- ta1 == ta2, due to nominalArgsAgree
         ; let (new_goals_s, arg_cos) = unzip arg_stuff
               final_co = mkTcTyConAppCo Representational tc1 arg_cos
         ; return $ GenInst (concat new_goals_s) (EvCoercion final_co) }

    -- Cannot solve this one
    | otherwise
    = return NoInstance

nominalArgsAgree :: TyCon -> [Type] -> [Type] -> Bool
nominalArgsAgree tc tys1 tys2 = all ok $ zip3 (tyConRoles tc) tys1 tys2
  where ok (r,t1,t2) = r /= Nominal || t1 `tcEqType` t2

dataConsInScope :: GlobalRdrEnv -> TyCon -> Bool
dataConsInScope rdr_env tc = not hidden_data_cons
  where
    data_con_names = map dataConName (tyConDataCons tc)
    hidden_data_cons = not (isWiredInName (tyConName tc)) &&
                       (isAbstractTyCon tc || any not_in_scope data_con_names)
    not_in_scope dc  = null (lookupGRE_Name rdr_env dc)

markDataConsAsUsed :: GlobalRdrEnv -> TyCon -> TcS ()
markDataConsAsUsed rdr_env tc = addUsedRdrNamesTcS
  [ mkRdrQual (is_as (is_decl imp_spec)) occ
  | dc <- tyConDataCons tc
  , let dc_name = dataConName dc
        occ  = nameOccName dc_name
        gres = lookupGRE_Name rdr_env dc_name
  , not (null gres)
  , Imported (imp_spec:_) <- [gre_prov (head gres)] ]

requestCoercible :: CtLoc -> TcType -> TcType
                 -> TcS ( [CtEvidence]      -- Fresh goals to solve
                        , TcCoercion )      -- Coercion witnessing (Coercible t1 t2)
requestCoercible loc ty1 ty2
  = ASSERT2( typeKind ty1 `tcEqKind` typeKind ty2, ppr ty1 <+> ppr ty2)
    do { mb_ev <- newWantedEvVarNonrec loc' (mkCoerciblePred ty1 ty2)
       ; case mb_ev of
           Fresh ev     -> return ( [ev], evTermCoercion (ctEvTerm ev) )
           Cached ev_tm -> return ( [],   evTermCoercion ev_tm ) }
           -- Evidence for a Coercible constraint is always a coercion t1 ~R t2
  where
     loc' = bumpCtLocDepth CountConstraints loc
\end{code}

Note [Coercible Instances]
~~~~~~~~~~~~~~~~~~~~~~~~~~
The class Coercible is special: There are no regular instances, and the user
cannot even define them (it is listed as an `abstractClass` in TcValidity).
Instead, the type checker will create instances and their evidence out of thin
air, in getCoercibleInst. The following "instances" are present:

 1. instance Coercible a a
    for any type a at any kind k.

 2. instance (forall a. Coercible t1 t2) => Coercible (forall a. t1) (forall a. t2)
    (which would be illegal to write like that in the source code, but we have
    it nevertheless).

 3. instance Coercible r b => Coercible (NT t1 t2 ...) b
    instance Coercible a r => Coercible a (NT t1 t2 ...)
    for a newtype constructor NT (or data family instance that resolves to a
    newtype) where
     * r is the concrete type of NT, instantiated with the arguments t1 t2 ...
     * the constructor of NT is in scope.

    The newtype TyCon can appear undersaturated, but only if it has
    enough arguments to apply the newtype coercion (which is eta-reduced). Examples:
      newtype NT a = NT (Either a Int)
      Coercible (NT Int) (Either Int Int) -- ok
      newtype NT2 a b = NT2 (b -> a)
      newtype NT3 a b = NT3 (b -> a)
      Coercible (NT2 Int) (NT3 Int) -- cannot be derived

 4. instance (Coercible t1_r t1'_r, Coercible t2_r t2_r',...) =>
       Coercible (C t1_r  t2_r  ... t1_p  t2_p  ... t1_n t2_n ...)
                 (C t1_r' t2_r' ... t1_p' t2_p' ... t1_n t2_n ...)
    for a type constructor C where
     * the nominal type arguments are not changed,
     * the phantom type arguments may change arbitrarily
     * the representational type arguments are again Coercible

    The type constructor can be used undersaturated; then the Coercible
    instance is at a higher kind. This does not cause problems.


The type checker generates evidence in the form of EvCoercion, but the
TcCoercion therein has role Representational,  which are turned into Core
coercions by dsEvTerm in DsBinds.

The evidence for the second case is created by deferTcSForAllEq, for the other
cases by getCoercibleInst.

When the constraint cannot be solved, it is treated as any other unsolved
constraint, i.e. it can turn up in an inferred type signature, or reported to
the user as a regular "Cannot derive instance ..." error. In the latter case,
coercible_msg in TcErrors gives additional explanations of why GHC could not
find a Coercible instance, so it duplicates some of the logic from
getCoercibleInst (in negated form).

Note [Order of Coercible Instances]
~~~~~~~~~~~~~~~~~~~~~~~~~~~~~~~~~~~
At first glance, the order of the various coercible instances doesn't matter, as
incoherence is no issue here: We do not care how the evidence is constructed,
as long as it is.

But because of role annotations, the order *can* matter:

  newtype T a = MkT [a]
  type role T nominal

  type family F a
  type instance F Int = Bool

Here T's declared role is more restrictive than its inferred role
(representational) would be.  If MkT is not in scope, so that the
newtype-unwrapping instance is not available, then this coercible
instance would fail:
  Coercible (T Bool) (T (F Int)
But MkT was in scope, *and* if we used it before decomposing on T,
we'd unwrap the newtype (on both sides) to get
  Coercible Bool (F Int)
whic succeeds.

So our current decision is to apply case 3 (newtype-unwrapping) first,
followed by decomposition (case 4).  This is strictly more powerful 
if the newtype constructor is in scope.  See Trac #9117 for a discussion.

Note [Instance and Given overlap]
~~~~~~~~~~~~~~~~~~~~~~~~~~~~~~~~~
Assume that we have an inert set that looks as follows:
       [Given] D [Int]
And an instance declaration:
       instance C a => D [a]
A new wanted comes along of the form:
       [Wanted] D [alpha]

One possibility is to apply the instance declaration which will leave us
with an unsolvable goal (C alpha). However, later on a new constraint may
arise (for instance due to a functional dependency between two later dictionaries),
that will add the equality (alpha ~ Int), in which case our ([Wanted] D [alpha])
will be transformed to [Wanted] D [Int], which could have been discharged by the given.

The solution is that in matchClassInst and eventually in topReact, we get back with
a matching instance, only when there is no Given in the inerts which is unifiable to
this particular dictionary.

The end effect is that, much as we do for overlapping instances, we delay choosing a
class instance if there is a possibility of another instance OR a given to match our
constraint later on. This fixes bugs #4981 and #5002.

This is arguably not easy to appear in practice due to our aggressive prioritization
of equality solving over other constraints, but it is possible. I've added a test case
in typecheck/should-compile/GivenOverlapping.hs

We ignore the overlap problem if -XIncoherentInstances is in force: see
Trac #6002 for a worked-out example where this makes a difference.

Moreover notice that our goals here are different than the goals of the top-level
overlapping checks. There we are interested in validating the following principle:

    If we inline a function f at a site where the same global instance environment
    is available as the instance environment at the definition site of f then we
    should get the same behaviour.

But for the Given Overlap check our goal is just related to completeness of
constraint solving.<|MERGE_RESOLUTION|>--- conflicted
+++ resolved
@@ -38,13 +38,9 @@
 import TcSMonad
 import Bag
 
-<<<<<<< HEAD
 import Control.Monad ( foldM )
 import Data.Maybe ( catMaybes )
 import Data.List( partition, foldl' )
-=======
-import Data.List( partition )
->>>>>>> c4eb0176
 
 import VarEnv
 
@@ -86,43 +82,23 @@
 depth and will simply fail.
 
 \begin{code}
-<<<<<<< HEAD
-solveInteractGiven :: CtLoc -> [EvVar] -> TcS ()
-solveInteractGiven loc givens
-  | null givens  -- Shortcut for common case
-  = return ()
-  | otherwise
-  = do { implics2 <- solveInteract given_bag
-           -- old_fsks: see Note [Given flatten-skolems] in TcSMonad
-       ; MASSERT( isEmptyBag implics2 )
-           -- empty implics because we discard Given equalities between
-           -- foralls (see Note [Do not decompose given polytype equalities]
-           -- in TcCanonical), and those are the ones that can give
-           -- rise to new implications
-
-       ; return () }
-=======
 solveFlatGivens :: CtLoc -> [EvVar] -> TcS ()
 solveFlatGivens loc givens
   | null givens  -- Shortcut for common case
   = return ()
   | otherwise
   = solveFlats given_bag
->>>>>>> c4eb0176
   where
     given_bag = listToBag [ mkNonCanonical $ CtGiven { ctev_evtm = EvId ev_id
                                                      , ctev_pred = evVarPred ev_id
                                                      , ctev_loc = loc }
                           | ev_id <- givens ]
 
-<<<<<<< HEAD
-=======
 solveFlatWanteds :: Cts -> TcS WantedConstraints
 solveFlatWanteds wanteds
   = do { solveFlats wanteds
        ; getInertUnsolved }
 
->>>>>>> c4eb0176
 -- The main solver loop implements Note [Basic Simplifier Plan]
 ---------------------------------------------------------------
 solveFlats :: Cts -> TcS ()
@@ -133,12 +109,8 @@
 solveFlats cts
   = {-# SCC "solveFlats" #-}
     do { dyn_flags <- getDynFlags
-<<<<<<< HEAD
+       ; updWorkListTcS (\wl -> foldrBag extendWorkListCt wl cts)
        ; solve_loop False (maxSubGoalDepth dyn_flags) }
-=======
-       ; updWorkListTcS (\wl -> foldrBag extendWorkListCt wl cts)
-       ; solve_loop (maxSubGoalDepth dyn_flags) }
->>>>>>> c4eb0176
   where
     solve_loop inertsModified max_depth
       = {-# SCC "solve_loop" #-}
@@ -256,29 +228,17 @@
 
        ; final_is <- getTcSInerts
        ; case final_res of
-<<<<<<< HEAD
-           Stop            -> do { traceTcS "End solver pipeline (discharged) }"
-                                       (ptext (sLit "inerts    = ") <+> ppr final_is)
-                                 ; return False }
-           ContinueWith ct -> do { traceFireTcS ct (ptext (sLit "Kept as inert"))
-=======
            Stop ev s       -> do { traceFireTcS ev s
                                  ; traceTcS "End solver pipeline (discharged) }"
                                        (ptext (sLit "inerts =") <+> ppr final_is)
-                                 ; return () }
+                                 ; return False }
            ContinueWith ct -> do { traceFireTcS (ctEvidence ct) (ptext (sLit "Kept as inert"))
->>>>>>> c4eb0176
                                  ; traceTcS "End solver pipeline (not discharged) }" $
                                        vcat [ ptext (sLit "final_item =") <+> ppr ct
                                             , pprTvBndrs (varSetElems $ tyVarsOfCt ct)
-<<<<<<< HEAD
-                                            , ptext (sLit "inerts     = ") <+> ppr final_is]
+                                            , ptext (sLit "inerts     =") <+> ppr final_is]
                                  ; insertInertItemTcS ct
                                  ; return True }
-=======
-                                            , ptext (sLit "inerts     =") <+> ppr final_is]
-                                 ; insertInertItemTcS ct }
->>>>>>> c4eb0176
        }
   where run_pipeline :: [(String,SimplifierStage)] -> StopOrContinue Ct 
                      -> TcS (StopOrContinue Ct)
@@ -366,25 +326,14 @@
 interactWithInertsStage wi
   = do { inerts <- getTcSInerts
        ; let ics = inert_cans inerts
-<<<<<<< HEAD
-       ; stop <- case wi of
-             CTyEqCan    {} -> do { interactTyVarEq ics wi; return True }
-=======
        ; case wi of
              CTyEqCan    {} -> interactTyVarEq ics wi
->>>>>>> c4eb0176
              CFunEqCan   {} -> interactFunEq   ics wi
              CIrredEvCan {} -> interactIrred   ics wi
              CDictCan    {} -> interactDict    ics wi
              _ -> pprPanic "interactWithInerts" (ppr wi) }
                 -- CHoleCan are put straight into inert_frozen, so never get here
                 -- CNonCanonical have been canonicalised
-<<<<<<< HEAD
-       ; case stop of
-            True  -> return Stop
-            False -> return (ContinueWith wi) }
-=======
->>>>>>> c4eb0176
 \end{code}
 
 \begin{code}
@@ -434,11 +383,7 @@
 -- we can rewrite them. We can never improve using this:
 -- if we want ty1 :: Constraint and have ty2 :: Constraint it clearly does not
 -- mean that (ty1 ~ ty2)
-<<<<<<< HEAD
-interactIrred :: InertCans -> Ct -> TcS StopNowFlag
-=======
 interactIrred :: InertCans -> Ct -> TcS (StopOrContinue Ct)
->>>>>>> c4eb0176
 
 interactIrred inerts workItem@(CIrredEvCan { cc_ev = ev_w })
   | let pred = ctEvPred ev_w
@@ -451,17 +396,6 @@
        ; case inert_effect of
             IRKeep    -> return ()
             IRDelete  -> updInertIrreds (\_ -> others)
-<<<<<<< HEAD
-            IRReplace -> updInertIrreds (\_ -> extendCts others workItem)
-                         -- These const upd's assume that solveOneFromTheOther
-                         -- has no side effects on InertCans
-       ; when stop_now $ traceFireTcS workItem $
-         ptext (sLit "Irred equal") <+> parens (ppr inert_effect)
-       ; return stop_now }
-
-  | otherwise
-  = return False
-=======
             IRReplace -> updInertIrreds (\_ -> others `snocCts` workItem)
                          -- These const upd's assume that solveOneFromTheOther
                          -- has no side effects on InertCans
@@ -472,7 +406,6 @@
 
   | otherwise
   = continueWith workItem
->>>>>>> c4eb0176
 
 interactIrred _ wi = pprPanic "interactIrred" (ppr wi)
 \end{code}
@@ -484,11 +417,7 @@
 *********************************************************************************
 
 \begin{code}
-<<<<<<< HEAD
-interactDict :: InertCans -> Ct -> TcS StopNowFlag
-=======
 interactDict :: InertCans -> Ct -> TcS (StopOrContinue Ct)
->>>>>>> c4eb0176
 interactDict inerts workItem@(CDictCan { cc_ev = ev_w, cc_class = cls, cc_tyargs = tys })
   | Just ct_i <- findDict (inert_dicts inerts) cls tys
   , let ctev_i = ctEvidence ct_i
@@ -497,16 +426,10 @@
            IRKeep    -> return ()
            IRDelete  -> updInertDicts $ \ ds -> delDict ds cls tys
            IRReplace -> updInertDicts $ \ ds -> addDict ds cls tys workItem
-<<<<<<< HEAD
-       ; when stop_now $ traceFireTcS workItem $
-         ptext (sLit "Dict equal") <+> parens (ppr inert_effect)
-       ; return stop_now }
-=======
        ; if stop_now then
             return (Stop ev_w (ptext (sLit "Dict equal") <+> parens (ppr inert_effect)))
          else 
             continueWith workItem }
->>>>>>> c4eb0176
 
   | cls `hasKey` ipClassNameKey
   , isGiven ev_w
@@ -516,19 +439,6 @@
   = do { mapBagM_ (addFunDepWork workItem) (findDictsByClass (inert_dicts inerts) cls)
                -- Standard thing: create derived fds and keep on going. Importantly we don't
                -- throw workitem back in the worklist because this can cause loops (see #5236)
-<<<<<<< HEAD
-       ; return False }
-
-interactDict _ wi = pprPanic "interactDict" (ppr wi)
-
-interactGivenIP :: InertCans -> Ct -> TcS StopNowFlag
--- Work item is Given (?x:ty)
--- See Note [Shadowing of Implicit Parameters]
-interactGivenIP inerts workItem@(CDictCan { cc_class = cls, cc_tyargs = tys@(ip_str:_) })
-  = do { traceFireTcS workItem $ ptext (sLit "Given IP")
-       ; updInertCans $ \cans -> cans { inert_dicts = addDict filtered_dicts cls tys workItem }
-       ; return True }
-=======
        ; continueWith workItem  }
 
 interactDict _ wi = pprPanic "interactDict" (ppr wi)
@@ -540,7 +450,6 @@
                                           , cc_tyargs = tys@(ip_str:_) })
   = do { updInertCans $ \cans -> cans { inert_dicts = addDict filtered_dicts cls tys workItem }
        ; stopWith ev "Given IP" }
->>>>>>> c4eb0176
   where
     dicts           = inert_dicts inerts
     ip_dicts        = findDictsByClass dicts cls
@@ -633,14 +542,8 @@
 *********************************************************************************
 
 \begin{code}
-<<<<<<< HEAD
-interactFunEq :: InertCans -> Ct -> TcS StopNowFlag
--- Try interacting the work item with the inert set
--- Return Nothing if the inert set is unaffected, otherwise (Just modified_inert)
-=======
 interactFunEq :: InertCans -> Ct -> TcS (StopOrContinue Ct)
 -- Try interacting the work item with the inert set
->>>>>>> c4eb0176
 interactFunEq inerts workItem@(CFunEqCan { cc_ev = ev, cc_fun = tc
                                          , cc_tyargs = args, cc_fsk = fsk })
   | Just (CFunEqCan { cc_ev = ev_i, cc_fsk = fsk_i }) <- matching_inerts
@@ -650,11 +553,7 @@
            vcat [ text "workItem =" <+> ppr workItem
                 , text "inertItem=" <+> ppr ev_i ]
          ; reactFunEq ev_i fsk_i ev fsk
-<<<<<<< HEAD
-         ; return True }
-=======
          ; stopWith ev "Inert rewrites work item" }
->>>>>>> c4eb0176
     else  -- Rewrite intert using work-item
       do { traceTcS "reactFunEq (rewrite inert item):" $
            vcat [ text "workItem =" <+> ppr workItem
@@ -663,30 +562,6 @@
                -- Do the updInertFunEqs before the reactFunEq, so that
                -- we don't kick out the inertItem as well as consuming it!
          ; reactFunEq ev fsk ev_i fsk_i
-<<<<<<< HEAD
-         ; return True }
-
-  | Just ops <- isBuiltInSynFamTyCon_maybe tc
-  = do { let is = findFunEqsByTyCon funeqs tc
-       ; let interact = sfInteractInert ops args (lookupFlattenTyVar eqs fsk)
-       ; impMbs <- sequence
-                 [ do mb <- newDerived (ctev_loc iev) (mkTcEqPred lhs_ty rhs_ty)
-                      return (fmap mkNonCanonical mb)
-                 | CFunEqCan { cc_tyargs = iargs
-                             , cc_fsk = ifsk
-                             , cc_ev = iev } <- is
-                 , Pair lhs_ty rhs_ty <- interact iargs (lookupFlattenTyVar eqs ifsk)
-                 ]
-       ; let imps = catMaybes impMbs
-       ; traceTcS "builtInCandidates 1: " $ vcat [ ptext (sLit "Candidates:") <+> ppr is
-                                                 , ptext (sLit "improvements:") <+> ppr imps
-                                                 , ptext (sLit "TvEqs:") <+> ppr eqs ]
-       ; unless (null imps) $ updWorkListTcS (extendWorkListEqs imps)
-       ; return False }
-
-  | otherwise
-  = return False
-=======
          ; stopWith ev "Work item rewrites inert" }
 
   | Just ops <- isBuiltInSynFamTyCon_maybe tc
@@ -703,7 +578,6 @@
 
   | otherwise
   = return (ContinueWith workItem)
->>>>>>> c4eb0176
   where
     eqs    = inert_eqs inerts
     funeqs = inert_funeqs inerts
@@ -721,12 +595,7 @@
 reactFunEq :: CtEvidence -> TcTyVar    -- From this  :: F tys ~ fsk1
            -> CtEvidence -> TcTyVar    -- Solve this :: F tys ~ fsk2
            -> TcS ()
-<<<<<<< HEAD
-reactFunEq from_this fsk1 
-    (CtGiven { ctev_evtm = tm, ctev_loc = loc }) fsk2
-=======
 reactFunEq from_this fsk1 (CtGiven { ctev_evtm = tm, ctev_loc = loc }) fsk2
->>>>>>> c4eb0176
   = do { let fsk_eq_co = mkTcSymCo (evTermCoercion tm)
                          `mkTcTransCo` ctEvCoercion from_this
                          -- :: fsk2 ~ fsk1
@@ -734,15 +603,8 @@
        ; new_ev <- newGivenEvVar loc (fsk_eq_pred, EvCoercion fsk_eq_co)
        ; emitWorkNC [new_ev] }
 
-<<<<<<< HEAD
-reactFunEq from_this fsk1 
-           (CtWanted { ctev_evar = evar }) fsk2
-  = do { dischargeUfsk fsk2 (mkTyVarTy fsk1)
-       ; setEvBind evar (ctEvTerm from_this) }
-=======
 reactFunEq from_this fuv1 (CtWanted { ctev_evar = evar }) fuv2
   = dischargeFmv evar fuv2 (ctEvCoercion from_this) (mkTyVarTy fuv1)
->>>>>>> c4eb0176
 
 reactFunEq _ _ solve_this@(CtDerived {}) _
   = pprPanic "reactFunEq" (ppr solve_this)
@@ -837,13 +699,8 @@
 *********************************************************************************
 
 \begin{code}
-<<<<<<< HEAD
-interactTyVarEq :: InertCans -> Ct -> TcS ()
--- CTyEqCans are always consumed, hence () result
-=======
 interactTyVarEq :: InertCans -> Ct -> TcS (StopOrContinue Ct)
 -- CTyEqCans are always consumed, so always returns Stop
->>>>>>> c4eb0176
 interactTyVarEq inerts workItem@(CTyEqCan { cc_tyvar = tv, cc_rhs = rhs , cc_ev = ev })
   | (ev_i : _) <- [ ev_i | CTyEqCan { cc_ev = ev_i, cc_rhs = rhs_i }
                              <- findTyEqs (inert_eqs inerts) tv
@@ -851,14 +708,9 @@
                          , rhs_i `tcEqType` rhs ]
   =  -- Inert:     a ~ b
      -- Work item: a ~ b
-<<<<<<< HEAD
-    do { when (isWanted ev) (setEvBind (ctev_evar ev) (ctEvTerm ev_i))
-       ; traceFireTcS workItem (ptext (sLit "Solved from inert")) }
-=======
     do { when (isWanted ev) $
          setEvBind (ctev_evar ev) (ctEvTerm ev_i)
        ; stopWith ev "Solved from inert" }
->>>>>>> c4eb0176
 
   | Just tv_rhs <- getTyVar_maybe rhs
   , (ev_i : _) <- [ ev_i | CTyEqCan { cc_ev = ev_i, cc_rhs = rhs_i }
@@ -868,15 +720,9 @@
   =  -- Inert:     a ~ b
      -- Work item: b ~ a
     do { when (isWanted ev) $
-<<<<<<< HEAD
-              setEvBind (ctev_evar ev)
-                        (EvCoercion (mkTcSymCo (ctEvCoercion ev_i)))
-       ; traceFireTcS workItem (ptext (sLit "Solved from inert (r)")) }
-=======
          setEvBind (ctev_evar ev)
                    (EvCoercion (mkTcSymCo (ctEvCoercion ev_i)))
        ; stopWith ev "Solved from inert (r)" }
->>>>>>> c4eb0176
 
   | otherwise
   = do { untch <- getUntouchables
@@ -884,12 +730,7 @@
          then do { solveByUnification ev tv rhs
                  ; n_kicked <- kickOutRewritable givenFlavour tv
                                -- givenFlavour because the tv := xi is given
-<<<<<<< HEAD
-                 ; traceFireTcS workItem $
-                   ptext (sLit "Spontaneously solved") <+> ppr_kicked n_kicked }
-=======
                  ; return (Stop ev (ptext (sLit "Spontaneously solved") <+> ppr_kicked n_kicked)) }
->>>>>>> c4eb0176
 
          else do { traceTcS "Can't solve tyvar equality"
                        (vcat [ text "LHS:" <+> ppr tv <+> dcolon <+> ppr (tyVarKind tv)
@@ -899,14 +740,8 @@
                              , text "RHS:" <+> ppr rhs <+> dcolon <+> ppr (typeKind rhs)
                              , text "Untouchables =" <+> ppr untch ])
                  ; n_kicked <- kickOutRewritable ev tv
-<<<<<<< HEAD
-                 ; traceFireTcS workItem $
-                   ptext (sLit "Kept as inert") <+> ppr_kicked n_kicked
-                 ; updInertCans (\ ics -> addInertCan ics workItem) } }
-=======
                  ; updInertCans (\ ics -> addInertCan ics workItem)
                  ; return (Stop ev (ptext (sLit "Kept as inert") <+> ppr_kicked n_kicked)) } }
->>>>>>> c4eb0176
 
 interactTyVarEq _ wi = pprPanic "interactTyVarEq" (ppr wi)
 
@@ -938,8 +773,6 @@
                        FlatSkol {} -> False
                        RuntimeUnk  -> True
 
-<<<<<<< HEAD
-=======
 solveByUnification :: CtEvidence -> TcTyVar -> Xi -> TcS ()
 -- Solve with the identity coercion
 -- Precondition: kind(xi) is a sub-kind of kind(tv)
@@ -974,7 +807,6 @@
          setEvBind (ctEvId wd) (EvCoercion (mkTcNomReflCo xi')) }
 
 
->>>>>>> c4eb0176
 givenFlavour :: CtEvidence
 -- Used just to pass to kickOutRewritable
 -- and to guide 'flatten' for givens
@@ -1018,17 +850,11 @@
     do { let (kicked_out, ics') = kick_out new_ev new_tv ics
        ; setInertCans ics'
        ; updWorkListTcS (appendWorkList kicked_out)
-<<<<<<< HEAD
-       ; traceTcS "kickOutRewritable" $
-            vcat [ text "tv = " <+> ppr new_tv
-                 , ptext (sLit "Kicked out =") <+> ppr kicked_out]
-=======
 
        ; unless (isEmptyWorkList kicked_out) $ 
          csTraceTcS $ 
          hang (ptext (sLit "Kick out, tv =") <+> ppr new_tv)
             2 (ppr kicked_out)
->>>>>>> c4eb0176
        ; return (workListSize kicked_out) } }
 
 kick_out :: CtEvidence -> TcTyVar -> InertCans -> (WorkList, InertCans)
@@ -1087,14 +913,7 @@
       =  (eqCanRewrite new_tv new_ev ev)  -- See Note [Delicate equality kick-out]
       && (new_tv == tv ||                    
           new_tv `elemVarSet` kind_vars ||       -- (1)
-<<<<<<< HEAD
--- ToDO: I totally do not understand this "not eqCanRewrite" stuff.
---       It seems quite wrong to me
--- Omitting for now
-          (   -- not (eqCanRewrite tv ev new_ev) &&    -- (2)
-=======
           (not (eqCanRewrite tv ev new_ev) &&    -- (2)
->>>>>>> c4eb0176
            new_tv `elemVarSet` (extendVarSet (tyVarsOfType rhs) tv)))
       where
         kind_vars = tyVarsOfType (tyVarKind tv) `unionVarSet`
@@ -1203,44 +1022,6 @@
 double unifications is the main reason we disallow touchable
 unification variables as RHS of type family equations: F xis ~ alpha.
 
-<<<<<<< HEAD
-\begin{code}
-solveByUnification :: CtEvidence -> TcTyVar -> Xi -> TcS ()
--- Solve with the identity coercion
--- Precondition: kind(xi) is a sub-kind of kind(tv)
--- Precondition: CtEvidence is Wanted or Derived
--- See [New Wanted Superclass Work] to see why solveByUnification
---     must work for Derived as well as Wanted
--- Returns: workItem where
---        workItem = the new Given constraint
---
--- NB: No need for an occurs check here, because solveByUnification always
---     arises from a CTyEqCan, a *canonical* constraint.  Its invariants
---     say that in (a ~ xi), the type variable a does not appear in xi.
---     See TcRnTypes.Ct invariants.
---
--- Post: tv ~ xi is now in TyBinds, no need to put in inerts as well
--- see Note [Spontaneously solved in TyBinds]
-solveByUnification wd tv xi
-  = do { let tv_ty = mkTyVarTy tv
-       ; traceTcS "Sneaky unification:" $
-                       vcat [text "Unifies:" <+> ppr tv <+> ptext (sLit ":=") <+> ppr xi,
-                             text "Coercion:" <+> pprEq tv_ty xi,
-                             text "Left Kind is:" <+> ppr (typeKind tv_ty),
-                             text "Right Kind is:" <+> ppr (typeKind xi) ]
-
-       ; let xi' = defaultKind xi
-               -- We only instantiate kind unification variables
-               -- with simple kinds like *, not OpenKind or ArgKind
-               -- cf TcUnify.uUnboundKVar
-
-       ; setWantedTyBind tv xi'
-       ; when (isWanted wd) $
-         setEvBind (ctEvId wd) (EvCoercion (mkTcNomReflCo xi')) }
-\end{code}
-
-=======
->>>>>>> c4eb0176
 
 
 Note [Superclasses and recursive dictionaries]
@@ -1631,23 +1412,11 @@
 --   (b) See Note [Given constraint that matches an instance declaration]
 --       for some design decisions for given dictionaries.
 
-<<<<<<< HEAD
-doTopReact inerts workItem
-  = do { traceTcS "doTopReact" (ppr workItem)
-       ; case workItem of
-           CDictCan { cc_ev = fl, cc_class = cls, cc_tyargs = xis }
-              -> doTopReactDict inerts fl cls xis
-
-           CFunEqCan { cc_ev = fl, cc_fun = tc, cc_tyargs = args , cc_fsk = fsk }
-              -> doTopReactFunEq fl tc args fsk
-
-=======
 doTopReact inerts work_item
   = do { traceTcS "doTopReact" (ppr work_item)
        ; case work_item of
            CDictCan {}  -> doTopReactDict inerts work_item
            CFunEqCan {} -> doTopReactFunEq work_item
->>>>>>> c4eb0176
            _  -> -- Any other work item does not react with any top-level equations
                  return (ContinueWith work_item)  }
 
@@ -1707,17 +1476,6 @@
             ; rewriteWithFunDeps fd_eqns
             ; continueWith work_item }
 
-<<<<<<< HEAD
---------------------
-doTopReactFunEq :: CtEvidence -> TyCon -> [Xi] -> TcTyVar -> TcS TopInteractResult
-doTopReactFunEq old_ev fam_tc args fsk
-  = ASSERT(isSynFamilyTyCon fam_tc) -- No associated data families
-                                    -- have reached this far
-    -- Look up in top-level instances, or built-in axiom
-    do { match_res <- matchFam fam_tc args   -- See Note [MATCHING-SYNONYMS]
-       ; case match_res of {
-           Nothing -> do { try_improvement; return NoTopInt } ;
-=======
 doTopReactDict _ w = pprPanic "doTopReactDict" (ppr w)
 
 --------------------
@@ -1731,7 +1489,6 @@
     do { match_res <- matchFam fam_tc args   -- See Note [MATCHING-SYNONYMS]
        ; case match_res of {
            Nothing -> do { try_improvement; continueWith work_item } ;
->>>>>>> c4eb0176
            Just (ax_co, rhs_ty)
 
     -- Found a top-level instance
@@ -1748,14 +1505,6 @@
           ; new_ev <- newGivenEvVar deeper_loc (mkTcEqPred (mkTyVarTy fsk) rhs_ty,
                                                 EvCoercion final_co)
           ; emitWorkNC [new_ev]   -- Non-cannonical; that will mean we flatten rhs_ty
-<<<<<<< HEAD
-          ; return $ SomeTopInt { tir_rule = "Fun/Top (given)"
-                                , tir_new_item = Stop } }
-
-    | otherwise
-    -> do { alpha_ty <- newFlexiTcSTy (tyVarKind fsk)
-          ; dischargeUfsk fsk alpha_ty
-=======
           ; stopWith old_ev "Fun/Top (given)" }
 
     | not (fsk `elemVarSet` tyVarsOfType rhs_ty)
@@ -1767,24 +1516,12 @@
 
     | otherwise -- We must not assign ufsk := ...ufsk...!
     -> do { alpha_ty <- newFlexiTcSTy (tyVarKind fsk)
->>>>>>> c4eb0176
           ; new_ev <- newWantedEvVarNC loc (mkTcEqPred alpha_ty rhs_ty)
           ; let final_co = ax_co `mkTcTransCo` mkTcSymCo (ctEvCoercion new_ev)
               --    ax_co :: fam_tc args ~ rhs_ty
               --       ev :: alpha ~ rhs_ty
               --     ufsk := alpha
               -- final_co :: fam_tc args ~ alpha
-<<<<<<< HEAD
-          ; setEvBind (ctEvId old_ev) (EvCoercion final_co)
-          ; traceTcS "doTopReactFunEq: assigning to" (ppr old_ev <+> ppr final_co)
-          ; emitWorkNC [new_ev]
-              -- By emitting this as non-canonical, we deal with all
-              -- flattening, occurs-check, and ufsk := ufsk issues
-          ; return $ SomeTopInt { tir_rule = "Fun/Top (wanted)"
-                                , tir_new_item = Stop } } } }
-  where
-    loc = ctev_loc old_ev
-=======
           ; dischargeFmv (ctEvId old_ev) fsk final_co alpha_ty
           ; traceTcS "doTopReactFunEq (occurs)" $
             vcat [ text "old_ev:" <+> ppr old_ev
@@ -1796,24 +1533,12 @@
           ; stopWith old_ev "Fun/Top (wanted)" } } }
   where
     loc = ctEvLoc old_ev
->>>>>>> c4eb0176
     deeper_loc = bumpCtLocDepth CountTyFunApps loc
 
     try_improvement
       | Just ops <- isBuiltInSynFamTyCon_maybe fam_tc
       = do { inert_eqs <- getInertEqs
            ; let eqns = sfInteractTop ops args (lookupFlattenTyVar inert_eqs fsk)
-<<<<<<< HEAD
-           ; impsMb <- mapM (\(Pair x y) -> newDerived loc (mkTcEqPred x y)) eqns
-           ; let work = map mkNonCanonical (catMaybes impsMb)
-           ; unless (null work) (updWorkListTcS (extendWorkListEqs work)) }
-      | otherwise
-      = return ()
-
-
-shortCutReduction :: CtEvidence -> TcTyVar -> TcCoercion
-                  -> TyCon -> [TcType] -> TcS TopInteractResult
-=======
            ; mapM_ (emitNewDerivedEq loc) eqns }
       | otherwise
       = return ()
@@ -1822,7 +1547,6 @@
 
 shortCutReduction :: CtEvidence -> TcTyVar -> TcCoercion
                   -> TyCon -> [TcType] -> TcS (StopOrContinue Ct)
->>>>>>> c4eb0176
 shortCutReduction old_ev fsk ax_co fam_tc tc_args
   | isGiven old_ev
   = do { (xis, cos) <- flattenMany (FE { fe_ev = old_ev, fe_mode = FM_FlattenAll }) tc_args
@@ -1839,19 +1563,11 @@
 
        ; let new_ct = CFunEqCan { cc_ev = new_ev, cc_fun = fam_tc, cc_tyargs = xis, cc_fsk = fsk }
        ; updWorkListTcS (extendWorkListFunEq new_ct)
-<<<<<<< HEAD
-       ; return $ SomeTopInt { tir_rule = "Fun/Top (given, shortcut)"
-                             , tir_new_item = Stop } }
-
-  | otherwise
-  = do { (xis, cos) <- flattenMany (FE { fe_ev = old_ev, fe_mode = FM_FlattenAll }) tc_args
-=======
        ; stopWith old_ev "Fun/Top (given, shortcut)" }
 
   | otherwise
   = ASSERT( not (isDerived old_ev) )   -- Caller ensures this
     do { (xis, cos) <- flattenMany (FE { fe_ev = old_ev, fe_mode = FM_FlattenAll }) tc_args
->>>>>>> c4eb0176
                -- ax_co :: F args ~ G tc_args
                -- cos   :: xis ~ tc_args
                -- G cos ; sym ax_co ; old_ev :: G xis ~ fsk
@@ -1865,21 +1581,6 @@
 
        ; let new_ct = CFunEqCan { cc_ev = new_ev, cc_fun = fam_tc, cc_tyargs = xis, cc_fsk = fsk }
        ; updWorkListTcS (extendWorkListFunEq new_ct)
-<<<<<<< HEAD
-       ; return $ SomeTopInt { tir_rule = "Fun/Top (wanted, shortcut)"
-                             , tir_new_item = Stop } }
-  where
-    loc = ctev_loc old_ev
-    deeper_loc = bumpCtLocDepth CountTyFunApps loc
-
-dischargeUfsk :: TcTyVar -> TcType -> TcS ()
--- Assign the final value to a unification flatten-skolem
--- Remember to kick out any inert things that are now rewritable
-dischargeUfsk ufsk xi
-  = do { setWantedTyBind ufsk xi
-       ; n_kicked <- kickOutRewritable givenFlavour ufsk
-       ; traceTcS "dischargeUfsk" (ppr ufsk <+> equals <+> ppr xi $$ ppr_kicked n_kicked) }
-=======
        ; stopWith old_ev "Fun/Top (wanted, shortcut)" }
   where
     loc = ctEvLoc old_ev
@@ -1900,7 +1601,6 @@
        ; setEvBind evar (EvCoercion co)
        ; n_kicked <- kickOutRewritable givenFlavour fmv
        ; traceTcS "dischargeFuv" (ppr fmv <+> equals <+> ppr xi $$ ppr_kicked n_kicked) }
->>>>>>> c4eb0176
 \end{code}
 
 Note [Cached solved FunEqs]
