--- conflicted
+++ resolved
@@ -43,12 +43,8 @@
 
 import VarEnv
 
-<<<<<<< HEAD
 import Data.Maybe ( catMaybes )
-import Control.Monad( when, unless, forM )
-=======
 import Control.Monad( when, unless, forM, foldM )
->>>>>>> 0511c0ab
 import Pair (Pair(..))
 import Unique( hasKey )
 import FastString ( sLit, fsLit )
@@ -2190,25 +2186,11 @@
   , not (null gres)
   , Imported (imp_spec:_) <- [gre_prov (head gres)] ]
 
-<<<<<<< HEAD
 requestCoercible :: CtLoc -> TcType -> TcType -> TcS (CtEvidence, Freshness)
 requestCoercible loc ty1 ty2 =
     ASSERT2( typeKind ty1 `tcEqKind` typeKind ty2, ppr ty1 <+> ppr ty2)
-    newWantedEvVarNonrec loc' (mkCoerciblePred ty1 ty2)
+    newWantedEvVar loc' (mkCoerciblePred ty1 ty2)
   where loc' = bumpCtLocDepth CountConstraints loc
-=======
-requestCoercible :: CtLoc -> TcType -> TcType
-                 -> TcS ( [CtEvidence]      -- Fresh goals to solve
-                        , TcCoercion )      -- Coercion witnessing (Coercible t1 t2)
-requestCoercible loc ty1 ty2
-  = ASSERT2( typeKind ty1 `tcEqKind` typeKind ty2, ppr ty1 <+> ppr ty2)
-    do { (new_ev, freshness) <- newWantedEvVar loc' (mkCoerciblePred ty1 ty2)
-       ; return ( case freshness of { Fresh -> [new_ev]; Cached -> [] }
-                , ctEvCoercion new_ev) }
-           -- Evidence for a Coercible constraint is always a coercion t1 ~R t2
-  where
-     loc' = bumpCtLocDepth CountConstraints loc
->>>>>>> 0511c0ab
 \end{code}
 
 Note [Coercible Instances]
