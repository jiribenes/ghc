\begin{code}
{-# LANGUAGE CPP #-}

module TcInteract (
     solveFlatGivens,    -- Solves [EvVar],GivenLoc
     solveFlatWanteds    -- Solves Cts
  ) where

#include "HsVersions.h"

import BasicTypes ()
import TcCanonical
import TcFlatten
import VarSet
import Type
import Unify
import InstEnv( lookupInstEnv, instanceDFunId )
import CoAxiom(sfInteractTop, sfInteractInert)

import Var
import TcType
import PrelNames (knownNatClassName, knownSymbolClassName, ipClassNameKey )
import TysWiredIn ( coercibleClass )
import Id( idType, mkSysLocalM )
import Class
import TyCon
import DataCon
import Name
import RdrName ( GlobalRdrEnv, lookupGRE_Name, mkRdrQual, is_as,
                 is_decl, Provenance(Imported), gre_prov )
import FunDeps
import FamInst

import TcEvidence
import Outputable

import TcRnTypes
import TcErrors
import TcSMonad
import Bag

import Data.List( partition, foldl', deleteFirstsBy )

import VarEnv

import Data.Maybe ( catMaybes )
import Control.Monad( when, unless, forM, foldM )
import Pair (Pair(..))
import Unique( hasKey )
import FastString ( sLit, fsLit )
import DynFlags
import Util
\end{code}

**********************************************************************
*                                                                    *
*                      Main Interaction Solver                       *
*                                                                    *
**********************************************************************

Note [Basic Simplifier Plan]
~~~~~~~~~~~~~~~~~~~~~~~~~~~~
1. Pick an element from the WorkList if there exists one with depth
   less than our context-stack depth.

2. Run it down the 'stage' pipeline. Stages are:
      - canonicalization
      - inert reactions
      - spontaneous reactions
      - top-level intreactions
   Each stage returns a StopOrContinue and may have sideffected
   the inerts or worklist.

   The threading of the stages is as follows:
      - If (Stop) is returned by a stage then we start again from Step 1.
      - If (ContinueWith ct) is returned by a stage, we feed 'ct' on to
        the next stage in the pipeline.
4. If the element has survived (i.e. ContinueWith x) the last stage
   then we add him in the inerts and jump back to Step 1.

If in Step 1 no such element exists, we have exceeded our context-stack
depth and will simply fail.

Note [Unflatten after solving the flat wanteds]
~~~~~~~~~~~~~~~~~~~~~~~~~~~~~~~~~~~~~~~~~~~~~~~
We unflatten after solving the wc_flats of an implication, and before attempting
to float. This means that

 * The fsk/fmv flatten-skolems only survive during solveFlats.  We don't
   need to worry about then across successive passes over the constraint tree.
   (E.g. we don't need the old ic_fsk field of an implication.

 * When floating an equality outwards, we don't need to worry about floating its
   associated flattening constraints.

 * Another tricky case becomes easy: Trac #4935
       type instance F True a b = a
       type instance F False a b = b

       [w] F c a b ~ gamma
       (c ~ True) => a ~ gamma
       (c ~ False) => b ~ gamma

   Obviously this is soluble with gamma := F c a b, and unflattening
   will do exactly that after solving the flat constraints and before
   attempting the implications.  Before, when we were not unflattening,
   we had to push Wanted funeqs in as new givens.  Yuk!

   Another example that becomes easy: indexed_types/should_fail/T7786
      [W] BuriedUnder sub k Empty ~ fsk
      [W] Intersect fsk inv ~ s
      [w] xxx[1] ~ s
      [W] forall[2] . (xxx[1] ~ Empty)
                   => Intersect (BuriedUnder sub k Empty) inv ~ Empty


\begin{code}
solveFlatGivens :: CtLoc -> [EvVar] -> TcS ()
solveFlatGivens loc givens
  | null givens  -- Shortcut for common case
  = return ()
  | otherwise
  = go (map mk_given_ct givens)
  where
    mk_given_ct ev_id = mkNonCanonical (CtGiven { ctev_evtm = EvId ev_id
                                                , ctev_pred = evVarPred ev_id
                                                , ctev_loc  = loc })
    go givens = do { solveFlats (listToBag givens)
                   ; new_givens <- runTcPluginsGiven
                   ; when (notNull new_givens) (go new_givens)
                   }

solveFlatWanteds :: Cts -> TcS WantedConstraints
solveFlatWanteds wanteds
  = do { solveFlats wanteds
       ; (implics, tv_eqs, fun_eqs, insols, others) <- getUnsolvedInerts
       ; unflattened_eqs <- unflatten tv_eqs fun_eqs
            -- See Note [Unflatten after solving the flat wanteds]

       ; zonked <- zonkFlats (others `andCts` unflattened_eqs)
            -- Postcondition is that the wl_flats are zonked

       ; (wanteds', insols', rerun) <- runTcPluginsWanted zonked
       ; if rerun then do { updInertTcS prepareInertsForImplications
                          ; solveFlatWanteds wanteds' }
                  else return (WC { wc_flat  = wanteds'
                                  , wc_insol = insols' `unionBags` insols
                                  , wc_impl  = implics }) }


-- The main solver loop implements Note [Basic Simplifier Plan]
---------------------------------------------------------------
solveFlats :: Cts -> TcS ()
-- Returns the final InertSet in TcS
-- Has no effect on work-list or residual-iplications
-- The constraints are initially examined in left-to-right order

solveFlats cts
  = {-# SCC "solveFlats" #-}
    do { dyn_flags <- getDynFlags
       ; updWorkListTcS (\wl -> foldrBag extendWorkListCt wl cts)
       ; solve_loop (maxSubGoalDepth dyn_flags) }
  where
    solve_loop max_depth
      = {-# SCC "solve_loop" #-}
        do { sel <- selectNextWorkItem max_depth
           ; case sel of
              NoWorkRemaining     -- Done, successfuly (modulo frozen)
                -> return ()
              MaxDepthExceeded cnt ct -- Failure, depth exceeded
                -> wrapErrTcS $ solverDepthErrorTcS cnt (ctEvidence ct)
              NextWorkItem ct     -- More work, loop around!
                -> do { runSolverPipeline thePipeline ct; solve_loop max_depth } }


-- | Extract the (inert) givens and invoke the plugins on them.
-- Remove solved givens from the inert set and emit insolubles, but
-- return new work produced so that 'solveFlatGivens' can feed it back
-- into the main solver.
runTcPluginsGiven :: TcS [Ct]
runTcPluginsGiven = do
  (givens,_,_) <- fmap splitInertCans getInertCans
  if null givens
    then return []
    else do
      p <- runTcPlugins (givens,[],[])
      let (solved_givens, _, _) = pluginSolvedCts p
      updInertCans (removeInertCts solved_givens)
      mapM_ emitInsoluble (pluginBadCts p)
      return (pluginNewCts p)

-- | Given a bag of (flattened, zonked) wanteds, invoke the plugins on
-- them and produce an updated bag of wanteds (possibly with some new
-- work) and a bag of insolubles.  The boolean indicates whether
-- 'solveFlatWanteds' should feed the updated wanteds back into the
-- main solver.
runTcPluginsWanted :: Cts -> TcS (Cts, Cts, Bool)
runTcPluginsWanted zonked_wanteds
  | isEmptyBag zonked_wanteds = return (zonked_wanteds, emptyBag, False)
  | otherwise                 = do
    (given,derived,_) <- fmap splitInertCans getInertCans
    p <- runTcPlugins (given, derived, bagToList zonked_wanteds)
    let (solved_givens, solved_deriveds, solved_wanteds) = pluginSolvedCts p
        (_, _, wanteds) = pluginInputCts p
    updInertCans (removeInertCts $ solved_givens ++ solved_deriveds)
    mapM_ setEv solved_wanteds
    return ( listToBag $ pluginNewCts p ++ wanteds
           , listToBag $ pluginBadCts p
           , notNull (pluginNewCts p) )
  where
    setEv :: (EvTerm,Ct) -> TcS ()
    setEv (ev,ct) = case ctEvidence ct of
      CtWanted {ctev_evar = evar} -> setEvBind evar ev
      _ -> panic "runTcPluginsWanted.setEv: attempt to solve non-wanted!"

-- | A triple of (given, derived, wanted) constraints to pass to plugins
type SplitCts  = ([Ct], [Ct], [Ct])

-- | A solved triple of constraints, with evidence for wanteds
type SolvedCts = ([Ct], [Ct], [(EvTerm,Ct)])

-- | Represents collections of constraints generated by typechecker
-- plugins
data TcPluginProgress = TcPluginProgress
    { pluginInputCts  :: SplitCts
      -- ^ Original inputs to the plugins with solved/bad constraints
      -- removed, but otherwise unmodified
    , pluginSolvedCts :: SolvedCts
      -- ^ Constraints solved by plugins
    , pluginBadCts    :: [Ct]
      -- ^ Constraints reported as insoluble by plugins
    , pluginNewCts    :: [Ct]
      -- ^ New constraints emitted by plugins
    }

-- | Starting from a triple of (given, derived, wanted) constraints,
-- invoke each of the typechecker plugins in turn and return
--
--  * the remaining unmodified constraints,
--  * constraints that have been solved,
--  * constraints that are insoluble, and
--  * new work.
--
-- Note that new work generated by one plugin will not be seen by
-- other plugins on this pass (but the main constraint solver will be
-- re-invoked and they will see it later).  There is no check that new
-- work differs from the original constraints supplied to the plugin:
-- the plugin itself should perform this check if necessary.
runTcPlugins :: SplitCts -> TcS TcPluginProgress
runTcPlugins all_cts = do
    gblEnv <- getGblEnv
    foldM do_plugin initialProgress (tcg_tc_plugins gblEnv)
  where
    do_plugin :: TcPluginProgress -> TcPluginSolver -> TcS TcPluginProgress
    do_plugin p solver = do
        result <- runTcPluginTcS (uncurry3 solver (pluginInputCts p))
        return $ progress p result

    progress :: TcPluginProgress -> TcPluginResult -> TcPluginProgress
    progress p (TcPluginContradiction bad_cts) =
       p { pluginInputCts = discard bad_cts (pluginInputCts p)
         , pluginBadCts   = bad_cts ++ pluginBadCts p
         }
    progress p (TcPluginOk solved_cts new_cts) =
      p { pluginInputCts  = discard (map snd solved_cts) (pluginInputCts p)
        , pluginSolvedCts = add solved_cts (pluginSolvedCts p)
        , pluginNewCts    = new_cts ++ pluginNewCts p
        }

    initialProgress = TcPluginProgress all_cts ([], [], []) [] []

    discard :: [Ct] -> SplitCts -> SplitCts
    discard cts (xs, ys, zs) =
        (xs `without` cts, ys `without` cts, zs `without` cts)

    without :: [Ct] -> [Ct] -> [Ct]
    without = deleteFirstsBy eqCt

    eqCt :: Ct -> Ct -> Bool
    eqCt c c' = case (ctEvidence c, ctEvidence c') of
      (CtGiven   pred _ _, CtGiven   pred' _ _) -> pred `eqType` pred'
      (CtWanted  pred _ _, CtWanted  pred' _ _) -> pred `eqType` pred'
      (CtDerived pred _  , CtDerived pred' _  ) -> pred `eqType` pred'
      (_                 , _                  ) -> False

    add :: [(EvTerm,Ct)] -> SolvedCts -> SolvedCts
    add xs scs = foldl' addOne scs xs

    addOne :: SolvedCts -> (EvTerm,Ct) -> SolvedCts
    addOne (givens, deriveds, wanteds) (ev,ct) = case ctEvidence ct of
      CtGiven  {} -> (ct:givens, deriveds, wanteds)
      CtDerived{} -> (givens, ct:deriveds, wanteds)
      CtWanted {} -> (givens, deriveds, (ev,ct):wanteds)


type WorkItem = Ct
type SimplifierStage = WorkItem -> TcS (StopOrContinue Ct)

data SelectWorkItem
       = NoWorkRemaining      -- No more work left (effectively we're done!)
       | MaxDepthExceeded SubGoalCounter Ct
                              -- More work left to do but this constraint has exceeded
                              -- the maximum depth for one of the subgoal counters and we
                              -- must stop
       | NextWorkItem Ct      -- More work left, here's the next item to look at

selectNextWorkItem :: SubGoalDepth -- Max depth allowed
                   -> TcS SelectWorkItem
selectNextWorkItem max_depth
  = updWorkListTcS_return pick_next
  where
    pick_next :: WorkList -> (SelectWorkItem, WorkList)
    pick_next wl
      = case selectWorkItem wl of
          (Nothing,_)
              -> (NoWorkRemaining,wl)           -- No more work
          (Just ct, new_wl)
              | Just cnt <- subGoalDepthExceeded max_depth (ctLocDepth (ctLoc ct)) -- Depth exceeded
              -> (MaxDepthExceeded cnt ct,new_wl)
          (Just ct, new_wl)
              -> (NextWorkItem ct, new_wl)      -- New workitem and worklist

runSolverPipeline :: [(String,SimplifierStage)] -- The pipeline
                  -> WorkItem                   -- The work item
                  -> TcS ()
-- Run this item down the pipeline, leaving behind new work and inerts
runSolverPipeline pipeline workItem
  = do { initial_is <- getTcSInerts
       ; traceTcS "Start solver pipeline {" $
                  vcat [ ptext (sLit "work item = ") <+> ppr workItem
                       , ptext (sLit "inerts    = ") <+> ppr initial_is]

       ; bumpStepCountTcS    -- One step for each constraint processed
       ; final_res  <- run_pipeline pipeline (ContinueWith workItem)

       ; final_is <- getTcSInerts
       ; case final_res of
           Stop ev s       -> do { traceFireTcS ev s
                                 ; traceTcS "End solver pipeline (discharged) }"
                                       (ptext (sLit "inerts =") <+> ppr final_is)
                                 ; return () }
           ContinueWith ct -> do { traceFireTcS (ctEvidence ct) (ptext (sLit "Kept as inert"))
                                 ; traceTcS "End solver pipeline (not discharged) }" $
                                       vcat [ ptext (sLit "final_item =") <+> ppr ct
                                            , pprTCvBndrs (varSetElems $ tyCoVarsOfCt ct)
                                            , ptext (sLit "inerts     =") <+> ppr final_is]
                                 ; insertInertItemTcS ct }
       }
  where run_pipeline :: [(String,SimplifierStage)] -> StopOrContinue Ct 
                     -> TcS (StopOrContinue Ct)
        run_pipeline [] res        = return res
        run_pipeline _ (Stop ev s) = return (Stop ev s)
        run_pipeline ((stg_name,stg):stgs) (ContinueWith ct)
          = do { traceTcS ("runStage " ++ stg_name ++ " {")
                          (text "workitem   = " <+> ppr ct)
               ; res <- stg ct
               ; traceTcS ("end stage " ++ stg_name ++ " }") empty
               ; run_pipeline stgs res }
\end{code}

Example 1:
  Inert:   {c ~ d, F a ~ t, b ~ Int, a ~ ty} (all given)
  Reagent: a ~ [b] (given)

React with (c~d)     ==> IR (ContinueWith (a~[b]))  True    []
React with (F a ~ t) ==> IR (ContinueWith (a~[b]))  False   [F [b] ~ t]
React with (b ~ Int) ==> IR (ContinueWith (a~[Int]) True    []

Example 2:
  Inert:  {c ~w d, F a ~g t, b ~w Int, a ~w ty}
  Reagent: a ~w [b]

React with (c ~w d)   ==> IR (ContinueWith (a~[b]))  True    []
React with (F a ~g t) ==> IR (ContinueWith (a~[b]))  True    []    (can't rewrite given with wanted!)
etc.

Example 3:
  Inert:  {a ~ Int, F Int ~ b} (given)
  Reagent: F a ~ b (wanted)

React with (a ~ Int)   ==> IR (ContinueWith (F Int ~ b)) True []
React with (F Int ~ b) ==> IR Stop True []    -- after substituting we re-canonicalize and get nothing

\begin{code}
thePipeline :: [(String,SimplifierStage)]
thePipeline = [ ("canonicalization",        TcCanonical.canonicalize)
              , ("interact with inerts",    interactWithInertsStage)
              , ("top-level reactions",     topReactionsStage) ]
\end{code}


*********************************************************************************
*                                                                               *
                       The interact-with-inert Stage
*                                                                               *
*********************************************************************************

Note [The Solver Invariant]
~~~~~~~~~~~~~~~~~~~~~~~~~~~
We always add Givens first.  So you might think that the solver has
the invariant

   If the work-item is Given,
   then the inert item must Given

But this isn't quite true.  Suppose we have,
    c1: [W] beta ~ [alpha], c2 : [W] blah, c3 :[W] alpha ~ Int
After processing the first two, we get
     c1: [G] beta ~ [alpha], c2 : [W] blah
Now, c3 does not interact with the the given c1, so when we spontaneously
solve c3, we must re-react it with the inert set.  So we can attempt a
reaction between inert c2 [W] and work-item c3 [G].

It *is* true that [Solver Invariant]
   If the work-item is Given,
   AND there is a reaction
   then the inert item must Given
or, equivalently,
   If the work-item is Given,
   and the inert item is Wanted/Derived
   then there is no reaction

\begin{code}
-- Interaction result of  WorkItem <~> Ct

type StopNowFlag = Bool    -- True <=> stop after this interaction

interactWithInertsStage :: WorkItem -> TcS (StopOrContinue Ct)
-- Precondition: if the workitem is a CTyEqCan then it will not be able to
-- react with anything at this stage.

interactWithInertsStage wi
  = do { inerts <- getTcSInerts
       ; let ics = inert_cans inerts
       ; case wi of
             CTyEqCan    {} -> interactTyVarEq ics wi
             CFunEqCan   {} -> interactFunEq   ics wi
             CIrredEvCan {} -> interactIrred   ics wi
             CDictCan    {} -> interactDict    ics wi
             _ -> pprPanic "interactWithInerts" (ppr wi) }
                -- CHoleCan are put straight into inert_frozen, so never get here
                -- CNonCanonical have been canonicalised
\end{code}

\begin{code}
data InteractResult = IRKeep | IRReplace | IRDelete
instance Outputable InteractResult where
  ppr IRKeep    = ptext (sLit "keep")
  ppr IRReplace = ptext (sLit "replace")
  ppr IRDelete  = ptext (sLit "delete")

solveOneFromTheOther :: CtEvidence  -- Inert
                     -> CtEvidence  -- WorkItem
                     -> TcS (InteractResult, StopNowFlag)
-- Preconditions:
-- 1) inert and work item represent evidence for the /same/ predicate
-- 2) ip/class/irred evidence (no coercions) only
solveOneFromTheOther ev_i ev_w
  | isDerived ev_w
  = return (IRKeep, True)

  | isDerived ev_i -- The inert item is Derived, we can just throw it away,
                   -- The ev_w is inert wrt earlier inert-set items,
                   -- so it's safe to continue on from this point
  = return (IRDelete, False)

  | CtWanted { ctev_evar = ev_id } <- ev_w
  = do { setEvBind ev_id (ctEvTerm ev_i)
       ; return (IRKeep, True) }

  | CtWanted { ctev_evar = ev_id } <- ev_i
  = do { setEvBind ev_id (ctEvTerm ev_w)
       ; return (IRReplace, True) }

  | otherwise      -- If both are Given, we already have evidence; no need to duplicate
                   -- But the work item *overrides* the inert item (hence IRReplace)
                   -- See Note [Shadowing of Implicit Parameters]
  = return (IRReplace, True)
\end{code}

*********************************************************************************
*                                                                               *
                   interactIrred
*                                                                               *
*********************************************************************************

\begin{code}
-- Two pieces of irreducible evidence: if their types are *exactly identical*
-- we can rewrite them. We can never improve using this:
-- if we want ty1 :: Constraint and have ty2 :: Constraint it clearly does not
-- mean that (ty1 ~ ty2)
interactIrred :: InertCans -> Ct -> TcS (StopOrContinue Ct)

interactIrred inerts workItem@(CIrredEvCan { cc_ev = ev_w })
  | let pred = ctEvPred ev_w
        (matching_irreds, others) = partitionBag (\ct -> ctPred ct `tcEqType` pred)
                                                 (inert_irreds inerts)
  , (ct_i : rest) <- bagToList matching_irreds
  , let ctev_i = ctEvidence ct_i
  = ASSERT( null rest )
    do { (inert_effect, stop_now) <- solveOneFromTheOther ctev_i ev_w
       ; case inert_effect of
            IRKeep    -> return ()
            IRDelete  -> updInertIrreds (\_ -> others)
            IRReplace -> updInertIrreds (\_ -> others `snocCts` workItem)
                         -- These const upd's assume that solveOneFromTheOther
                         -- has no side effects on InertCans
       ; if stop_now then
            return (Stop ev_w (ptext (sLit "Irred equal") <+> parens (ppr inert_effect)))
       ; else
            continueWith workItem }

  | otherwise
  = continueWith workItem

interactIrred _ wi = pprPanic "interactIrred" (ppr wi)
\end{code}

*********************************************************************************
*                                                                               *
                   interactDict
*                                                                               *
*********************************************************************************

\begin{code}
interactDict :: InertCans -> Ct -> TcS (StopOrContinue Ct)
interactDict inerts workItem@(CDictCan { cc_ev = ev_w, cc_class = cls, cc_tyargs = tys })
  | Just ctev_i <- lookupInertDict inerts (ctEvLoc ev_w) cls tys
  = do { (inert_effect, stop_now) <- solveOneFromTheOther ctev_i ev_w
       ; case inert_effect of
           IRKeep    -> return ()
           IRDelete  -> updInertDicts $ \ ds -> delDict ds cls tys
           IRReplace -> updInertDicts $ \ ds -> addDict ds cls tys workItem
       ; if stop_now then
            return (Stop ev_w (ptext (sLit "Dict equal") <+> parens (ppr inert_effect)))
         else 
            continueWith workItem }

  | cls `hasKey` ipClassNameKey
  , isGiven ev_w
  = interactGivenIP inerts workItem

  | otherwise
  = do { mapBagM_ (addFunDepWork workItem) (findDictsByClass (inert_dicts inerts) cls)
               -- Standard thing: create derived fds and keep on going. Importantly we don't
               -- throw workitem back in the worklist because this can cause loops (see #5236)
       ; continueWith workItem  }

interactDict _ wi = pprPanic "interactDict" (ppr wi)

interactGivenIP :: InertCans -> Ct -> TcS (StopOrContinue Ct)
-- Work item is Given (?x:ty)
-- See Note [Shadowing of Implicit Parameters]
interactGivenIP inerts workItem@(CDictCan { cc_ev = ev, cc_class = cls
                                          , cc_tyargs = tys@(ip_str:_) })
  = do { updInertCans $ \cans -> cans { inert_dicts = addDict filtered_dicts cls tys workItem }
       ; stopWith ev "Given IP" }
  where
    dicts           = inert_dicts inerts
    ip_dicts        = findDictsByClass dicts cls
    other_ip_dicts  = filterBag (not . is_this_ip) ip_dicts
    filtered_dicts  = addDictsByClass dicts cls other_ip_dicts

    -- Pick out any Given constraints for the same implicit parameter
    is_this_ip (CDictCan { cc_ev = ev, cc_tyargs = ip_str':_ })
       = isGiven ev && ip_str `tcEqType` ip_str'
    is_this_ip _ = False

interactGivenIP _ wi = pprPanic "interactGivenIP" (ppr wi)

addFunDepWork :: Ct -> Ct -> TcS ()
addFunDepWork work_ct inert_ct
  = do {  let fd_eqns :: [Equation CtLoc]
              fd_eqns = [ eqn { fd_loc = derived_loc }
                        | eqn <- improveFromAnother inert_pred work_pred ]
       ; rewriteWithFunDeps fd_eqns
                -- We don't really rewrite tys2, see below _rewritten_tys2, so that's ok
                -- NB: We do create FDs for given to report insoluble equations that arise
                -- from pairs of Givens, and also because of floating when we approximate
                -- implications. The relevant test is: typecheck/should_fail/FDsFromGivens.hs
                -- Also see Note [When improvement happens]
    }
  where
    work_pred  = ctPred work_ct
    inert_pred = ctPred inert_ct
    work_loc   = ctLoc work_ct
    inert_loc  = ctLoc inert_ct
    derived_loc = work_loc { ctl_origin = FunDepOrigin1 work_pred  work_loc
                                                        inert_pred inert_loc }

\end{code}

Note [Shadowing of Implicit Parameters]
~~~~~~~~~~~~~~~~~~~~~~~~~~~~~~~~~~~~~~~
Consider the following example:

f :: (?x :: Char) => Char
f = let ?x = 'a' in ?x

The "let ?x = ..." generates an implication constraint of the form:

?x :: Char => ?x :: Char

Furthermore, the signature for `f` also generates an implication
constraint, so we end up with the following nested implication:

?x :: Char => (?x :: Char => ?x :: Char)

Note that the wanted (?x :: Char) constraint may be solved in
two incompatible ways:  either by using the parameter from the
signature, or by using the local definition.  Our intention is
that the local definition should "shadow" the parameter of the
signature, and we implement this as follows: when we add a new
*given* implicit parameter to the inert set, it replaces any existing
givens for the same implicit parameter.

This works for the normal cases but it has an odd side effect
in some pathological programs like this:

-- This is accepted, the second parameter shadows
f1 :: (?x :: Int, ?x :: Char) => Char
f1 = ?x

-- This is rejected, the second parameter shadows
f2 :: (?x :: Int, ?x :: Char) => Int
f2 = ?x

Both of these are actually wrong:  when we try to use either one,
we'll get two incompatible wnated constraints (?x :: Int, ?x :: Char),
which would lead to an error.

I can think of two ways to fix this:

  1. Simply disallow multiple constratits for the same implicit
    parameter---this is never useful, and it can be detected completely
    syntactically.

  2. Move the shadowing machinery to the location where we nest
     implications, and add some code here that will produce an
     error if we get multiple givens for the same implicit parameter.


*********************************************************************************
*                                                                               *
                   interactFunEq
*                                                                               *
*********************************************************************************

\begin{code}
interactFunEq :: InertCans -> Ct -> TcS (StopOrContinue Ct)
-- Try interacting the work item with the inert set
interactFunEq inerts workItem@(CFunEqCan { cc_ev = ev, cc_fun = tc
                                         , cc_tyargs = args, cc_fsk = fsk })
  | Just (CFunEqCan { cc_ev = ev_i, cc_fsk = fsk_i }) <- matching_inerts
  = if ev_i `canRewriteOrSame` ev
    then  -- Rewrite work-item using inert
      do { traceTcS "reactFunEq (discharge work item):" $
           vcat [ text "workItem =" <+> ppr workItem
                , text "inertItem=" <+> ppr ev_i ]
         ; reactFunEq ev_i fsk_i ev fsk
         ; stopWith ev "Inert rewrites work item" }
    else  -- Rewrite intert using work-item
      do { traceTcS "reactFunEq (rewrite inert item):" $
           vcat [ text "workItem =" <+> ppr workItem
                , text "inertItem=" <+> ppr ev_i ]
         ; updInertFunEqs $ \ feqs -> insertFunEq feqs tc args workItem
               -- Do the updInertFunEqs before the reactFunEq, so that
               -- we don't kick out the inertItem as well as consuming it!
         ; reactFunEq ev fsk ev_i fsk_i
         ; stopWith ev "Work item rewrites inert" }

  | Just ops <- isBuiltInSynFamTyCon_maybe tc
  = do { let matching_funeqs = findFunEqsByTyCon funeqs tc
       ; let interact = sfInteractInert ops args (lookupFlattenTyVar eqs fsk)
             do_one (CFunEqCan { cc_tyargs = iargs, cc_fsk = ifsk, cc_ev = iev })
                = mapM_ (emitNewDerivedEq (ctEvLoc iev)) 
                        (interact iargs (lookupFlattenTyVar eqs ifsk))
             do_one ct = pprPanic "interactFunEq" (ppr ct)
       ; mapM_ do_one matching_funeqs
       ; traceTcS "builtInCandidates 1: " $ vcat [ ptext (sLit "Candidates:") <+> ppr matching_funeqs
                                                 , ptext (sLit "TvEqs:") <+> ppr eqs ]
       ; return (ContinueWith workItem) }

  | otherwise
  = return (ContinueWith workItem)
  where
    eqs    = inert_eqs inerts
    funeqs = inert_funeqs inerts
    matching_inerts = findFunEqs funeqs tc args

interactFunEq _ wi = pprPanic "interactFunEq" (ppr wi)

lookupFlattenTyVar :: TyVarEnv EqualCtList -> TcTyVar -> TcType
-- ^ Look up a flatten-tyvar in the inert TyVarEqs
lookupFlattenTyVar inert_eqs ftv 
  = case lookupVarEnv inert_eqs ftv of
      Just (CTyEqCan { cc_rhs = rhs } : _) -> rhs
      _                                    -> mkOnlyTyVarTy ftv

reactFunEq :: CtEvidence -> TcTyVar    -- From this  :: F tys ~ fsk1
           -> CtEvidence -> TcTyVar    -- Solve this :: F tys ~ fsk2
           -> TcS ()
reactFunEq from_this fsk1 (CtGiven { ctev_evtm = tm, ctev_loc = loc }) fsk2
  = do { let fsk_eq_co = mkTcSymCo (evTermCoercion tm)
                         `mkTcTransCo` ctEvCoercion from_this
                         -- :: fsk2 ~ fsk1
             fsk_eq_pred = mkTcEqPredLikeEv from_this (mkOnlyTyVarTy fsk2) (mkOnlyTyVarTy fsk1)
               -- TODO (RAE): Why from_this and not to_this in the LikeEv??

       ; new_ev <- newGivenEvVar loc (fsk_eq_pred, EvCoercion fsk_eq_co)
       ; emitWorkNC [new_ev] }

reactFunEq from_this fuv1 (CtWanted { ctev_evar = evar }) fuv2
  = dischargeFmv evar fuv2 (ctEvCoercion from_this) (mkOnlyTyVarTy fuv1)

reactFunEq _ _ solve_this@(CtDerived {}) _
  = pprPanic "reactFunEq" (ppr solve_this)
\end{code}

Note [Cache-caused loops]
~~~~~~~~~~~~~~~~~~~~~~~~~
It is very dangerous to cache a rewritten wanted family equation as 'solved' in our
solved cache (which is the default behaviour or xCtEvidence), because the interaction
may not be contributing towards a solution. Here is an example:

Initial inert set:
  [W] g1 : F a ~ beta1
Work item:
  [W] g2 : F a ~ beta2
The work item will react with the inert yielding the _same_ inert set plus:
    i)   Will set g2 := g1 `cast` g3
    ii)  Will add to our solved cache that [S] g2 : F a ~ beta2
    iii) Will emit [W] g3 : beta1 ~ beta2
Now, the g3 work item will be spontaneously solved to [G] g3 : beta1 ~ beta2
and then it will react the item in the inert ([W] g1 : F a ~ beta1). So it
will set
      g1 := g ; sym g3
and what is g? Well it would ideally be a new goal of type (F a ~ beta2) but
remember that we have this in our solved cache, and it is ... g2! In short we
created the evidence loop:

        g2 := g1 ; g3
        g3 := refl
        g1 := g2 ; sym g3

To avoid this situation we do not cache as solved any workitems (or inert)
which did not really made a 'step' towards proving some goal. Solved's are
just an optimization so we don't lose anything in terms of completeness of
solving.


Note [Efficient Orientation]
~~~~~~~~~~~~~~~~~~~~~~~~~~~~
Suppose we are interacting two FunEqCans with the same LHS:
          (inert)  ci :: (F ty ~ xi_i)
          (work)   cw :: (F ty ~ xi_w)
We prefer to keep the inert (else we pass the work item on down
the pipeline, which is a bit silly).  If we keep the inert, we
will (a) discharge 'cw'
     (b) produce a new equality work-item (xi_w ~ xi_i)
Notice the orientation (xi_w ~ xi_i) NOT (xi_i ~ xi_w):
    new_work :: xi_w ~ xi_i
    cw := ci ; sym new_work
Why?  Consider the simplest case when xi1 is a type variable.  If
we generate xi1~xi2, porcessing that constraint will kick out 'ci'.
If we generate xi2~xi1, there is less chance of that happening.
Of course it can and should still happen if xi1=a, xi1=Int, say.
But we want to avoid it happening needlessly.

Similarly, if we *can't* keep the inert item (because inert is Wanted,
and work is Given, say), we prefer to orient the new equality (xi_i ~
xi_w).

Note [Carefully solve the right CFunEqCan]
~~~~~~~~~~~~~~~~~~~~~~~~~~~~~~~~~~~~~~~~~~
   ---- OLD COMMENT, NOW NOT NEEDED
   ---- because we now allow multiple
   ---- wanted FunEqs with the same head
Consider the constraints
  c1 :: F Int ~ a      -- Arising from an application line 5
  c2 :: F Int ~ Bool   -- Arising from an application line 10
Suppose that 'a' is a unification variable, arising only from
flattening.  So there is no error on line 5; it's just a flattening
variable.  But there is (or might be) an error on line 10.

Two ways to combine them, leaving either (Plan A)
  c1 :: F Int ~ a      -- Arising from an application line 5
  c3 :: a ~ Bool       -- Arising from an application line 10
or (Plan B)
  c2 :: F Int ~ Bool   -- Arising from an application line 10
  c4 :: a ~ Bool       -- Arising from an application line 5

Plan A will unify c3, leaving c1 :: F Int ~ Bool as an error
on the *totally innocent* line 5.  An example is test SimpleFail16
where the expected/actual message comes out backwards if we use
the wrong plan.

The second is the right thing to do.  Hence the isMetaTyVarTy
test when solving pairwise CFunEqCan.


*********************************************************************************
*                                                                               *
                   interactTyVarEq
*                                                                               *
*********************************************************************************

\begin{code}
interactTyVarEq :: InertCans -> Ct -> TcS (StopOrContinue Ct)
-- CTyEqCans are always consumed, so always returns Stop
interactTyVarEq inerts workItem@(CTyEqCan { cc_tyvar = tv, cc_rhs = rhs , cc_ev = ev })
  | (ev_i : _) <- [ ev_i | CTyEqCan { cc_ev = ev_i, cc_rhs = rhs_i }
                             <- findTyEqs (inert_eqs inerts) tv
                         , ev_i `canRewriteOrSame` ev
                         , rhs_i `tcEqType` rhs ]
  =  -- Inert:     a ~ b
     -- Work item: a ~ b
    do { when (isWanted ev) $
         setEvBind (ctev_evar ev) (ctEvTerm ev_i)
       ; stopWith ev "Solved from inert" }

  | Just tv_rhs <- getTyVar_maybe rhs
  , (ev_i : _) <- [ ev_i | CTyEqCan { cc_ev = ev_i, cc_rhs = rhs_i }
                             <- findTyEqs (inert_eqs inerts) tv_rhs
                         , ev_i `canRewriteOrSame` ev
                         , rhs_i `tcEqType` mkTyCoVarTy tv ]
  =  -- Inert:     a ~ b
     -- Work item: b ~ a
    do { when (isWanted ev) $
         setEvBind (ctev_evar ev)
                   (EvCoercion (mkTcSymCo (ctEvCoercion ev_i)))
       ; stopWith ev "Solved from inert (r)" }

  | otherwise
  = do { tclvl <- getTcLevel
       ; if canSolveByUnification tclvl ev tv rhs
         then do { solveByUnification ev tv rhs
                 ; n_kicked <- kickOutRewritable givenFlavour tv
                               -- givenFlavour because the tv := xi is given
                 ; return (Stop ev (ptext (sLit "Spontaneously solved") <+> ppr_kicked n_kicked)) }

         else do { traceTcS "Can't solve tyvar equality"
                       (vcat [ text "LHS:" <+> ppr tv <+> dcolon <+> ppr (tyVarKind tv)
                             , ppWhen (isMetaTyVar tv) $
                               nest 4 (text "TcLevel of" <+> ppr tv
                                       <+> text "is" <+> ppr (metaTyVarTcLevel tv))
                             , text "RHS:" <+> ppr rhs <+> dcolon <+> ppr (typeKind rhs)
                             , text "TcLevel =" <+> ppr tclvl ])
                 ; n_kicked <- kickOutRewritable ev tv
                 ; updInertCans (\ ics -> addInertCan ics workItem)
                 ; return (Stop ev (ptext (sLit "Kept as inert") <+> ppr_kicked n_kicked)) } }

interactTyVarEq _ wi = pprPanic "interactTyVarEq" (ppr wi)

-- @trySpontaneousSolve wi@ solves equalities where one side is a
-- touchable unification variable.
-- Returns True <=> spontaneous solve happened
canSolveByUnification :: TcLevel -> CtEvidence -> TcTyVar -> Xi -> Bool
canSolveByUnification tclvl gw tv xi
  | isGiven gw   -- See Note [Touchables and givens]
  = False

  | isTouchableMetaTyVar tclvl tv
  = case metaTyVarInfo tv of
      SigTv -> is_tyvar xi
      _     -> True

  | otherwise    -- Untouchable
  = False
  where
    is_tyvar xi
      = case tcGetTyVar_maybe xi of
          Nothing -> False
          Just tv -> case tcTyVarDetails tv of
                       MetaTv { mtv_info = info }
                                   -> case info of
                                        SigTv -> True
                                        _     -> False
                       SkolemTv {} -> True
                       FlatSkol {} -> False
                       RuntimeUnk  -> True

solveByUnification :: CtEvidence -> TcTyVar -> Xi -> TcS ()
-- Solve with the identity coercion
-- Precondition: kind(xi) equals kind(tv)
-- Precondition: CtEvidence is Wanted or Derived
-- See [New Wanted Superclass Work] to see why solveByUnification
--     must work for Derived as well as Wanted
-- Returns: workItem where
--        workItem = the new Given constraint
--
-- NB: No need for an occurs check here, because solveByUnification always
--     arises from a CTyEqCan, a *canonical* constraint.  Its invariants
--     say that in (a ~ xi), the type variable a does not appear in xi.
--     See TcRnTypes.Ct invariants.
--
-- Post: tv is unified (by side effect) with xi; 
--       we often write tv := xi
solveByUnification wd tv xi
  = do { let tv_ty = mkOnlyTyVarTy tv
       ; traceTcS "Sneaky unification:" $
                       vcat [text "Unifies:" <+> ppr tv <+> ptext (sLit ":=") <+> ppr xi,
                             text "Coercion:" <+> pprEq tv_ty xi,
                             text "Left Kind is:" <+> ppr (typeKind tv_ty),
                             text "Right Kind is:" <+> ppr (typeKind xi) ]

       ; setWantedTyBind tv xi
       ; when (isWanted wd) $
         setEvBind (ctEvId wd) (EvCoercion (mkTcNomReflCo xi)) }


givenFlavour :: CtEvidence
-- Used just to pass to kickOutRewritable
-- and to guide 'flatten' for givens
givenFlavour = CtGiven { ctev_pred = panic "givenFlavour:ev"
                       , ctev_evtm = panic "givenFlavour:tm"
                       , ctev_loc  = panic "givenFlavour:loc" }

ppr_kicked :: Int -> SDoc
ppr_kicked 0 = empty
ppr_kicked n = parens (int n <+> ptext (sLit "kicked out"))
\end{code}

\begin{code}
kickOutRewritable :: CtEvidence   -- Flavour of the equality that is
                                  -- being added to the inert set
                  -> TcTyVar      -- The new equality is tv ~ ty
                  -> TcS Int
kickOutRewritable new_ev new_tv
  | not (new_ev `eqCanRewrite` new_ev)
  = return 0  -- If new_ev can't rewrite itself, it can't rewrite
              -- anything else, so no need to kick out anything
              -- This is a common case: wanteds can't rewrite wanteds

  | otherwise
  = do { ics <- getInertCans
       ; let (kicked_out, ics') = kick_out new_ev new_tv ics
       ; setInertCans ics'
       ; updWorkListTcS (appendWorkList kicked_out)

       ; unless (isEmptyWorkList kicked_out) $
         csTraceTcS $
         hang (ptext (sLit "Kick out, tv =") <+> ppr new_tv)
            2 (ppr kicked_out)
       ; return (workListSize kicked_out) }

kick_out :: CtEvidence -> TcTyVar -> InertCans -> (WorkList, InertCans)
kick_out new_ev new_tv (IC { inert_eqs = tv_eqs
                           , inert_dicts  = dictmap
                           , inert_funeqs = funeqmap
                           , inert_irreds = irreds
                           , inert_insols = insols })
  = (kicked_out, inert_cans_in)
  where
                -- NB: Notice that don't rewrite
                -- inert_solved_dicts, and inert_solved_funeqs
                -- optimistically. But when we lookup we have to
                -- take the subsitution into account
    inert_cans_in = IC { inert_eqs = tv_eqs_in
                       , inert_dicts = dicts_in
                       , inert_funeqs = feqs_in
                       , inert_irreds = irs_in
                       , inert_insols = insols_in }

    kicked_out = WL { wl_eqs    = tv_eqs_out
                    , wl_funeqs = foldrBag insertDeque emptyDeque feqs_out
                    , wl_rest   = bagToList (dicts_out `andCts` irs_out
                                             `andCts` insols_out)
                    , wl_implics = emptyBag }

    (tv_eqs_out,  tv_eqs_in) = foldVarEnv kick_out_eqs ([], emptyVarEnv) tv_eqs
    (feqs_out,   feqs_in)    = partitionFunEqs  kick_out_ct funeqmap
    (dicts_out,  dicts_in)   = partitionDicts   kick_out_ct dictmap
    (irs_out,    irs_in)     = partitionBag     kick_out_irred irreds
    (insols_out, insols_in)  = partitionBag     kick_out_ct    insols
      -- Kick out even insolubles; see Note [Kick out insolubles]

    kick_out_ct :: Ct -> Bool
    kick_out_ct ct =  eqCanRewrite new_ev (ctEvidence ct)
                   && new_tv `elemVarSet` tyCoVarsOfCt ct
         -- See Note [Kicking out inert constraints]

    kick_out_irred :: Ct -> Bool
    kick_out_irred ct =  eqCanRewrite new_ev (ctEvidence ct)
                      && new_tv `elemVarSet` closeOverKinds (tyCoVarsOfCt ct)
          -- See Note [Kicking out Irreds]

    kick_out_eqs :: EqualCtList -> ([Ct], TyVarEnv EqualCtList)
                 -> ([Ct], TyVarEnv EqualCtList)
    kick_out_eqs eqs (acc_out, acc_in)
      = (eqs_out ++ acc_out, case eqs_in of
                               []      -> acc_in
                               (eq1:_) -> extendVarEnv acc_in (cc_tyvar eq1) eqs_in)
      where
        (eqs_out, eqs_in) = partition kick_out_ct eqs
\end{code}

Note [Kicking out inert constraints]
~~~~~~~~~~~~~~~~~~~~~~~~~~~~~~~~~~~~
Given a new (a -> ty) inert, we want to kick out an existing inert
constraint if
  a) the new constraint can rewrite the inert one
  b) 'a' is free in the inert constraint (so that it *will*)
     rewrite it if we kick it out.

For (b) we use tyVarsOfCt, which returns the type variables /and
the kind variables/ that are directly visible in the type. Hence we
will have exposed all the rewriting we care about to make the most
precise kinds visible for matching classes etc. No need to kick out
constraints that mention type variables whose kinds contain this
variable!  (Except see Note [Kicking out Irreds].)

Note [Kicking out Irreds]
~~~~~~~~~~~~~~~~~~~~~~~~~
There is an awkward special case for Irreds.  When we have a
kind-mis-matched equality constraint (a:k1) ~ (ty:k2), we turn it into
an Irred (see Note [Equalities with incompatible kinds] in
TcCanonical). So in this case the free kind variables of k1 and k2
are not visible.  More precisely, the type looks like
   (~) k1 (a:k1) (ty:k2)
because (~) has kind forall k. k -> k -> Constraint.  So the constraint
itself is ill-kinded.  We can "see" k1 but not k2.  That's why we use
closeOverKinds to make sure we see k2.

This is not pretty. Maybe (~) should have kind 
   (~) :: forall k1 k1. k1 -> k2 -> Constraint

Note [Kick out insolubles]
~~~~~~~~~~~~~~~~~~~~~~~~~~
Suppose we have an insoluble alpha ~ [alpha], which is insoluble
because an occurs check.  And then we unify alpha := [Int].
Then we really want to rewrite the insouluble to [Int] ~ [[Int]].
Now it can be decomposed.  Otherwise we end up with a "Can't match
[Int] ~ [[Int]]" which is true, but a bit confusing because the
outer type constructors match.

Note [Delicate equality kick-out]
~~~~~~~~~~~~~~~~~~~~~~~~~~~~~~~~~~
When adding an fully-rewritten work-item CTyEqCan (a ~ xi), we kick
out an inert CTyEqCan (b ~ phi) when

  a) the work item can rewrite the inert item

AND one of the following hold

(0) If the new tyvar is the same as the old one
      Work item: [G] a ~ blah
      Inert:     [W] a ~ foo
    A particular case is when flatten-skolems get their value we must propagate

(1) If the new tyvar appears in the kind vars of the LHS or RHS of
    the inert.  Example:
    Work item: [G] k ~ *
    Inert:     [W] (a:k) ~ ty
               [W] (b:*) ~ c :: k
    We must kick out those blocked inerts so that we rewrite them
    and can subsequently unify.

(2) If the new tyvar appears in the RHS of the inert
    AND not (the inert can rewrite the work item)   <---------------------------------

          Work item:  [G] a ~ b
          Inert:      [W] b ~ [a]
    Now at this point the work item cannot be further rewritten by the
    inert (due to the weaker inert flavor). But we can't add the work item
    as-is because the inert set would then have a cyclic substitution,
    when rewriting a wanted type mentioning 'a'. So we must kick the inert out.

    We have to do this only if the inert *cannot* rewrite the work item;
    it it can, then the work item will have been fully rewritten by the
    inert set during canonicalisation.  So for example:
         Work item: [W] a ~ Int
         Inert:     [W] b ~ [a]
    No need to kick out the inert, beause the inert substitution is not
    necessarily idemopotent.  See Note [Non-idempotent inert substitution]
    in TcFlatten.

          Work item:  [G] a ~ Int
          Inert:      [G] b ~ [a]
See also Note [Detailed InertCans Invariants]

Note [Avoid double unifications]
~~~~~~~~~~~~~~~~~~~~~~~~~~~~~~~~
The spontaneous solver has to return a given which mentions the unified unification
variable *on the left* of the equality. Here is what happens if not:
  Original wanted:  (a ~ alpha),  (alpha ~ Int)
We spontaneously solve the first wanted, without changing the order!
      given : a ~ alpha      [having unified alpha := a]
Now the second wanted comes along, but he cannot rewrite the given, so we simply continue.
At the end we spontaneously solve that guy, *reunifying*  [alpha := Int]

We avoid this problem by orienting the resulting given so that the unification
variable is on the left.  [Note that alternatively we could attempt to
enforce this at canonicalization]

See also Note [No touchables as FunEq RHS] in TcSMonad; avoiding
double unifications is the main reason we disallow touchable
unification variables as RHS of type family equations: F xis ~ alpha.

Note [Superclasses and recursive dictionaries]
~~~~~~~~~~~~~~~~~~~~~~~~~~~~~~~~~~~~~~~~~~~~~~
    Overlaps with Note [SUPERCLASS-LOOP 1]
                  Note [SUPERCLASS-LOOP 2]
                  Note [Recursive instances and superclases]
    ToDo: check overlap and delete redundant stuff

Right before adding a given into the inert set, we must
produce some more work, that will bring the superclasses
of the given into scope. The superclass constraints go into
our worklist.

When we simplify a wanted constraint, if we first see a matching
instance, we may produce new wanted work. To (1) avoid doing this work
twice in the future and (2) to handle recursive dictionaries we may ``cache''
this item as given into our inert set WITHOUT adding its superclass constraints,
otherwise we'd be in danger of creating a loop [In fact this was the exact reason
for doing the isGoodRecEv check in an older version of the type checker].

But now we have added partially solved constraints to the worklist which may
interact with other wanteds. Consider the example:

Example 1:

    class Eq b => Foo a b        --- 0-th selector
    instance Eq a => Foo [a] a   --- fooDFun

and wanted (Foo [t] t). We are first going to see that the instance matches
and create an inert set that includes the solved (Foo [t] t) but not its superclasses:
       d1 :_g Foo [t] t                 d1 := EvDFunApp fooDFun d3
Our work list is going to contain a new *wanted* goal
       d3 :_w Eq t

Ok, so how do we get recursive dictionaries, at all:

Example 2:

    data D r = ZeroD | SuccD (r (D r));

    instance (Eq (r (D r))) => Eq (D r) where
        ZeroD     == ZeroD     = True
        (SuccD a) == (SuccD b) = a == b
        _         == _         = False;

    equalDC :: D [] -> D [] -> Bool;
    equalDC = (==);

We need to prove (Eq (D [])). Here's how we go:

        d1 :_w Eq (D [])

by instance decl, holds if
        d2 :_w Eq [D []]
        where   d1 = dfEqD d2

*BUT* we have an inert set which gives us (no superclasses):
        d1 :_g Eq (D [])
By the instance declaration of Eq we can show the 'd2' goal if
        d3 :_w Eq (D [])
        where   d2 = dfEqList d3
                d1 = dfEqD d2
Now, however this wanted can interact with our inert d1 to set:
        d3 := d1
and solve the goal. Why was this interaction OK? Because, if we chase the
evidence of d1 ~~> dfEqD d2 ~~-> dfEqList d3, so by setting d3 := d1 we
are really setting
        d3 := dfEqD2 (dfEqList d3)
which is FINE because the use of d3 is protected by the instance function
applications.

So, our strategy is to try to put solved wanted dictionaries into the
inert set along with their superclasses (when this is meaningful,
i.e. when new wanted goals are generated) but solve a wanted dictionary
from a given only in the case where the evidence variable of the
wanted is mentioned in the evidence of the given (recursively through
the evidence binds) in a protected way: more instance function applications
than superclass selectors.

Here are some more examples from GHC's previous type checker


Example 3:
This code arises in the context of "Scrap Your Boilerplate with Class"

    class Sat a
    class Data ctx a
    instance  Sat (ctx Char)             => Data ctx Char       -- dfunData1
    instance (Sat (ctx [a]), Data ctx a) => Data ctx [a]        -- dfunData2

    class Data Maybe a => Foo a

    instance Foo t => Sat (Maybe t)                             -- dfunSat

    instance Data Maybe a => Foo a                              -- dfunFoo1
    instance Foo a        => Foo [a]                            -- dfunFoo2
    instance                 Foo [Char]                         -- dfunFoo3

Consider generating the superclasses of the instance declaration
         instance Foo a => Foo [a]

So our problem is this
    [G] d0 : Foo t
    [W] d1 : Data Maybe [t]   -- Desired superclass

We may add the given in the inert set, along with its superclasses
[assuming we don't fail because there is a matching instance, see
 topReactionsStage, given case ]
  Inert:
    [G] d0 : Foo t
    [G] d01 : Data Maybe t   -- Superclass of d0
  WorkList
    [W] d1 : Data Maybe [t]

Solve d1 using instance dfunData2; d1 := dfunData2 d2 d3
  Inert:
    [G] d0 : Foo t
    [G] d01 : Data Maybe t   -- Superclass of d0
  Solved:
        d1 : Data Maybe [t]
  WorkList
    [W] d2 : Sat (Maybe [t])
    [W] d3 : Data Maybe t

Now, we may simplify d2 using dfunSat; d2 := dfunSat d4
  Inert:
    [G] d0 : Foo t
    [G] d01 : Data Maybe t   -- Superclass of d0
  Solved:
        d1 : Data Maybe [t]
        d2 : Sat (Maybe [t])
  WorkList:
    [W] d3 : Data Maybe t
    [W] d4 : Foo [t]

Now, we can just solve d3 from d01; d3 := d01
  Inert
    [G] d0 : Foo t
    [G] d01 : Data Maybe t   -- Superclass of d0
  Solved:
        d1 : Data Maybe [t]
        d2 : Sat (Maybe [t])
  WorkList
    [W] d4 : Foo [t]

Now, solve d4 using dfunFoo2;  d4 := dfunFoo2 d5
  Inert
    [G] d0 : Foo t
    [G] d01 : Data Maybe t   -- Superclass of d0
  Solved:
        d1 : Data Maybe [t]
        d2 : Sat (Maybe [t])
        d4 : Foo [t]
  WorkList:
    [W] d5 : Foo t

Now, d5 can be solved! d5 := d0

Result
   d1 := dfunData2 d2 d3
   d2 := dfunSat d4
   d3 := d01
   d4 := dfunFoo2 d5
   d5 := d0

      d0 :_g Foo t
      d1 :_s Data Maybe [t]           d1 := dfunData2 d2 d3
      d2 :_g Sat (Maybe [t])          d2 := dfunSat d4
      d4 :_g Foo [t]                  d4 := dfunFoo2 d5
      d5 :_g Foo t                    d5 := dfunFoo1 d7
  WorkList:
      d7 :_w Data Maybe t
      d6 :_g Data Maybe [t]
      d8 :_g Data Maybe t            d8 := EvDictSuperClass d5 0
      d01 :_g Data Maybe t

Now, two problems:
   [1] Suppose we pick d8 and we react him with d01. Which of the two givens should
       we keep? Well, we *MUST NOT* drop d01 because d8 contains recursive evidence
       that must not be used (look at case interactInert where both inert and workitem
       are givens). So we have several options:
       - Drop the workitem always (this will drop d8)
              This feels very unsafe -- what if the work item was the "good" one
              that should be used later to solve another wanted?
       - Don't drop anyone: the inert set may contain multiple givens!
              [This is currently implemented]

The "don't drop anyone" seems the most safe thing to do, so now we come to problem 2:
  [2] We have added both d6 and d01 in the inert set, and we are interacting our wanted
      d7. Now the [isRecDictEv] function in the ineration solver
      [case inert-given workitem-wanted] will prevent us from interacting d7 := d8
      precisely because chasing the evidence of d8 leads us to an unguarded use of d7.

      So, no interaction happens there. Then we meet d01 and there is no recursion
      problem there [isRectDictEv] gives us the OK to interact and we do solve d7 := d01!

Note [SUPERCLASS-LOOP 1]
~~~~~~~~~~~~~~~~~~~~~~~~
We have to be very, very careful when generating superclasses, lest we
accidentally build a loop. Here's an example:

  class S a

  class S a => C a where { opc :: a -> a }
  class S b => D b where { opd :: b -> b }

  instance C Int where
     opc = opd

  instance D Int where
     opd = opc

From (instance C Int) we get the constraint set {ds1:S Int, dd:D Int}
Simplifying, we may well get:
        $dfCInt = :C ds1 (opd dd)
        dd  = $dfDInt
        ds1 = $p1 dd
Notice that we spot that we can extract ds1 from dd.

Alas!  Alack! We can do the same for (instance D Int):

        $dfDInt = :D ds2 (opc dc)
        dc  = $dfCInt
        ds2 = $p1 dc

And now we've defined the superclass in terms of itself.
Two more nasty cases are in
        tcrun021
        tcrun033

Solution:
  - Satisfy the superclass context *all by itself*
    (tcSimplifySuperClasses)
  - And do so completely; i.e. no left-over constraints
    to mix with the constraints arising from method declarations


Note [SUPERCLASS-LOOP 2]
~~~~~~~~~~~~~~~~~~~~~~~~
We need to be careful when adding "the constaint we are trying to prove".
Suppose we are *given* d1:Ord a, and want to deduce (d2:C [a]) where

        class Ord a => C a where
        instance Ord [a] => C [a] where ...

Then we'll use the instance decl to deduce C [a] from Ord [a], and then add the
superclasses of C [a] to avails.  But we must not overwrite the binding
for Ord [a] (which is obtained from Ord a) with a superclass selection or we'll just
build a loop!

Here's another variant, immortalised in tcrun020
        class Monad m => C1 m
        class C1 m => C2 m x
        instance C2 Maybe Bool
For the instance decl we need to build (C1 Maybe), and it's no good if
we run around and add (C2 Maybe Bool) and its superclasses to the avails
before we search for C1 Maybe.

Here's another example
        class Eq b => Foo a b
        instance Eq a => Foo [a] a
If we are reducing
        (Foo [t] t)

we'll first deduce that it holds (via the instance decl).  We must not
then overwrite the Eq t constraint with a superclass selection!

At first I had a gross hack, whereby I simply did not add superclass constraints
in addWanted, though I did for addGiven and addIrred.  This was sub-optimal,
because it lost legitimate superclass sharing, and it still didn't do the job:
I found a very obscure program (now tcrun021) in which improvement meant the
simplifier got two bites a the cherry... so something seemed to be an Stop
first time, but reducible next time.

Now we implement the Right Solution, which is to check for loops directly
when adding superclasses.  It's a bit like the occurs check in unification.

Note [Recursive instances and superclases]
~~~~~~~~~~~~~~~~~~~~~~~~~~~~~~~~~~~~~~~~~~
Consider this code, which arises in the context of "Scrap Your
Boilerplate with Class".

    class Sat a
    class Data ctx a
    instance  Sat (ctx Char)             => Data ctx Char
    instance (Sat (ctx [a]), Data ctx a) => Data ctx [a]

    class Data Maybe a => Foo a

    instance Foo t => Sat (Maybe t)

    instance Data Maybe a => Foo a
    instance Foo a        => Foo [a]
    instance                 Foo [Char]

In the instance for Foo [a], when generating evidence for the superclasses
(ie in tcSimplifySuperClasses) we need a superclass (Data Maybe [a]).
Using the instance for Data, we therefore need
        (Sat (Maybe [a], Data Maybe a)
But we are given (Foo a), and hence its superclass (Data Maybe a).
So that leaves (Sat (Maybe [a])).  Using the instance for Sat means
we need (Foo [a]).  And that is the very dictionary we are bulding
an instance for!  So we must put that in the "givens".  So in this
case we have
        Given:  Foo a, Foo [a]
        Wanted: Data Maybe [a]

BUT we must *not not not* put the *superclasses* of (Foo [a]) in
the givens, which is what 'addGiven' would normally do. Why? Because
(Data Maybe [a]) is the superclass, so we'd "satisfy" the wanted
by selecting a superclass from Foo [a], which simply makes a loop.

On the other hand we *must* put the superclasses of (Foo a) in
the givens, as you can see from the derivation described above.

Conclusion: in the very special case of tcSimplifySuperClasses
we have one 'given' (namely the "this" dictionary) whose superclasses
must not be added to 'givens' by addGiven.

There is a complication though.  Suppose there are equalities
      instance (Eq a, a~b) => Num (a,b)
Then we normalise the 'givens' wrt the equalities, so the original
given "this" dictionary is cast to one of a different type.  So it's a
bit trickier than before to identify the "special" dictionary whose
superclasses must not be added. See test
   indexed-types/should_run/EqInInstance

We need a persistent property of the dictionary to record this
special-ness.  Current I'm using the InstLocOrigin (a bit of a hack,
but cool), which is maintained by dictionary normalisation.
Specifically, the InstLocOrigin is
             NoScOrigin
then the no-superclass thing kicks in.  WATCH OUT if you fiddle
with InstLocOrigin!


%************************************************************************
%*                                                                      *
%*          Functional dependencies, instantiation of equations
%*                                                                      *
%************************************************************************

When we spot an equality arising from a functional dependency,
we now use that equality (a "wanted") to rewrite the work-item
constraint right away.  This avoids two dangers

 Danger 1: If we send the original constraint on down the pipeline
           it may react with an instance declaration, and in delicate
           situations (when a Given overlaps with an instance) that
           may produce new insoluble goals: see Trac #4952

 Danger 2: If we don't rewrite the constraint, it may re-react
           with the same thing later, and produce the same equality
           again --> termination worries.

To achieve this required some refactoring of FunDeps.lhs (nicer
now!).

\begin{code}
rewriteWithFunDeps :: [Equation CtLoc] -> TcS ()
-- NB: The returned constraints are all Derived
-- Post: returns no trivial equalities (identities) and all EvVars returned are fresh
rewriteWithFunDeps eqn_pred_locs
 = mapM_ instFunDepEqn eqn_pred_locs

instFunDepEqn :: Equation CtLoc -> TcS ()
-- Post: Returns the position index as well as the corresponding FunDep equality
instFunDepEqn (FDEqn { fd_qtvs = tvs, fd_eqs = eqs, fd_loc = loc })
  = do { (subst, _) <- instFlexiTcS tvs  -- Takes account of kind substitution
       ; mapM_ (do_one subst) eqs }
  where
    do_one subst (FDEq { fd_ty_left = ty1, fd_ty_right = ty2 })
       = emitNewDerivedEq loc (Pair (Type.substTy subst ty1) (Type.substTy subst ty2))
\end{code}


*********************************************************************************
*                                                                               *
                       The top-reaction Stage
*                                                                               *
*********************************************************************************

\begin{code}
topReactionsStage :: WorkItem -> TcS (StopOrContinue Ct)
topReactionsStage wi
 = do { inerts <- getTcSInerts
      ; tir <- doTopReact inerts wi
      ; case tir of
          ContinueWith wi -> return (ContinueWith wi)
          Stop ev s       -> return (Stop ev (ptext (sLit "Top react:") <+> s)) }

doTopReact :: InertSet -> WorkItem -> TcS (StopOrContinue Ct)
-- The work item does not react with the inert set, so try interaction with top-level
-- instances. Note:
--
--   (a) The place to add superclasses in not here in doTopReact stage.
--       Instead superclasses are added in the worklist as part of the
--       canonicalization process. See Note [Adding superclasses].
--
--   (b) See Note [Given constraint that matches an instance declaration]
--       for some design decisions for given dictionaries.

doTopReact inerts work_item
  = do { traceTcS "doTopReact" (ppr work_item)
       ; case work_item of
           CDictCan {}  -> doTopReactDict inerts work_item
           CFunEqCan {} -> doTopReactFunEq work_item
           _  -> -- Any other work item does not react with any top-level equations
                 return (ContinueWith work_item)  }

--------------------
doTopReactDict :: InertSet -> Ct -> TcS (StopOrContinue Ct)
-- Try to use type-class instance declarations to simplify the constraint
doTopReactDict inerts work_item@(CDictCan { cc_ev = fl, cc_class = cls
                                          , cc_tyargs = xis })
  | not (isWanted fl)   -- Never use instances for Given or Derived constraints
  = try_fundeps_and_return

  | Just ev <- lookupSolvedDict inerts loc cls xis   -- Cached
  = do { setEvBind dict_id (ctEvTerm ev);
       ; stopWith fl "Dict/Top (cached)" }

  | otherwise  -- Not cached
   = do { lkup_inst_res <- matchClassInst inerts cls xis loc
         ; case lkup_inst_res of
               GenInst wtvs ev_term -> do { addSolvedDict fl cls xis
                                          ; solve_from_instance wtvs ev_term }
               NoInstance -> try_fundeps_and_return }
   where
     dict_id = ASSERT( isWanted fl ) ctEvId fl
     pred = mkClassPred cls xis
     loc = ctEvLoc fl

     solve_from_instance :: [CtEvidence] -> EvTerm -> TcS (StopOrContinue Ct)
      -- Precondition: evidence term matches the predicate workItem
     solve_from_instance evs ev_term
        | null evs
        = do { traceTcS "doTopReact/found nullary instance for" $
               ppr dict_id
             ; setEvBind dict_id ev_term
             ; stopWith fl "Dict/Top (solved, no new work)" }
        | otherwise
        = do { traceTcS "doTopReact/found non-nullary instance for" $
               ppr dict_id
             ; setEvBind dict_id ev_term
             ; let mk_new_wanted ev
                       = mkNonCanonical (ev {ctev_loc = bumpCtLocDepth CountConstraints loc })
             ; updWorkListTcS (extendWorkListCts (map mk_new_wanted evs))
             ; stopWith fl "Dict/Top (solved, more work)" }

     -- We didn't solve it; so try functional dependencies with
     -- the instance environment, and return
     -- NB: even if there *are* some functional dependencies against the
     -- instance environment, there might be a unique match, and if
     -- so we make sure we get on and solve it first. See Note [Weird fundeps]
     try_fundeps_and_return
       = do { instEnvs <- getInstEnvs
            ; let fd_eqns :: [Equation CtLoc]
                  fd_eqns = [ fd { fd_loc = loc { ctl_origin = FunDepOrigin2 pred (ctl_origin loc)
                                                                             inst_pred inst_loc } }
                            | fd@(FDEqn { fd_loc = inst_loc, fd_pred1 = inst_pred })
                            <- improveFromInstEnv instEnvs pred ]
            ; rewriteWithFunDeps fd_eqns
            ; continueWith work_item }

doTopReactDict _ w = pprPanic "doTopReactDict" (ppr w)

--------------------
doTopReactFunEq :: Ct -> TcS (StopOrContinue Ct)
doTopReactFunEq work_item@(CFunEqCan { cc_ev = old_ev, cc_fun = fam_tc
                                     , cc_tyargs = args , cc_fsk = fsk })
  = ASSERT(isTypeFamilyTyCon fam_tc) -- No associated data families
                                     -- have reached this far
    ASSERT( not (isDerived old_ev) )   -- CFunEqCan is never Derived
    -- Look up in top-level instances, or built-in axiom
    do { match_res <- matchFam fam_tc args   -- See Note [MATCHING-SYNONYMS]
       ; case match_res of {
           Nothing -> do { try_improvement; continueWith work_item } ;
           Just (ax_co, rhs_ty)

    -- Found a top-level instance

    | Just (tc, tc_args) <- tcSplitTyConApp_maybe rhs_ty
    , isTypeFamilyTyCon tc
    , tc_args `lengthIs` tyConArity tc    -- Short-cut
    -> shortCutReduction old_ev fsk ax_co tc tc_args
         -- Try shortcut; see Note [Short cut for top-level reaction]

    | isGiven old_ev  -- Not shortcut
    -> do { let final_co = mkTcSymCo (ctEvCoercion old_ev) `mkTcTransCo` ax_co
                -- final_co :: fsk ~ rhs_ty
          ; new_ev <- newGivenEvVar deeper_loc (mkTcEqPred (mkOnlyTyVarTy fsk) rhs_ty,
                                                EvCoercion final_co)
          ; emitWorkNC [new_ev]   -- Non-cannonical; that will mean we flatten rhs_ty
          ; stopWith old_ev "Fun/Top (given)" }

    | not (fsk `elemVarSet` tyCoVarsOfType rhs_ty)
    -> do { dischargeFmv (ctEvId old_ev) fsk ax_co rhs_ty
          ; traceTcS "doTopReactFunEq" $
            vcat [ text "old_ev:" <+> ppr old_ev
                 , nest 2 (text ":=") <+> ppr ax_co ]
          ; stopWith old_ev "Fun/Top (wanted)" }

    | otherwise -- We must not assign ufsk := ...ufsk...!
    -> do { alpha_ty <- newFlexiTcSTy (tyVarKind fsk)
          ; new_ev <- newWantedEvVarNC loc (mkTcEqPred alpha_ty rhs_ty)
          ; let final_co = ax_co `mkTcTransCo` mkTcSymCo (ctEvCoercion new_ev)
              --    ax_co :: fam_tc args ~ rhs_ty
              --       ev :: alpha ~ rhs_ty
              --     ufsk := alpha
              -- final_co :: fam_tc args ~ alpha
          ; dischargeFmv (ctEvId old_ev) fsk final_co alpha_ty
          ; traceTcS "doTopReactFunEq (occurs)" $
            vcat [ text "old_ev:" <+> ppr old_ev
                 , nest 2 (text ":=") <+> ppr final_co
                 , text "new_ev:" <+> ppr new_ev ]
          ; emitWorkNC [new_ev]
              -- By emitting this as non-canonical, we deal with all
              -- flattening, occurs-check, and ufsk := ufsk issues
          ; stopWith old_ev "Fun/Top (wanted)" } } }
  where
    loc = ctEvLoc old_ev
    deeper_loc = bumpCtLocDepth CountTyFunApps loc

    try_improvement
      | Just ops <- isBuiltInSynFamTyCon_maybe fam_tc
      = do { inert_eqs <- getInertEqs
           ; let eqns = sfInteractTop ops args (lookupFlattenTyVar inert_eqs fsk)
           ; mapM_ (emitNewDerivedEq loc) eqns }
      | otherwise
      = return ()

doTopReactFunEq w = pprPanic "doTopReactFunEq" (ppr w)

shortCutReduction :: CtEvidence -> TcTyVar -> TcCoercion
                  -> TyCon -> [TcType] -> TcS (StopOrContinue Ct)
shortCutReduction old_ev fsk ax_co fam_tc tc_args
  | isGiven old_ev
  = do { (xis, cos) <- flattenMany (FE { fe_ev = old_ev, fe_mode = FM_FlattenAll }) tc_args
               -- ax_co :: F args ~ G tc_args
               -- cos   :: xis ~ tc_args
               -- old_ev :: F args ~ fsk
               -- G cos ; sym ax_co ; old_ev :: G xis ~ fsk

       ; new_ev <- newGivenEvVar deeper_loc
                         ( mkTcEqPred (mkTyConApp fam_tc xis) (mkOnlyTyVarTy fsk)
                         , EvCoercion (mkTcTyConAppCo Nominal fam_tc cos
                                        `mkTcTransCo` mkTcSymCo ax_co
                                        `mkTcTransCo` ctEvCoercion old_ev) )

       ; let new_ct = CFunEqCan { cc_ev = new_ev, cc_fun = fam_tc, cc_tyargs = xis, cc_fsk = fsk }
       ; updWorkListTcS (extendWorkListFunEq new_ct)
       ; stopWith old_ev "Fun/Top (given, shortcut)" }

  | otherwise
  = ASSERT( not (isDerived old_ev) )   -- Caller ensures this
    do { (xis, cos) <- flattenMany (FE { fe_ev = old_ev, fe_mode = FM_FlattenAll }) tc_args
               -- ax_co :: F args ~ G tc_args
               -- cos   :: xis ~ tc_args
               -- G cos ; sym ax_co ; old_ev :: G xis ~ fsk
               -- new_ev :: G xis ~ fsk
               -- old_ev :: F args ~ fsk := ax_co ; sym (G cos) ; new_ev

       ; new_ev <- newWantedEvVarNC loc (mkTcEqPred (mkTyConApp fam_tc xis) (mkOnlyTyVarTy fsk))
       ; setEvBind (ctEvId old_ev)
                   (EvCoercion (ax_co `mkTcTransCo` mkTcSymCo (mkTcTyConAppCo Nominal fam_tc cos)
                                      `mkTcTransCo` ctEvCoercion new_ev))

       ; let new_ct = CFunEqCan { cc_ev = new_ev, cc_fun = fam_tc, cc_tyargs = xis, cc_fsk = fsk }
       ; updWorkListTcS (extendWorkListFunEq new_ct)
       ; stopWith old_ev "Fun/Top (wanted, shortcut)" }
  where
    loc = ctEvLoc old_ev
    deeper_loc = bumpCtLocDepth CountTyFunApps loc

dischargeFmv :: EvVar -> TcTyVar -> TcCoercion -> TcType -> TcS ()
-- (dischargeFmv x fmv co ty)
--     [W] x :: F tys ~ fuv
--        co :: F tys ~ ty
-- Precondition: fuv is not filled, and fuv `notElem` ty
--
-- Then set fuv := ty,
--      set x := co
--      kick out any inert things that are now rewritable
dischargeFmv evar fmv co xi
  = ASSERT2( not (fmv `elemVarSet` tyCoVarsOfType xi), ppr evar $$ ppr fmv $$ ppr xi )
    do { setWantedTyBind fmv xi
       ; setEvBind evar (EvCoercion co)
       ; n_kicked <- kickOutRewritable givenFlavour fmv
       ; traceTcS "dischargeFuv" (ppr fmv <+> equals <+> ppr xi $$ ppr_kicked n_kicked) }
\end{code}

Note [Cached solved FunEqs]
~~~~~~~~~~~~~~~~~~~~~~~~~~~
When trying to solve, say (FunExpensive big-type ~ ty), it's important
to see if we have reduced (FunExpensive big-type) before, lest we
simply repeat it.  Hence the lookup in inert_solved_funeqs.  Moreover
we must use `canRewriteOrSame` because both uses might (say) be Wanteds,
and we *still* want to save the re-computation.

Note [MATCHING-SYNONYMS]
~~~~~~~~~~~~~~~~~~~~~~~~
When trying to match a dictionary (D tau) to a top-level instance, or a
type family equation (F taus_1 ~ tau_2) to a top-level family instance,
we do *not* need to expand type synonyms because the matcher will do that for us.


Note [RHS-FAMILY-SYNONYMS]
~~~~~~~~~~~~~~~~~~~~~~~~~~
The RHS of a family instance is represented as yet another constructor which is
like a type synonym for the real RHS the programmer declared. Eg:
    type instance F (a,a) = [a]
Becomes:
    :R32 a = [a]      -- internal type synonym introduced
    F (a,a) ~ :R32 a  -- instance

When we react a family instance with a type family equation in the work list
we keep the synonym-using RHS without expansion.

Note [FunDep and implicit parameter reactions]
~~~~~~~~~~~~~~~~~~~~~~~~~~~~~~~~~~~~~~~~~~~~~~
Currently, our story of interacting two dictionaries (or a dictionary
and top-level instances) for functional dependencies, and implicit
paramters, is that we simply produce new Derived equalities.  So for example

        class D a b | a -> b where ...
    Inert:
        d1 :g D Int Bool
    WorkItem:
        d2 :w D Int alpha

    We generate the extra work item
        cv :d alpha ~ Bool
    where 'cv' is currently unused.  However, this new item can perhaps be
    spontaneously solved to become given and react with d2,
    discharging it in favour of a new constraint d2' thus:
        d2' :w D Int Bool
        d2 := d2' |> D Int cv
    Now d2' can be discharged from d1

We could be more aggressive and try to *immediately* solve the dictionary
using those extra equalities, but that requires those equalities to carry
evidence and derived do not carry evidence.

If that were the case with the same inert set and work item we might dischard
d2 directly:

        cv :w alpha ~ Bool
        d2 := d1 |> D Int cv

But in general it's a bit painful to figure out the necessary coercion,
so we just take the first approach. Here is a better example. Consider:
    class C a b c | a -> b
And:
     [Given]  d1 : C T Int Char
     [Wanted] d2 : C T beta Int
In this case, it's *not even possible* to solve the wanted immediately.
So we should simply output the functional dependency and add this guy
[but NOT its superclasses] back in the worklist. Even worse:
     [Given] d1 : C T Int beta
     [Wanted] d2: C T beta Int
Then it is solvable, but its very hard to detect this on the spot.

It's exactly the same with implicit parameters, except that the
"aggressive" approach would be much easier to implement.

Note [When improvement happens]
~~~~~~~~~~~~~~~~~~~~~~~~~~~~~~~
We fire an improvement rule when

  * Two constraints match (modulo the fundep)
      e.g. C t1 t2, C t1 t3    where C a b | a->b
    The two match because the first arg is identical

Note that we *do* fire the improvement if one is Given and one is Derived (e.g. a
superclass of a Wanted goal) or if both are Given.

Example (tcfail138)
    class L a b | a -> b
    class (G a, L a b) => C a b

    instance C a b' => G (Maybe a)
    instance C a b  => C (Maybe a) a
    instance L (Maybe a) a

When solving the superclasses of the (C (Maybe a) a) instance, we get
  Given:  C a b  ... and hance by superclasses, (G a, L a b)
  Wanted: G (Maybe a)
Use the instance decl to get
  Wanted: C a b'
The (C a b') is inert, so we generate its Derived superclasses (L a b'),
and now we need improvement between that derived superclass an the Given (L a b)

Test typecheck/should_fail/FDsFromGivens also shows why it's a good idea to
emit Derived FDs for givens as well.

Note [Weird fundeps]
~~~~~~~~~~~~~~~~~~~~
Consider   class Het a b | a -> b where
              het :: m (f c) -> a -> m b

           class GHet (a :: * -> *) (b :: * -> *) | a -> b
           instance            GHet (K a) (K [a])
           instance Het a b => GHet (K a) (K b)

The two instances don't actually conflict on their fundeps,
although it's pretty strange.  So they are both accepted. Now
try   [W] GHet (K Int) (K Bool)
This triggers fudeps from both instance decls; but it also
matches a *unique* instance decl, and we should go ahead and
pick that one right now.  Otherwise, if we don't, it ends up
unsolved in the inert set and is reported as an error.

Trac #7875 is a case in point.

Note [Overriding implicit parameters]
~~~~~~~~~~~~~~~~~~~~~~~~~~~~~~~~~~~~~
Consider
   f :: (?x::a) -> Bool -> a

   g v = let ?x::Int = 3
         in (f v, let ?x::Bool = True in f v)

This should probably be well typed, with
   g :: Bool -> (Int, Bool)

So the inner binding for ?x::Bool *overrides* the outer one.
Hence a work-item Given overrides an inert-item Given.

Note [Given constraint that matches an instance declaration]
~~~~~~~~~~~~~~~~~~~~~~~~~~~~~~~~~~~~~~~~~~~~~~~~~~~~~~~~~~~~
What should we do when we discover that one (or more) top-level
instances match a given (or solved) class constraint? We have
two possibilities:

  1. Reject the program. The reason is that there may not be a unique
     best strategy for the solver. Example, from the OutsideIn(X) paper:
       instance P x => Q [x]
       instance (x ~ y) => R [x] y

       wob :: forall a b. (Q [b], R b a) => a -> Int

       g :: forall a. Q [a] => [a] -> Int
       g x = wob x

       will generate the impliation constraint:
            Q [a] => (Q [beta], R beta [a])
       If we react (Q [beta]) with its top-level axiom, we end up with a
       (P beta), which we have no way of discharging. On the other hand,
       if we react R beta [a] with the top-level we get  (beta ~ a), which
       is solvable and can help us rewrite (Q [beta]) to (Q [a]) which is
       now solvable by the given Q [a].

     However, this option is restrictive, for instance [Example 3] from
     Note [Recursive instances and superclases] will fail to work.

  2. Ignore the problem, hoping that the situations where there exist indeed
     such multiple strategies are rare: Indeed the cause of the previous
     problem is that (R [x] y) yields the new work (x ~ y) which can be
     *spontaneously* solved, not using the givens.

We are choosing option 2 below but we might consider having a flag as well.


Note [New Wanted Superclass Work]
~~~~~~~~~~~~~~~~~~~~~~~~~~~~~~~~~
Even in the case of wanted constraints, we may add some superclasses
as new given work. The reason is:

        To allow FD-like improvement for type families. Assume that
        we have a class
             class C a b | a -> b
        and we have to solve the implication constraint:
             C a b => C a beta
        Then, FD improvement can help us to produce a new wanted (beta ~ b)

        We want to have the same effect with the type family encoding of
        functional dependencies. Namely, consider:
             class (F a ~ b) => C a b
        Now suppose that we have:
               given: C a b
               wanted: C a beta
        By interacting the given we will get given (F a ~ b) which is not
        enough by itself to make us discharge (C a beta). However, we
        may create a new derived equality from the super-class of the
        wanted constraint (C a beta), namely derived (F a ~ beta).
        Now we may interact this with given (F a ~ b) to get:
                  derived :  beta ~ b
        But 'beta' is a touchable unification variable, and hence OK to
        unify it with 'b', replacing the derived evidence with the identity.

        This requires trySpontaneousSolve to solve *derived*
        equalities that have a touchable in their RHS, *in addition*
        to solving wanted equalities.

We also need to somehow use the superclasses to quantify over a minimal,
constraint see note [Minimize by Superclasses] in TcSimplify.


Finally, here is another example where this is useful.

Example 1:
----------
   class (F a ~ b) => C a b
And we are given the wanteds:
      w1 : C a b
      w2 : C a c
      w3 : b ~ c
We surely do *not* want to quantify over (b ~ c), since if someone provides
dictionaries for (C a b) and (C a c), these dictionaries can provide a proof
of (b ~ c), hence no extra evidence is necessary. Here is what will happen:

     Step 1: We will get new *given* superclass work,
             provisionally to our solving of w1 and w2

               g1: F a ~ b, g2 : F a ~ c,
               w1 : C a b, w2 : C a c, w3 : b ~ c

             The evidence for g1 and g2 is a superclass evidence term:

               g1 := sc w1, g2 := sc w2

     Step 2: The givens will solve the wanted w3, so that
               w3 := sym (sc w1) ; sc w2

     Step 3: Now, one may naively assume that then w2 can be solve from w1
             after rewriting with the (now solved equality) (b ~ c).

             But this rewriting is ruled out by the isGoodRectDict!

Conclusion, we will (correctly) end up with the unsolved goals
    (C a b, C a c)

NB: The desugarer needs be more clever to deal with equalities
    that participate in recursive dictionary bindings.

\begin{code}
data LookupInstResult
  = NoInstance
  | GenInst [CtEvidence] EvTerm

instance Outputable LookupInstResult where
  ppr NoInstance = text "NoInstance"
  ppr (GenInst ev t) = text "GenInst" <+> ppr ev <+> ppr t


matchClassInst :: InertSet -> Class -> [Type] -> CtLoc -> TcS LookupInstResult

matchClassInst _ clas [ ty ] _
  | className clas == knownNatClassName
  , Just n <- isNumLitTy ty = makeDict (EvNum n)

  | className clas == knownSymbolClassName
  , Just s <- isStrLitTy ty = makeDict (EvStr s)

  where
  {- This adds a coercion that will convert the literal into a dictionary
     of the appropriate type.  See Note [KnownNat & KnownSymbol and EvLit]
     in TcEvidence.  The coercion happens in 2 steps:

     Integer -> SNat n     -- representation of literal to singleton
     SNat n  -> KnownNat n -- singleton to dictionary

     The process is mirrored for Symbols:
     String    -> SSymbol n
     SSymbol n -> KnownSymbol n
  -}
  makeDict evLit
    | Just (_, co_dict) <- tcInstNewTyCon_maybe (classTyCon clas) [ty]
          -- co_dict :: KnownNat n ~ SNat n
    , [ meth ]   <- classMethods clas
    , Just tcRep <- tyConAppTyCon_maybe -- SNat
                      $ funResultTy         -- SNat n
                      $ dropForAlls         -- KnownNat n => SNat n
                      $ idType meth         -- forall n. KnownNat n => SNat n
    , Just (_, co_rep) <- tcInstNewTyCon_maybe tcRep [ty]
          -- SNat n ~ Integer
    = return (GenInst [] $ mkEvCast (EvLit evLit) (mkTcSymCo (mkTcTransCo co_dict co_rep)))

    | otherwise
    = panicTcS (text "Unexpected evidence for" <+> ppr (className clas)
                     $$ vcat (map (ppr . idType) (classMethods clas)))

matchClassInst _ clas [ _k, ty1, ty2 ] loc
  | clas == coercibleClass
  = do { traceTcS "matchClassInst for" $
         quotes (pprClassPred clas [ty1,ty2]) <+> text "at depth" <+> ppr (ctLocDepth loc)
       ; ev <- getCoercibleInst loc ty1 ty2
       ; traceTcS "matchClassInst returned" $ ppr ev
       ; return ev }

matchClassInst inerts clas tys loc
   = do { dflags <- getDynFlags
        ; tclvl <- getTcLevel
        ; traceTcS "matchClassInst" $ vcat [ text "pred =" <+> ppr pred
                                           , text "inerts=" <+> ppr inerts
                                           , text "untouchables=" <+> ppr tclvl ]
        ; instEnvs <- getInstEnvs
        ; case lookupInstEnv instEnvs clas tys of
            ([], _, _)               -- Nothing matches
                -> do { traceTcS "matchClass not matching" $
                        vcat [ text "dict" <+> ppr pred ]
                      ; return NoInstance }

            ([(ispec, inst_tys)], [], _) -- A single match
                | not (xopt Opt_IncoherentInstances dflags)
                , given_overlap tclvl
                -> -- See Note [Instance and Given overlap]
                   do { traceTcS "Delaying instance application" $
                          vcat [ text "Workitem=" <+> pprType (mkClassPred clas tys)
                               , text "Relevant given dictionaries=" <+> ppr givens_for_this_clas ]
                      ; return NoInstance  }

                | otherwise
                -> do   { let dfun_id = instanceDFunId ispec
                        ; traceTcS "matchClass success" $
                          vcat [text "dict" <+> ppr pred,
                                text "witness" <+> ppr dfun_id
                                               <+> ppr (idType dfun_id) ]
                                  -- Record that this dfun is needed
                        ; match_one dfun_id inst_tys }

            (matches, _, _)    -- More than one matches
                               -- Defer any reactions of a multitude
                               -- until we learn more about the reagent
                -> do   { traceTcS "matchClass multiple matches, deferring choice" $
                          vcat [text "dict" <+> ppr pred,
                                text "matches" <+> ppr matches]
                        ; return NoInstance } }
   where
     pred = mkClassPred clas tys

     match_one :: DFunId -> [Maybe TcType] -> TcS LookupInstResult
                  -- See Note [DFunInstType: instantiating types] in InstEnv
     match_one dfun_id mb_inst_tys
       = do { checkWellStagedDFun pred dfun_id loc
            ; (tys, dfun_phi) <- instDFunType dfun_id mb_inst_tys
            ; let (theta, _) = tcSplitPhiTy dfun_phi
            ; if null theta then
                  return (GenInst [] (EvDFunApp dfun_id tys []))
              else do
            { evc_vars <- instDFunConstraints loc theta
            ; let new_ev_vars = freshGoals evc_vars
                      -- new_ev_vars are only the real new variables that can be emitted
                  dfun_app = EvDFunApp dfun_id tys (map (ctEvTerm . fst) evc_vars)
            ; return $ GenInst new_ev_vars dfun_app } }

     givens_for_this_clas :: Cts
     givens_for_this_clas
         = filterBag isGivenCt (findDictsByClass (inert_dicts $ inert_cans inerts) clas)

     given_overlap :: TcLevel -> Bool
     given_overlap tclvl = anyBag (matchable tclvl) givens_for_this_clas

     matchable tclvl (CDictCan { cc_class = clas_g, cc_tyargs = sys
                               , cc_ev = fl })
       | isGiven fl
       = ASSERT( clas_g == clas )
<<<<<<< HEAD
         case tcUnifyTys (\tv -> if isTouchableMetaTyVar untch tv &&
                                    tv `elemVarSet` tyCoVarsOfTypes tys
=======
         case tcUnifyTys (\tv -> if isTouchableMetaTyVar tclvl tv &&
                                    tv `elemVarSet` tyVarsOfTypes tys
>>>>>>> bc9e81cf
                                 then BindMe else Skolem) tys sys of
       -- We can't learn anything more about any variable at this point, so the only
       -- cause of overlap can be by an instantiation of a touchable unification
       -- variable. Hence we only bind touchable unification variables. In addition,
       -- we use tcUnifyTys instead of tcMatchTys to rule out cyclic substitutions.
            Nothing -> False
            Just _  -> True
       | otherwise = False -- No overlap with a solved, already been taken care of
                           -- by the overlap check with the instance environment.
     matchable _tys ct = pprPanic "Expecting dictionary!" (ppr ct)

-- See Note [Coercible Instances]
-- Changes to this logic should likely be reflected in coercible_msg in TcErrors.
getCoercibleInst :: CtLoc -> TcType -> TcType -> TcS LookupInstResult
getCoercibleInst loc ty1 ty2
  = do { -- Get some global stuff in scope, for nice pattern-guard based code in `go`
         rdr_env <- getGlobalRdrEnvTcS
       ; famenv <- getFamInstEnvs
       ; go famenv rdr_env }
  where
  go :: FamInstEnvs -> GlobalRdrEnv -> TcS LookupInstResult
  go famenv rdr_env
    -- Also see [Order of Coercible Instances]

    -- Coercible a a                             (see case 1 in [Coercible Instances])
    | ty1 `tcEqType` ty2
    = return $ GenInst []
             $ EvCoercion (TcRefl Representational ty1)

    -- Coercible (forall a. ty) (forall a. ty')  (see case 2 in [Coercible Instances])
    | tcIsNamedForAllTy ty1
    , tcIsNamedForAllTy ty2
    , let (bndrs1,body1) = tcSplitNamedForAllTysB ty1
          (bndrs2,body2) = tcSplitNamedForAllTysB ty2
    , equalLength bndrs1 bndrs2
    , map binderVisibility bndrs1 == map binderVisibility bndrs2
    = do { ev_term <- deferTcSForAllEq Representational loc (bndrs1,body1) (bndrs2,body2)
         ; return $ GenInst [] ev_term }

    -- Coercible NT a                            (see case 3 in [Coercible Instances])
    | Just (rep_tc, concTy, ntCo) <- tcInstNewTyConTF_maybe famenv ty1
    , dataConsInScope rdr_env rep_tc -- Do not look at all tyConsOfTyCon
    = do { markDataConsAsUsed rdr_env rep_tc
         ; (ct_ev, f) <- requestCoercible loc concTy ty2
         ; local_var <- mkSysLocalM (fsLit "coev") $ mkCoerciblePred concTy ty2
         ; let binds = EvBinds (unitBag (EvBind local_var (ctEvTerm ct_ev)))
               tcCo = TcLetCo binds (ntCo `mkTcTransCo` mkTcCoVarCo local_var)
         ; return $ GenInst (freshGoals [(ct_ev, f)]) (EvCoercion tcCo) }

    -- Coercible a NT                            (see case 3 in [Coercible Instances])
    | Just (rep_tc, concTy, ntCo) <- tcInstNewTyConTF_maybe famenv ty2
    , dataConsInScope rdr_env rep_tc -- Do not look at all tyConsOfTyCon
    = do { markDataConsAsUsed rdr_env rep_tc
         ; (ct_ev, f) <- requestCoercible loc ty1 concTy
         ; local_var <- mkSysLocalM (fsLit "coev") $ mkCoerciblePred ty1 concTy
         ; let binds = EvBinds (unitBag (EvBind local_var (ctEvTerm ct_ev)))
               tcCo = TcLetCo binds $
                         mkTcCoVarCo local_var `mkTcTransCo` mkTcSymCo ntCo
         ; return $ GenInst (freshGoals [(ct_ev, f)]) (EvCoercion tcCo) }

    -- Coercible (D ty1 ty2) (D ty1' ty2')       (see case 4 in [Coercible Instances])
    | Just (tc1,tyArgs1) <- splitTyConApp_maybe ty1,
      Just (tc2,tyArgs2) <- splitTyConApp_maybe ty2,
      tc1 == tc2,
      nominalArgsAgree tc1 tyArgs1 tyArgs2
    = do -- We want evidence for all type arguments of role R
         arg_stuff <- forM (zip3 (tyConRoles tc1) tyArgs1 tyArgs2) $ \(r,ta1,ta2) ->
           case r of Nominal -> do
                          return
                            ( []
                            , Nothing
                            , mkTcNomReflCo ta1 {- == ta2, due to nominalArgsAgree -}
                            )
                     Representational -> do
                          (ct_ev, f) <- requestCoercible loc ta1 ta2
                          local_var <- mkSysLocalM (fsLit "coev") $ mkCoerciblePred ta1 ta2
                          return
                            ( freshGoals [(ct_ev, f)]
                            , Just (EvBind local_var (ctEvTerm ct_ev))
                            , mkTcCoVarCo local_var
                            )
                     Phantom
                       | ka1 `eqType` ka2
                       -> return ( []
                                 , Nothing
                                 , TcPhantomCo (mkTcReflCo Representational ka1)
                                               ta1 ta2)
                       | otherwise
                       -> do (ct_ev, f) <- requestCoercible (mkKindLoc ta1 ta2 loc) ka1 ka2
                             return
                               ( freshGoals [(ct_ev, f)]
                               , Nothing
                               , TcPhantomCo (evTermCoercion $ ctEvTerm ct_ev)
                                             ta1 ta2 )

                       where
                         ka1 = typeKind ta1
                         ka2 = typeKind ka2

         let (arg_new, arg_binds, arg_cos) = unzip3 arg_stuff
             binds = EvBinds (listToBag (catMaybes arg_binds))
             tcCo = TcLetCo binds (mkTcTyConAppCo Representational tc1 arg_cos)
         return $ GenInst (concat arg_new) (EvCoercion tcCo)

    -- Cannot solve this one
    | otherwise
    = return NoInstance

nominalArgsAgree :: TyCon -> [Type] -> [Type] -> Bool
nominalArgsAgree tc tys1 tys2 = all ok $ zip3 (tyConRoles tc) tys1 tys2
  where ok (r,t1,t2) = r /= Nominal || t1 `tcEqType` t2

dataConsInScope :: GlobalRdrEnv -> TyCon -> Bool
dataConsInScope rdr_env tc = not hidden_data_cons
  where
    data_con_names = map dataConName (tyConDataCons tc)
    hidden_data_cons = not (isWiredInName (tyConName tc)) &&
                       (isAbstractTyCon tc || any not_in_scope data_con_names)
    not_in_scope dc  = null (lookupGRE_Name rdr_env dc)

markDataConsAsUsed :: GlobalRdrEnv -> TyCon -> TcS ()
markDataConsAsUsed rdr_env tc = addUsedRdrNamesTcS
  [ mkRdrQual (is_as (is_decl imp_spec)) occ
  | dc <- tyConDataCons tc
  , let dc_name = dataConName dc
        occ  = nameOccName dc_name
        gres = lookupGRE_Name rdr_env dc_name
  , not (null gres)
  , Imported (imp_spec:_) <- [gre_prov (head gres)] ]

requestCoercible :: CtLoc -> TcType -> TcType -> TcS (CtEvidence, Freshness)
requestCoercible loc ty1 ty2 =
    ASSERT2( typeKind ty1 `tcEqKind` typeKind ty2, ppr ty1 <+> ppr ty2)
    newWantedEvVar loc' (mkCoerciblePred ty1 ty2)
  where loc' = bumpCtLocDepth CountConstraints loc
\end{code}

Note [Coercible Instances]
~~~~~~~~~~~~~~~~~~~~~~~~~~
The class Coercible is special: There are no regular instances, and the user
cannot even define them (it is listed as an `abstractClass` in TcValidity).
Instead, the type checker will create instances and their evidence out of thin
air, in getCoercibleInst. The following "instances" are present:

 1. instance Coercible a a
    for any type a at any kind k.

 2. instance (forall a. Coercible t1 t2) => Coercible (forall a. t1) (forall a. t2)
    (which would be illegal to write like that in the source code, but we have
    it nevertheless).

 3. instance Coercible r b => Coercible (NT t1 t2 ...) b
    instance Coercible a r => Coercible a (NT t1 t2 ...)
    for a newtype constructor NT (or data family instance that resolves to a
    newtype) where
     * r is the concrete type of NT, instantiated with the arguments t1 t2 ...
     * the constructor of NT is in scope.

    The newtype TyCon can appear undersaturated, but only if it has
    enough arguments to apply the newtype coercion (which is eta-reduced). Examples:
      newtype NT a = NT (Either a Int)
      Coercible (NT Int) (Either Int Int) -- ok
      newtype NT2 a b = NT2 (b -> a)
      newtype NT3 a b = NT3 (b -> a)
      Coercible (NT2 Int) (NT3 Int) -- cannot be derived

 4. instance (Coercible t1_r t1'_r, Coercible t2_r t2_r',...) =>
       Coercible (C t1_r  t2_r  ... t1_p  t2_p  ... t1_n t2_n ...)
                 (C t1_r' t2_r' ... t1_p' t2_p' ... t1_n t2_n ...)
    for a type constructor C where
     * the nominal type arguments are not changed,
     * the phantom type arguments may change arbitrarily
     * the representational type arguments are again Coercible

    The type constructor can be used undersaturated; then the Coercible
    instance is at a higher kind. This does not cause problems.


The type checker generates evidence in the form of EvCoercion, but the
TcCoercion therein has role Representational,  which are turned into Core
coercions by dsEvTerm in DsBinds.

The evidence for the second case is created by deferTcSForAllEq, for the other
cases by getCoercibleInst.

When the constraint cannot be solved, it is treated as any other unsolved
constraint, i.e. it can turn up in an inferred type signature, or reported to
the user as a regular "Cannot derive instance ..." error. In the latter case,
coercible_msg in TcErrors gives additional explanations of why GHC could not
find a Coercible instance, so it duplicates some of the logic from
getCoercibleInst (in negated form).

Note [Order of Coercible Instances]
~~~~~~~~~~~~~~~~~~~~~~~~~~~~~~~~~~~
At first glance, the order of the various coercible instances doesn't matter, as
incoherence is no issue here: We do not care how the evidence is constructed,
as long as it is.

But because of role annotations, the order *can* matter:

  newtype T a = MkT [a]
  type role T nominal

  type family F a
  type instance F Int = Bool

Here T's declared role is more restrictive than its inferred role
(representational) would be.  If MkT is not in scope, so that the
newtype-unwrapping instance is not available, then this coercible
instance would fail:
  Coercible (T Bool) (T (F Int)
But MkT was in scope, *and* if we used it before decomposing on T,
we'd unwrap the newtype (on both sides) to get
  Coercible Bool (F Int)
whic succeeds.

So our current decision is to apply case 3 (newtype-unwrapping) first,
followed by decomposition (case 4).  This is strictly more powerful 
if the newtype constructor is in scope.  See Trac #9117 for a discussion.

Note [Instance and Given overlap]
~~~~~~~~~~~~~~~~~~~~~~~~~~~~~~~~~
Assume that we have an inert set that looks as follows:
       [Given] D [Int]
And an instance declaration:
       instance C a => D [a]
A new wanted comes along of the form:
       [Wanted] D [alpha]

One possibility is to apply the instance declaration which will leave us
with an unsolvable goal (C alpha). However, later on a new constraint may
arise (for instance due to a functional dependency between two later dictionaries),
that will add the equality (alpha ~ Int), in which case our ([Wanted] D [alpha])
will be transformed to [Wanted] D [Int], which could have been discharged by the given.

The solution is that in matchClassInst and eventually in topReact, we get back with
a matching instance, only when there is no Given in the inerts which is unifiable to
this particular dictionary.

The end effect is that, much as we do for overlapping instances, we delay choosing a
class instance if there is a possibility of another instance OR a given to match our
constraint later on. This fixes bugs #4981 and #5002.

This is arguably not easy to appear in practice due to our aggressive prioritization
of equality solving over other constraints, but it is possible. I've added a test case
in typecheck/should-compile/GivenOverlapping.hs

We ignore the overlap problem if -XIncoherentInstances is in force: see
Trac #6002 for a worked-out example where this makes a difference.

Moreover notice that our goals here are different than the goals of the top-level
overlapping checks. There we are interested in validating the following principle:

    If we inline a function f at a site where the same global instance environment
    is available as the instance environment at the definition site of f then we
    should get the same behaviour.

But for the Given Overlap check our goal is just related to completeness of
constraint solving.<|MERGE_RESOLUTION|>--- conflicted
+++ resolved
@@ -2054,13 +2054,8 @@
                                , cc_ev = fl })
        | isGiven fl
        = ASSERT( clas_g == clas )
-<<<<<<< HEAD
-         case tcUnifyTys (\tv -> if isTouchableMetaTyVar untch tv &&
+         case tcUnifyTys (\tv -> if isTouchableMetaTyVar tclvl tv &&
                                     tv `elemVarSet` tyCoVarsOfTypes tys
-=======
-         case tcUnifyTys (\tv -> if isTouchableMetaTyVar tclvl tv &&
-                                    tv `elemVarSet` tyVarsOfTypes tys
->>>>>>> bc9e81cf
                                  then BindMe else Skolem) tys sys of
        -- We can't learn anything more about any variable at this point, so the only
        -- cause of overlap can be by an instantiation of a touchable unification
