{-
(c) The University of Glasgow 2006
(c) The GRASP/AQUA Project, Glasgow University, 1992-1998

\section[TcType]{Types used in the typechecker}

This module provides the Type interface for front-end parts of the
compiler.  These parts

        * treat "source types" as opaque:
                newtypes, and predicates are meaningful.
        * look through usage types

The "tc" prefix is for "TypeChecker", because the type checker
is the principal client.
-}

{-# LANGUAGE CPP #-}

module TcType (
  --------------------------------
  -- Types
  TcType, TcSigmaType, TcRhoType, TcTauType, TcPredType, TcThetaType,
  TcTyVar, TcTyVarSet, TcTyCoVarSet, TcKind, TcCoVar, TcTyCoVar,

  -- TcLevel
  TcLevel(..), topTcLevel, pushTcLevel,
  strictlyDeeperThan, sameDepthAs, fskTcLevel,

  --------------------------------
  -- MetaDetails
  UserTypeCtxt(..), pprUserTypeCtxt, pprSigCtxt,
  TcTyVarDetails(..), pprTcTyVarDetails, vanillaSkolemTv, superSkolemTv,
  MetaDetails(Flexi, Indirect), MetaInfo(..),
  isImmutableTyVar, isSkolemTyVar, isSkolemTyCoVar,
  isMetaTyVar,  isMetaTyVarTy, isTyVarTy,
  isSigTyVar, isOverlappableTyVar,  isTyConableTyVar, 
  isFskTyVar, isFmvTyVar, isFlattenTyVar, 
  isAmbiguousTyVar, metaTvRef, metaTyVarInfo,
  isFlexi, isIndirect, isRuntimeUnkSkol,
  metaTyVarTcLevel, setMetaTyVarTcLevel, metaTyVarTcLevel_maybe,
  isTouchableMetaTyVar, isTouchableOrFmv,
  isFloatedTouchableMetaTyVar,
  canUnifyWithPolyType,

  --------------------------------
  -- Builders
<<<<<<< HEAD
  mkPhiTy, mkInvSigmaTy, mkSigmaTy, mkTcEqPred,
=======
  mkPhiTy, mkSigmaTy, mkTcEqPred, mkTcReprEqPred, mkTcEqPredRole,
>>>>>>> 30fdf86e

  --------------------------------
  -- Splitters
  -- These are important because they do not look through newtypes
  tcView,
  tcSplitForAllTys, tcSplitNamedForAllTys, tcSplitNamedForAllTysB,
  tcIsNamedForAllTy,
  tcSplitPhiTy, tcSplitPredFunTy_maybe,
  tcSplitFunTy_maybe, tcSplitFunTys, tcFunArgTy, tcFunResultTy, tcSplitFunTysN,
  tcSplitTyConApp, tcSplitTyConApp_maybe, tcTyConAppTyCon, tcTyConAppArgs,
  tcSplitAppTy_maybe, tcSplitAppTy, tcSplitAppTys, repSplitAppTy_maybe,
  tcInstHeadTyNotSynonym, tcInstHeadTyAppAllTyVars,
<<<<<<< HEAD
  tcGetTyVar_maybe, tcGetTyCoVar_maybe, tcGetTyVar,
=======
  tcGetTyVar_maybe, tcGetTyVar, nextRole,
>>>>>>> 30fdf86e
  tcSplitSigmaTy, tcDeepSplitSigmaTy_maybe,

  ---------------------------------
  -- Predicates.
  -- Again, newtypes are opaque
  eqType, eqTypes, eqPred, cmpType, cmpTypes, cmpPred, eqTypeX,
  pickyEqType, tcEqType, tcEqKind,
  isSigmaTy, isRhoTy, isOverloadedTy,
  isDoubleTy, isFloatTy, isIntTy, isWordTy, isStringTy,
  isIntegerTy, isBoolTy, isUnitTy, isCharTy,
  isTauTy, isTauTyCon, tcIsTyVarTy, tcIsForAllTy,
  isPredTy, isTyVarClassPred, isTyVarExposed,

  ---------------------------------
  -- Misc type manipulators
  deNoteType, occurCheckExpand, OccCheckResult(..),
  orphNamesOfType, orphNamesOfDFunHead, orphNamesOfCo,
  orphNamesOfTypes, orphNamesOfCoCon,
  getDFunTyKey,
  evVarPred_maybe, evVarPred,

  ---------------------------------
  -- Predicate types
  mkMinimalBySCs, transSuperClasses, immSuperClasses,

  -- * Finding type instances
  tcTyFamInsts,

  -- * Finding "exact" (non-dead) type variables
  exactTyCoVarsOfType, exactTyCoVarsOfTypes,

  ---------------------------------
  -- Foreign import and export
  isFFIArgumentTy,     -- :: DynFlags -> Safety -> Type -> Bool
  isFFIImportResultTy, -- :: DynFlags -> Type -> Bool
  isFFIExportResultTy, -- :: Type -> Bool
  isFFIExternalTy,     -- :: Type -> Bool
  isFFIDynTy,          -- :: Type -> Type -> Bool
  isFFIPrimArgumentTy, -- :: DynFlags -> Type -> Bool
  isFFIPrimResultTy,   -- :: DynFlags -> Type -> Bool
  isFFILabelTy,        -- :: Type -> Bool
  isFFITy,             -- :: Type -> Bool
  isFunPtrTy,          -- :: Type -> Bool
  tcSplitIOType_maybe, -- :: Type -> Maybe Type

  --------------------------------
  -- Rexported from Kind
  Kind, typeKind,
  unliftedTypeKind, liftedTypeKind,
  constraintKind, mkArrowKind, mkArrowKinds,
  isLiftedTypeKind, isUnliftedTypeKind, classifiesTypeWithValues,

  --------------------------------
  -- Rexported from Type
  Type, PredType, ThetaType, Binder, VisibilityFlag(..),

  mkForAllTy, mkForAllTys, mkInvForAllTys, mkNamedForAllTy,
  mkFunTy, mkFunTys,
  mkTyConApp, mkAppTy, mkAppTys, applyTy, applyTys,
  mkTyCoVarTy, mkTyCoVarTys, mkTyConTy, mkOnlyTyVarTy,
  mkOnlyTyVarTys,

  isClassPred, isEqPred, isIPPred,
  mkClassPred,
  isDictLikeTy,
  tcSplitDFunTy, tcSplitDFunHead,
  mkEqPred, isLevityVar, isSortPolymorphic, isSortPolymorphic_maybe,

  -- Type substitutions
  TCvSubst(..),         -- Representation visible to a few friends
  TvSubstEnv, emptyTCvSubst,
  mkOpenTCvSubst, zipOpenTCvSubst, zipTopTCvSubst,
  mkTopTCvSubst, notElemTCvSubst, unionTCvSubst,
  getTvSubstEnv, setTvSubstEnv, getTCvInScope, extendTCvInScope,
  Type.lookupTyVar, Type.lookupVar, Type.extendTCvSubst, Type.substTyVarBndr,
  extendTCvSubstList, isInScope, mkTCvSubst, zipTyCoEnv,
  Type.substTy, substTys, substTyWith, substTheta, substTyCoVar, substTyCoVars,

  isUnLiftedType,       -- Source types are always lifted
  isUnboxedTupleType,   -- Ditto
  isPrimitiveType,

  tyVarsOnlyOfType, tyVarsOnlyOfTypes, tyCoVarsOfType, tyCoVarsOfTypes,
  closeOverKinds,
  
  pprKind, pprParendKind, pprSigmaType,
  pprType, pprParendType, pprTypeApp, pprTyThingCategory,
  pprTheta, pprThetaArrowTy, pprClassPred

  ) where

#include "HsVersions.h"

-- friends:
import Kind
import TyCoRep
import Class
import Var
import ForeignCall
import VarSet
import Coercion
import Type
import TyCon
import CoAxiom

-- others:
import DynFlags
import Name -- hiding (varName)
            -- We use this to make dictionaries for type literals.
            -- Perhaps there's a better way to do this?
import NameSet
import VarEnv
import PrelNames
import TysWiredIn
import BasicTypes
import Util
import Maybes
import ListSetOps
import Outputable
import FastString
import ErrUtils( Validity(..), isValid )

import Data.IORef
import Control.Monad (liftM, ap)
#if __GLASGOW_HASKELL__ < 709
import Control.Applicative (Applicative(..))
#endif

{-
************************************************************************
*                                                                      *
\subsection{Types}
*                                                                      *
************************************************************************

The type checker divides the generic Type world into the
following more structured beasts:

sigma ::= forall tyvars. phi
        -- A sigma type is a qualified type
        --
        -- Note that even if 'tyvars' is empty, theta
        -- may not be: e.g.   (?x::Int) => Int

        -- Note that 'sigma' is in prenex form:
        -- all the foralls are at the front.
        -- A 'phi' type has no foralls to the right of
        -- an arrow

phi :: theta => rho

rho ::= sigma -> rho
     |  tau

-- A 'tau' type has no quantification anywhere
-- Note that the args of a type constructor must be taus
tau ::= tyvar
     |  tycon tau_1 .. tau_n
     |  tau_1 tau_2
     |  tau_1 -> tau_2

-- In all cases, a (saturated) type synonym application is legal,
-- provided it expands to the required form.
-}

type TcTyVar = TyVar    -- Used only during type inference
type TcCoVar = CoVar    -- Used only during type inference
type TcType = Type      -- A TcType can have mutable type variables
type TcTyCoVar = Var    -- Either a TcTyVar or a CoVar
        -- Invariant on ForAllTy in TcTypes:
        --      forall a. T
        -- a cannot occur inside a MutTyVar in T; that is,
        -- T is "flattened" before quantifying over a

-- These types do not have boxy type variables in them
type TcPredType     = PredType
type TcThetaType    = ThetaType
type TcSigmaType    = TcType
type TcRhoType      = TcType  -- Note [TcRhoType]
type TcTauType      = TcType
type TcKind         = Kind
type TcTyVarSet     = TyVarSet
type TcTyCoVarSet   = TyCoVarSet

{-
Note [TcRhoType]
~~~~~~~~~~~~~~~~
A TcRhoType has no foralls or contexts at the top, or to the right of an arrow
  YES    (forall a. a->a) -> Int
  NO     forall a. a ->  Int
  NO     Eq a => a -> a
  NO     Int -> forall a. a -> Int


************************************************************************
*                                                                      *
\subsection{TyVarDetails}
*                                                                      *
************************************************************************

TyVarDetails gives extra info about type variables, used during type
checking.  It's attached to mutable type variables only.
It's knot-tied back to Var.lhs.  There is no reason in principle
why Var.lhs shouldn't actually have the definition, but it "belongs" here.

Note [Signature skolems]
~~~~~~~~~~~~~~~~~~~~~~~~
Consider this

  f :: forall a. [a] -> Int
  f (x::b : xs) = 3

Here 'b' is a lexically scoped type variable, but it turns out to be
the same as the skolem 'a'.  So we have a special kind of skolem
constant, SigTv, which can unify with other SigTvs. They are used
*only* for pattern type signatures.

Similarly consider
  data T (a:k1) = MkT (S a)
  data S (b:k2) = MkS (T b)
When doing kind inference on {S,T} we don't want *skolems* for k1,k2,
because they end up unifying; we want those SigTvs again.

Note [ReturnTv]
~~~~~~~~~~~~~~~
We sometimes want to convert a checking algorithm into an inference
algorithm. An easy way to do this is to "check" that a term has a
metavariable as a type. But, we must be careful to allow that metavariable
to unify with *anything*. (Well, anything that doesn't fail an occurs-check.)
This is what ReturnTv means.

For example, if we have

  (undefined :: (forall a. TF1 a ~ TF2 a => a)) x

we'll call (tcInfer . tcExpr) on the function expression. tcInfer will
create a ReturnTv to represent the expression's type. We really need this
ReturnTv to become set to (forall a. TF1 a ~ TF2 a => a) despite the fact
that this type mentions type families and is a polytype.

However, we must also be careful to make sure that the ReturnTvs really
always do get unified with something -- we don't want these floating
around in the solver. So, we check after running the checker to make
sure the ReturnTv is filled. If it's not, we set it to a TauTv.

We can't ASSERT that no ReturnTvs hit the solver, because they
can if there's, say, a kind error that stops checkTauTvUpdate from
working. This happens in test case typecheck/should_fail/T5570, for
example.

See also the commentary on #9404.
-}

-- A TyVarDetails is inside a TyVar
data TcTyVarDetails
  = SkolemTv      -- A skolem
       Bool       -- True <=> this skolem type variable can be overlapped
                  --          when looking up instances
                  -- See Note [Binding when looking up instances] in InstEnv

  | FlatSkol      -- A flatten-skolem.  It stands for the TcType, and zonking
       TcType     -- will replace it by that type.
                  -- See Note [The flattening story] in TcFlatten

  | RuntimeUnk    -- Stands for an as-yet-unknown type in the GHCi
                  -- interactive context

  | MetaTv { mtv_info  :: MetaInfo
           , mtv_ref   :: IORef MetaDetails
           , mtv_tclvl :: TcLevel }  -- See Note [TcLevel and untouchable type variables]

vanillaSkolemTv, superSkolemTv :: TcTyVarDetails
-- See Note [Binding when looking up instances] in InstEnv
vanillaSkolemTv = SkolemTv False  -- Might be instantiated
superSkolemTv   = SkolemTv True   -- Treat this as a completely distinct type

-----------------------------
data MetaDetails
  = Flexi  -- Flexi type variables unify to become Indirects
  | Indirect TcType

instance Outputable MetaDetails where
  ppr Flexi         = ptext (sLit "Flexi")
  ppr (Indirect ty) = ptext (sLit "Indirect") <+> ppr ty

data MetaInfo
   = TauTv Bool    -- This MetaTv is an ordinary unification variable
                   -- A TauTv is always filled in with a tau-type, which
                   -- never contains any ForAlls.
                   -- The boolean is true when the meta var originates
                   -- from a wildcard.

   | ReturnTv      -- Can unify with *anything*. Used to convert a
                   -- type "checking" algorithm into a type inference algorithm.
                   -- See Note [ReturnTv]

   | SigTv         -- A variant of TauTv, except that it should not be
                   -- unified with a type, only with a type variable
                   -- SigTvs are only distinguished to improve error messages
                   --      see Note [Signature skolems]
                   --      The MetaDetails, if filled in, will
                   --      always be another SigTv or a SkolemTv

   | FlatMetaTv    -- A flatten meta-tyvar
                   -- It is a meta-tyvar, but it is always untouchable, with level 0
                   -- See Note [The flattening story] in TcFlatten

-------------------------------------
-- UserTypeCtxt describes the origin of the polymorphic type
-- in the places where we need to an expression has that type

data UserTypeCtxt
  = FunSigCtxt Name     -- Function type signature
                        -- Also used for types in SPECIALISE pragmas
  | InfSigCtxt Name     -- Inferred type for function
  | ExprSigCtxt         -- Expression type signature
  | ConArgCtxt Name     -- Data constructor argument
  | TySynCtxt Name      -- RHS of a type synonym decl
  | PatSigCtxt          -- Type sig in pattern
                        --   eg  f (x::t) = ...
                        --   or  (x::t, y) = e
  | RuleSigCtxt Name    -- LHS of a RULE forall
                        --    RULE "foo" forall (x :: a -> a). f (Just x) = ...
  | ResSigCtxt          -- Result type sig
                        --      f x :: t = ....
  | ForSigCtxt Name     -- Foreign import or export signature
  | DefaultDeclCtxt     -- Types in a default declaration
  | InstDeclCtxt        -- An instance declaration
  | SpecInstCtxt        -- SPECIALISE instance pragma
  | ThBrackCtxt         -- Template Haskell type brackets [t| ... |]
  | GenSigCtxt          -- Higher-rank or impredicative situations
                        -- e.g. (f e) where f has a higher-rank type
                        -- We might want to elaborate this
  | GhciCtxt            -- GHCi command :kind <type>

  | ClassSCCtxt Name    -- Superclasses of a class
  | SigmaCtxt           -- Theta part of a normal for-all type
                        --      f :: <S> => a -> a
  | DataTyCtxt Name     -- Theta part of a data decl
                        --      data <S> => T a = MkT a

{-
-- Notes re TySynCtxt
-- We allow type synonyms that aren't types; e.g.  type List = []
--
-- If the RHS mentions tyvars that aren't in scope, we'll
-- quantify over them:
--      e.g.    type T = a->a
-- will become  type T = forall a. a->a
--
-- With gla-exts that's right, but for H98 we should complain.


************************************************************************
*                                                                      *
                Untoucable type variables
*                                                                      *
************************************************************************
-}

newtype TcLevel = TcLevel Int deriving( Eq )
  -- See Note [TcLevel and untouchable type variables] for what this Int is

{-
Note [TcLevel and untouchable type variables]
~~~~~~~~~~~~~~~~~~~~~~~~~~~~~~~~~~~~~~~~~~~~~
* Each unification variable (MetaTv)
  and each Implication
  has a level number (of type TcLevel)

* INVARIANTS.  In a tree of Implications,

    (ImplicInv) The level number of an Implication is
                STRICTLY GREATER THAN that of its parent

    (MetaTvInv) The level number of a unification variable is
                LESS THAN OR EQUAL TO that of its parent
                implication

* A unification variable is *touchable* if its level number
  is EQUAL TO that of its immediate parent implication.

* INVARIANT
    (GivenInv)  The free variables of the ic_given of an
                implication are all untouchable; ie their level
                numbers are LESS THAN the ic_tclvl of the implication


Note [Skolem escape prevention]
~~~~~~~~~~~~~~~~~~~~~~~~~~~~~~~
We only unify touchable unification variables.  Because of
(MetaTvInv), there can be no occurrences of he variable further out,
so the unification can't cause the kolems to escape. Example:
     data T = forall a. MkT a (a->Int)
     f x (MkT v f) = length [v,x]
We decide (x::alpha), and generate an implication like
      [1]forall a. (a ~ alpha[0])
But we must not unify alpha:=a, because the skolem would escape.

For the cases where we DO want to unify, we rely on floating the
equality.   Example (with same T)
     g x (MkT v f) = x && True
We decide (x::alpha), and generate an implication like
      [1]forall a. (Bool ~ alpha[0])
We do NOT unify directly, bur rather float out (if the constraint
does not mention 'a') to get
      (Bool ~ alpha[0]) /\ [1]forall a.()
and NOW we can unify alpha.

The same idea of only unifying touchables solves another problem.
Suppose we had
   (F Int ~ uf[0])  /\  [1](forall a. C a => F Int ~ beta[1])
In this example, beta is touchable inside the implication. The
first solveSimpleWanteds step leaves 'uf' un-unified. Then we move inside
the implication where a new constraint
       uf  ~  beta
emerges. If we (wrongly) spontaneously solved it to get uf := beta,
the whole implication disappears but when we pop out again we are left with
(F Int ~ uf) which will be unified by our final zonking stage and
uf will get unified *once more* to (F Int).
-}

fskTcLevel :: TcLevel
fskTcLevel = TcLevel 0  -- 0 = Outside the outermost level:
                                  --     flatten skolems

topTcLevel :: TcLevel
topTcLevel = TcLevel 1   -- 1 = outermost level

pushTcLevel :: TcLevel -> TcLevel
pushTcLevel (TcLevel us) = TcLevel (us+1)

strictlyDeeperThan :: TcLevel -> TcLevel -> Bool
strictlyDeeperThan (TcLevel tv_tclvl) (TcLevel ctxt_tclvl)
  = tv_tclvl > ctxt_tclvl

sameDepthAs :: TcLevel -> TcLevel -> Bool
sameDepthAs (TcLevel ctxt_tclvl) (TcLevel tv_tclvl)
  = ctxt_tclvl == tv_tclvl   -- NB: invariant ctxt_tclvl >= tv_tclvl
                             --     So <= would be equivalent

checkTcLevelInvariant :: TcLevel -> TcLevel -> Bool
-- Checks (MetaTvInv) from Note [TcLevel and untouchable type variables]
checkTcLevelInvariant (TcLevel ctxt_tclvl) (TcLevel tv_tclvl)
  = ctxt_tclvl >= tv_tclvl

instance Outputable TcLevel where
  ppr (TcLevel us) = ppr us

{-
************************************************************************
*                                                                      *
                Pretty-printing
*                                                                      *
************************************************************************
-}

pprTcTyVarDetails :: TcTyVarDetails -> SDoc
-- For debugging
pprTcTyVarDetails (SkolemTv True)  = ptext (sLit "ssk")
pprTcTyVarDetails (SkolemTv False) = ptext (sLit "sk")
pprTcTyVarDetails (RuntimeUnk {})  = ptext (sLit "rt")
pprTcTyVarDetails (FlatSkol {})    = ptext (sLit "fsk")
pprTcTyVarDetails (MetaTv { mtv_info = info, mtv_tclvl = tclvl })
  = pp_info <> colon <> ppr tclvl
  where
    pp_info = case info of
                ReturnTv    -> ptext (sLit "ret")
                TauTv True  -> ptext (sLit "twc")
                TauTv False -> ptext (sLit "tau")
                SigTv       -> ptext (sLit "sig")
                FlatMetaTv  -> ptext (sLit "fuv")

pprUserTypeCtxt :: UserTypeCtxt -> SDoc
pprUserTypeCtxt (InfSigCtxt n)    = ptext (sLit "the inferred type for") <+> quotes (ppr n)
pprUserTypeCtxt (FunSigCtxt n)    = ptext (sLit "the type signature for") <+> quotes (ppr n)
pprUserTypeCtxt (RuleSigCtxt n)   = ptext (sLit "a RULE for") <+> quotes (ppr n)
pprUserTypeCtxt ExprSigCtxt       = ptext (sLit "an expression type signature")
pprUserTypeCtxt (ConArgCtxt c)    = ptext (sLit "the type of the constructor") <+> quotes (ppr c)
pprUserTypeCtxt (TySynCtxt c)     = ptext (sLit "the RHS of the type synonym") <+> quotes (ppr c)
pprUserTypeCtxt ThBrackCtxt       = ptext (sLit "a Template Haskell quotation [t|...|]")
pprUserTypeCtxt PatSigCtxt        = ptext (sLit "a pattern type signature")
pprUserTypeCtxt ResSigCtxt        = ptext (sLit "a result type signature")
pprUserTypeCtxt (ForSigCtxt n)    = ptext (sLit "the foreign declaration for") <+> quotes (ppr n)
pprUserTypeCtxt DefaultDeclCtxt   = ptext (sLit "a type in a `default' declaration")
pprUserTypeCtxt InstDeclCtxt      = ptext (sLit "an instance declaration")
pprUserTypeCtxt SpecInstCtxt      = ptext (sLit "a SPECIALISE instance pragma")
pprUserTypeCtxt GenSigCtxt        = ptext (sLit "a type expected by the context")
pprUserTypeCtxt GhciCtxt          = ptext (sLit "a type in a GHCi command")
pprUserTypeCtxt (ClassSCCtxt c)   = ptext (sLit "the super-classes of class") <+> quotes (ppr c)
pprUserTypeCtxt SigmaCtxt         = ptext (sLit "the context of a polymorphic type")
pprUserTypeCtxt (DataTyCtxt tc)   = ptext (sLit "the context of the data type declaration for") <+> quotes (ppr tc)

pprSigCtxt :: UserTypeCtxt -> SDoc -> SDoc -> SDoc
-- (pprSigCtxt ctxt <extra> <type>)
-- prints    In <extra> the type signature for 'f':
--              f :: <type>
-- The <extra> is either empty or "the ambiguity check for"
pprSigCtxt ctxt extra pp_ty
  = sep [ ptext (sLit "In") <+> extra <+> pprUserTypeCtxt ctxt <> colon
        , nest 2 (pp_sig ctxt) ]
  where
    pp_sig (FunSigCtxt n)  = pp_n_colon n
    pp_sig (ConArgCtxt n)  = pp_n_colon n
    pp_sig (ForSigCtxt n)  = pp_n_colon n
    pp_sig _               = pp_ty

    pp_n_colon n = pprPrefixOcc n <+> dcolon <+> pp_ty

{-
************************************************************************
*                  *
    Finding type family instances
*                  *
************************************************************************
-}

-- | Finds outermost type-family applications occuring in a type,
-- after expanding synonyms.
tcTyFamInsts :: Type -> [(TyCon, [Type])]
tcTyFamInsts ty
  | Just exp_ty <- tcView ty    = tcTyFamInsts exp_ty
tcTyFamInsts (TyVarTy _)        = []
tcTyFamInsts (TyConApp tc tys)
  | isTypeFamilyTyCon tc        = [(tc, tys)]
  | otherwise                   = concat (map tcTyFamInsts tys)
tcTyFamInsts (LitTy {})         = []
tcTyFamInsts (ForAllTy bndr ty) = tcTyFamInsts (binderType bndr)
                                  ++ tcTyFamInsts ty
tcTyFamInsts (AppTy ty1 ty2)    = tcTyFamInsts ty1 ++ tcTyFamInsts ty2
tcTyFamInsts (CastTy ty _)      = tcTyFamInsts ty
tcTyFamInsts (CoercionTy _)     = []  -- don't count tyfams in coercions,
                                      -- as they never get normalized, anyway
{-
************************************************************************
*                  *
          The "exact" free variables of a type
*                  *
************************************************************************

Note [Silly type synonym]
~~~~~~~~~~~~~~~~~~~~~~~~~
Consider
  type T a = Int
What are the free tyvars of (T x)?  Empty, of course!
Here's the example that Ralf Laemmel showed me:
  foo :: (forall a. C u a -> C u a) -> u
  mappend :: Monoid u => u -> u -> u

  bar :: Monoid u => u
  bar = foo (\t -> t `mappend` t)
We have to generalise at the arg to f, and we don't
want to capture the constraint (Monad (C u a)) because
it appears to mention a.  Pretty silly, but it was useful to him.

exactTyCoVarsOfType is used by the type checker to figure out exactly
which type variables are mentioned in a type.  It's also used in the
smart-app checking code --- see TcExpr.tcIdApp

On the other hand, consider a *top-level* definition
  f = (\x -> x) :: T a -> T a
If we don't abstract over 'a' it'll get fixed to GHC.Prim.Any, and then
if we have an application like (f "x") we get a confusing error message
involving Any.  So the conclusion is this: when generalising
  - at top level use tyCoVarsOfType
  - in nested bindings use exactTyCoVarsOfType
See Trac #1813 for example.
-}

exactTyCoVarsOfType :: Type -> TyCoVarSet
-- Find the free type variables (of any kind)
-- but *expand* type synonyms.  See Note [Silly type synonym] above.
exactTyCoVarsOfType ty
  = go ty
  where
    go ty | Just ty' <- tcView ty = go ty'  -- This is the key line
    go (TyVarTy tv)         = unitVarSet tv
    go (TyConApp _ tys)     = exactTyCoVarsOfTypes tys
    go (LitTy {})           = emptyVarSet
    go (AppTy fun arg)      = go fun `unionVarSet` go arg
    go (ForAllTy bndr ty)   = delBinderVar (go ty) bndr `unionVarSet` go (binderType bndr)
    go (CastTy ty co)       = go ty `unionVarSet` goCo co
    go (CoercionTy co)      = goCo co

    goCo (Refl _ ty)        = go ty
    goCo (TyConAppCo _ _ args)= goCoArgs args
    goCo (AppCo co arg)     = goCo co `unionVarSet` goCoArg arg
    goCo (ForAllCo bndr co)
      = let (vars, kinds) = coBndrVarsKinds bndr in
        goCo co `delVarSetList` vars `unionVarSet` exactTyCoVarsOfTypes kinds
    goCo (CoVarCo v)         = unitVarSet v
    goCo (AxiomInstCo _ _ args) = goCoArgs args
    goCo (PhantomCo h t1 t2) = goCo h `unionVarSet` go t1 `unionVarSet` go t2
    goCo (UnsafeCo _ t1 t2)  = go t1 `unionVarSet` go t2
    goCo (SymCo co)          = goCo co
    goCo (TransCo co1 co2)   = goCo co1 `unionVarSet` goCo co2
    goCo (NthCo _ co)        = goCo co
    goCo (LRCo _ co)         = goCo co
    goCo (InstCo co arg)     = goCo co `unionVarSet` goCoArg arg
    goCo (CoherenceCo c1 c2) = goCo c1 `unionVarSet` goCo c2
    goCo (KindCo co)         = goCo co
    goCo (SubCo co)          = goCo co
    goCo (AxiomRuleCo _ t c) = exactTyCoVarsOfTypes t `unionVarSet` goCos c

    goCos cos = foldr (unionVarSet . goCo) emptyVarSet cos

    goCoArg (TyCoArg co)        = goCo co
    goCoArg (CoCoArg _ co1 co2) = goCo co1 `unionVarSet` goCo co2

    goCoArgs args            = mapUnionVarSet goCoArg args

exactTyCoVarsOfTypes :: [Type] -> TyVarSet
exactTyCoVarsOfTypes tys = mapUnionVarSet exactTyCoVarsOfType tys

{-
************************************************************************
*                                                                      *
                Predicates
*                                                                      *
************************************************************************
-}

isTouchableOrFmv :: TcLevel -> TcTyVar -> Bool
isTouchableOrFmv ctxt_tclvl tv
  = ASSERT2( isTcTyVar tv, ppr tv )
    case tcTyVarDetails tv of
      MetaTv { mtv_tclvl = tv_tclvl, mtv_info = info }
        -> ASSERT2( checkTcLevelInvariant ctxt_tclvl tv_tclvl,
                    ppr tv $$ ppr tv_tclvl $$ ppr ctxt_tclvl )
           case info of
             FlatMetaTv -> True
             _          -> tv_tclvl `sameDepthAs` ctxt_tclvl
      _          -> False

isTouchableMetaTyVar :: TcLevel -> TcTyVar -> Bool
isTouchableMetaTyVar ctxt_tclvl tv
  | isTyVar tv
  = ASSERT2( isTcTyVar tv, ppr tv )
    case tcTyVarDetails tv of
      MetaTv { mtv_tclvl = tv_tclvl }
        -> ASSERT2( checkTcLevelInvariant ctxt_tclvl tv_tclvl,
                    ppr tv $$ ppr tv_tclvl $$ ppr ctxt_tclvl )
           tv_tclvl `sameDepthAs` ctxt_tclvl
      _ -> False
  | otherwise = False

isFloatedTouchableMetaTyVar :: TcLevel -> TcTyVar -> Bool
isFloatedTouchableMetaTyVar ctxt_tclvl tv
  | isTyVar tv
  = ASSERT2( isTcTyVar tv, ppr tv )
    case tcTyVarDetails tv of
      MetaTv { mtv_tclvl = tv_tclvl } -> tv_tclvl `strictlyDeeperThan` ctxt_tclvl
      _ -> False
  | otherwise = False

isImmutableTyVar :: TyCoVar -> Bool
isImmutableTyVar tv
  | isTcTyVar tv = isSkolemTyVar tv
  | otherwise    = True

isTyConableTyVar, isSkolemTyVar, isSkolemTyCoVar, isOverlappableTyVar,
  isMetaTyVar, isAmbiguousTyVar, 
  isFmvTyVar, isFskTyVar, isFlattenTyVar :: TcTyVar -> Bool

isTyConableTyVar tv
        -- True of a meta-type variable that can be filled in
        -- with a type constructor application; in particular,
        -- not a SigTv
  | isTyVar tv
  = ASSERT( isTcTyVar tv)
    case tcTyVarDetails tv of
        MetaTv { mtv_info = SigTv } -> False
        _                           -> True
  | otherwise = True

isFmvTyVar tv
  = ASSERT2( isTcTyVar tv, ppr tv )
    case tcTyVarDetails tv of
        MetaTv { mtv_info = FlatMetaTv } -> True
        _                                -> False

-- | True of both given and wanted flatten-skolems (fak and usk)
isFlattenTyVar tv
  = ASSERT2( isTcTyVar tv, ppr tv )
    case tcTyVarDetails tv of
        FlatSkol {}                      -> True
        MetaTv { mtv_info = FlatMetaTv } -> True
        _                                -> False

-- | True of FlatSkol skolems only
isFskTyVar tv
  = ASSERT2( isTcTyVar tv, ppr tv )
    case tcTyVarDetails tv of
        FlatSkol {} -> True
        _           -> False

isSkolemTyVar tv
  = ASSERT2( isTcTyVar tv, ppr tv )
    case tcTyVarDetails tv of
        MetaTv {} -> False
        _other    -> True

isSkolemTyCoVar tv
  = isCoVar tv || isSkolemTyVar tv

isOverlappableTyVar tv
  | isTyVar tv
  = ASSERT( isTcTyVar tv )
    case tcTyVarDetails tv of
        SkolemTv overlappable -> overlappable
        _                     -> False
  | otherwise = False

isMetaTyVar tv
  | isTyVar tv
  = ASSERT2( isTcTyVar tv, ppr tv )
    case tcTyVarDetails tv of
        MetaTv {} -> True
        _         -> False
  | otherwise = False

-- isAmbiguousTyVar is used only when reporting type errors
-- It picks out variables that are unbound, namely meta
-- type variables and the RuntimUnk variables created by
-- RtClosureInspect.zonkRTTIType.  These are "ambiguous" in
-- the sense that they stand for an as-yet-unknown type
isAmbiguousTyVar tv
  | isTyVar tv
  = ASSERT2( isTcTyVar tv, ppr tv )
    case tcTyVarDetails tv of
        MetaTv {}     -> True
        RuntimeUnk {} -> True
        _             -> False
  | otherwise = False

isMetaTyVarTy :: TcType -> Bool
isMetaTyVarTy (TyVarTy tv) = isMetaTyVar tv
isMetaTyVarTy _            = False

metaTyVarInfo :: TcTyVar -> MetaInfo
metaTyVarInfo tv
  = ASSERT( isTcTyVar tv )
    case tcTyVarDetails tv of
      MetaTv { mtv_info = info } -> info
      _ -> pprPanic "metaTyVarInfo" (ppr tv)

metaTyVarTcLevel :: TcTyVar -> TcLevel
metaTyVarTcLevel tv
  = ASSERT( isTcTyVar tv )
    case tcTyVarDetails tv of
      MetaTv { mtv_tclvl = tclvl } -> tclvl
      _ -> pprPanic "metaTyVarTcLevel" (ppr tv)

metaTyVarTcLevel_maybe :: TcTyVar -> Maybe TcLevel
metaTyVarTcLevel_maybe tv
  = ASSERT( isTcTyVar tv )
    case tcTyVarDetails tv of
      MetaTv { mtv_tclvl = tclvl } -> Just tclvl
      _                            -> Nothing

setMetaTyVarTcLevel :: TcTyVar -> TcLevel -> TcTyVar
setMetaTyVarTcLevel tv tclvl
  = ASSERT( isTcTyVar tv )
    case tcTyVarDetails tv of
      details@(MetaTv {}) -> setTcTyVarDetails tv (details { mtv_tclvl = tclvl })
      _ -> pprPanic "metaTyVarTcLevel" (ppr tv)

isSigTyVar :: Var -> Bool
isSigTyVar tv
  = ASSERT( isTcTyVar tv )
    case tcTyVarDetails tv of
        MetaTv { mtv_info = SigTv } -> True
        _                           -> False

metaTvRef :: TyVar -> IORef MetaDetails
metaTvRef tv
  = ASSERT2( isTcTyVar tv, ppr tv )
    case tcTyVarDetails tv of
        MetaTv { mtv_ref = ref } -> ref
        _ -> pprPanic "metaTvRef" (ppr tv)

isFlexi, isIndirect :: MetaDetails -> Bool
isFlexi Flexi = True
isFlexi _     = False

isIndirect (Indirect _) = True
isIndirect _            = False

isRuntimeUnkSkol :: TyVar -> Bool
-- Called only in TcErrors; see Note [Runtime skolems] there
isRuntimeUnkSkol x
  | isTcTyVar x, RuntimeUnk <- tcTyVarDetails x = True
  | otherwise                                   = False

{-
************************************************************************
*                                                                      *
\subsection{Tau, sigma and rho}
*                                                                      *
************************************************************************
-}

mkSigmaTy :: [Binder] -> [PredType] -> Type -> Type
mkSigmaTy bndrs theta tau = mkForAllTys bndrs (mkPhiTy theta tau)

mkInvSigmaTy :: [TyCoVar] -> [PredType] -> Type -> Type
mkInvSigmaTy tyvars
  = mkSigmaTy (zipWith mkNamedBinder tyvars (repeat Invisible))

mkPhiTy :: [PredType] -> Type -> Type
mkPhiTy theta ty = foldr mkFunTy ty theta

mkTcEqPred :: TcType -> TcType -> Type
-- During type checking we build equalities between
-- types of differing kinds. This all gets sorted out when
-- we desugar to Core (which allows heterogeneous equality
-- anyway), but we must be careful *not* to check that the
-- two types have the same kind here!
mkTcEqPred ty1 ty2
  = mkTyConApp eqTyCon [k, ty1, ty2]
  where
    k = typeKind ty1

<<<<<<< HEAD
{-
@isTauTy@ tests to see if a type is "simple".  It should not be called on a boxy type.
-}
=======
-- | Make a representational equality predicate
mkTcReprEqPred :: TcType -> TcType -> Type
mkTcReprEqPred ty1 ty2
  = mkTyConApp coercibleTyCon [k, ty1, ty2]
  where
    k = typeKind ty1

-- | Make an equality predicate at a given role. The role must not be Phantom.
mkTcEqPredRole :: Role -> TcType -> TcType -> Type
mkTcEqPredRole Nominal          = mkTcEqPred
mkTcEqPredRole Representational = mkTcReprEqPred
mkTcEqPredRole Phantom          = panic "mkTcEqPredRole Phantom"

-- @isTauTy@ tests for nested for-alls.  It should not be called on a boxy type.
>>>>>>> 30fdf86e

isTauTy :: Type -> Bool
isTauTy ty | Just ty' <- tcView ty = isTauTy ty'
isTauTy (TyVarTy _)           = True
isTauTy (LitTy {})            = True
isTauTy (TyConApp tc tys)     = all isTauTy tys && isTauTyCon tc
isTauTy (AppTy a b)           = isTauTy a && isTauTy b
isTauTy (ForAllTy (Anon a) b) = isTauTy a && isTauTy b
isTauTy (ForAllTy {})         = False
isTauTy (CastTy _ _)          = False
isTauTy (CoercionTy _)        = False

isTauTyCon :: TyCon -> Bool
-- Returns False for type synonyms whose expansion is a polytype
isTauTyCon tc
  | Just (_, rhs) <- synTyConDefn_maybe tc = isTauTy rhs
  | otherwise                              = True

---------------
getDFunTyKey :: Type -> OccName -- Get some string from a type, to be used to
                                -- construct a dictionary function name
getDFunTyKey ty | Just ty' <- tcView ty = getDFunTyKey ty'
getDFunTyKey (TyVarTy tv)            = getOccName tv
getDFunTyKey (TyConApp tc _)         = getOccName tc
getDFunTyKey (LitTy x)               = getDFunTyLitKey x
getDFunTyKey (AppTy fun _)           = getDFunTyKey fun
getDFunTyKey (ForAllTy (Anon _) _)   = getOccName funTyCon
getDFunTyKey (ForAllTy (Named {}) t) = getDFunTyKey t
getDFunTyKey (CastTy ty _)           = getDFunTyKey ty
getDFunTyKey t@(CoercionTy _)        = pprPanic "getDFunTyKey" (ppr t)

getDFunTyLitKey :: TyLit -> OccName
getDFunTyLitKey (NumTyLit n) = mkOccName Name.varName (show n)
getDFunTyLitKey (StrTyLit n) = mkOccName Name.varName (show n)  -- hm

{-
************************************************************************
*                                                                      *
\subsection{Expanding and splitting}
*                                                                      *
************************************************************************

These tcSplit functions are like their non-Tc analogues, but
        *) they do not look through newtypes

However, they are non-monadic and do not follow through mutable type
variables.  It's up to you to make sure this doesn't matter.
-}

-- | Splits a forall type into a list of 'Binder's and the inner type.
-- Always succeeds, even if it returns an empty list.
tcSplitForAllTys :: Type -> ([Binder], Type)
tcSplitForAllTys = splitForAllTys

-- | Like 'tcSplitForAllTys', but splits off only named binders, returning
-- just the tycovars.
tcSplitNamedForAllTys :: Type -> ([TyCoVar], Type)
tcSplitNamedForAllTys = splitNamedForAllTys

-- | Like 'tcSplitForAllTys', but splits off only named binders.
tcSplitNamedForAllTysB :: Type -> ([Binder], Type)
tcSplitNamedForAllTysB = splitNamedForAllTysB

tcIsForAllTy :: Type -> Bool
tcIsForAllTy ty | Just ty' <- tcView ty = tcIsForAllTy ty'
tcIsForAllTy (ForAllTy {}) = True
tcIsForAllTy _             = False

-- | Is this a ForAllTy with a named binder?
tcIsNamedForAllTy :: Type -> Bool
tcIsNamedForAllTy ty | Just ty' <- tcView ty = tcIsNamedForAllTy ty'
tcIsNamedForAllTy (ForAllTy (Named {}) _) = True
tcIsNamedForAllTy _                       = False

tcSplitPredFunTy_maybe :: Type -> Maybe (PredType, Type)
-- Split off the first predicate argument from a type
tcSplitPredFunTy_maybe ty
  | Just ty' <- tcView ty = tcSplitPredFunTy_maybe ty'
tcSplitPredFunTy_maybe (ForAllTy (Anon arg) res)
  | isPredTy arg = Just (arg, res)
tcSplitPredFunTy_maybe _
  = Nothing

tcSplitPhiTy :: Type -> (ThetaType, Type)
tcSplitPhiTy ty
  = split ty []
  where
    split ty ts
      = case tcSplitPredFunTy_maybe ty of
          Just (pred, ty) -> split ty (pred:ts)
          Nothing         -> (reverse ts, ty)

-- | Split a sigma type into its parts.
tcSplitSigmaTy :: Type -> ([TyCoVar], ThetaType, Type)
tcSplitSigmaTy ty = case tcSplitNamedForAllTys ty of
                        (tvs, rho) -> case tcSplitPhiTy rho of
                                        (theta, tau) -> (tvs, theta, tau)

-----------------------
tcDeepSplitSigmaTy_maybe
  :: TcSigmaType -> Maybe ([TcType], [TyCoVar], ThetaType, TcSigmaType)
-- Looks for a *non-trivial* quantified type, under zero or more function arrows
-- By "non-trivial" we mean either tyvars or constraints are non-empty

tcDeepSplitSigmaTy_maybe ty
  | Just (arg_ty, res_ty)           <- tcSplitFunTy_maybe ty
  , Just (arg_tys, tvs, theta, rho) <- tcDeepSplitSigmaTy_maybe res_ty
  = Just (arg_ty:arg_tys, tvs, theta, rho)

  | (tvs, theta, rho) <- tcSplitSigmaTy ty
  , not (null tvs && null theta)
  = Just ([], tvs, theta, rho)

  | otherwise = Nothing

-----------------------
tcTyConAppTyCon :: Type -> TyCon
tcTyConAppTyCon ty = case tcSplitTyConApp_maybe ty of
                        Just (tc, _) -> tc
                        Nothing      -> pprPanic "tcTyConAppTyCon" (pprType ty)

tcTyConAppArgs :: Type -> [Type]
tcTyConAppArgs ty = case tcSplitTyConApp_maybe ty of
                        Just (_, args) -> args
                        Nothing        -> pprPanic "tcTyConAppArgs" (pprType ty)

tcSplitTyConApp :: Type -> (TyCon, [Type])
tcSplitTyConApp ty = case tcSplitTyConApp_maybe ty of
                        Just stuff -> stuff
                        Nothing    -> pprPanic "tcSplitTyConApp" (pprType ty)

tcSplitTyConApp_maybe :: Type -> Maybe (TyCon, [Type])
tcSplitTyConApp_maybe ty | Just ty' <- tcView ty = tcSplitTyConApp_maybe ty'
tcSplitTyConApp_maybe (TyConApp tc tys)          = Just (tc, tys)
tcSplitTyConApp_maybe (ForAllTy (Anon arg) res)  = Just (funTyCon, [arg,res])
        -- Newtypes are opaque, so they may be split
        -- However, predicates are not treated
        -- as tycon applications by the type checker
tcSplitTyConApp_maybe _                 = Nothing

-----------------------
tcSplitFunTys :: Type -> ([Type], Type)
tcSplitFunTys ty = case tcSplitFunTy_maybe ty of
                        Nothing        -> ([], ty)
                        Just (arg,res) -> (arg:args, res')
                                       where
                                          (args,res') = tcSplitFunTys res

tcSplitFunTy_maybe :: Type -> Maybe (Type, Type)
tcSplitFunTy_maybe ty | Just ty' <- tcView ty           = tcSplitFunTy_maybe ty'
tcSplitFunTy_maybe (ForAllTy (Anon arg) res)
                                   | not (isPredTy arg) = Just (arg, res)
tcSplitFunTy_maybe _                                    = Nothing
        -- Note the typeKind guard
        -- Consider     (?x::Int) => Bool
        -- We don't want to treat this as a function type!
        -- A concrete example is test tc230:
        --      f :: () -> (?p :: ()) => () -> ()
        --
        --      g = f () ()

tcSplitFunTysN
        :: TcRhoType
        -> Arity                -- N: Number of desired args
        -> ([TcSigmaType],      -- Arg types (N or fewer)
            TcSigmaType)        -- The rest of the type

tcSplitFunTysN ty n_args
  | n_args == 0
  = ([], ty)
  | Just (arg,res) <- tcSplitFunTy_maybe ty
  = case tcSplitFunTysN res (n_args - 1) of
        (args, res) -> (arg:args, res)
  | otherwise
  = ([], ty)

tcSplitFunTy :: Type -> (Type, Type)
tcSplitFunTy  ty = expectJust "tcSplitFunTy" (tcSplitFunTy_maybe ty)

tcFunArgTy :: Type -> Type
tcFunArgTy    ty = fst (tcSplitFunTy ty)

tcFunResultTy :: Type -> Type
tcFunResultTy ty = snd (tcSplitFunTy ty)

-----------------------
tcSplitAppTy_maybe :: Type -> Maybe (Type, Type)
tcSplitAppTy_maybe ty | Just ty' <- tcView ty = tcSplitAppTy_maybe ty'
tcSplitAppTy_maybe ty = repSplitAppTy_maybe ty

tcSplitAppTy :: Type -> (Type, Type)
tcSplitAppTy ty = case tcSplitAppTy_maybe ty of
                    Just stuff -> stuff
                    Nothing    -> pprPanic "tcSplitAppTy" (pprType ty)

tcSplitAppTys :: Type -> (Type, [Type])
tcSplitAppTys ty
  = go ty []
  where
    go ty args = case tcSplitAppTy_maybe ty of
                   Just (ty', arg) -> go ty' (arg:args)
                   Nothing         -> (ty,args)

-----------------------
tcGetTyVar_maybe :: Type -> Maybe TyVar
tcGetTyVar_maybe ty | Just ty' <- tcView ty = tcGetTyVar_maybe ty'
tcGetTyVar_maybe (TyVarTy tv)   = Just tv
tcGetTyVar_maybe _              = Nothing

tcGetTyCoVar_maybe :: Type -> Maybe TyCoVar
tcGetTyCoVar_maybe ty | Just ty' <- tcView ty = tcGetTyCoVar_maybe ty'
tcGetTyCoVar_maybe (TyVarTy tv)               = Just tv
tcGetTyCoVar_maybe (CoercionTy (CoVarCo cv))  = Just cv
tcGetTyCoVar_maybe _                          = Nothing

tcGetTyVar :: String -> Type -> TyVar
tcGetTyVar msg ty = expectJust msg (tcGetTyVar_maybe ty)

tcIsTyVarTy :: Type -> Bool
tcIsTyVarTy ty = isJust (tcGetTyVar_maybe ty)

-----------------------
tcSplitDFunTy :: Type -> ([TyCoVar], [Type], Class, [Type])
-- Split the type of a dictionary function
-- We don't use tcSplitSigmaTy,  because a DFun may (with NDP)
-- have non-Pred arguments, such as
--     df :: forall m. (forall b. Eq b => Eq (m b)) -> C m
--
-- Also NB splitFunTys, not tcSplitFunTys;
-- the latter  specifically stops at PredTy arguments,
-- and we don't want to do that here
tcSplitDFunTy ty
  = case tcSplitNamedForAllTys ty   of { (tvs, rho)    ->
    case splitFunTys rho            of { (theta, tau)  ->
    case tcSplitDFunHead tau        of { (clas, tys)   ->
    (tvs, theta, clas, tys) }}}

tcSplitDFunHead :: Type -> (Class, [Type])
tcSplitDFunHead = getClassPredTys

tcInstHeadTyNotSynonym :: Type -> Bool
-- Used in Haskell-98 mode, for the argument types of an instance head
-- These must not be type synonyms, but everywhere else type synonyms
-- are transparent, so we need a special function here
tcInstHeadTyNotSynonym ty
  = case ty of
        TyConApp tc _ -> not (isTypeSynonymTyCon tc)
        _ -> True

tcInstHeadTyAppAllTyVars :: Type -> Bool
-- Used in Haskell-98 mode, for the argument types of an instance head
-- These must be a constructor applied to type variable arguments.
-- But we allow kind instantiations.
tcInstHeadTyAppAllTyVars ty
  | Just ty' <- tcView ty       -- Look through synonyms
  = tcInstHeadTyAppAllTyVars ty'
  | otherwise
  = case ty of
        TyConApp tc tys         -> ok (filterInvisibles tc tys)  -- avoid kinds
        ForAllTy (Anon arg) res -> ok [arg, res]
        _                       -> False
  where
        -- Check that all the types are type variables,
        -- and that each is distinct
    ok tys = equalLength tvs tys && hasNoDups tvs
           where
             tvs = mapMaybe get_tv tys

    get_tv (TyVarTy tv)  = Just tv      -- through synonyms
    get_tv _             = Nothing

tcEqKind :: TcKind -> TcKind -> Bool
tcEqKind = tcEqType

tcEqType :: TcType -> TcType -> Bool
-- tcEqType is a proper, sensible type-equality function, that does
-- just what you'd expect The function Type.eqType (currently) has a
-- grotesque hack that makes OpenKind = *, and that is NOT what we
-- want in the type checker!  Otherwise, for example, TcCanonical.reOrient
-- thinks the LHS and RHS have the same kinds, when they don't, and
-- fails to re-orient.  That in turn caused Trac #8553.

tcEqType ty1 ty2
  = go init_env ty1 ty2
  where
    init_env = mkRnEnv2 (mkInScopeSet (tyCoVarsOfType ty1 `unionVarSet` tyCoVarsOfType ty2))
    go env t1 t2 | Just t1' <- tcView t1 = go env t1' t2
                 | Just t2' <- tcView t2 = go env t1 t2'
    go env (TyVarTy tv1)       (TyVarTy tv2)     = rnOccL env tv1 == rnOccR env tv2
    go _   (LitTy lit1)        (LitTy lit2)      = lit1 == lit2
    go env (ForAllTy bndr1 t1) (ForAllTy bndr2 t2)
      =  go env (binderType bndr1) (binderType bndr2)
      && let env'
               | Just tv1 <- binderVar_maybe bndr1
               , Just tv2 <- binderVar_maybe bndr2
               = rnBndr2 env tv1 tv2

               | otherwise
               = env
         in go env' t1 t2
      && binderVisibility bndr1 == binderVisibility bndr2
      && isNamedBinder bndr1    == isNamedBinder bndr2
    go env (AppTy s1 t1)       (AppTy s2 t2)     = go env s1 s2 && go env t1 t2
    go env (TyConApp tc1 ts1) (TyConApp tc2 ts2) = (tc1 == tc2) && gos env ts1 ts2
    go env (CastTy t1 c1)      (CastTy t2 c2)    = go env t1 t2 && go_co env c1 c2
    go env (CoercionTy c1)     (CoercionTy c2)   = go_co env c1 c2
    go _ _ _ = False

    gos _   []       []       = True
    gos env (t1:ts1) (t2:ts2) = go env t1 t2 && gos env ts1 ts2
    gos _ _ _ = False

    go_co env (Refl r1 t1)              (Refl r2 t2) = r1 == r2 && go env t1 t2
    go_co env (TyConAppCo r1 tc1 args1) (TyConAppCo r2 tc2 args2)
      = r1 == r2 && tc1 == tc2 && go_args env args1 args2
    go_co env (AppCo col1 cor1)         (AppCo col2 cor2)
      = go_co env col1 col2 && go_arg env cor1 cor2
    go_co env (ForAllCo cobndr1 co1)    (ForAllCo cobndr2 co2)
      =  go_cobndr env cobndr1 cobndr2
      && go_co (rnCoBndr2 env cobndr1 cobndr2) co1 co2
    go_co env (CoVarCo cv1)             (CoVarCo cv2)
      = rnOccL env cv1 == rnOccR env cv2
    go_co env (AxiomInstCo x1 i1 cos1)  (AxiomInstCo x2 i2 cos2)
      = x1 == x2 && i1 == i2 && go_args env cos1 cos2
    go_co env (PhantomCo h1 tl1 tr1)    (PhantomCo h2 tl2 tr2)
      = go_co env h1 h2 && go env tl1 tl2 && go env tr1 tr2
    go_co env (UnsafeCo r1 tl1 tr1)     (UnsafeCo r2 tl2 tr2)
      = r1 == r2 && go env tl1 tl2 && go env tr1 tr2
    go_co env (SymCo co1)               (SymCo co2) = go_co env co1 co2
    go_co env (TransCo col1 cor1)       (TransCo col2 cor2)
      = go_co env col1 col2 && go_co env cor1 cor2
    go_co env (NthCo d1 co1)            (NthCo d2 co2)
      = d1 == d2 && go_co env co1 co2
    go_co env (LRCo lr1 co1)            (LRCo lr2 co2)
      = lr1 == lr2 && go_co env co1 co2
    go_co env (InstCo co1 arg1)         (InstCo co2 arg2)
      = go_co env co1 co2 && go_arg env arg1 arg2
    go_co env (CoherenceCo col1 cor1)   (CoherenceCo col2 cor2)
      = go_co env col1 col2 && go_co env cor1 cor2
    go_co env (KindCo co1)              (KindCo co2) = go_co env co1 co2
    go_co env (SubCo co1)               (SubCo co2) = go_co env co1 co2
    go_co env (AxiomRuleCo ax1 ts1 cs1) (AxiomRuleCo ax2 ts2 cs2)
      = ax1 == ax2 && gos env ts1 ts2 && go_cos env cs1 cs2
    go_co _ _ _ = False

    go_arg env (TyCoArg co1)          (TyCoArg co2) = go_co env co1 co2
    go_arg env (CoCoArg r1 col1 cor1) (CoCoArg r2 col2 cor2)
      = r1 == r2 && go_co env col1 col2 && go_co env cor1 cor2
    go_arg _ _ _ = False

    go_cos _   []       []       = True
    go_cos env (c1:cs1) (c2:cs2) = go_co env c1 c2 && go_cos env cs1 cs2
    go_cos _   _        _        = False

    go_args _   []       []       = True
    go_args env (a1:as1) (a2:as2) = go_arg env a1 a2 && go_args env as1 as2
    go_args _   _        _        = False

    go_cobndr env (TyHomo tv1)               (TyHomo tv2)
      = go env (tyVarKind tv1) (tyVarKind tv2)
    go_cobndr env (TyHetero co1 tvl1 tvr1 _) (TyHetero co2 tvl2 tvr2 _)
      = go_co env co1 co2 && go env (tyVarKind tvl1) (tyVarKind tvl2)
                          && go env (tyVarKind tvr1) (tyVarKind tvr2)
    go_cobndr env (CoHomo cv1)               (CoHomo cv2)
      = go env (tyVarKind cv1) (tyVarKind cv2)
    go_cobndr env (CoHetero co1 cvl1 cvr1)   (CoHetero co2 cvl2 cvr2)
      = go_co env co1 co2 && go env (tyVarKind cvl1) (tyVarKind cvl2)
                          && go env (tyVarKind cvr1) (tyVarKind cvr2)
    go_cobndr _ _ _ = False

pickyEqType :: TcType -> TcType -> Bool
-- Check when two types _look_ the same, _including_ synonyms.
-- So (pickyEqType String [Char]) returns False
pickyEqType ty1 ty2
  = go init_env ty1 ty2
  where
    init_env = mkRnEnv2 (mkInScopeSet (tyCoVarsOfType ty1 `unionVarSet` tyCoVarsOfType ty2))
    go env (TyVarTy tv1)       (TyVarTy tv2)     = rnOccL env tv1 == rnOccR env tv2
    go _   (LitTy lit1)        (LitTy lit2)      = lit1 == lit2
    go env (ForAllTy bndr1 t1) (ForAllTy bndr2 t2)
      =  go env (binderType bndr1) (binderType bndr2)
      && let env'
               | Just tv1 <- binderVar_maybe bndr1
               , Just tv2 <- binderVar_maybe bndr2
               = rnBndr2 env tv1 tv2

               | otherwise
               = env
         in go env' t1 t2
      && binderVisibility bndr1 == binderVisibility bndr2
      && isNamedBinder bndr1    == isNamedBinder bndr2

    go env (AppTy s1 t1)       (AppTy s2 t2)     = go env s1 s2 && go env t1 t2
    go env (TyConApp tc1 ts1) (TyConApp tc2 ts2) = (tc1 == tc2) && gos env ts1 ts2
    go env (CastTy ty1 co1)    (CastTy ty2 co2)  = go env ty1 ty2 && go_co env co1 co2
    go env (CoercionTy co1)    (CoercionTy co2)  = go_co env co1 co2
    go _ _ _ = False

    gos _   []       []       = True
    gos env (t1:ts1) (t2:ts2) = go env t1 t2 && gos env ts1 ts2
    gos _ _ _ = False

    go_co env (Refl r1 ty1)    (Refl r2 ty2)    = r1 == r2 && go env ty1 ty2
    go_co env (TyConAppCo r1 tc1 args1) (TyConAppCo r2 tc2 args2) = (r1 == r2) && (tc1 == tc2) && go_args env args1 args2
    go_co env (AppCo co1 arg1) (AppCo co2 arg2) = go_co env co1 co2 && go_arg env arg1 arg2
    go_co env (ForAllCo cobndr1 co1) (ForAllCo cobndr2 co2)
      = cobndr1 `eqCoBndrSort` cobndr2 &&
        go_co (rnBndrs2 env (coBndrVars cobndr1) (coBndrVars cobndr2)) co1 co2
    go_co env (CoVarCo cv1)    (CoVarCo cv2)    = rnOccL env cv1 == rnOccR env cv2
    go_co env (AxiomInstCo ax1 ind1 args1) (AxiomInstCo ax2 ind2 args2)
      = (ax1 == ax2) && (ind1 == ind2) && (go_args env args1 args2)
    go_co env (PhantomCo h1 t1 s1) (PhantomCo h2 t2 s2) = go_co env h1 h2 && go env t1 t2 && go env s1 s2
    go_co env (UnsafeCo r1 s1 t1) (UnsafeCo r2 s2 t2) = r1 == r2 && go env s1 s2 && go env t1 t2
    go_co env (SymCo co1)      (SymCo co2)      = go_co env co1 co2
    go_co env (TransCo c1 d1)  (TransCo c2 d2)  = go_co env c1 c2 && go_co env d1 d2
    go_co env (NthCo n1 co1)   (NthCo n2 co2)   = (n1 == n2) && go_co env co1 co2
    go_co env (LRCo lr1 co1)   (LRCo lr2 co2)   = (lr1 == lr2) && go_co env co1 co2
    go_co env (InstCo c1 a1)   (InstCo c2 a2)   = go_co env c1 c2 && go_arg env a1 a2
    go_co env (CoherenceCo c1 d1) (CoherenceCo c2 d2) = go_co env c1 c2 && go_co env d1 d2
    go_co env (KindCo co1)     (KindCo co2)    = go_co env co1 co2
    go_co env (SubCo co1)      (SubCo co2)     = go_co env co1 co2
    go_co env (AxiomRuleCo ax1 ts1 cs1) (AxiomRuleCo ax2 ts2 cs2)
      = ax1 == ax2 && gos env ts1 ts2 && go_cos env cs1 cs2
    go_co _   _                _               = False

    go_cos _   []       []       = True
    go_cos env (c1:cs1) (c2:cs2) = go_co env c1 c2 && go_cos env cs1 cs2
    go_cos _   _        _        = False

    go_arg env (TyCoArg co1   )   (TyCoArg co2)      = go_co env co1 co2
    go_arg env (CoCoArg r1 c1 d1) (CoCoArg r2 c2 d2)
      = r1 == r2 && go_co env c1 c2 && go_co env d1 d2
    go_arg _   _               _               = False
    
    go_args _   []             []              = True
    go_args env (a1:args1)     (a2:args2)      = go_arg env a1 a2 && go_args env args1 args2
    go_args _   _              _               = False

{-
Note [Occurs check expansion]
~~~~~~~~~~~~~~~~~~~~~~~~~~~~~
(occurCheckExpand tv xi) expands synonyms in xi just enough to get rid
of occurrences of tv outside type function arguments, if that is
possible; otherwise, it returns Nothing.

For example, suppose we have
  type F a b = [a]
Then
  occurCheckExpand b (F Int b) = Just [Int]
but
  occurCheckExpand a (F a Int) = Nothing

We don't promise to do the absolute minimum amount of expanding
necessary, but we try not to do expansions we don't need to.  We
prefer doing inner expansions first.  For example,
  type F a b = (a, Int, a, [a])
  type G b   = Char
We have
  occurCheckExpand b (F (G b)) = F Char
even though we could also expand F to get rid of b.

See also Note [occurCheckExpand] in TcCanonical
-}

data OccCheckResult a
  = OC_OK a
  | OC_Forall
  | OC_NonTyVar
  | OC_Occurs

instance Functor OccCheckResult where
      fmap = liftM

instance Applicative OccCheckResult where
      pure = return
      (<*>) = ap

instance Monad OccCheckResult where
  return x = OC_OK x
  OC_OK x     >>= k = k x
  OC_Forall   >>= _ = OC_Forall
  OC_NonTyVar >>= _ = OC_NonTyVar
  OC_Occurs   >>= _ = OC_Occurs

occurCheckExpand :: DynFlags -> TcTyVar -> Type -> OccCheckResult Type
-- See Note [Occurs check expansion]
-- Check whether
--   a) the given variable occurs in the given type.
--   b) there is a forall in the type (unless we have -XImpredicativeTypes
--                                     or it's a ReturnTv
--   c) if it's a SigTv, ty should be a tyvar
--
-- We may have needed to do some type synonym unfolding in order to
-- get rid of the variable (or forall), so we also return the unfolded
-- version of the type, which is guaranteed to be syntactically free
-- of the given type variable.  If the type is already syntactically
-- free of the variable, then the same type is returned.

occurCheckExpand dflags tv ty
  | MetaTv { mtv_info = SigTv } <- details
                  = go_sig_tv ty
  | fast_check ty = return ty
  | otherwise     = go ty
  where
    details = ASSERT2( isTcTyVar tv, ppr tv ) tcTyVarDetails tv

    impredicative = canUnifyWithPolyType dflags details

    -- Check 'ty' is a tyvar, or can be expanded into one
    go_sig_tv ty@(TyVarTy {})            = OC_OK ty
    go_sig_tv ty | Just ty' <- tcView ty = go_sig_tv ty'
    go_sig_tv _                          = OC_NonTyVar

    -- True => fine
    fast_check (LitTy {})          = True
    fast_check (TyVarTy tv')       = tv /= tv'
    fast_check (TyConApp _ tys)    = all fast_check tys
    fast_check (ForAllTy (Anon a) r) = fast_check a && fast_check r
    fast_check (AppTy fun arg)     = fast_check fun && fast_check arg
    fast_check (ForAllTy (Named tv' _) ty)
                                   = impredicative
                                   && fast_check (tyVarKind tv')
                                   && (tv == tv' || fast_check ty)
    fast_check (CastTy ty co)      = fast_check ty && fast_check_co co
    fast_check (CoercionTy co)     = fast_check_co co

    fast_check_co (Refl _ ty)            = fast_check ty
    fast_check_co (TyConAppCo _ _ args)  = all fast_check_co_arg args
    fast_check_co (AppCo co arg)         = fast_check_co co && fast_check_co_arg arg
    fast_check_co (ForAllCo cobndr co)
      | Just v <- getHomoVar_maybe cobndr
      = impredicative && fast_check (varType v) && (tv == v || fast_check_co co)
      | Just (h, v1, v2) <- splitHeteroCoBndr_maybe cobndr
      = impredicative && fast_check_co h && fast_check (varType v1)
                      && fast_check (varType v2) && (tv == v1 || tv == v2 || fast_check_co co)
      | otherwise
      = pprPanic "fast_check_co" (ppr cobndr)
    fast_check_co (CoVarCo _)            = True
    fast_check_co (AxiomInstCo _ _ args) = all fast_check_co_arg args
    fast_check_co (PhantomCo h t1 t2)    = fast_check_co h && fast_check t1
                                                           && fast_check t2
    fast_check_co (UnsafeCo _ ty1 ty2)   = fast_check ty1 && fast_check ty2
    fast_check_co (SymCo co)             = fast_check_co co
    fast_check_co (TransCo co1 co2)      = fast_check_co co1 && fast_check_co co2
    fast_check_co (InstCo co arg)        = fast_check_co co && fast_check_co_arg arg
    fast_check_co (NthCo _ co)           = fast_check_co co
    fast_check_co (LRCo _ co)            = fast_check_co co
    fast_check_co (CoherenceCo co1 co2)  = fast_check_co co1 && fast_check_co co2
    fast_check_co (KindCo co)            = fast_check_co co
    fast_check_co (SubCo co)             = fast_check_co co
    fast_check_co (AxiomRuleCo _ ts cs)
      = all fast_check ts && all fast_check_co cs

    fast_check_co_arg (TyCoArg co)         = fast_check_co co
    fast_check_co_arg (CoCoArg _ co1 co2)  = fast_check_co co1 && fast_check_co co2

    go t@(TyVarTy tv') | tv == tv' = OC_Occurs
                       | otherwise = return t
    go ty@(LitTy {}) = return ty
    go (AppTy ty1 ty2) = do { ty1' <- go ty1
                            ; ty2' <- go ty2
                            ; return (mkAppTy ty1' ty2') }
    go (ForAllTy (Anon ty1) ty2)
                       = do { ty1' <- go ty1
                            ; ty2' <- go ty2
                            ; return (mkFunTy ty1' ty2') }
    go ty@(ForAllTy (Named tv' vis) body_ty)
       | not impredicative                = OC_Forall
       | not (fast_check (tyVarKind tv')) = OC_Occurs
           -- Can't expand away the kinds unless we create
           -- fresh variables which we don't want to do at this point.
           -- In principle fast_check might fail because of a for-all
           -- but we don't yet have poly-kinded tyvars so I'm not
           -- going to worry about that now
       | tv == tv' = return ty
       | otherwise = do { body' <- go body_ty
                        ; return (ForAllTy (Named tv' vis) body') }

    -- For a type constructor application, first try expanding away the
    -- offending variable from the arguments.  If that doesn't work, next
    -- see if the type constructor is a type synonym, and if so, expand
    -- it and try again.
    go ty@(TyConApp tc tys)
      = case do { tys <- mapM go tys; return (mkTyConApp tc tys) } of
          OC_OK ty -> return ty  -- First try to eliminate the tyvar from the args
          bad | Just ty' <- tcView ty -> go ty'
              | otherwise             -> bad
                      -- Failing that, try to expand a synonym

    go (CastTy ty co) =  do { ty' <- go ty
                            ; co' <- go_co co
                            ; return (mkCastTy ty' co') }
    go (CoercionTy co) = do { co' <- go_co co
                            ; return (mkCoercionTy co') }

    go_co (Refl r ty)               = do { ty' <- go ty
                                         ; return (mkReflCo r ty') }
      -- Note: Coercions do not contain type synonyms
    go_co (TyConAppCo r tc args)    = do { args' <- mapM go_arg args
                                         ; return (mkTyConAppCo r tc args') }
    go_co (AppCo co arg)            = do { co' <- go_co co
                                         ; arg' <- go_arg arg
                                         ; return (mkAppCo co' arg') }
    go_co (ForAllCo cobndr co)
      | not impredicative           = OC_Forall
      | not (all fast_check (map varType (coBndrVars cobndr)))
                                    = OC_Occurs
      | tv `elem` coBndrVars cobndr = return co
      | otherwise = do { cobndr' <- case splitHeteroCoBndr_maybe cobndr of
                                      Just (h, _, _) -> do { h' <- go_co h
                                                      ; return (setCoBndrEta cobndr h') }
                                      _              -> return cobndr
                       ; co' <- go_co co
                       ; return (mkForAllCo cobndr' co') }
    go_co co@(CoVarCo {})           = return co
    go_co (AxiomInstCo ax ind args) = do { args' <- mapM go_arg args
                                         ; return (mkAxiomInstCo ax ind args') }
    go_co (PhantomCo h ty1 ty2)     = do { h' <- go_co h
                                         ; ty1' <- go ty1
                                         ; ty2' <- go ty2
                                         ; return (mkPhantomCo h' ty1' ty2') }
    go_co (UnsafeCo r ty1 ty2)      = do { ty1' <- go ty1
                                         ; ty2' <- go ty2
                                         ; return (mkUnsafeCo r ty1' ty2') }
    go_co (SymCo co)                = do { co' <- go_co co
                                         ; return (mkSymCo co') }
    go_co (TransCo co1 co2)         = do { co1' <- go_co co1
                                         ; co2' <- go_co co2
                                         ; return (mkTransCo co1' co2') }
    go_co (NthCo n co)              = do { co' <- go_co co
                                         ; return (mkNthCo n co') }
    go_co (LRCo lr co)              = do { co' <- go_co co
                                         ; return (mkLRCo lr co') }
    go_co (InstCo co arg)           = do { co' <- go_co co
                                         ; arg' <- go_arg arg
                                         ; return (mkInstCo co' arg') }
    go_co (CoherenceCo co1 co2)     = do { co1' <- go_co co1
                                         ; co2' <- go_co co2
                                         ; return (mkCoherenceCo co1' co2') }
    go_co (KindCo co)               = do { co' <- go_co co
                                         ; return (mkKindCo co') }
    go_co (SubCo co)                = do { co' <- go_co co
                                         ; return (mkSubCo co') }
    go_co (AxiomRuleCo ax ts cs)    = do { ts' <- mapM go ts
                                         ; cs' <- mapM go_co cs
                                         ; return (AxiomRuleCo ax ts' cs') }

    go_arg (TyCoArg co)             = do { co' <- go_co co
                                         ; return (TyCoArg co') }
    go_arg (CoCoArg r co1 co2)      = do { co1' <- go_co co1
                                         ; co2' <- go_co co2
                                         ; return (CoCoArg r co1' co2') }

canUnifyWithPolyType :: DynFlags -> TcTyVarDetails -> Bool
canUnifyWithPolyType dflags details
  = case details of
      MetaTv { mtv_info = ReturnTv } -> True      -- See Note [ReturnTv]
      MetaTv { mtv_info = SigTv }    -> False
      MetaTv { mtv_info = TauTv _ }  -> xopt Opt_ImpredicativeTypes dflags
      _other                         -> True
          -- We can have non-meta tyvars in given constraints

{-
Note [OpenTypeKind accepts foralls]
~~~~~~~~~~~~~~~~~~~~~~~~~~~~~~~~~~~
Here is a common paradigm:
   foo :: (forall a. a -> a) -> Int
   foo = error "urk"
To make this work we need to instantiate 'error' with a polytype.
A similar case is
   bar :: Bool -> (forall a. a->a) -> Int
   bar True = \x. (x 3)
   bar False = error "urk"
Here we need to instantiate 'error' with a polytype.

But 'error' has an OpenTypeKind type variable, precisely so that
we can instantiate it with Int#.  So we also allow such type variables
to be instantiated with foralls.  It's a bit of a hack, but seems
straightforward.

************************************************************************
*                                                                      *
\subsection{Predicate types}
*                                                                      *
************************************************************************

Deconstructors and tests on predicate types
-}

isTyVarClassPred :: PredType -> Bool
isTyVarClassPred ty = case getClassPredTys_maybe ty of
    Just (_, tys) -> all isTyVarTy tys
    _             -> False

evVarPred_maybe :: EvVar -> Maybe PredType
evVarPred_maybe v = if isPredTy ty then Just ty else Nothing
  where ty = varType v

evVarPred :: EvVar -> PredType
evVarPred var
 | debugIsOn
  = case evVarPred_maybe var of
      Just pred -> pred
      Nothing   -> pprPanic "tcEvVarPred" (ppr var <+> ppr (varType var))
 | otherwise
  = varType var

-- Superclasses

mkMinimalBySCs :: [PredType] -> [PredType]
-- Remove predicates that can be deduced from others by superclasses
mkMinimalBySCs ptys = [ ploc |  ploc <- ptys
                             ,  ploc `not_in_preds` rec_scs ]
 where
   rec_scs = concatMap trans_super_classes ptys
   not_in_preds p ps = not (any (eqPred p) ps)

   trans_super_classes pred   -- Superclasses of pred, excluding pred itself
     = case classifyPredType pred of
         ClassPred cls tys -> transSuperClasses cls tys
         TuplePred ts      -> concatMap trans_super_classes ts
         _                 -> []

transSuperClasses :: Class -> [Type] -> [PredType]
transSuperClasses cls tys    -- Superclasses of (cls tys),
                             -- excluding (cls tys) itself
  = concatMap trans_sc (immSuperClasses cls tys)
  where
    trans_sc :: PredType -> [PredType]
    -- (trans_sc p) returns (p : p's superclasses)
    trans_sc p = case classifyPredType p of
                   ClassPred cls tys -> p : transSuperClasses cls tys
                   TuplePred ps      -> concatMap trans_sc ps
                   _                 -> [p]

immSuperClasses :: Class -> [Type] -> [PredType]
immSuperClasses cls tys
  = substTheta (zipTopTCvSubst tyvars tys) sc_theta
  where
    (tyvars,sc_theta,_,_) = classBigSig cls

{-
************************************************************************
*                                                                      *
\subsection{Predicates}
*                                                                      *
************************************************************************
-}

isSigmaTy :: TcType -> Bool
-- isSigmaTy returns true of any qualified type.  It doesn't
-- *necessarily* have any foralls.  E.g
--        f :: (?x::Int) => Int -> Int
isSigmaTy ty | Just ty' <- tcView ty = isSigmaTy ty'
isSigmaTy (ForAllTy (Named {}) _) = True
isSigmaTy (ForAllTy (Anon a) _)   = isPredTy a
isSigmaTy _                       = False

isRhoTy :: TcType -> Bool   -- True of TcRhoTypes; see Note [TcRhoType]
isRhoTy ty | Just ty' <- tcView ty = isRhoTy ty'
isRhoTy (ForAllTy (Named {}) _) = False
isRhoTy (ForAllTy (Anon a) r)   = not (isPredTy a) && isRhoTy r
isRhoTy _                       = True

isOverloadedTy :: Type -> Bool
-- Yes for a type of a function that might require evidence-passing
-- Used only by bindLocalMethods
isOverloadedTy ty | Just ty' <- tcView ty = isOverloadedTy ty'
isOverloadedTy (ForAllTy (Named {}) ty) = isOverloadedTy ty
isOverloadedTy (ForAllTy (Anon a) _)    = isPredTy a
isOverloadedTy _                        = False

isFloatTy, isDoubleTy, isIntegerTy, isIntTy, isWordTy, isBoolTy,
    isUnitTy, isCharTy, isAnyTy :: Type -> Bool
isFloatTy      = is_tc floatTyConKey
isDoubleTy     = is_tc doubleTyConKey
isIntegerTy    = is_tc integerTyConKey
isIntTy        = is_tc intTyConKey
isWordTy       = is_tc wordTyConKey
isBoolTy       = is_tc boolTyConKey
isUnitTy       = is_tc unitTyConKey
isCharTy       = is_tc charTyConKey
isAnyTy        = is_tc anyTyConKey

isStringTy :: Type -> Bool
isStringTy ty
  = case tcSplitTyConApp_maybe ty of
      Just (tc, [arg_ty]) -> tc == listTyCon && isCharTy arg_ty
      _                   -> False

is_tc :: Unique -> Type -> Bool
-- Newtypes are opaque to this
is_tc uniq ty = case tcSplitTyConApp_maybe ty of
                        Just (tc, _) -> uniq == getUnique tc
                        Nothing      -> False

-- | Does the given tyvar appear in the given type outside of any
-- non-newtypes? Assume we're looking for @a@. Says "yes" for
-- @a@, @N a@, @b a@, @a b@, @b (N a)@. Says "no" for
-- @[a]@, @Maybe a@, @T a@, where @N@ is a newtype and @T@ is a datatype.
isTyVarExposed :: TcTyVar -> TcType -> Bool
isTyVarExposed tv (TyVarTy tv')   = tv == tv'
isTyVarExposed tv (TyConApp tc tys)
  | isNewTyCon tc                 = any (isTyVarExposed tv) tys
  | otherwise                     = False
isTyVarExposed _  (LitTy {})      = False
isTyVarExposed _  (FunTy {})      = False
isTyVarExposed tv (AppTy fun arg) = isTyVarExposed tv fun
                                 || isTyVarExposed tv arg
isTyVarExposed _  (ForAllTy {})   = False

{-
************************************************************************
*                                                                      *
\subsection{Misc}
*                                                                      *
************************************************************************
-}

deNoteType :: Type -> Type
-- Remove all *outermost* type synonyms and other notes
deNoteType ty | Just ty' <- tcView ty = deNoteType ty'
deNoteType ty = ty

{-
Find the free tycons and classes of a type.  This is used in the front
end of the compiler.
-}

orphNamesOfTyCon :: TyCon -> NameSet
orphNamesOfTyCon tycon = unitNameSet (getName tycon) `unionNameSet` case tyConClass_maybe tycon of
    Nothing  -> emptyNameSet
    Just cls -> unitNameSet (getName cls)

orphNamesOfType :: Type -> NameSet
orphNamesOfType ty | Just ty' <- tcView ty = orphNamesOfType ty'
                -- Look through type synonyms (Trac #4912)
orphNamesOfType (TyVarTy _)          = emptyNameSet
orphNamesOfType (LitTy {})           = emptyNameSet
orphNamesOfType (TyConApp tycon tys) = orphNamesOfTyCon tycon
                                       `unionNameSet` orphNamesOfTypes tys
orphNamesOfType (ForAllTy bndr res)  = orphNamesOfTyCon funTyCon   -- NB!  See Trac #8535
                                       `unionNameSet` orphNamesOfType (binderType bndr)
                                       `unionNameSet` orphNamesOfType res
orphNamesOfType (AppTy fun arg)      = orphNamesOfType fun `unionNameSet` orphNamesOfType arg
orphNamesOfType (CastTy ty co)       = orphNamesOfType ty `unionNameSet` orphNamesOfCo co
orphNamesOfType (CoercionTy co)      = orphNamesOfCo co

orphNamesOfThings :: (a -> NameSet) -> [a] -> NameSet
orphNamesOfThings f = foldr (unionNameSet . f) emptyNameSet

orphNamesOfTypes :: [Type] -> NameSet
orphNamesOfTypes = orphNamesOfThings orphNamesOfType

orphNamesOfDFunHead :: Type -> NameSet
-- Find the free type constructors and classes
-- of the head of the dfun instance type
-- The 'dfun_head_type' is because of
--      instance Foo a => Baz T where ...
-- The decl is an orphan if Baz and T are both not locally defined,
--      even if Foo *is* locally defined
orphNamesOfDFunHead dfun_ty
  = case tcSplitSigmaTy dfun_ty of
        (_, _, head_ty) -> orphNamesOfType head_ty

orphNamesOfCo :: Coercion -> NameSet
orphNamesOfCo (Refl _ ty)           = orphNamesOfType ty
orphNamesOfCo (TyConAppCo _ tc cos) = unitNameSet (getName tc) `unionNameSet` orphNamesOfCoArgs cos
orphNamesOfCo (AppCo co1 co2)       = orphNamesOfCo co1 `unionNameSet` orphNamesOfCoArg co2
orphNamesOfCo (ForAllCo cobndr co)
  | Just (h, _, _) <- splitHeteroCoBndr_maybe cobndr
  = orphNamesOfCo h `unionNameSet` orphNamesOfCo co
  | otherwise
  = orphNamesOfCo co
orphNamesOfCo (CoVarCo _)           = emptyNameSet
<<<<<<< HEAD
orphNamesOfCo (AxiomInstCo con _ cos) = orphNamesOfCoCon con `unionNameSet` orphNamesOfCoArgs cos
orphNamesOfCo (PhantomCo h t1 t2)   = orphNamesOfCo h `unionNameSet` orphNamesOfType t1 `unionNameSet` orphNamesOfType t2
orphNamesOfCo (UnsafeCo _ ty1 ty2)  = orphNamesOfType ty1 `unionNameSet` orphNamesOfType ty2
=======
orphNamesOfCo (AxiomInstCo con _ cos) = orphNamesOfCoCon con `unionNameSet` orphNamesOfCos cos
orphNamesOfCo (UnivCo _ _ ty1 ty2)  = orphNamesOfType ty1 `unionNameSet` orphNamesOfType ty2
>>>>>>> 30fdf86e
orphNamesOfCo (SymCo co)            = orphNamesOfCo co
orphNamesOfCo (TransCo co1 co2)     = orphNamesOfCo co1 `unionNameSet` orphNamesOfCo co2
orphNamesOfCo (NthCo _ co)          = orphNamesOfCo co
orphNamesOfCo (LRCo  _ co)          = orphNamesOfCo co
orphNamesOfCo (InstCo co arg)       = orphNamesOfCo co `unionNameSet` orphNamesOfCoArg arg
orphNamesOfCo (CoherenceCo co1 co2) = orphNamesOfCo co1 `unionNameSet` orphNamesOfCo co2
orphNamesOfCo (KindCo co)           = orphNamesOfCo co
orphNamesOfCo (SubCo co)            = orphNamesOfCo co
orphNamesOfCo (AxiomRuleCo _ ts cs) = orphNamesOfTypes ts `unionNameSet`
                                      orphNamesOfCos cs

orphNamesOfCos :: [Coercion] -> NameSet
orphNamesOfCos = orphNamesOfThings orphNamesOfCo

orphNamesOfCoArg :: CoercionArg -> NameSet
orphNamesOfCoArg (TyCoArg co)        = orphNamesOfCo co
orphNamesOfCoArg (CoCoArg _ co1 co2) = orphNamesOfCo co1 `unionNameSet` orphNamesOfCo co2

orphNamesOfCoArgs :: [CoercionArg] -> NameSet
orphNamesOfCoArgs = orphNamesOfThings orphNamesOfCoArg

orphNamesOfCoCon :: CoAxiom br -> NameSet
orphNamesOfCoCon (CoAxiom { co_ax_tc = tc, co_ax_branches = branches })
  = orphNamesOfTyCon tc `unionNameSet` orphNamesOfCoAxBranches branches

orphNamesOfCoAxBranches :: BranchList CoAxBranch br -> NameSet
orphNamesOfCoAxBranches = brListFoldr (unionNameSet . orphNamesOfCoAxBranch) emptyNameSet

orphNamesOfCoAxBranch :: CoAxBranch -> NameSet
orphNamesOfCoAxBranch (CoAxBranch { cab_lhs = lhs, cab_rhs = rhs })
  = orphNamesOfTypes lhs `unionNameSet` orphNamesOfType rhs

{-
************************************************************************
*                                                                      *
\subsection[TysWiredIn-ext-type]{External types}
*                                                                      *
************************************************************************

The compiler's foreign function interface supports the passing of a
restricted set of types as arguments and results (the restricting factor
being the )
-}

tcSplitIOType_maybe :: Type -> Maybe (TyCon, Type)
-- (tcSplitIOType_maybe t) returns Just (IO,t',co)
--              if co : t ~ IO t'
--              returns Nothing otherwise
tcSplitIOType_maybe ty
  = case tcSplitTyConApp_maybe ty of
        Just (io_tycon, [io_res_ty])
         | io_tycon `hasKey` ioTyConKey ->
            Just (io_tycon, io_res_ty)
        _ ->
            Nothing

isFFITy :: Type -> Bool
-- True for any TyCon that can possibly be an arg or result of an FFI call
isFFITy ty = isValid (checkRepTyCon legalFFITyCon ty empty)

isFFIArgumentTy :: DynFlags -> Safety -> Type -> Validity
-- Checks for valid argument type for a 'foreign import'
isFFIArgumentTy dflags safety ty
   = checkRepTyCon (legalOutgoingTyCon dflags safety) ty empty

isFFIExternalTy :: Type -> Validity
-- Types that are allowed as arguments of a 'foreign export'
isFFIExternalTy ty = checkRepTyCon legalFEArgTyCon ty empty

isFFIImportResultTy :: DynFlags -> Type -> Validity
isFFIImportResultTy dflags ty
  = checkRepTyCon (legalFIResultTyCon dflags) ty empty

isFFIExportResultTy :: Type -> Validity
isFFIExportResultTy ty = checkRepTyCon legalFEResultTyCon ty empty

isFFIDynTy :: Type -> Type -> Validity
-- The type in a foreign import dynamic must be Ptr, FunPtr, or a newtype of
-- either, and the wrapped function type must be equal to the given type.
-- We assume that all types have been run through normaliseFfiType, so we don't
-- need to worry about expanding newtypes here.
isFFIDynTy expected ty
    -- Note [Foreign import dynamic]
    -- In the example below, expected would be 'CInt -> IO ()', while ty would
    -- be 'FunPtr (CDouble -> IO ())'.
    | Just (tc, [ty']) <- splitTyConApp_maybe ty
    , tyConUnique tc `elem` [ptrTyConKey, funPtrTyConKey]
    , eqType ty' expected
    = IsValid
    | otherwise
    = NotValid (vcat [ ptext (sLit "Expected: Ptr/FunPtr") <+> pprParendType expected <> comma
                     , ptext (sLit "  Actual:") <+> ppr ty ])

isFFILabelTy :: Type -> Validity
-- The type of a foreign label must be Ptr, FunPtr, or a newtype of either.
isFFILabelTy ty = checkRepTyCon ok ty extra
  where
    ok tc = tc `hasKey` funPtrTyConKey || tc `hasKey` ptrTyConKey
    extra = ptext (sLit "A foreign-imported address (via &foo) must have type (Ptr a) or (FunPtr a)")

isFFIPrimArgumentTy :: DynFlags -> Type -> Validity
-- Checks for valid argument type for a 'foreign import prim'
-- Currently they must all be simple unlifted types, or the well-known type
-- Any, which can be used to pass the address to a Haskell object on the heap to
-- the foreign function.
isFFIPrimArgumentTy dflags ty
  | isAnyTy ty = IsValid
  | otherwise  = checkRepTyCon (legalFIPrimArgTyCon dflags) ty empty

isFFIPrimResultTy :: DynFlags -> Type -> Validity
-- Checks for valid result type for a 'foreign import prim'
-- Currently it must be an unlifted type, including unboxed tuples.
isFFIPrimResultTy dflags ty
   = checkRepTyCon (legalFIPrimResultTyCon dflags) ty empty

isFunPtrTy :: Type -> Bool
isFunPtrTy ty = isValid (checkRepTyCon (`hasKey` funPtrTyConKey) ty empty)

-- normaliseFfiType gets run before checkRepTyCon, so we don't
-- need to worry about looking through newtypes or type functions
-- here; that's already been taken care of.
checkRepTyCon :: (TyCon -> Bool) -> Type -> SDoc -> Validity
checkRepTyCon check_tc ty extra
  = case splitTyConApp_maybe ty of
      Just (tc, tys)
        | isNewTyCon tc -> NotValid (hang msg 2 (mk_nt_reason tc tys $$ nt_fix))
        | check_tc tc   -> IsValid
        | otherwise     -> NotValid (msg $$ extra)
      Nothing -> NotValid (quotes (ppr ty) <+> ptext (sLit "is not a data type") $$ extra)
  where
    msg = quotes (ppr ty) <+> ptext (sLit "cannot be marshalled in a foreign call")
    mk_nt_reason tc tys
      | null tys  = ptext (sLit "because its data construtor is not in scope")
      | otherwise = ptext (sLit "because the data construtor for")
                    <+> quotes (ppr tc) <+> ptext (sLit "is not in scope")
    nt_fix = ptext (sLit "Possible fix: import the data constructor to bring it into scope")

{-
Note [Foreign import dynamic]
~~~~~~~~~~~~~~~~~~~~~~~~~~~~~
A dynamic stub must be of the form 'FunPtr ft -> ft' where ft is any foreign
type.  Similarly, a wrapper stub must be of the form 'ft -> IO (FunPtr ft)'.

We use isFFIDynTy to check whether a signature is well-formed. For example,
given a (illegal) declaration like:

foreign import ccall "dynamic"
  foo :: FunPtr (CDouble -> IO ()) -> CInt -> IO ()

isFFIDynTy will compare the 'FunPtr' type 'CDouble -> IO ()' with the curried
result type 'CInt -> IO ()', and return False, as they are not equal.


----------------------------------------------
These chaps do the work; they are not exported
----------------------------------------------
-}

legalFEArgTyCon :: TyCon -> Bool
legalFEArgTyCon tc
  -- It's illegal to make foreign exports that take unboxed
  -- arguments.  The RTS API currently can't invoke such things.  --SDM 7/2000
  = boxedMarshalableTyCon tc

legalFIResultTyCon :: DynFlags -> TyCon -> Bool
legalFIResultTyCon dflags tc
  | tc == unitTyCon         = True
  | otherwise               = marshalableTyCon dflags tc

legalFEResultTyCon :: TyCon -> Bool
legalFEResultTyCon tc
  | tc == unitTyCon         = True
  | otherwise               = boxedMarshalableTyCon tc

legalOutgoingTyCon :: DynFlags -> Safety -> TyCon -> Bool
-- Checks validity of types going from Haskell -> external world
legalOutgoingTyCon dflags _ tc
  = marshalableTyCon dflags tc

legalFFITyCon :: TyCon -> Bool
-- True for any TyCon that can possibly be an arg or result of an FFI call
legalFFITyCon tc
  | isUnLiftedTyCon tc = True
  | tc == unitTyCon    = True
  | otherwise          = boxedMarshalableTyCon tc

marshalableTyCon :: DynFlags -> TyCon -> Bool
marshalableTyCon dflags tc
  |  (xopt Opt_UnliftedFFITypes dflags
      && isUnLiftedTyCon tc
      && not (isUnboxedTupleTyCon tc)
      && case tyConPrimRep tc of        -- Note [Marshalling VoidRep]
           VoidRep -> False
           _       -> True)
  = True
  | otherwise
  = boxedMarshalableTyCon tc

boxedMarshalableTyCon :: TyCon -> Bool
boxedMarshalableTyCon tc
   | getUnique tc `elem` [ intTyConKey, int8TyConKey, int16TyConKey
                         , int32TyConKey, int64TyConKey
                         , wordTyConKey, word8TyConKey, word16TyConKey
                         , word32TyConKey, word64TyConKey
                         , floatTyConKey, doubleTyConKey
                         , ptrTyConKey, funPtrTyConKey
                         , charTyConKey
                         , stablePtrTyConKey
                         , boolTyConKey
                         ]
  = True

  | otherwise = False

legalFIPrimArgTyCon :: DynFlags -> TyCon -> Bool
-- Check args of 'foreign import prim', only allow simple unlifted types.
-- Strictly speaking it is unnecessary to ban unboxed tuples here since
-- currently they're of the wrong kind to use in function args anyway.
legalFIPrimArgTyCon dflags tc
  | xopt Opt_UnliftedFFITypes dflags
    && isUnLiftedTyCon tc
    && not (isUnboxedTupleTyCon tc)
  = True
  | otherwise
  = False

legalFIPrimResultTyCon :: DynFlags -> TyCon -> Bool
-- Check result type of 'foreign import prim'. Allow simple unlifted
-- types and also unboxed tuple result types '... -> (# , , #)'
legalFIPrimResultTyCon dflags tc
  | xopt Opt_UnliftedFFITypes dflags
    && isUnLiftedTyCon tc
    && (isUnboxedTupleTyCon tc
        || case tyConPrimRep tc of      -- Note [Marshalling VoidRep]
           VoidRep -> False
           _       -> True)
  = True
  | otherwise
  = False

{-
Note [Marshalling VoidRep]
~~~~~~~~~~~~~~~~~~~~~~~~~~
We don't treat State# (whose PrimRep is VoidRep) as marshalable.
In turn that means you can't write
        foreign import foo :: Int -> State# RealWorld

Reason: the back end falls over with panic "primRepHint:VoidRep";
        and there is no compelling reason to permit it
-}<|MERGE_RESOLUTION|>--- conflicted
+++ resolved
@@ -45,11 +45,8 @@
 
   --------------------------------
   -- Builders
-<<<<<<< HEAD
-  mkPhiTy, mkInvSigmaTy, mkSigmaTy, mkTcEqPred,
-=======
-  mkPhiTy, mkSigmaTy, mkTcEqPred, mkTcReprEqPred, mkTcEqPredRole,
->>>>>>> 30fdf86e
+  mkPhiTy, mkInvSigmaTy, mkSigmaTy,
+  mkTcEqPred, mkTcReprEqPred, mkTcEqPredRole,
 
   --------------------------------
   -- Splitters
@@ -62,11 +59,7 @@
   tcSplitTyConApp, tcSplitTyConApp_maybe, tcTyConAppTyCon, tcTyConAppArgs,
   tcSplitAppTy_maybe, tcSplitAppTy, tcSplitAppTys, repSplitAppTy_maybe,
   tcInstHeadTyNotSynonym, tcInstHeadTyAppAllTyVars,
-<<<<<<< HEAD
-  tcGetTyVar_maybe, tcGetTyCoVar_maybe, tcGetTyVar,
-=======
-  tcGetTyVar_maybe, tcGetTyVar, nextRole,
->>>>>>> 30fdf86e
+  tcGetTyVar_maybe, tcGetTyCoVar_maybe, tcGetTyVar, nextRole,
   tcSplitSigmaTy, tcDeepSplitSigmaTy_maybe,
 
   ---------------------------------
@@ -890,11 +883,6 @@
   where
     k = typeKind ty1
 
-<<<<<<< HEAD
-{-
-@isTauTy@ tests to see if a type is "simple".  It should not be called on a boxy type.
--}
-=======
 -- | Make a representational equality predicate
 mkTcReprEqPred :: TcType -> TcType -> Type
 mkTcReprEqPred ty1 ty2
@@ -908,9 +896,7 @@
 mkTcEqPredRole Representational = mkTcReprEqPred
 mkTcEqPredRole Phantom          = panic "mkTcEqPredRole Phantom"
 
--- @isTauTy@ tests for nested for-alls.  It should not be called on a boxy type.
->>>>>>> 30fdf86e
-
+-- @isTauTy@ tests if a type is "simple". It should not be called on a boxy type.
 isTauTy :: Type -> Bool
 isTauTy ty | Just ty' <- tcView ty = isTauTy ty'
 isTauTy (TyVarTy _)           = True
@@ -1531,9 +1517,9 @@
                                          ; ty1' <- go ty1
                                          ; ty2' <- go ty2
                                          ; return (mkPhantomCo h' ty1' ty2') }
-    go_co (UnsafeCo r ty1 ty2)      = do { ty1' <- go ty1
+    go_co (UnsafeCo s r ty1 ty2)    = do { ty1' <- go ty1
                                          ; ty2' <- go ty2
-                                         ; return (mkUnsafeCo r ty1' ty2') }
+                                         ; return (mkUnsafeCo s r ty1' ty2') }
     go_co (SymCo co)                = do { co' <- go_co co
                                          ; return (mkSymCo co') }
     go_co (TransCo co1 co2)         = do { co1' <- go_co co1
@@ -1785,14 +1771,9 @@
   | otherwise
   = orphNamesOfCo co
 orphNamesOfCo (CoVarCo _)           = emptyNameSet
-<<<<<<< HEAD
 orphNamesOfCo (AxiomInstCo con _ cos) = orphNamesOfCoCon con `unionNameSet` orphNamesOfCoArgs cos
 orphNamesOfCo (PhantomCo h t1 t2)   = orphNamesOfCo h `unionNameSet` orphNamesOfType t1 `unionNameSet` orphNamesOfType t2
-orphNamesOfCo (UnsafeCo _ ty1 ty2)  = orphNamesOfType ty1 `unionNameSet` orphNamesOfType ty2
-=======
-orphNamesOfCo (AxiomInstCo con _ cos) = orphNamesOfCoCon con `unionNameSet` orphNamesOfCos cos
-orphNamesOfCo (UnivCo _ _ ty1 ty2)  = orphNamesOfType ty1 `unionNameSet` orphNamesOfType ty2
->>>>>>> 30fdf86e
+orphNamesOfCo (UnsafeCo _ _ ty1 ty2)= orphNamesOfType ty1 `unionNameSet` orphNamesOfType ty2
 orphNamesOfCo (SymCo co)            = orphNamesOfCo co
 orphNamesOfCo (TransCo co1 co2)     = orphNamesOfCo co1 `unionNameSet` orphNamesOfCo co2
 orphNamesOfCo (NthCo _ co)          = orphNamesOfCo co
