--- conflicted
+++ resolved
@@ -67,18 +67,10 @@
 import CoreUtils	( exprType, exprOkForSpeculation, exprIsBottom )
 import CoreArity	( exprBotStrictness_maybe )
 import CoreFVs		-- all of it
-<<<<<<< HEAD
 import CoreSubst	( Subst, emptySubst, extendInScope, substBndr, substRecBndrs,
 			  extendIdSubst, extendSubstWithVar, cloneBndr, 
                           cloneRecIdBndrs, substTy, substCo )
 import MkCore           ( sortQuantVars ) 
-=======
-import Coercion         ( isCoVar )
-import CoreSubst	( Subst, emptySubst, substBndrs, substRecBndrs,
-			  extendIdSubst, extendSubstWithVar, cloneBndrs,
-                          cloneRecIdBndrs, substTy, substCo, substVarSet )
-import MkCore           ( sortQuantVars )
->>>>>>> 2070a8f3
 import Id
 import IdInfo
 import Var
