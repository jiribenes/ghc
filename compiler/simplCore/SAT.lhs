%
% (c) The GRASP/AQUA Project, Glasgow University, 1992-1998
%

%************************************************************************

               Static Argument Transformation pass

%************************************************************************

May be seen as removing invariants from loops:
Arguments of recursive functions that do not change in recursive
calls are removed from the recursion, which is done locally
and only passes the arguments which effectively change.

Example:
map = /\ ab -> \f -> \xs -> case xs of
                 []       -> []
                 (a:b) -> f a : map f b

as map is recursively called with the same argument f (unmodified)
we transform it to

map = /\ ab -> \f -> \xs -> let map' ys = case ys of
                       []     -> []
                       (a:b) -> f a : map' b
                in map' xs

Notice that for a compiler that uses lambda lifting this is
useless as map' will be transformed back to what map was.

We could possibly do the same for big lambdas, but we don't as
they will eventually be removed in later stages of the compiler,
therefore there is no penalty in keeping them.

We only apply the SAT when the number of static args is > 2. This
produces few bad cases.  See
                should_transform
in saTransform.

Here are the headline nofib results:
                  Size    Allocs   Runtime
Min             +0.0%    -13.7%    -21.4%
Max             +0.1%     +0.0%     +5.4%
Geometric Mean  +0.0%     -0.2%     -6.9%

The previous patch, to fix polymorphic floatout demand signatures, is
essential to make this work well!


\begin{code}
{-# LANGUAGE CPP #-}
module SAT ( doStaticArgs ) where

import Var
import CoreSyn
import CoreUtils
import Type
import Coercion
import Id
import Name
import VarEnv
import UniqSupply
import Util
import UniqFM
import VarSet
import Unique
import UniqSet
import Outputable

import Data.List
import FastString

#include "HsVersions.h"
\end{code}

\begin{code}
doStaticArgs :: UniqSupply -> CoreProgram -> CoreProgram
doStaticArgs us binds = snd $ mapAccumL sat_bind_threaded_us us binds
  where
    sat_bind_threaded_us us bind =
        let (us1, us2) = splitUniqSupply us
        in (us1, fst $ runSAT us2 (satBind bind emptyUniqSet))
\end{code}
\begin{code}
-- We don't bother to SAT recursive groups since it can lead
-- to massive code expansion: see Andre Santos' thesis for details.
-- This means we only apply the actual SAT to Rec groups of one element,
-- but we want to recurse into the others anyway to discover other binds
satBind :: CoreBind -> IdSet -> SatM (CoreBind, IdSATInfo)
satBind (NonRec binder expr) interesting_ids = do
    (expr', sat_info_expr, expr_app) <- satExpr expr interesting_ids
    return (NonRec binder expr', finalizeApp expr_app sat_info_expr)
satBind (Rec [(binder, rhs)]) interesting_ids = do
    let interesting_ids' = interesting_ids `addOneToUniqSet` binder
        (rhs_binders, rhs_body) = collectBinders rhs
    (rhs_body', sat_info_rhs_body) <- satTopLevelExpr rhs_body interesting_ids'
    let sat_info_rhs_from_args = unitVarEnv binder (bindersToSATInfo rhs_binders)
        sat_info_rhs' = mergeIdSATInfo sat_info_rhs_from_args sat_info_rhs_body

        shadowing = binder `elementOfUniqSet` interesting_ids
        sat_info_rhs'' = if shadowing
                        then sat_info_rhs' `delFromUFM` binder -- For safety
                        else sat_info_rhs'

    bind' <- saTransformMaybe binder (lookupUFM sat_info_rhs' binder)
                              rhs_binders rhs_body'
    return (bind', sat_info_rhs'')
satBind (Rec pairs) interesting_ids = do
    let (binders, rhss) = unzip pairs
    rhss_SATed <- mapM (\e -> satTopLevelExpr e interesting_ids) rhss
    let (rhss', sat_info_rhss') = unzip rhss_SATed
    return (Rec (zipEqual "satBind" binders rhss'), mergeIdSATInfos sat_info_rhss')
\end{code}
\begin{code}
data App = VarApp Id | TypeApp Type | CoApp Coercion
data Staticness a = Static a | NotStatic

type IdAppInfo = (Id, SATInfo)

type SATInfo = [Staticness App]
type IdSATInfo = IdEnv SATInfo
emptyIdSATInfo :: IdSATInfo
emptyIdSATInfo = emptyUFM

{-
pprIdSATInfo id_sat_info = vcat (map pprIdAndSATInfo (Map.toList id_sat_info))
  where pprIdAndSATInfo (v, sat_info) = hang (ppr v <> colon) 4 (pprSATInfo sat_info)
-}

pprSATInfo :: SATInfo -> SDoc
pprSATInfo staticness = hcat $ map pprStaticness staticness

pprStaticness :: Staticness App -> SDoc
pprStaticness (Static (VarApp _))  = ptext (sLit "SV")
pprStaticness (Static (TypeApp _)) = ptext (sLit "ST")
pprStaticness (Static (CoApp _))   = ptext (sLit "SC")
pprStaticness NotStatic            = ptext (sLit "NS")


mergeSATInfo :: SATInfo -> SATInfo -> SATInfo
<<<<<<< HEAD
mergeSATInfo [] _  = []
mergeSATInfo _  [] = []
mergeSATInfo (NotStatic:statics) (_:apps) = NotStatic : mergeSATInfo statics apps
mergeSATInfo (_:statics) (NotStatic:apps) = NotStatic : mergeSATInfo statics apps
mergeSATInfo ((Static (VarApp v)):statics)  ((Static (VarApp v')):apps)  = (if v == v' then Static (VarApp v) else NotStatic) : mergeSATInfo statics apps
mergeSATInfo ((Static (TypeApp t)):statics) ((Static (TypeApp t')):apps) = (if t `eqType` t' then Static (TypeApp t) else NotStatic) : mergeSATInfo statics apps
mergeSATInfo ((Static (CoApp c)):statics) ((Static (CoApp c')):apps)     = (if c `eqCoercion` c' then Static (CoApp c) else NotStatic) : mergeSATInfo statics apps
mergeSATInfo l  r  = pprPanic "mergeSATInfo" $ ptext (sLit "Left:") <> pprSATInfo l <> ptext (sLit ", ")
                                            <> ptext (sLit "Right:") <> pprSATInfo r
=======
mergeSATInfo l r = zipWith mergeSA l r
  where
    mergeSA NotStatic _ = NotStatic
    mergeSA _ NotStatic = NotStatic
    mergeSA (Static (VarApp v)) (Static (VarApp v'))
      | v == v'   = Static (VarApp v)
      | otherwise = NotStatic
    mergeSA (Static (TypeApp t)) (Static (TypeApp t'))
      | t `eqType` t' = Static (TypeApp t)
      | otherwise     = NotStatic
    mergeSA (Static (CoApp c)) (Static (CoApp c'))
      | c `coreEqCoercion` c' = Static (CoApp c)
      | otherwise             = NotStatic
    mergeSA _ _  = pprPanic "mergeSATInfo" $
                          ptext (sLit "Left:")
                       <> pprSATInfo l <> ptext (sLit ", ")
                       <> ptext (sLit "Right:")
                       <> pprSATInfo r
>>>>>>> ce9d6f25

mergeIdSATInfo :: IdSATInfo -> IdSATInfo -> IdSATInfo
mergeIdSATInfo = plusUFM_C mergeSATInfo

mergeIdSATInfos :: [IdSATInfo] -> IdSATInfo
mergeIdSATInfos = foldl' mergeIdSATInfo emptyIdSATInfo

bindersToSATInfo :: [Id] -> SATInfo
bindersToSATInfo vs = map (Static . binderToApp) vs
    where binderToApp v | isId v    = VarApp v
                        | isTyVar v = TypeApp $ mkOnlyTyVarTy v
                        | otherwise = CoApp $ mkCoVarCo v

finalizeApp :: Maybe IdAppInfo -> IdSATInfo -> IdSATInfo
finalizeApp Nothing id_sat_info = id_sat_info
finalizeApp (Just (v, sat_info')) id_sat_info =
    let sat_info'' = case lookupUFM id_sat_info v of
                        Nothing -> sat_info'
                        Just sat_info -> mergeSATInfo sat_info sat_info'
    in extendVarEnv id_sat_info v sat_info''
\end{code}
\begin{code}
satTopLevelExpr :: CoreExpr -> IdSet -> SatM (CoreExpr, IdSATInfo)
satTopLevelExpr expr interesting_ids = do
    (expr', sat_info_expr, expr_app) <- satExpr expr interesting_ids
    return (expr', finalizeApp expr_app sat_info_expr)

satExpr :: CoreExpr -> IdSet -> SatM (CoreExpr, IdSATInfo, Maybe IdAppInfo)
satExpr var@(Var v) interesting_ids = do
    let app_info = if v `elementOfUniqSet` interesting_ids
                   then Just (v, [])
                   else Nothing
    return (var, emptyIdSATInfo, app_info)

satExpr lit@(Lit _) _ = do
    return (lit, emptyIdSATInfo, Nothing)

satExpr (Lam binders body) interesting_ids = do
    (body', sat_info, this_app) <- satExpr body interesting_ids
    return (Lam binders body', finalizeApp this_app sat_info, Nothing)

satExpr (App fn arg) interesting_ids = do
    (fn', sat_info_fn, fn_app) <- satExpr fn interesting_ids
    let satRemainder = boring fn' sat_info_fn
    case fn_app of
        Nothing -> satRemainder Nothing
        Just (fn_id, fn_app_info) ->
            -- TODO: remove this use of append somehow (use a data structure with O(1) append but a left-to-right kind of interface)
            let satRemainderWithStaticness arg_staticness = satRemainder $ Just (fn_id, fn_app_info ++ [arg_staticness])
            in case arg of
                Type t     -> satRemainderWithStaticness $ Static (TypeApp t)
                Coercion c -> satRemainderWithStaticness $ Static (CoApp c)
                Var v      -> satRemainderWithStaticness $ Static (VarApp v)
                _          -> satRemainderWithStaticness $ NotStatic
  where
    boring :: CoreExpr -> IdSATInfo -> Maybe IdAppInfo -> SatM (CoreExpr, IdSATInfo, Maybe IdAppInfo)
    boring fn' sat_info_fn app_info =
        do (arg', sat_info_arg, arg_app) <- satExpr arg interesting_ids
           let sat_info_arg' = finalizeApp arg_app sat_info_arg
               sat_info = mergeIdSATInfo sat_info_fn sat_info_arg'
           return (App fn' arg', sat_info, app_info)

satExpr (Case expr bndr ty alts) interesting_ids = do
    (expr', sat_info_expr, expr_app) <- satExpr expr interesting_ids
    let sat_info_expr' = finalizeApp expr_app sat_info_expr

    zipped_alts' <- mapM satAlt alts
    let (alts', sat_infos_alts) = unzip zipped_alts'
    return (Case expr' bndr ty alts', mergeIdSATInfo sat_info_expr' (mergeIdSATInfos sat_infos_alts), Nothing)
  where
    satAlt (con, bndrs, expr) = do
        (expr', sat_info_expr) <- satTopLevelExpr expr interesting_ids
        return ((con, bndrs, expr'), sat_info_expr)

satExpr (Let bind body) interesting_ids = do
    (body', sat_info_body, body_app) <- satExpr body interesting_ids
    (bind', sat_info_bind) <- satBind bind interesting_ids
    return (Let bind' body', mergeIdSATInfo sat_info_body sat_info_bind, body_app)

satExpr (Tick tickish expr) interesting_ids = do
    (expr', sat_info_expr, expr_app) <- satExpr expr interesting_ids
    return (Tick tickish expr', sat_info_expr, expr_app)

satExpr ty@(Type _) _ = do
    return (ty, emptyIdSATInfo, Nothing)

satExpr co@(Coercion _) _ = do
    return (co, emptyIdSATInfo, Nothing)

satExpr (Cast expr coercion) interesting_ids = do
    (expr', sat_info_expr, expr_app) <- satExpr expr interesting_ids
    return (Cast expr' coercion, sat_info_expr, expr_app)
\end{code}

%************************************************************************

                Static Argument Transformation Monad

%************************************************************************

\begin{code}
type SatM result = UniqSM result

runSAT :: UniqSupply -> SatM a -> a
runSAT = initUs_

newUnique :: SatM Unique
newUnique = getUniqueM
\end{code}


%************************************************************************

                Static Argument Transformation Monad

%************************************************************************

To do the transformation, the game plan is to:

1. Create a small nonrecursive RHS that takes the
   original arguments to the function but discards
   the ones that are static and makes a call to the
   SATed version with the remainder. We intend that
   this will be inlined later, removing the overhead

2. Bind this nonrecursive RHS over the original body
   WITH THE SAME UNIQUE as the original body so that
   any recursive calls to the original now go via
   the small wrapper

3. Rebind the original function to a new one which contains
   our SATed function and just makes a call to it:
   we call the thing making this call the local body

Example: transform this

    map :: forall a b. (a->b) -> [a] -> [b]
    map = /\ab. \(f:a->b) (as:[a]) -> body[map]
to
    map :: forall a b. (a->b) -> [a] -> [b]
    map = /\ab. \(f:a->b) (as:[a]) ->
         letrec map' :: [a] -> [b]
                    -- The "worker function
                map' = \(as:[a]) ->
                         let map :: forall a' b'. (a -> b) -> [a] -> [b]
                                -- The "shadow function
                             map = /\a'b'. \(f':(a->b) (as:[a]).
                                   map' as
                         in body[map]
         in map' as

Note [Shadow binding]
~~~~~~~~~~~~~~~~~~~~~
The calls to the inner map inside body[map] should get inlined
by the local re-binding of 'map'.  We call this the "shadow binding".

But we can't use the original binder 'map' unchanged, because
it might be exported, in which case the shadow binding won't be
discarded as dead code after it is inlined.

So we use a hack: we make a new SysLocal binder with the *same* unique
as binder.  (Another alternative would be to reset the export flag.)

Note [Binder type capture]
~~~~~~~~~~~~~~~~~~~~~~~~~~
Notice that in the inner map (the "shadow function"), the static arguments
are discarded -- it's as if they were underscores.  Instead, mentions
of these arguments (notably in the types of dynamic arguments) are bound
by the *outer* lambdas of the main function.  So we must make up fresh
names for the static arguments so that they do not capture variables
mentioned in the types of dynamic args.

In the map example, the shadow function must clone the static type
argument a,b, giving a',b', to ensure that in the \(as:[a]), the 'a'
is bound by the outer forall.  We clone f' too for consistency, but
that doesn't matter either way because static Id arguments aren't
mentioned in the shadow binding at all.

If we don't we get something like this:

[Exported]
[Arity 3]
GHC.Base.until =
  \ (@ a_aiK)
    (p_a6T :: a_aiK -> GHC.Types.Bool)
    (f_a6V :: a_aiK -> a_aiK)
    (x_a6X :: a_aiK) ->
    letrec {
      sat_worker_s1aU :: a_aiK -> a_aiK
      []
      sat_worker_s1aU =
        \ (x_a6X :: a_aiK) ->
          let {
            sat_shadow_r17 :: forall a_a3O.
                              (a_a3O -> GHC.Types.Bool) -> (a_a3O -> a_a3O) -> a_a3O -> a_a3O
            []
            sat_shadow_r17 =
              \ (@ a_aiK)
                (p_a6T :: a_aiK -> GHC.Types.Bool)
                (f_a6V :: a_aiK -> a_aiK)
                (x_a6X :: a_aiK) ->
                sat_worker_s1aU x_a6X } in
          case p_a6T x_a6X of wild_X3y [ALWAYS Dead Nothing] {
            GHC.Types.False -> GHC.Base.until @ a_aiK p_a6T f_a6V (f_a6V x_a6X);
            GHC.Types.True -> x_a6X
          }; } in
    sat_worker_s1aU x_a6X

Where sat_shadow has captured the type variables of x_a6X etc as it has a a_aiK
type argument. This is bad because it means the application sat_worker_s1aU x_a6X
is not well typed.

\begin{code}
saTransformMaybe :: Id -> Maybe SATInfo -> [Id] -> CoreExpr -> SatM CoreBind
saTransformMaybe binder maybe_arg_staticness rhs_binders rhs_body
  | Just arg_staticness <- maybe_arg_staticness
  , should_transform arg_staticness
  = saTransform binder arg_staticness rhs_binders rhs_body
  | otherwise
  = return (Rec [(binder, mkLams rhs_binders rhs_body)])
  where
    should_transform staticness = n_static_args > 1 -- THIS IS THE DECISION POINT
      where
        n_static_args = length (filter isStaticValue staticness)

saTransform :: Id -> SATInfo -> [Id] -> CoreExpr -> SatM CoreBind
saTransform binder arg_staticness rhs_binders rhs_body
  = do  { shadow_lam_bndrs <- mapM clone binders_w_staticness
        ; uniq             <- newUnique
        ; return (NonRec binder (mk_new_rhs uniq shadow_lam_bndrs)) }
  where
    -- Running example: foldr
    -- foldr \alpha \beta c n xs = e, for some e
    -- arg_staticness = [Static TypeApp, Static TypeApp, Static VarApp, Static VarApp, NonStatic]
    -- rhs_binders = [\alpha, \beta, c, n, xs]
    -- rhs_body = e

    binders_w_staticness = rhs_binders `zip` (arg_staticness ++ repeat NotStatic)
                                        -- Any extra args are assumed NotStatic

    non_static_args :: [Var]
            -- non_static_args = [xs]
            -- rhs_binders_without_type_capture = [\alpha', \beta', c, n, xs]
    non_static_args = [v | (v, NotStatic) <- binders_w_staticness]

    clone (bndr, NotStatic) = return bndr
    clone (bndr, _        ) = do { uniq <- newUnique
                                 ; return (setVarUnique bndr uniq) }

    -- new_rhs = \alpha beta c n xs ->
    --           let sat_worker = \xs -> let sat_shadow = \alpha' beta' c n xs ->
    --                                       sat_worker xs
    --                                   in e
    --           in sat_worker xs
    mk_new_rhs uniq shadow_lam_bndrs
        = mkLams rhs_binders $
          Let (Rec [(rec_body_bndr, rec_body)])
          local_body
        where
          local_body = mkVarApps (Var rec_body_bndr) non_static_args

          rec_body = mkLams non_static_args $
                     Let (NonRec shadow_bndr shadow_rhs) rhs_body

            -- See Note [Binder type capture]
          shadow_rhs = mkLams shadow_lam_bndrs local_body
            -- nonrec_rhs = \alpha' beta' c n xs -> sat_worker xs

          rec_body_bndr = mkSysLocal (fsLit "sat_worker") uniq (exprType rec_body)
            -- rec_body_bndr = sat_worker

            -- See Note [Shadow binding]; make a SysLocal
          shadow_bndr = mkSysLocal (occNameFS (getOccName binder))
                                   (idUnique binder)
                                   (exprType shadow_rhs)

isStaticValue :: Staticness App -> Bool
isStaticValue (Static (VarApp _)) = True
isStaticValue _                   = False

\end{code}<|MERGE_RESOLUTION|>--- conflicted
+++ resolved
@@ -139,17 +139,6 @@
 
 
 mergeSATInfo :: SATInfo -> SATInfo -> SATInfo
-<<<<<<< HEAD
-mergeSATInfo [] _  = []
-mergeSATInfo _  [] = []
-mergeSATInfo (NotStatic:statics) (_:apps) = NotStatic : mergeSATInfo statics apps
-mergeSATInfo (_:statics) (NotStatic:apps) = NotStatic : mergeSATInfo statics apps
-mergeSATInfo ((Static (VarApp v)):statics)  ((Static (VarApp v')):apps)  = (if v == v' then Static (VarApp v) else NotStatic) : mergeSATInfo statics apps
-mergeSATInfo ((Static (TypeApp t)):statics) ((Static (TypeApp t')):apps) = (if t `eqType` t' then Static (TypeApp t) else NotStatic) : mergeSATInfo statics apps
-mergeSATInfo ((Static (CoApp c)):statics) ((Static (CoApp c')):apps)     = (if c `eqCoercion` c' then Static (CoApp c) else NotStatic) : mergeSATInfo statics apps
-mergeSATInfo l  r  = pprPanic "mergeSATInfo" $ ptext (sLit "Left:") <> pprSATInfo l <> ptext (sLit ", ")
-                                            <> ptext (sLit "Right:") <> pprSATInfo r
-=======
 mergeSATInfo l r = zipWith mergeSA l r
   where
     mergeSA NotStatic _ = NotStatic
@@ -161,14 +150,13 @@
       | t `eqType` t' = Static (TypeApp t)
       | otherwise     = NotStatic
     mergeSA (Static (CoApp c)) (Static (CoApp c'))
-      | c `coreEqCoercion` c' = Static (CoApp c)
+      | c `eqCoercion` c' = Static (CoApp c)
       | otherwise             = NotStatic
     mergeSA _ _  = pprPanic "mergeSATInfo" $
                           ptext (sLit "Left:")
                        <> pprSATInfo l <> ptext (sLit ", ")
                        <> ptext (sLit "Right:")
                        <> pprSATInfo r
->>>>>>> ce9d6f25
 
 mergeIdSATInfo :: IdSATInfo -> IdSATInfo -> IdSATInfo
 mergeIdSATInfo = plusUFM_C mergeSATInfo
