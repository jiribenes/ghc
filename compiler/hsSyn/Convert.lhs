%
% (c) The University of Glasgow 2006
% (c) The GRASP/AQUA Project, Glasgow University, 1992-1998
%

This module converts Template Haskell syntax into HsSyn

\begin{code}
module Convert( convertToHsExpr, convertToPat, convertToHsDecls,
                convertToHsType,
                thRdrNameGuesses ) where

import HsSyn as Hs
import qualified Class
import RdrName
import qualified Name
import Module
import RdrHsSyn
import qualified OccName
import OccName
import SrcLoc
import Type
import TysWiredIn
import BasicTypes as Hs
import ForeignCall
import Unique
import ErrUtils
import Bag
import Util
import FastString
import Outputable

import qualified Data.ByteString as BS
import Control.Monad( unless )

import Language.Haskell.TH as TH hiding (sigP)
import Language.Haskell.TH.Syntax as TH
import GHC.Exts

-------------------------------------------------------------------
--              The external interface

convertToHsDecls :: SrcSpan -> [TH.Dec] -> Either MsgDoc [LHsDecl RdrName]
convertToHsDecls loc ds = initCvt loc (mapM cvt_dec ds)
  where
    cvt_dec d = wrapMsg "declaration" d (cvtDec d)

convertToHsExpr :: SrcSpan -> TH.Exp -> Either MsgDoc (LHsExpr RdrName)
convertToHsExpr loc e
  = initCvt loc $ wrapMsg "expression" e $ cvtl e

convertToPat :: SrcSpan -> TH.Pat -> Either MsgDoc (LPat RdrName)
convertToPat loc p
  = initCvt loc $ wrapMsg "pattern" p $ cvtPat p

convertToHsType :: SrcSpan -> TH.Type -> Either MsgDoc (LHsType RdrName)
convertToHsType loc t
  = initCvt loc $ wrapMsg "type" t $ cvtType t

-------------------------------------------------------------------
newtype CvtM a = CvtM { unCvtM :: SrcSpan -> Either MsgDoc a }
        -- Push down the source location;
        -- Can fail, with a single error message

-- NB: If the conversion succeeds with (Right x), there should
--     be no exception values hiding in x
-- Reason: so a (head []) in TH code doesn't subsequently
--         make GHC crash when it tries to walk the generated tree

-- Use the loc everywhere, for lack of anything better
-- In particular, we want it on binding locations, so that variables bound in
-- the spliced-in declarations get a location that at least relates to the splice point

instance Monad CvtM where
  return x       = CvtM $ \_   -> Right x
  (CvtM m) >>= k = CvtM $ \loc -> case m loc of
                                  Left err -> Left err
                                  Right v  -> unCvtM (k v) loc

initCvt :: SrcSpan -> CvtM a -> Either MsgDoc a
initCvt loc (CvtM m) = m loc

force :: a -> CvtM ()
force a = a `seq` return ()

failWith :: MsgDoc -> CvtM a
failWith m = CvtM (\_ -> Left m)

getL :: CvtM SrcSpan
getL = CvtM (\loc -> Right loc)

returnL :: a -> CvtM (Located a)
returnL x = CvtM (\loc -> Right (L loc x))

wrapParL :: (Located a -> a) -> a -> CvtM a
wrapParL add_par x = CvtM (\loc -> Right (add_par (L loc x)))

wrapMsg :: (Show a, TH.Ppr a) => String -> a -> CvtM b -> CvtM b
-- E.g  wrapMsg "declaration" dec thing
wrapMsg what item (CvtM m)
  = CvtM (\loc -> case m loc of
                     Left err -> Left (err $$ getPprStyle msg)
                     Right v  -> Right v)
  where
        -- Show the item in pretty syntax normally,
        -- but with all its constructors if you say -dppr-debug
    msg sty = hang (ptext (sLit "When splicing a TH") <+> text what <> colon)
                 2 (if debugStyle sty
                    then text (show item)
                    else text (pprint item))

wrapL :: CvtM a -> CvtM (Located a)
wrapL (CvtM m) = CvtM (\loc -> case m loc of
                               Left err -> Left err
                               Right v  -> Right (L loc v))

-------------------------------------------------------------------
cvtDec :: TH.Dec -> CvtM (LHsDecl RdrName)
cvtDec (TH.ValD pat body ds)
  | TH.VarP s <- pat
  = do  { s' <- vNameL s
        ; cl' <- cvtClause (Clause [] body ds)
        ; returnL $ Hs.ValD $ mkFunBind s' [cl'] }

  | otherwise
  = do  { pat' <- cvtPat pat
        ; body' <- cvtGuard body
        ; ds' <- cvtLocalDecs (ptext (sLit "a where clause")) ds
        ; returnL $ Hs.ValD $
          PatBind { pat_lhs = pat', pat_rhs = GRHSs body' ds'
                  , pat_rhs_ty = void, bind_fvs = placeHolderNames
                  , pat_ticks = (Nothing,[]) } }

cvtDec (TH.FunD nm cls)
  | null cls
  = failWith (ptext (sLit "Function binding for")
                 <+> quotes (text (TH.pprint nm))
                 <+> ptext (sLit "has no equations"))
  | otherwise
  = do  { nm' <- vNameL nm
        ; cls' <- mapM cvtClause cls
        ; returnL $ Hs.ValD $ mkFunBind nm' cls' }

cvtDec (TH.SigD nm typ)
  = do  { nm' <- vNameL nm
        ; ty' <- cvtType typ
        ; returnL $ Hs.SigD (TypeSig [nm'] ty') }

cvtDec (TH.InfixD fx nm)
  = do { nm' <- vNameL nm
       ; returnL (Hs.SigD (FixSig (FixitySig nm' (cvtFixity fx)))) }

cvtDec (PragmaD prag)
  = cvtPragmaD prag

cvtDec (TySynD tc tvs rhs)
<<<<<<< HEAD
  = do	{ (_, tc', tvs') <- cvt_tycl_hdr [] tc tvs
	; rhs' <- cvtType rhs
	; returnL $ TyClD (SynDecl { tcdLName = tc' 
                                  , tcdTyVars = tvs', tcdFVs = placeHolderNames 
                                  , tcdRhs = rhs' }) }

cvtDec (DataD ctxt tc tvs constrs derivs)
  = do	{ (ctxt', tc', tvs') <- cvt_tycl_hdr ctxt tc tvs
	; cons' <- mapM cvtConstr constrs
	; derivs' <- cvtDerivs derivs
       ; let defn = HsDataDefn { dd_ND = DataType, dd_cType = Nothing
                               , dd_ctxt = ctxt'
                               , dd_kindSig = Nothing
                               , dd_cons = cons', dd_derivs = derivs' }
	; returnL $ TyClD (DataDecl { tcdLName = tc', tcdTyVars = tvs'
                                    , tcdDataDefn = defn, tcdFVs = placeHolderNames }) }

cvtDec (NewtypeD ctxt tc tvs constr derivs)
  = do	{ (ctxt', tc', tvs') <- cvt_tycl_hdr ctxt tc tvs
	; con' <- cvtConstr constr
	; derivs' <- cvtDerivs derivs
=======
  = do  { (_, tc', tvs') <- cvt_tycl_hdr [] tc tvs
        ; rhs' <- cvtType rhs
        ; returnL $ TyClD (SynDecl { tcdLName = tc'
                                  , tcdTyVars = tvs', tcdFVs = placeHolderNames
                                  , tcdRhs = rhs' }) }

cvtDec (DataD ctxt tc tvs constrs derivs)
  = do  { (ctxt', tc', tvs') <- cvt_tycl_hdr ctxt tc tvs
        ; cons' <- mapM cvtConstr constrs
        ; derivs' <- cvtDerivs derivs
        ; let defn = HsDataDefn { dd_ND = DataType, dd_cType = Nothing
                                , dd_ctxt = ctxt'
                                , dd_kindSig = Nothing
                                , dd_cons = cons', dd_derivs = derivs' }
        ; returnL $ TyClD (DataDecl { tcdLName = tc', tcdTyVars = tvs'
                                    , tcdDataDefn = defn, tcdFVs = placeHolderNames }) }

cvtDec (NewtypeD ctxt tc tvs constr derivs)
  = do  { (ctxt', tc', tvs') <- cvt_tycl_hdr ctxt tc tvs
        ; con' <- cvtConstr constr
        ; derivs' <- cvtDerivs derivs
>>>>>>> d2a5a9cf
        ; let defn = HsDataDefn { dd_ND = NewType, dd_cType = Nothing
                                , dd_ctxt = ctxt'
                                , dd_kindSig = Nothing
                                , dd_cons = [con'], dd_derivs = derivs' }
<<<<<<< HEAD
	; returnL $ TyClD (DataDecl { tcdLName = tc', tcdTyVars = tvs'
                                    , tcdDataDefn = defn, tcdFVs = placeHolderNames }) }

cvtDec (ClassD ctxt cl tvs fds decs)
  = do	{ (cxt', tc', tvs') <- cvt_tycl_hdr ctxt cl tvs
	; fds'  <- mapM cvt_fundep fds
=======
        ; returnL $ TyClD (DataDecl { tcdLName = tc', tcdTyVars = tvs'
                                    , tcdDataDefn = defn, tcdFVs = placeHolderNames }) }

cvtDec (ClassD ctxt cl tvs fds decs)
  = do  { (cxt', tc', tvs') <- cvt_tycl_hdr ctxt cl tvs
        ; fds'  <- mapM cvt_fundep fds
>>>>>>> d2a5a9cf
        ; (binds', sigs', fams', ats', adts') <- cvt_ci_decs (ptext (sLit "a class declaration")) decs
        ; unless (null adts')
            (failWith $ (ptext (sLit "Default data instance declarations are not allowed:"))
                   $$ (Outputable.ppr adts'))
<<<<<<< HEAD
	; returnL $ TyClD $
=======
        ; returnL $ TyClD $
>>>>>>> d2a5a9cf
          ClassDecl { tcdCtxt = cxt', tcdLName = tc', tcdTyVars = tvs'
                    , tcdFDs = fds', tcdSigs = sigs', tcdMeths = binds'
                    , tcdATs = fams', tcdATDefs = ats', tcdDocs = []
                    , tcdFVs = placeHolderNames }
                              -- no docs in TH ^^
        }

cvtDec (InstanceD ctxt ty decs)
<<<<<<< HEAD
  = do 	{ let doc = ptext (sLit "an instance declaration")
        ; (binds', sigs', fams', ats', adts') <- cvt_ci_decs doc decs
	; unless (null fams') (failWith (mkBadDecMsg doc fams'))
	; ctxt' <- cvtContext ctxt
	; L loc ty' <- cvtType ty
	; let inst_ty' = L loc $ mkImplicitHsForAllTy ctxt' $ L loc ty'
	; returnL $ InstD (ClsInstD (ClsInstDecl inst_ty' binds' sigs' ats' adts')) }
=======
  = do  { let doc = ptext (sLit "an instance declaration")
        ; (binds', sigs', fams', ats', adts') <- cvt_ci_decs doc decs
        ; unless (null fams') (failWith (mkBadDecMsg doc fams'))
        ; ctxt' <- cvtContext ctxt
        ; L loc ty' <- cvtType ty
        ; let inst_ty' = L loc $ mkImplicitHsForAllTy ctxt' $ L loc ty'
        ; returnL $ InstD (ClsInstD (ClsInstDecl inst_ty' binds' sigs' ats' adts')) }
>>>>>>> d2a5a9cf

cvtDec (ForeignD ford)
  = do { ford' <- cvtForD ford
       ; returnL $ ForD ford' }

cvtDec (FamilyD flav tc tvs kind)
  = do { (_, tc', tvs') <- cvt_tycl_hdr [] tc tvs
       ; kind' <- cvtMaybeKind kind
       ; returnL $ TyClD (FamDecl (FamilyDecl (cvtFamFlavour flav) tc' tvs' kind')) }
  where
    cvtFamFlavour TypeFam = TypeFamily
    cvtFamFlavour DataFam = DataFamily

cvtDec (DataInstD ctxt tc tys constrs derivs)
  = do { (ctxt', tc', typats') <- cvt_tyinst_hdr ctxt tc tys
       ; cons' <- mapM cvtConstr constrs
       ; derivs' <- cvtDerivs derivs
       ; let defn = HsDataDefn { dd_ND = DataType, dd_cType = Nothing
                               , dd_ctxt = ctxt'
                               , dd_kindSig = Nothing
                               , dd_cons = cons', dd_derivs = derivs' }

       ; returnL $ InstD $ DataFamInstD
           { dfid_inst = DataFamInstDecl { dfid_tycon = tc', dfid_pats = typats'
                                         , dfid_defn = defn, dfid_fvs = placeHolderNames } }}

cvtDec (NewtypeInstD ctxt tc tys constr derivs)
  = do { (ctxt', tc', typats') <- cvt_tyinst_hdr ctxt tc tys
       ; con' <- cvtConstr constr
       ; derivs' <- cvtDerivs derivs
       ; let defn = HsDataDefn { dd_ND = NewType, dd_cType = Nothing
                               , dd_ctxt = ctxt'
                               , dd_kindSig = Nothing
<<<<<<< HEAD
                               , dd_cons = [con'], dd_derivs = derivs' } 
       ; returnL $ InstD $ DataFamInstD 
=======
                               , dd_cons = [con'], dd_derivs = derivs' }
       ; returnL $ InstD $ DataFamInstD
>>>>>>> d2a5a9cf
           { dfid_inst = DataFamInstDecl { dfid_tycon = tc', dfid_pats = typats'
                                         , dfid_defn = defn, dfid_fvs = placeHolderNames } }}

cvtDec (TySynInstD tc eqns)
<<<<<<< HEAD
  = do	{ tc' <- tconNameL tc
=======
  = do  { tc' <- tconNameL tc
>>>>>>> d2a5a9cf
        ; eqns' <- mapM (cvtTySynEqn tc') eqns
        ; returnL $ InstD $ TyFamInstD
            { tfid_inst = TyFamInstDecl { tfid_eqns = eqns'
                                        , tfid_group = (length eqns' /= 1)
                                        , tfid_fvs = placeHolderNames } } }
----------------
cvtTySynEqn :: Located RdrName -> TySynEqn -> CvtM (LTyFamInstEqn RdrName)
cvtTySynEqn tc (TySynEqn lhs rhs)
  = do  { lhs' <- mapM cvtType lhs
        ; rhs' <- cvtType rhs
        ; returnL $ TyFamInstEqn { tfie_tycon = tc
                                 , tfie_pats = mkHsWithBndrs lhs'
                                 , tfie_rhs = rhs' } }

----------------
cvt_ci_decs :: MsgDoc -> [TH.Dec]
<<<<<<< HEAD
            -> CvtM (LHsBinds RdrName, 
                     [LSig RdrName], 
=======
            -> CvtM (LHsBinds RdrName,
                     [LSig RdrName],
>>>>>>> d2a5a9cf
                     [LFamilyDecl RdrName],
                     [LTyFamInstDecl RdrName],
                     [LDataFamInstDecl RdrName])
-- Convert the declarations inside a class or instance decl
-- ie signatures, bindings, and associated types
cvt_ci_decs doc decs
  = do  { decs' <- mapM cvtDec decs
        ; let (ats', bind_sig_decs') = partitionWith is_tyfam_inst decs'
        ; let (adts', no_ats')       = partitionWith is_datafam_inst bind_sig_decs'
<<<<<<< HEAD
	; let (sigs', prob_binds')   = partitionWith is_sig no_ats'
	; let (binds', prob_fams')   = partitionWith is_bind prob_binds'
        ; let (fams', bads)          = partitionWith is_fam_decl prob_fams'
	; unless (null bads) (failWith (mkBadDecMsg doc bads))
=======
        ; let (sigs', prob_binds')   = partitionWith is_sig no_ats'
        ; let (binds', prob_fams')   = partitionWith is_bind prob_binds'
        ; let (fams', bads)          = partitionWith is_fam_decl prob_fams'
        ; unless (null bads) (failWith (mkBadDecMsg doc bads))
>>>>>>> d2a5a9cf
        ; return (listToBag binds', sigs', fams', ats', adts') }

----------------
cvt_tycl_hdr :: TH.Cxt -> TH.Name -> [TH.TyVarBndr]
             -> CvtM ( LHsContext RdrName
                     , Located RdrName
                     , LHsTyVarBndrs RdrName)
cvt_tycl_hdr cxt tc tvs
  = do { cxt' <- cvtContext cxt
       ; tc'  <- tconNameL tc
       ; tvs' <- cvtTvs tvs
       ; return (cxt', tc', tvs')
       }

cvt_tyinst_hdr :: TH.Cxt -> TH.Name -> [TH.Type]
               -> CvtM ( LHsContext RdrName
                       , Located RdrName
                       , HsWithBndrs [LHsType RdrName])
cvt_tyinst_hdr cxt tc tys
  = do { cxt' <- cvtContext cxt
       ; tc'  <- tconNameL tc
       ; tys' <- mapM cvtType tys
       ; return (cxt', tc', mkHsWithBndrs tys') }

-------------------------------------------------------------------
--              Partitioning declarations
-------------------------------------------------------------------

is_fam_decl :: LHsDecl RdrName -> Either (LFamilyDecl RdrName) (LHsDecl RdrName)
is_fam_decl (L loc (TyClD (FamDecl { tcdFam = d }))) = Left (L loc d)
is_fam_decl decl = Right decl

is_tyfam_inst :: LHsDecl RdrName -> Either (LTyFamInstDecl RdrName) (LHsDecl RdrName)
is_tyfam_inst (L loc (Hs.InstD (TyFamInstD { tfid_inst = d }))) = Left (L loc d)
is_tyfam_inst decl                                              = Right decl

is_datafam_inst :: LHsDecl RdrName -> Either (LDataFamInstDecl RdrName) (LHsDecl RdrName)
is_datafam_inst (L loc (Hs.InstD (DataFamInstD { dfid_inst = d }))) = Left (L loc d)
is_datafam_inst decl                                                = Right decl

is_sig :: LHsDecl RdrName -> Either (LSig RdrName) (LHsDecl RdrName)
is_sig (L loc (Hs.SigD sig)) = Left (L loc sig)
is_sig decl                  = Right decl

is_bind :: LHsDecl RdrName -> Either (LHsBind RdrName) (LHsDecl RdrName)
is_bind (L loc (Hs.ValD bind)) = Left (L loc bind)
is_bind decl                   = Right decl

mkBadDecMsg :: Outputable a => MsgDoc -> [a] -> MsgDoc
mkBadDecMsg doc bads
  = sep [ ptext (sLit "Illegal declaration(s) in") <+> doc <> colon
        , nest 2 (vcat (map Outputable.ppr bads)) ]

---------------------------------------------------
--      Data types
-- Can't handle GADTs yet
---------------------------------------------------

cvtConstr :: TH.Con -> CvtM (LConDecl RdrName)

cvtConstr (NormalC c strtys)
  = do  { c'   <- cNameL c
        ; cxt' <- returnL []
        ; tys' <- mapM cvt_arg strtys
        ; returnL $ mkSimpleConDecl c' noExistentials cxt' (PrefixCon tys') }

cvtConstr (RecC c varstrtys)
  = do  { c'    <- cNameL c
        ; cxt'  <- returnL []
        ; args' <- mapM cvt_id_arg varstrtys
        ; returnL $ mkSimpleConDecl c' noExistentials cxt' (RecCon args') }

cvtConstr (InfixC st1 c st2)
  = do  { c' <- cNameL c
        ; cxt' <- returnL []
        ; st1' <- cvt_arg st1
        ; st2' <- cvt_arg st2
        ; returnL $ mkSimpleConDecl c' noExistentials cxt' (InfixCon st1' st2') }

cvtConstr (ForallC tvs ctxt con)
  = do  { tvs'  <- cvtTvs tvs
        ; L loc ctxt' <- cvtContext ctxt
        ; L _ con' <- cvtConstr con
        ; returnL $ con' { con_qvars = mkHsQTvs (hsQTvBndrs tvs' ++ hsQTvBndrs (con_qvars con'))
                         , con_cxt = L loc (ctxt' ++ (unLoc $ con_cxt con')) } }

cvt_arg :: (TH.Strict, TH.Type) -> CvtM (LHsType RdrName)
cvt_arg (NotStrict, ty) = cvtType ty
cvt_arg (IsStrict,  ty) = do { ty' <- cvtType ty; returnL $ HsBangTy (HsBang False) ty' }
cvt_arg (Unpacked,  ty) = do { ty' <- cvtType ty; returnL $ HsBangTy (HsBang True)  ty' }

cvt_id_arg :: (TH.Name, TH.Strict, TH.Type) -> CvtM (ConDeclField RdrName)
cvt_id_arg (i, str, ty)
  = do  { i' <- vNameL i
        ; ty' <- cvt_arg (str,ty)
        ; return (ConDeclField { cd_fld_name = i', cd_fld_type =  ty', cd_fld_doc = Nothing}) }

cvtDerivs :: [TH.Name] -> CvtM (Maybe [LHsType RdrName])
cvtDerivs [] = return Nothing
cvtDerivs cs = do { cs' <- mapM cvt_one cs
                  ; return (Just cs') }
        where
          cvt_one c = do { c' <- tconName c
                         ; returnL $ HsTyVar c' }

cvt_fundep :: FunDep -> CvtM (Located (Class.FunDep RdrName))
cvt_fundep (FunDep xs ys) = do { xs' <- mapM tName xs; ys' <- mapM tName ys; returnL (xs', ys') }

noExistentials :: [LHsTyVarBndr RdrName]
noExistentials = []

------------------------------------------
--      Foreign declarations
------------------------------------------

cvtForD :: Foreign -> CvtM (ForeignDecl RdrName)
cvtForD (ImportF callconv safety from nm ty)
  | Just impspec <- parseCImport (cvt_conv callconv) safety'
                                 (mkFastString (TH.nameBase nm)) from
  = do { nm' <- vNameL nm
       ; ty' <- cvtType ty
       ; return (ForeignImport nm' ty' noForeignImportCoercionYet impspec)
       }
  | otherwise
  = failWith $ text (show from) <+> ptext (sLit "is not a valid ccall impent")
  where
    safety' = case safety of
                     Unsafe     -> PlayRisky
                     Safe       -> PlaySafe
                     Interruptible -> PlayInterruptible

cvtForD (ExportF callconv as nm ty)
  = do  { nm' <- vNameL nm
        ; ty' <- cvtType ty
        ; let e = CExport (CExportStatic (mkFastString as) (cvt_conv callconv))
        ; return $ ForeignExport nm' ty' noForeignExportCoercionYet e }

cvt_conv :: TH.Callconv -> CCallConv
cvt_conv TH.CCall   = CCallConv
cvt_conv TH.StdCall = StdCallConv

------------------------------------------
--              Pragmas
------------------------------------------

cvtPragmaD :: Pragma -> CvtM (LHsDecl RdrName)
cvtPragmaD (InlineP nm inline rm phases)
  = do { nm' <- vNameL nm
       ; let dflt = dfltActivation inline
       ; let ip   = InlinePragma { inl_inline = cvtInline inline
                                 , inl_rule   = cvtRuleMatch rm
                                 , inl_act    = cvtPhases phases dflt
                                 , inl_sat    = Nothing }
       ; returnL $ Hs.SigD $ InlineSig nm' ip }

cvtPragmaD (SpecialiseP nm ty inline phases)
  = do { nm' <- vNameL nm
       ; ty' <- cvtType ty
       ; let (inline', dflt) = case inline of
               Just inline1 -> (cvtInline inline1, dfltActivation inline1)
               Nothing      -> (EmptyInlineSpec,   AlwaysActive)
       ; let ip = InlinePragma { inl_inline = inline'
                               , inl_rule   = Hs.FunLike
                               , inl_act    = cvtPhases phases dflt
                               , inl_sat    = Nothing }
       ; returnL $ Hs.SigD $ SpecSig nm' ty' ip }

cvtPragmaD (SpecialiseInstP ty)
  = do { ty' <- cvtType ty
       ; returnL $ Hs.SigD $ SpecInstSig ty' }

cvtPragmaD (RuleP nm bndrs lhs rhs phases)
  = do { let nm' = mkFastString nm
       ; let act = cvtPhases phases AlwaysActive
       ; bndrs' <- mapM cvtRuleBndr bndrs
       ; lhs'   <- cvtl lhs
       ; rhs'   <- cvtl rhs
       ; returnL $ Hs.RuleD $ HsRule nm' act bndrs'
                                     lhs' placeHolderNames
                                     rhs' placeHolderNames
       }

dfltActivation :: TH.Inline -> Activation
dfltActivation TH.NoInline = NeverActive
dfltActivation _           = AlwaysActive

cvtInline :: TH.Inline -> Hs.InlineSpec
cvtInline TH.NoInline  = Hs.NoInline
cvtInline TH.Inline    = Hs.Inline
cvtInline TH.Inlinable = Hs.Inlinable

cvtRuleMatch :: TH.RuleMatch -> RuleMatchInfo
cvtRuleMatch TH.ConLike = Hs.ConLike
cvtRuleMatch TH.FunLike = Hs.FunLike

cvtPhases :: TH.Phases -> Activation -> Activation
cvtPhases AllPhases       dflt = dflt
cvtPhases (FromPhase i)   _    = ActiveAfter i
cvtPhases (BeforePhase i) _    = ActiveBefore i

cvtRuleBndr :: TH.RuleBndr -> CvtM (Hs.RuleBndr RdrName)
cvtRuleBndr (RuleVar n)
  = do { n' <- vNameL n
       ; return $ Hs.RuleBndr n' }
cvtRuleBndr (TypedRuleVar n ty)
  = do { n'  <- vNameL n
       ; ty' <- cvtType ty
       ; return $ Hs.RuleBndrSig n' $ mkHsWithBndrs ty' }

---------------------------------------------------
--              Declarations
---------------------------------------------------

cvtLocalDecs :: MsgDoc -> [TH.Dec] -> CvtM (HsLocalBinds RdrName)
cvtLocalDecs doc ds
  | null ds
  = return EmptyLocalBinds
  | otherwise
  = do { ds' <- mapM cvtDec ds
       ; let (binds, prob_sigs) = partitionWith is_bind ds'
       ; let (sigs, bads) = partitionWith is_sig prob_sigs
       ; unless (null bads) (failWith (mkBadDecMsg doc bads))
       ; return (HsValBinds (ValBindsIn (listToBag binds) sigs)) }

cvtClause :: TH.Clause -> CvtM (Hs.LMatch RdrName (LHsExpr RdrName))
cvtClause (Clause ps body wheres)
  = do  { ps' <- cvtPats ps
        ; g'  <- cvtGuard body
        ; ds' <- cvtLocalDecs (ptext (sLit "a where clause")) wheres
        ; returnL $ Hs.Match ps' Nothing (GRHSs g' ds') }


-------------------------------------------------------------------
--              Expressions
-------------------------------------------------------------------

cvtl :: TH.Exp -> CvtM (LHsExpr RdrName)
cvtl e = wrapL (cvt e)
  where
    cvt (VarE s)        = do { s' <- vName s; return $ HsVar s' }
    cvt (ConE s)        = do { s' <- cName s; return $ HsVar s' }
    cvt (LitE l)
      | overloadedLit l = do { l' <- cvtOverLit l; return $ HsOverLit l' }
      | otherwise       = do { l' <- cvtLit l;     return $ HsLit l' }

    cvt (AppE x y)     = do { x' <- cvtl x; y' <- cvtl y; return $ HsApp x' y' }
    cvt (LamE ps e)    = do { ps' <- cvtPats ps; e' <- cvtl e
                            ; return $ HsLam (mkMatchGroup [mkSimpleMatch ps' e']) }
    cvt (LamCaseE ms)
      | null ms        = failWith (ptext (sLit "Lambda-case expression with no alternatives"))
      | otherwise      = do { ms' <- mapM cvtMatch ms
                            ; return $ HsLamCase placeHolderType
                                                 (mkMatchGroup ms')
                            }
    cvt (TupE [e])     = do { e' <- cvtl e; return $ HsPar e' }
                                 -- Note [Dropping constructors]
                                 -- Singleton tuples treated like nothing (just parens)
    cvt (TupE es)      = do { es' <- mapM cvtl es; return $ ExplicitTuple (map Present es') Boxed }
    cvt (UnboxedTupE es)      = do { es' <- mapM cvtl es; return $ ExplicitTuple (map Present es') Unboxed }
    cvt (CondE x y z)  = do { x' <- cvtl x; y' <- cvtl y; z' <- cvtl z;
                            ; return $ HsIf (Just noSyntaxExpr) x' y' z' }
    cvt (MultiIfE alts)
      | null alts      = failWith (ptext (sLit "Multi-way if-expression with no alternatives"))
      | otherwise      = do { alts' <- mapM cvtpair alts
                            ; return $ HsMultiIf placeHolderType alts' }
    cvt (LetE ds e)    = do { ds' <- cvtLocalDecs (ptext (sLit "a let expression")) ds
                            ; e' <- cvtl e; return $ HsLet ds' e' }
    cvt (CaseE e ms)
       | null ms       = failWith (ptext (sLit "Case expression with no alternatives"))
       | otherwise     = do { e' <- cvtl e; ms' <- mapM cvtMatch ms
                            ; return $ HsCase e' (mkMatchGroup ms') }
    cvt (DoE ss)       = cvtHsDo DoExpr ss
    cvt (CompE ss)     = cvtHsDo ListComp ss
    cvt (ArithSeqE dd) = do { dd' <- cvtDD dd; return $ ArithSeq noPostTcExpr dd' }
    cvt (ListE xs)
      | Just s <- allCharLs xs       = do { l' <- cvtLit (StringL s); return (HsLit l') }
             -- Note [Converting strings]
      | otherwise                    = do { xs' <- mapM cvtl xs; return $ ExplicitList void xs' }

    -- Infix expressions
    cvt (InfixE (Just x) s (Just y)) = do { x' <- cvtl x; s' <- cvtl s; y' <- cvtl y
                                          ; wrapParL HsPar $
                                            OpApp (mkLHsPar x') s' undefined (mkLHsPar y') }
                                            -- Parenthesise both arguments and result,
                                            -- to ensure this operator application does
                                            -- does not get re-associated
                            -- See Note [Operator association]
    cvt (InfixE Nothing  s (Just y)) = do { s' <- cvtl s; y' <- cvtl y
                                          ; wrapParL HsPar $ SectionR s' y' }
                                            -- See Note [Sections in HsSyn] in HsExpr
    cvt (InfixE (Just x) s Nothing ) = do { x' <- cvtl x; s' <- cvtl s
                                          ; wrapParL HsPar $ SectionL x' s' }

    cvt (InfixE Nothing  s Nothing ) = do { s' <- cvtl s; return $ HsPar s' }
                                       -- Can I indicate this is an infix thing?
                                       -- Note [Dropping constructors]

    cvt (UInfixE x s y)  = do { x' <- cvtl x
                              ; let x'' = case x' of
                                            L _ (OpApp {}) -> x'
                                            _ -> mkLHsPar x'
                              ; cvtOpApp x'' s y } --  Note [Converting UInfix]

    cvt (ParensE e)      = do { e' <- cvtl e; return $ HsPar e' }
    cvt (SigE e t)       = do { e' <- cvtl e; t' <- cvtType t
                              ; return $ ExprWithTySig e' t' }
    cvt (RecConE c flds) = do { c' <- cNameL c
                              ; flds' <- mapM cvtFld flds
                              ; return $ RecordCon c' noPostTcExpr (HsRecFields flds' Nothing)}
    cvt (RecUpdE e flds) = do { e' <- cvtl e
                              ; flds' <- mapM cvtFld flds
                              ; return $ RecordUpd e' (HsRecFields flds' Nothing) [] [] [] }

{- Note [Dropping constructors]
~~~~~~~~~~~~~~~~~~~~~~~~~~~~~~~
When we drop constructors from the input (for instance, when we encounter @TupE [e]@)
we must insert parentheses around the argument. Otherwise, @UInfix@ constructors in @e@
could meet @UInfix@ constructors containing the @TupE [e]@. For example:

  UInfixE x * (TupE [UInfixE y + z])

If we drop the singleton tuple but don't insert parentheses, the @UInfixE@s would meet
and the above expression would be reassociated to

  OpApp (OpApp x * y) + z

which we don't want.
-}

cvtFld :: (TH.Name, TH.Exp) -> CvtM (HsRecField RdrName (LHsExpr RdrName))
cvtFld (v,e)
  = do  { v' <- vNameL v; e' <- cvtl e
        ; return (HsRecField { hsRecFieldId = v', hsRecFieldArg = e', hsRecPun = False}) }

cvtDD :: Range -> CvtM (ArithSeqInfo RdrName)
cvtDD (FromR x)           = do { x' <- cvtl x; return $ From x' }
cvtDD (FromThenR x y)     = do { x' <- cvtl x; y' <- cvtl y; return $ FromThen x' y' }
cvtDD (FromToR x y)       = do { x' <- cvtl x; y' <- cvtl y; return $ FromTo x' y' }
cvtDD (FromThenToR x y z) = do { x' <- cvtl x; y' <- cvtl y; z' <- cvtl z; return $ FromThenTo x' y' z' }

{- Note [Operator assocation]
We must be quite careful about adding parens:
  * Infix (UInfix ...) op arg      Needs parens round the first arg
  * Infix (Infix ...) op arg       Needs parens round the first arg
  * UInfix (UInfix ...) op arg     No parens for first arg
  * UInfix (Infix ...) op arg      Needs parens round first arg


Note [Converting UInfix]
~~~~~~~~~~~~~~~~~~~~~~~~
When converting @UInfixE@ and @UInfixP@ values, we want to readjust
the trees to reflect the fixities of the underlying operators:

  UInfixE x * (UInfixE y + z) ---> (x * y) + z

This is done by the renamer (see @mkOppAppRn@ and @mkConOppPatRn@ in
RnTypes), which expects that the input will be completely left-biased.
So we left-bias the trees  of @UInfixP@ and @UInfixE@ that we come across.

Sample input:

  UInfixE
   (UInfixE x op1 y)
   op2
   (UInfixE z op3 w)

Sample output:

  OpApp
    (OpApp
      (OpApp x op1 y)
      op2
      z)
    op3
    w

The functions @cvtOpApp@ and @cvtOpAppP@ are responsible for this
left-biasing.
-}

{- | @cvtOpApp x op y@ converts @op@ and @y@ and produces the operator application @x `op` y@.
The produced tree of infix expressions will be left-biased, provided @x@ is.

We can see that @cvtOpApp@ is correct as follows. The inductive hypothesis
is that @cvtOpApp x op y@ is left-biased, provided @x@ is. It is clear that
this holds for both branches (of @cvtOpApp@), provided we assume it holds for
the recursive calls to @cvtOpApp@.

When we call @cvtOpApp@ from @cvtl@, the first argument will always be left-biased
since we have already run @cvtl@ on it.
-}
cvtOpApp :: LHsExpr RdrName -> TH.Exp -> TH.Exp -> CvtM (HsExpr RdrName)
cvtOpApp x op1 (UInfixE y op2 z)
  = do { l <- wrapL $ cvtOpApp x op1 y
       ; cvtOpApp l op2 z }
cvtOpApp x op y
  = do { op' <- cvtl op
       ; y' <- cvtl y
       ; return (OpApp x op' undefined y') }

-------------------------------------
--      Do notation and statements
-------------------------------------

cvtHsDo :: HsStmtContext Name.Name -> [TH.Stmt] -> CvtM (HsExpr RdrName)
cvtHsDo do_or_lc stmts
  | null stmts = failWith (ptext (sLit "Empty stmt list in do-block"))
  | otherwise
  = do  { stmts' <- cvtStmts stmts
        ; let Just (stmts'', last') = snocView stmts'

        ; last'' <- case last' of
                    L loc (BodyStmt body _ _ _) -> return (L loc (mkLastStmt body))
                    _ -> failWith (bad_last last')

        ; return $ HsDo do_or_lc (stmts'' ++ [last'']) void }
  where
    bad_last stmt = vcat [ ptext (sLit "Illegal last statement of") <+> pprAStmtContext do_or_lc <> colon
                         , nest 2 $ Outputable.ppr stmt
                         , ptext (sLit "(It should be an expression.)") ]

cvtStmts :: [TH.Stmt] -> CvtM [Hs.LStmt RdrName (LHsExpr RdrName)]
cvtStmts = mapM cvtStmt

cvtStmt :: TH.Stmt -> CvtM (Hs.LStmt RdrName (LHsExpr RdrName))
cvtStmt (NoBindS e)    = do { e' <- cvtl e; returnL $ mkBodyStmt e' }
cvtStmt (TH.BindS p e) = do { p' <- cvtPat p; e' <- cvtl e; returnL $ mkBindStmt p' e' }
cvtStmt (TH.LetS ds)   = do { ds' <- cvtLocalDecs (ptext (sLit "a let binding")) ds
                            ; returnL $ LetStmt ds' }
cvtStmt (TH.ParS dss)  = do { dss' <- mapM cvt_one dss; returnL $ ParStmt dss' noSyntaxExpr noSyntaxExpr }
                       where
                         cvt_one ds = do { ds' <- cvtStmts ds; return (ParStmtBlock ds' undefined noSyntaxExpr) }

cvtMatch :: TH.Match -> CvtM (Hs.LMatch RdrName (LHsExpr RdrName))
cvtMatch (TH.Match p body decs)
  = do  { p' <- cvtPat p
        ; g' <- cvtGuard body
        ; decs' <- cvtLocalDecs (ptext (sLit "a where clause")) decs
        ; returnL $ Hs.Match [p'] Nothing (GRHSs g' decs') }

cvtGuard :: TH.Body -> CvtM [LGRHS RdrName (LHsExpr RdrName)]
cvtGuard (GuardedB pairs) = mapM cvtpair pairs
cvtGuard (NormalB e)      = do { e' <- cvtl e; g' <- returnL $ GRHS [] e'; return [g'] }

cvtpair :: (TH.Guard, TH.Exp) -> CvtM (LGRHS RdrName (LHsExpr RdrName))
cvtpair (NormalG ge,rhs) = do { ge' <- cvtl ge; rhs' <- cvtl rhs
                              ; g' <- returnL $ mkBodyStmt ge'
                              ; returnL $ GRHS [g'] rhs' }
cvtpair (PatG gs,rhs)    = do { gs' <- cvtStmts gs; rhs' <- cvtl rhs
                              ; returnL $ GRHS gs' rhs' }

cvtOverLit :: Lit -> CvtM (HsOverLit RdrName)
cvtOverLit (IntegerL i)
  = do { force i; return $ mkHsIntegral i placeHolderType}
cvtOverLit (RationalL r)
  = do { force r; return $ mkHsFractional (cvtFractionalLit r) placeHolderType}
cvtOverLit (StringL s)
  = do { let { s' = mkFastString s }
       ; force s'
       ; return $ mkHsIsString s' placeHolderType
       }
cvtOverLit _ = panic "Convert.cvtOverLit: Unexpected overloaded literal"
-- An Integer is like an (overloaded) '3' in a Haskell source program
-- Similarly 3.5 for fractionals

{- Note [Converting strings]
~~~~~~~~~~~~~~~~~~~~~~~~~~~~
If we get (ListE [CharL 'x', CharL 'y']) we'd like to convert to
a string literal for "xy".  Of course, we might hope to get
(LitE (StringL "xy")), but not always, and allCharLs fails quickly
if it isn't a literal string
-}

allCharLs :: [TH.Exp] -> Maybe String
-- Note [Converting strings]
-- NB: only fire up this setup for a non-empty list, else
--     there's a danger of returning "" for [] :: [Int]!
allCharLs xs
  = case xs of
      LitE (CharL c) : ys -> go [c] ys
      _                   -> Nothing
  where
    go cs []                    = Just (reverse cs)
    go cs (LitE (CharL c) : ys) = go (c:cs) ys
    go _  _                     = Nothing

cvtLit :: Lit -> CvtM HsLit
cvtLit (IntPrimL i)    = do { force i; return $ HsIntPrim i }
cvtLit (WordPrimL w)   = do { force w; return $ HsWordPrim w }
cvtLit (FloatPrimL f)  = do { force f; return $ HsFloatPrim (cvtFractionalLit f) }
cvtLit (DoublePrimL f) = do { force f; return $ HsDoublePrim (cvtFractionalLit f) }
cvtLit (CharL c)       = do { force c; return $ HsChar c }
cvtLit (StringL s)     = do { let { s' = mkFastString s }
                            ; force s'
                            ; return $ HsString s' }
cvtLit (StringPrimL s) = do { let { s' = BS.pack s }
                            ; force s'
                            ; return $ HsStringPrim s' }
cvtLit _ = panic "Convert.cvtLit: Unexpected literal"
        -- cvtLit should not be called on IntegerL, RationalL
        -- That precondition is established right here in
        -- Convert.lhs, hence panic

cvtPats :: [TH.Pat] -> CvtM [Hs.LPat RdrName]
cvtPats pats = mapM cvtPat pats

cvtPat :: TH.Pat -> CvtM (Hs.LPat RdrName)
cvtPat pat = wrapL (cvtp pat)

cvtp :: TH.Pat -> CvtM (Hs.Pat RdrName)
cvtp (TH.LitP l)
  | overloadedLit l    = do { l' <- cvtOverLit l
                            ; return (mkNPat l' Nothing) }
                                  -- Not right for negative patterns;
                                  -- need to think about that!
  | otherwise          = do { l' <- cvtLit l; return $ Hs.LitPat l' }
cvtp (TH.VarP s)       = do { s' <- vName s; return $ Hs.VarPat s' }
cvtp (TupP [p])        = do { p' <- cvtPat p; return $ ParPat p' } -- Note [Dropping constructors]
cvtp (TupP ps)         = do { ps' <- cvtPats ps; return $ TuplePat ps' Boxed void }
cvtp (UnboxedTupP ps)  = do { ps' <- cvtPats ps; return $ TuplePat ps' Unboxed void }
cvtp (ConP s ps)       = do { s' <- cNameL s; ps' <- cvtPats ps
                            ; return $ ConPatIn s' (PrefixCon ps') }
cvtp (InfixP p1 s p2)  = do { s' <- cNameL s; p1' <- cvtPat p1; p2' <- cvtPat p2
                            ; wrapParL ParPat $
                              ConPatIn s' (InfixCon (mkParPat p1') (mkParPat p2')) }
                            -- See Note [Operator association]
cvtp (UInfixP p1 s p2) = do { p1' <- cvtPat p1; cvtOpAppP p1' s p2 } -- Note [Converting UInfix]
cvtp (ParensP p)       = do { p' <- cvtPat p; return $ ParPat p' }
cvtp (TildeP p)        = do { p' <- cvtPat p; return $ LazyPat p' }
cvtp (BangP p)         = do { p' <- cvtPat p; return $ BangPat p' }
cvtp (TH.AsP s p)      = do { s' <- vNameL s; p' <- cvtPat p; return $ AsPat s' p' }
cvtp TH.WildP          = return $ WildPat void
cvtp (RecP c fs)       = do { c' <- cNameL c; fs' <- mapM cvtPatFld fs
                            ; return $ ConPatIn c' $ Hs.RecCon (HsRecFields fs' Nothing) }
cvtp (ListP ps)        = do { ps' <- cvtPats ps; return $ ListPat ps' void }
cvtp (SigP p t)        = do { p' <- cvtPat p; t' <- cvtType t
                            ; return $ SigPatIn p' (mkHsWithBndrs t') }
cvtp (ViewP e p)       = do { e' <- cvtl e; p' <- cvtPat p; return $ ViewPat e' p' void }

cvtPatFld :: (TH.Name, TH.Pat) -> CvtM (HsRecField RdrName (LPat RdrName))
cvtPatFld (s,p)
  = do  { s' <- vNameL s; p' <- cvtPat p
        ; return (HsRecField { hsRecFieldId = s', hsRecFieldArg = p', hsRecPun = False}) }

{- | @cvtOpAppP x op y@ converts @op@ and @y@ and produces the operator application @x `op` y@.
The produced tree of infix patterns will be left-biased, provided @x@ is.

See the @cvtOpApp@ documentation for how this function works.
-}
cvtOpAppP :: Hs.LPat RdrName -> TH.Name -> TH.Pat -> CvtM (Hs.Pat RdrName)
cvtOpAppP x op1 (UInfixP y op2 z)
  = do { l <- wrapL $ cvtOpAppP x op1 y
       ; cvtOpAppP l op2 z }
cvtOpAppP x op y
  = do { op' <- cNameL op
       ; y' <- cvtPat y
       ; return (ConPatIn op' (InfixCon x y')) }

-----------------------------------------------------------
--      Types and type variables

cvtTvs :: [TH.TyVarBndr] -> CvtM (LHsTyVarBndrs RdrName)
cvtTvs tvs = do { tvs' <- mapM cvt_tv tvs; return (mkHsQTvs tvs') }

cvt_tv :: TH.TyVarBndr -> CvtM (LHsTyVarBndr RdrName)
cvt_tv (TH.PlainTV nm)
  = do { nm' <- tName nm
       ; returnL $ UserTyVar nm' }
cvt_tv (TH.KindedTV nm ki)
  = do { nm' <- tName nm
       ; ki' <- cvtKind ki
       ; returnL $ KindedTyVar nm' ki' }

cvtContext :: TH.Cxt -> CvtM (LHsContext RdrName)
cvtContext tys = do { preds' <- mapM cvtPred tys; returnL preds' }

cvtPred :: TH.Pred -> CvtM (LHsType RdrName)
cvtPred (TH.ClassP cla tys)
  = do { cla' <- if isVarName cla then tName cla else tconName cla
       ; tys' <- mapM cvtType tys
       ; mk_apps (HsTyVar cla') tys'
       }
cvtPred (TH.EqualP ty1 ty2)
  = do { ty1' <- cvtType ty1
       ; ty2' <- cvtType ty2
       ; returnL $ HsEqTy ty1' ty2'
       }

cvtType :: TH.Type -> CvtM (LHsType RdrName)
cvtType = cvtTypeKind "type"

cvtTypeKind :: String -> TH.Type -> CvtM (LHsType RdrName)
cvtTypeKind ty_str ty
  = do { (head_ty, tys') <- split_ty_app ty
       ; case head_ty of
           TupleT n
             | length tys' == n         -- Saturated
             -> if n==1 then return (head tys') -- Singleton tuples treated
                                                -- like nothing (ie just parens)
                        else returnL (HsTupleTy HsBoxedTuple tys')
             | n == 1
             -> failWith (ptext (sLit ("Illegal 1-tuple " ++ ty_str ++ " constructor")))
             | otherwise
             -> mk_apps (HsTyVar (getRdrName (tupleTyCon BoxedTuple n))) tys'
           UnboxedTupleT n
             | length tys' == n         -- Saturated
             -> if n==1 then return (head tys') -- Singleton tuples treated
                                                -- like nothing (ie just parens)
                        else returnL (HsTupleTy HsUnboxedTuple tys')
             | otherwise
             -> mk_apps (HsTyVar (getRdrName (tupleTyCon UnboxedTuple n))) tys'
           ArrowT
             | [x',y'] <- tys' -> returnL (HsFunTy x' y')
             | otherwise       -> mk_apps (HsTyVar (getRdrName funTyCon)) tys'
           ListT
             | [x']    <- tys' -> returnL (HsListTy x')
             | otherwise       -> mk_apps (HsTyVar (getRdrName listTyCon)) tys'
           VarT nm -> do { nm' <- tName nm;    mk_apps (HsTyVar nm') tys' }
           ConT nm -> do { nm' <- tconName nm; mk_apps (HsTyVar nm') tys' }

           ForallT tvs cxt ty
             | null tys'
             -> do { tvs' <- cvtTvs tvs
                   ; cxt' <- cvtContext cxt
                   ; ty'  <- cvtType ty
                   ; returnL $ mkExplicitHsForAllTy (hsQTvBndrs tvs') cxt' ty'
                   }

           SigT ty ki
             -> do { ty' <- cvtType ty
                   ; ki' <- cvtKind ki
                   ; mk_apps (HsKindSig ty' ki') tys'
                   }

           LitT lit
             -> returnL (HsTyLit (cvtTyLit lit))

           PromotedT nm -> do { nm' <- cName nm; mk_apps (HsTyVar nm') tys' }
                 -- Promoted data constructor; hence cName

           PromotedTupleT n
             | n == 1
             -> failWith (ptext (sLit ("Illegal promoted 1-tuple " ++ ty_str)))
             | m == n   -- Saturated
             -> do  { let kis = replicate m placeHolderKind
                    ; returnL (HsExplicitTupleTy kis tys')
                    }
             where
               m = length tys'

           PromotedNilT
             -> returnL (HsExplicitListTy placeHolderKind [])

           PromotedConsT  -- See Note [Representing concrete syntax in types]
                          -- in Language.Haskell.TH.Syntax
             | [ty1, L _ (HsExplicitListTy _ tys2)] <- tys'
             -> returnL (HsExplicitListTy placeHolderKind (ty1:tys2))
             | otherwise
             -> mk_apps (HsTyVar (getRdrName consDataCon)) tys'

           StarT
             -> returnL (HsTyVar (getRdrName liftedTypeKindTyCon))

           ConstraintT
             -> returnL (HsTyVar (getRdrName constraintKindTyCon))

           _ -> failWith (ptext (sLit ("Malformed " ++ ty_str)) <+> text (show ty))
    }

mk_apps :: HsType RdrName -> [LHsType RdrName] -> CvtM (LHsType RdrName)
mk_apps head_ty []       = returnL head_ty
mk_apps head_ty (ty:tys) = do { head_ty' <- returnL head_ty
                              ; mk_apps (HsAppTy head_ty' ty) tys }

split_ty_app :: TH.Type -> CvtM (TH.Type, [LHsType RdrName])
split_ty_app ty = go ty []
  where
    go (AppT f a) as' = do { a' <- cvtType a; go f (a':as') }
    go f as           = return (f,as)

cvtTyLit :: TH.TyLit -> HsTyLit
cvtTyLit (NumTyLit i) = HsNumTy i
cvtTyLit (StrTyLit s) = HsStrTy (fsLit s)

cvtKind :: TH.Kind -> CvtM (LHsKind RdrName)
cvtKind = cvtTypeKind "kind"

cvtMaybeKind :: Maybe TH.Kind -> CvtM (Maybe (LHsKind RdrName))
cvtMaybeKind Nothing = return Nothing
cvtMaybeKind (Just ki) = do { ki' <- cvtKind ki
                            ; return (Just ki') }

-----------------------------------------------------------
cvtFixity :: TH.Fixity -> Hs.Fixity
cvtFixity (TH.Fixity prec dir) = Hs.Fixity prec (cvt_dir dir)
   where
     cvt_dir TH.InfixL = Hs.InfixL
     cvt_dir TH.InfixR = Hs.InfixR
     cvt_dir TH.InfixN = Hs.InfixN

-----------------------------------------------------------


-----------------------------------------------------------
-- some useful things

overloadedLit :: Lit -> Bool
-- True for literals that Haskell treats as overloaded
overloadedLit (IntegerL  _) = True
overloadedLit (RationalL _) = True
overloadedLit _             = False

void :: Type.Type
void = placeHolderType

cvtFractionalLit :: Rational -> FractionalLit
cvtFractionalLit r = FL { fl_text = show (fromRational r :: Double), fl_value = r }

--------------------------------------------------------------------
--      Turning Name back into RdrName
--------------------------------------------------------------------

-- variable names
vNameL, cNameL, tconNameL :: TH.Name -> CvtM (Located RdrName)
vName,  cName,  tName,  tconName  :: TH.Name -> CvtM RdrName

vNameL n = wrapL (vName n)
vName n = cvtName OccName.varName n

-- Constructor function names; this is Haskell source, hence srcDataName
cNameL n = wrapL (cName n)
cName n = cvtName OccName.dataName n

-- Type variable names
tName n = cvtName OccName.tvName n

-- Type Constructor names
tconNameL n = wrapL (tconName n)
tconName n = cvtName OccName.tcClsName n

cvtName :: OccName.NameSpace -> TH.Name -> CvtM RdrName
cvtName ctxt_ns (TH.Name occ flavour)
  | not (okOcc ctxt_ns occ_str) = failWith (badOcc ctxt_ns occ_str)
  | otherwise
  = do { loc <- getL
       ; let rdr_name = thRdrName loc ctxt_ns occ_str flavour
       ; force rdr_name
       ; return rdr_name }
  where
    occ_str = TH.occString occ

okOcc :: OccName.NameSpace -> String -> Bool
okOcc _  []      = False
okOcc ns str@(c:_)
  | OccName.isVarNameSpace ns = startsVarId c || startsVarSym c
  | otherwise                 = startsConId c || startsConSym c || str == "[]"

-- Determine the name space of a name in a type
--
isVarName :: TH.Name -> Bool
isVarName (TH.Name occ _)
  = case TH.occString occ of
      ""    -> False
      (c:_) -> startsVarId c || startsVarSym c

badOcc :: OccName.NameSpace -> String -> SDoc
badOcc ctxt_ns occ
  = ptext (sLit "Illegal") <+> pprNameSpace ctxt_ns
        <+> ptext (sLit "name:") <+> quotes (text occ)

thRdrName :: SrcSpan -> OccName.NameSpace -> String -> TH.NameFlavour -> RdrName
-- This turns a TH Name into a RdrName; used for both binders and occurrences
-- See Note [Binders in Template Haskell]
-- The passed-in name space tells what the context is expecting;
--      use it unless the TH name knows what name-space it comes
--      from, in which case use the latter
--
-- We pass in a SrcSpan (gotten from the monad) because this function
-- is used for *binders* and if we make an Exact Name we want it
-- to have a binding site inside it.  (cf Trac #5434)
--
-- ToDo: we may generate silly RdrNames, by passing a name space
--       that doesn't match the string, like VarName ":+",
--       which will give confusing error messages later
--
-- The strict applications ensure that any buried exceptions get forced
thRdrName loc ctxt_ns th_occ th_name
  = case th_name of
     TH.NameG th_ns pkg mod -> thOrigRdrName th_occ th_ns pkg mod
     TH.NameQ mod  -> (mkRdrQual  $! mk_mod mod) $! occ
     TH.NameL uniq -> nameRdrName $! (((Name.mkInternalName $! mk_uniq uniq) $! occ) loc)
     TH.NameU uniq -> nameRdrName $! (((Name.mkSystemNameAt $! mk_uniq uniq) $! occ) loc)
     TH.NameS | Just name <- isBuiltInOcc ctxt_ns th_occ -> nameRdrName $! name
              | otherwise                                -> mkRdrUnqual $! occ
  where
    occ :: OccName.OccName
    occ = mk_occ ctxt_ns th_occ

thOrigRdrName :: String -> TH.NameSpace -> PkgName -> ModName -> RdrName
thOrigRdrName occ th_ns pkg mod = (mkOrig $! (mkModule (mk_pkg pkg) (mk_mod mod))) $! (mk_occ (mk_ghc_ns th_ns) occ)

thRdrNameGuesses :: TH.Name -> [RdrName]
thRdrNameGuesses (TH.Name occ flavour)
  -- This special case for NameG ensures that we don't generate duplicates in the output list
  | TH.NameG th_ns pkg mod <- flavour = [ thOrigRdrName occ_str th_ns pkg mod]
  | otherwise                         = [ thRdrName noSrcSpan gns occ_str flavour
                                        | gns <- guessed_nss]
  where
    -- guessed_ns are the name spaces guessed from looking at the TH name
    guessed_nss | isLexCon (mkFastString occ_str) = [OccName.tcName,  OccName.dataName]
                | otherwise                       = [OccName.varName, OccName.tvName]
    occ_str = TH.occString occ

isBuiltInOcc :: OccName.NameSpace -> String -> Maybe Name.Name
-- Built in syntax isn't "in scope" so an Unqual RdrName won't do
-- We must generate an Exact name, just as the parser does
isBuiltInOcc ctxt_ns occ
  = case occ of
        ":"              -> Just (Name.getName consDataCon)
        "[]"             -> Just (Name.getName nilDataCon)
        "()"             -> Just (tup_name 0)
        '(' : ',' : rest -> go_tuple 2 rest
        _                -> Nothing
  where
    go_tuple n ")"          = Just (tup_name n)
    go_tuple n (',' : rest) = go_tuple (n+1) rest
    go_tuple _ _            = Nothing

    tup_name n
        | OccName.isTcClsNameSpace ctxt_ns = Name.getName (tupleTyCon BoxedTuple n)
        | otherwise                        = Name.getName (tupleCon BoxedTuple n)

-- The packing and unpacking is rather turgid :-(
mk_occ :: OccName.NameSpace -> String -> OccName.OccName
mk_occ ns occ = OccName.mkOccName ns occ

mk_ghc_ns :: TH.NameSpace -> OccName.NameSpace
mk_ghc_ns TH.DataName  = OccName.dataName
mk_ghc_ns TH.TcClsName = OccName.tcClsName
mk_ghc_ns TH.VarName   = OccName.varName

mk_mod :: TH.ModName -> ModuleName
mk_mod mod = mkModuleName (TH.modString mod)

mk_pkg :: TH.PkgName -> PackageId
mk_pkg pkg = stringToPackageId (TH.pkgString pkg)

mk_uniq :: Int# -> Unique
mk_uniq u = mkUniqueGrimily (I# u)
\end{code}

Note [Binders in Template Haskell]
~~~~~~~~~~~~~~~~~~~~~~~~~~~~~~~~~~
Consider this TH term construction:
  do { x1 <- TH.newName "x"   -- newName :: String -> Q TH.Name
     ; x2 <- TH.newName "x"   -- Builds a NameU
     ; x3 <- TH.newName "x"

     ; let x = mkName "x"     -- mkName :: String -> TH.Name
                              -- Builds a NameL

     ; return (LamE (..pattern [x1,x2]..) $
               LamE (VarPat x3) $
               ..tuple (x1,x2,x3,x)) }

It represents the term   \[x1,x2]. \x3. (x1,x2,x3,x)

a) We don't want to complain about "x" being bound twice in
   the pattern [x1,x2]
b) We don't want x3 to shadow the x1,x2
c) We *do* want 'x' (dynamically bound with mkName) to bind
   to the innermost binding of "x", namely x3.
d) When pretty printing, we want to print a unique with x1,x2
   etc, else they'll all print as "x" which isn't very helpful

When we convert all this to HsSyn, the TH.Names are converted with
thRdrName.  To achieve (b) we want the binders to be Exact RdrNames.
Achieving (a) is a bit awkward, because
   - We must check for duplicate and shadowed names on Names,
     not RdrNames, *after* renaming.
     See Note [Collect binders only after renaming] in HsUtils

   - But to achieve (a) we must distinguish between the Exact
     RdrNames arising from TH and the Unqual RdrNames that would
     come from a user writing \[x,x] -> blah

So in Convert.thRdrName we translate
   TH Name                          RdrName
   --------------------------------------------------------
   NameU (arising from newName) --> Exact (Name{ System })
   NameS (arising from mkName)  --> Unqual

Notice that the NameUs generate *System* Names.  Then, when
figuring out shadowing and duplicates, we can filter out
System Names.

This use of System Names fits with other uses of System Names, eg for
temporary variables "a". Since there are lots of things called "a" we
usually want to print the name with the unique, and that is indeed
the way System Names are printed.

There's a small complication of course; see Note [Looking up Exact
RdrNames] in RnEnv.<|MERGE_RESOLUTION|>--- conflicted
+++ resolved
@@ -154,7 +154,6 @@
   = cvtPragmaD prag
 
 cvtDec (TySynD tc tvs rhs)
-<<<<<<< HEAD
   = do	{ (_, tc', tvs') <- cvt_tycl_hdr [] tc tvs
 	; rhs' <- cvtType rhs
 	; returnL $ TyClD (SynDecl { tcdLName = tc' 
@@ -165,68 +164,32 @@
   = do	{ (ctxt', tc', tvs') <- cvt_tycl_hdr ctxt tc tvs
 	; cons' <- mapM cvtConstr constrs
 	; derivs' <- cvtDerivs derivs
-       ; let defn = HsDataDefn { dd_ND = DataType, dd_cType = Nothing
-                               , dd_ctxt = ctxt'
-                               , dd_kindSig = Nothing
-                               , dd_cons = cons', dd_derivs = derivs' }
-	; returnL $ TyClD (DataDecl { tcdLName = tc', tcdTyVars = tvs'
-                                    , tcdDataDefn = defn, tcdFVs = placeHolderNames }) }
-
-cvtDec (NewtypeD ctxt tc tvs constr derivs)
-  = do	{ (ctxt', tc', tvs') <- cvt_tycl_hdr ctxt tc tvs
-	; con' <- cvtConstr constr
-	; derivs' <- cvtDerivs derivs
-=======
-  = do  { (_, tc', tvs') <- cvt_tycl_hdr [] tc tvs
-        ; rhs' <- cvtType rhs
-        ; returnL $ TyClD (SynDecl { tcdLName = tc'
-                                  , tcdTyVars = tvs', tcdFVs = placeHolderNames
-                                  , tcdRhs = rhs' }) }
-
-cvtDec (DataD ctxt tc tvs constrs derivs)
-  = do  { (ctxt', tc', tvs') <- cvt_tycl_hdr ctxt tc tvs
-        ; cons' <- mapM cvtConstr constrs
-        ; derivs' <- cvtDerivs derivs
         ; let defn = HsDataDefn { dd_ND = DataType, dd_cType = Nothing
                                 , dd_ctxt = ctxt'
                                 , dd_kindSig = Nothing
                                 , dd_cons = cons', dd_derivs = derivs' }
-        ; returnL $ TyClD (DataDecl { tcdLName = tc', tcdTyVars = tvs'
+	; returnL $ TyClD (DataDecl { tcdLName = tc', tcdTyVars = tvs'
                                     , tcdDataDefn = defn, tcdFVs = placeHolderNames }) }
 
 cvtDec (NewtypeD ctxt tc tvs constr derivs)
   = do  { (ctxt', tc', tvs') <- cvt_tycl_hdr ctxt tc tvs
         ; con' <- cvtConstr constr
         ; derivs' <- cvtDerivs derivs
->>>>>>> d2a5a9cf
         ; let defn = HsDataDefn { dd_ND = NewType, dd_cType = Nothing
                                 , dd_ctxt = ctxt'
                                 , dd_kindSig = Nothing
                                 , dd_cons = [con'], dd_derivs = derivs' }
-<<<<<<< HEAD
-	; returnL $ TyClD (DataDecl { tcdLName = tc', tcdTyVars = tvs'
-                                    , tcdDataDefn = defn, tcdFVs = placeHolderNames }) }
-
-cvtDec (ClassD ctxt cl tvs fds decs)
-  = do	{ (cxt', tc', tvs') <- cvt_tycl_hdr ctxt cl tvs
-	; fds'  <- mapM cvt_fundep fds
-=======
         ; returnL $ TyClD (DataDecl { tcdLName = tc', tcdTyVars = tvs'
                                     , tcdDataDefn = defn, tcdFVs = placeHolderNames }) }
 
 cvtDec (ClassD ctxt cl tvs fds decs)
   = do  { (cxt', tc', tvs') <- cvt_tycl_hdr ctxt cl tvs
         ; fds'  <- mapM cvt_fundep fds
->>>>>>> d2a5a9cf
         ; (binds', sigs', fams', ats', adts') <- cvt_ci_decs (ptext (sLit "a class declaration")) decs
         ; unless (null adts')
             (failWith $ (ptext (sLit "Default data instance declarations are not allowed:"))
                    $$ (Outputable.ppr adts'))
-<<<<<<< HEAD
-	; returnL $ TyClD $
-=======
         ; returnL $ TyClD $
->>>>>>> d2a5a9cf
           ClassDecl { tcdCtxt = cxt', tcdLName = tc', tcdTyVars = tvs'
                     , tcdFDs = fds', tcdSigs = sigs', tcdMeths = binds'
                     , tcdATs = fams', tcdATDefs = ats', tcdDocs = []
@@ -235,15 +198,6 @@
         }
 
 cvtDec (InstanceD ctxt ty decs)
-<<<<<<< HEAD
-  = do 	{ let doc = ptext (sLit "an instance declaration")
-        ; (binds', sigs', fams', ats', adts') <- cvt_ci_decs doc decs
-	; unless (null fams') (failWith (mkBadDecMsg doc fams'))
-	; ctxt' <- cvtContext ctxt
-	; L loc ty' <- cvtType ty
-	; let inst_ty' = L loc $ mkImplicitHsForAllTy ctxt' $ L loc ty'
-	; returnL $ InstD (ClsInstD (ClsInstDecl inst_ty' binds' sigs' ats' adts')) }
-=======
   = do  { let doc = ptext (sLit "an instance declaration")
         ; (binds', sigs', fams', ats', adts') <- cvt_ci_decs doc decs
         ; unless (null fams') (failWith (mkBadDecMsg doc fams'))
@@ -251,7 +205,6 @@
         ; L loc ty' <- cvtType ty
         ; let inst_ty' = L loc $ mkImplicitHsForAllTy ctxt' $ L loc ty'
         ; returnL $ InstD (ClsInstD (ClsInstDecl inst_ty' binds' sigs' ats' adts')) }
->>>>>>> d2a5a9cf
 
 cvtDec (ForeignD ford)
   = do { ford' <- cvtForD ford
@@ -285,22 +238,13 @@
        ; let defn = HsDataDefn { dd_ND = NewType, dd_cType = Nothing
                                , dd_ctxt = ctxt'
                                , dd_kindSig = Nothing
-<<<<<<< HEAD
-                               , dd_cons = [con'], dd_derivs = derivs' } 
-       ; returnL $ InstD $ DataFamInstD 
-=======
                                , dd_cons = [con'], dd_derivs = derivs' }
        ; returnL $ InstD $ DataFamInstD
->>>>>>> d2a5a9cf
            { dfid_inst = DataFamInstDecl { dfid_tycon = tc', dfid_pats = typats'
                                          , dfid_defn = defn, dfid_fvs = placeHolderNames } }}
 
 cvtDec (TySynInstD tc eqns)
-<<<<<<< HEAD
-  = do	{ tc' <- tconNameL tc
-=======
   = do  { tc' <- tconNameL tc
->>>>>>> d2a5a9cf
         ; eqns' <- mapM (cvtTySynEqn tc') eqns
         ; returnL $ InstD $ TyFamInstD
             { tfid_inst = TyFamInstDecl { tfid_eqns = eqns'
@@ -317,13 +261,8 @@
 
 ----------------
 cvt_ci_decs :: MsgDoc -> [TH.Dec]
-<<<<<<< HEAD
-            -> CvtM (LHsBinds RdrName, 
-                     [LSig RdrName], 
-=======
             -> CvtM (LHsBinds RdrName,
                      [LSig RdrName],
->>>>>>> d2a5a9cf
                      [LFamilyDecl RdrName],
                      [LTyFamInstDecl RdrName],
                      [LDataFamInstDecl RdrName])
@@ -333,17 +272,10 @@
   = do  { decs' <- mapM cvtDec decs
         ; let (ats', bind_sig_decs') = partitionWith is_tyfam_inst decs'
         ; let (adts', no_ats')       = partitionWith is_datafam_inst bind_sig_decs'
-<<<<<<< HEAD
-	; let (sigs', prob_binds')   = partitionWith is_sig no_ats'
-	; let (binds', prob_fams')   = partitionWith is_bind prob_binds'
-        ; let (fams', bads)          = partitionWith is_fam_decl prob_fams'
-	; unless (null bads) (failWith (mkBadDecMsg doc bads))
-=======
         ; let (sigs', prob_binds')   = partitionWith is_sig no_ats'
         ; let (binds', prob_fams')   = partitionWith is_bind prob_binds'
         ; let (fams', bads)          = partitionWith is_fam_decl prob_fams'
         ; unless (null bads) (failWith (mkBadDecMsg doc bads))
->>>>>>> d2a5a9cf
         ; return (listToBag binds', sigs', fams', ats', adts') }
 
 ----------------
