--- conflicted
+++ resolved
@@ -443,11 +443,6 @@
   = do  { tvs'  <- cvtTvs tvs
         ; L loc ctxt' <- cvtContext ctxt
         ; L _ con' <- cvtConstr con
-<<<<<<< HEAD
-        ; returnL $ con' { con_qvars = mkHsQTvs (hsQTvExplicit tvs' ++ hsQTvExplicit (con_qvars con'))
-                         , con_explicit = True
-                         , con_cxt = L loc (ctxt' ++ (unLoc $ con_cxt con')) } }
-=======
         ; let qvars = case (tvs,con_qvars con') of
                 ([],Nothing) -> Nothing
                 _  ->
@@ -459,7 +454,6 @@
                                      L loc (ctxt' ++
                                             unLoc (fromMaybe (noLoc [])
                                                    (con_cxt con'))) } }
->>>>>>> 834f9a46
 
 cvt_arg :: (TH.Strict, TH.Type) -> CvtM (LHsType RdrName)
 cvt_arg (NotStrict, ty) = cvtType ty
