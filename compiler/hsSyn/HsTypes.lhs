--- conflicted
+++ resolved
@@ -167,29 +167,17 @@
 hsQTvExplicit = hsq_explicit
 
 data HsWithBndrs name thing
-<<<<<<< HEAD
   = HsWB { hswb_cts  :: thing                 -- Main payload (type or list of types)
          , hswb_vars :: PostRn name [Name]    -- Kind and type vars
+         , hswb_wcs  :: PostRn name [Name]    -- Wildcards
     }                  
-=======
-  = HsWB { hswb_cts :: thing             -- Main payload (type or list of types)
-         , hswb_kvs :: PostRn name [Name] -- Kind vars
-         , hswb_tvs :: PostRn name [Name] -- Type vars
-         , hswb_wcs :: PostRn name [Name] -- Wildcards
-    }
->>>>>>> 0511c0ab
   deriving (Typeable)
 deriving instance (DataId name, Data thing) => Data (HsWithBndrs name thing)
 
 mkHsWithBndrs :: thing -> HsWithBndrs RdrName thing
-<<<<<<< HEAD
-mkHsWithBndrs x = HsWB { hswb_cts = x, hswb_vars = PlaceHolder }
-=======
-mkHsWithBndrs x = HsWB { hswb_cts = x, hswb_kvs = PlaceHolder
-                                     , hswb_tvs = PlaceHolder
-                                     , hswb_wcs = PlaceHolder }
-
->>>>>>> 0511c0ab
+mkHsWithBndrs x = HsWB { hswb_cts  = x
+                       , hswb_vars = PlaceHolder
+                       , hswb_wcs  = PlaceHolder }
 
 -- | These names are used early on to store the names of implicit
 -- parameters.  They completely disappear after type-checking.
@@ -302,15 +290,10 @@
         [LHsType name]
 
   | HsTyLit HsTyLit      -- A promoted numeric literal.
-<<<<<<< HEAD
-=======
-
-  | HsWrapTy HsTyWrapper (HsType name)  -- only in typechecker output
 
   | HsWildcardTy           -- A type wildcard
 
   | HsNamedWildcardTy name -- A named wildcard
->>>>>>> 0511c0ab
   deriving (Typeable)
 deriving instance (DataId name) => Data (HsType name)
 
@@ -469,18 +452,12 @@
 
 -- mk_forall_ty makes a pure for-all type (no context)
 mk_forall_ty :: HsExplicitFlag -> [LHsTyVarBndr RdrName] -> LHsType RdrName -> HsType RdrName
-<<<<<<< HEAD
-mk_forall_ty exp  tvs  (L _ (HsParTy ty))                    = mk_forall_ty exp tvs ty
-mk_forall_ty exp1 tvs1 (L _ (HsForAllTy exp2 qtvs2 ctxt ty)) = mkHsForAllTy (exp1 `plus` exp2) (tvs1 ++ hsq_explicit qtvs2) ctxt ty
-mk_forall_ty exp  tvs  ty                                    = HsForAllTy exp (mkHsQTvs tvs) (noLoc []) ty
-=======
 mk_forall_ty exp1 tvs1 (L _ (HsForAllTy exp2 extra qtvs2 ctxt ty))
-  = addExtra $ mkHsForAllTy (exp1 `plus` exp2) (tvs1 ++ hsq_tvs qtvs2) ctxt ty
+  = addExtra $ mkHsForAllTy (exp1 `plus` exp2) (tvs1 ++ hsq_explicit qtvs2) ctxt ty
   where addExtra (HsForAllTy exp _ qtvs ctxt ty) = HsForAllTy exp extra qtvs ctxt ty
         addExtra ty = ty -- Impossible, as mkHsForAllTy always returns a HsForAllTy
 mk_forall_ty exp  tvs  (L _ (HsParTy ty)) = mk_forall_ty exp tvs ty
 mk_forall_ty exp  tvs  ty                 = HsForAllTy exp Nothing (mkHsQTvs tvs) (noLoc []) ty
->>>>>>> 0511c0ab
         -- Even if tvs is empty, we still make a HsForAll!
         -- In the Implicit case, this signals the place to do implicit quantification
         -- In the Explicit case, it prevents implicit quantification    
@@ -515,10 +492,7 @@
 hsLTyVarLocName = fmap hsTyVarName
 
 hsLTyVarLocNames :: LHsTyVarBndrs name -> [Located name]
-<<<<<<< HEAD
 hsLTyVarLocNames qtvs = map hsLTyVarLocName (hsQTvExplicit qtvs)
-=======
-hsLTyVarLocNames qtvs = map hsLTyVarLocName (hsQTvBndrs qtvs)
 
 ---------------------
 isWildcardTy :: HsType a -> Bool
@@ -528,7 +502,6 @@
 isNamedWildcardTy :: HsType a -> Bool
 isNamedWildcardTy (HsNamedWildcardTy _) = True
 isNamedWildcardTy _ = False
->>>>>>> 0511c0ab
 \end{code}
 
 
