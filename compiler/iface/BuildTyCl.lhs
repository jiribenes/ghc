--- conflicted
+++ resolved
@@ -7,16 +7,11 @@
 {-# LANGUAGE CPP #-}
 
 module BuildTyCl (
-<<<<<<< HEAD
-=======
-        buildSynTyCon,
-        buildAlgTyCon,
->>>>>>> 23bb9046
         buildDataCon,
         buildPatSyn,
         TcMethInfo, buildClass,
         distinctAbstractTyConRhs, totallyAbstractTyConRhs,
-        mkNewTyConRhs, mkDataTyConRhs,
+        mkNewTyConRhs, mkDataTyConRhs, 
         newImplicitBinder
     ) where
 
@@ -44,22 +39,9 @@
 import Util
 import Outputable
 \end{code}
-
+	
 
 \begin{code}
-<<<<<<< HEAD
-=======
-------------------------------------------------------
-buildSynTyCon :: Name -> [TyVar] -> [Role]
-              -> SynTyConRhs
-              -> Kind                   -- ^ Kind of the RHS
-              -> TyConParent
-              -> TcRnIf m n TyCon
-buildSynTyCon tc_name tvs roles rhs rhs_kind parent
-  = return (mkSynTyCon tc_name kind tvs roles rhs parent)
-  where kind = mkPiKinds tvs rhs_kind
-
->>>>>>> 23bb9046
 
 ------------------------------------------------------
 distinctAbstractTyConRhs, totallyAbstractTyConRhs :: AlgTyConRhs
@@ -71,7 +53,7 @@
   = DataTyCon {
         data_cons = cons,
         is_enum = not (null cons) && all is_enum_con cons
-                  -- See Note [Enumeration types] in TyCon
+		  -- See Note [Enumeration types] in TyCon
     }
   where
     is_enum_con con
@@ -83,14 +65,14 @@
 -- ^ Monadic because it makes a Name for the coercion TyCon
 --   We pass the Name of the parent TyCon, as well as the TyCon itself,
 --   because the latter is part of a knot, whereas the former is not.
-mkNewTyConRhs tycon_name tycon con
-  = do  { co_tycon_name <- newImplicitBinder tycon_name mkNewTyCoOcc
-        ; let co_tycon = mkNewTypeCo co_tycon_name tycon etad_tvs etad_roles etad_rhs
-        ; traceIf (text "mkNewTyConRhs" <+> ppr co_tycon)
-        ; return (NewTyCon { data_con    = con,
-                             nt_rhs      = rhs_ty,
-                             nt_etad_rhs = (etad_tvs, etad_rhs),
-                             nt_co       = co_tycon } ) }
+mkNewTyConRhs tycon_name tycon con 
+  = do	{ co_tycon_name <- newImplicitBinder tycon_name mkNewTyCoOcc
+	; let co_tycon = mkNewTypeCo co_tycon_name tycon etad_tvs etad_roles etad_rhs
+	; traceIf (text "mkNewTyConRhs" <+> ppr co_tycon)
+	; return (NewTyCon { data_con    = con, 
+		       	     nt_rhs      = rhs_ty,
+		       	     nt_etad_rhs = (etad_tvs, etad_rhs),
+ 		       	     nt_co 	 = co_tycon } ) }
                              -- Coreview looks through newtypes with a Nothing
                              -- for nt_co, or uses explicit coercions otherwise
   where
@@ -98,119 +80,88 @@
     roles  = tyConRoles tycon
     inst_con_ty = applyTys (dataConWrapperType con) (mkOnlyTyVarTys tvs)
     rhs_ty = ASSERT( isFunTy inst_con_ty ) funArgTy inst_con_ty
-        -- Instantiate the data con with the
-        -- type variables from the tycon
-        -- NB: a newtype DataCon has a type that must look like
-        --        forall tvs.  <arg-ty> -> T tvs
-        -- Note that we *can't* use dataConInstOrigArgTys here because
-        -- the newtype arising from   class Foo a => Bar a where {}
-        -- has a single argument (Foo a) that is a *type class*, so
-        -- dataConInstOrigArgTys returns [].
+	-- Instantiate the data con with the 
+	-- type variables from the tycon
+	-- NB: a newtype DataCon has a type that must look like
+	--        forall tvs.  <arg-ty> -> T tvs
+	-- Note that we *can't* use dataConInstOrigArgTys here because
+	-- the newtype arising from   class Foo a => Bar a where {}
+  	-- has a single argument (Foo a) that is a *type class*, so
+	-- dataConInstOrigArgTys returns [].
 
     etad_tvs   :: [TyVar]  -- Matched lazily, so that mkNewTypeCo can
     etad_roles :: [Role]   -- return a TyCon without pulling on rhs_ty
     etad_rhs   :: Type     -- See Note [Tricky iface loop] in LoadIface
     (etad_tvs, etad_roles, etad_rhs) = eta_reduce (reverse tvs) (reverse roles) rhs_ty
-
-    eta_reduce :: [TyVar]       -- Reversed
+ 
+    eta_reduce :: [TyVar]	-- Reversed
                -> [Role]        -- also reversed
-               -> Type          -- Rhs type
-               -> ([TyVar], [Role], Type)  -- Eta-reduced version
+	       -> Type		-- Rhs type
+	       -> ([TyVar], [Role], Type)  -- Eta-reduced version
                                            -- (tyvars in normal order)
     eta_reduce (a:as) (_:rs) ty | Just (fun, arg) <- splitAppTy_maybe ty,
-<<<<<<< HEAD
 			          Just tv <- getTyCoVar_maybe arg,
 			          tv == a,
 			          not (a `elemVarSet` tyCoVarsOfType fun)
 			        = eta_reduce as rs fun
     eta_reduce tvs rs ty = (reverse tvs, reverse rs, ty)
-=======
-                                  Just tv <- getTyVar_maybe arg,
-                                  tv == a,
-                                  not (a `elemVarSet` tyVarsOfType fun)
-                                = eta_reduce as rs fun
-    eta_reduce tvs rs ty = (reverse tvs, reverse rs, ty)
-
->>>>>>> 23bb9046
 
 ------------------------------------------------------
-buildDataCon :: FamInstEnvs
+buildDataCon :: FamInstEnvs 
             -> Name -> Bool
-<<<<<<< HEAD
 	    -> [HsBang] 
 	    -> [Name]			-- Field labels
 	    -> [TyVar] -> [TyCoVar]	-- Univ and ext 
-=======
-            -> [HsBang]
-            -> [Name]                   -- Field labels
-            -> [TyVar] -> [TyVar]       -- Univ and ext
->>>>>>> 23bb9046
             -> [(TyVar,Type)]           -- Equality spec
-            -> ThetaType                -- Does not include the "stupid theta"
-                                        -- or the GADT equalities
-            -> [Type] -> Type           -- Argument and result types
-            -> TyCon                    -- Rep tycon
-            -> TcRnIf m n DataCon
+	    -> ThetaType		-- Does not include the "stupid theta"
+					-- or the GADT equalities
+	    -> [Type] -> Type		-- Argument and result types
+	    -> TyCon			-- Rep tycon
+	    -> TcRnIf m n DataCon
 -- A wrapper for DataCon.mkDataCon that
 --   a) makes the worker Id
 --   b) makes the wrapper Id if necessary, including
---      allocating its unique (hence monadic)
+--	allocating its unique (hence monadic)
 buildDataCon fam_envs src_name declared_infix arg_stricts field_lbls
-             univ_tvs ex_tvs eq_spec ctxt arg_tys res_ty rep_tycon
-  = do  { wrap_name <- newImplicitBinder src_name mkDataConWrapperOcc
-        ; work_name <- newImplicitBinder src_name mkDataConWorkerOcc
-        -- This last one takes the name of the data constructor in the source
-        -- code, which (for Haskell source anyway) will be in the DataName name
-        -- space, and puts it into the VarName name space
+	     univ_tvs ex_tvs eq_spec ctxt arg_tys res_ty rep_tycon
+  = do	{ wrap_name <- newImplicitBinder src_name mkDataConWrapperOcc
+	; work_name <- newImplicitBinder src_name mkDataConWorkerOcc
+	-- This last one takes the name of the data constructor in the source
+	-- code, which (for Haskell source anyway) will be in the DataName name
+	-- space, and puts it into the VarName name space
 
         ; us <- newUniqueSupply
         ; dflags <- getDynFlags
-        ; let
-                stupid_ctxt = mkDataConStupidTheta rep_tycon arg_tys univ_tvs
-                data_con = mkDataCon src_name declared_infix
-                                     arg_stricts field_lbls
-                                     univ_tvs ex_tvs eq_spec ctxt
-                                     arg_tys res_ty rep_tycon
-                                     stupid_ctxt dc_wrk dc_rep
+	; let
+		stupid_ctxt = mkDataConStupidTheta rep_tycon arg_tys univ_tvs
+		data_con = mkDataCon src_name declared_infix
+				     arg_stricts field_lbls
+				     univ_tvs ex_tvs eq_spec ctxt
+				     arg_tys res_ty rep_tycon
+				     stupid_ctxt dc_wrk dc_rep
                 dc_wrk = mkDataConWorkId work_name data_con
                 dc_rep = initUs_ us (mkDataConRep dflags fam_envs wrap_name data_con)
 
-        ; return data_con }
+	; return data_con }
 
 
 -- The stupid context for a data constructor should be limited to
 -- the type variables mentioned in the arg_tys
-<<<<<<< HEAD
 -- ToDo: Or functionally dependent on?  
 --	 This whole stupid theta thing is, well, stupid.
 mkDataConStupidTheta :: TyCon -> [Type] -> [TyCoVar] -> [PredType]
-=======
--- ToDo: Or functionally dependent on?
---       This whole stupid theta thing is, well, stupid.
-mkDataConStupidTheta :: TyCon -> [Type] -> [TyVar] -> [PredType]
->>>>>>> 23bb9046
 mkDataConStupidTheta tycon arg_tys univ_tvs
-  | null stupid_theta = []      -- The common case
-  | otherwise         = filter in_arg_tys stupid_theta
-  where
-<<<<<<< HEAD
+  | null stupid_theta = []	-- The common case
+  | otherwise 	      = filter in_arg_tys stupid_theta
+  where
     tc_subst	 = zipTopTCvSubst (tyConTyVars tycon) (mkOnlyTyVarTys univ_tvs)
-=======
-    tc_subst     = zipTopTvSubst (tyConTyVars tycon) (mkTyVarTys univ_tvs)
->>>>>>> 23bb9046
     stupid_theta = substTheta tc_subst (tyConStupidTheta tycon)
-        -- Start by instantiating the master copy of the
-        -- stupid theta, taken from the TyCon
-
-<<<<<<< HEAD
+	-- Start by instantiating the master copy of the 
+	-- stupid theta, taken from the TyCon
+
     arg_tyvars      = tyCoVarsOfTypes arg_tys
     in_arg_tys pred = not $ isEmptyVarSet $ 
 		      tyCoVarsOfType pred `intersectVarSet` arg_tyvars
-=======
-    arg_tyvars      = tyVarsOfTypes arg_tys
-    in_arg_tys pred = not $ isEmptyVarSet $
-                      tyVarsOfType pred `intersectVarSet` arg_tyvars
->>>>>>> 23bb9046
 
 
 ------------------------------------------------------
@@ -247,12 +198,11 @@
 
 ------------------------------------------------------
 \begin{code}
-type TcMethInfo = (Name, DefMethSpec, Type)
-        -- A temporary intermediate, to communicate between
+type TcMethInfo = (Name, DefMethSpec, Type)  
+        -- A temporary intermediate, to communicate between 
         -- tcClassSigs and buildClass.
 
 buildClass :: Name -> [TyVar] -> [Role] -> ThetaType
-<<<<<<< HEAD
            -> Kind
            -> [FunDep TyVar]		   -- Functional dependencies
 	   -> [ClassATItem]		   -- Associated types
@@ -264,69 +214,56 @@
 buildClass tycon_name tvs roles sc_theta kind fds at_items sig_stuff mindef tc_isrec
   = fixM  $ \ rec_clas -> 	-- Only name generation inside loop
     do	{ traceIf (text "buildClass")
-=======
-           -> [FunDep TyVar]               -- Functional dependencies
-           -> [ClassATItem]                -- Associated types
-           -> [TcMethInfo]                 -- Method info
-           -> ClassMinimalDef              -- Minimal complete definition
-           -> RecFlag                      -- Info for type constructor
-           -> TcRnIf m n Class
-
-buildClass tycon_name tvs roles sc_theta fds at_items sig_stuff mindef tc_isrec
-  = fixM  $ \ rec_clas ->       -- Only name generation inside loop
-    do  { traceIf (text "buildClass")
->>>>>>> 23bb9046
-
-        ; datacon_name <- newImplicitBinder tycon_name mkClassDataConOcc
-                -- The class name is the 'parent' for this datacon, not its tycon,
-                -- because one should import the class to get the binding for
-                -- the datacon
-
-
-        ; op_items <- mapM (mk_op_item rec_clas) sig_stuff
-                        -- Build the selector id and default method id
-
-              -- Make selectors for the superclasses
-        ; sc_sel_names <- mapM  (newImplicitBinder tycon_name . mkSuperDictSelOcc)
-                                [1..length sc_theta]
-        ; let sc_sel_ids = [ mkDictSelId sc_name rec_clas
+
+	; datacon_name <- newImplicitBinder tycon_name mkClassDataConOcc
+		-- The class name is the 'parent' for this datacon, not its tycon,
+		-- because one should import the class to get the binding for 
+		-- the datacon
+
+
+	; op_items <- mapM (mk_op_item rec_clas) sig_stuff
+	  		-- Build the selector id and default method id
+
+	      -- Make selectors for the superclasses 
+	; sc_sel_names <- mapM  (newImplicitBinder tycon_name . mkSuperDictSelOcc) 
+				[1..length sc_theta]
+        ; let sc_sel_ids = [ mkDictSelId sc_name rec_clas 
                            | sc_name <- sc_sel_names]
-              -- We number off the Dict superclass selectors, 1, 2, 3 etc so that we
-              -- can construct names for the selectors. Thus
-              --      class (C a, C b) => D a b where ...
-              -- gives superclass selectors
-              --      D_sc1, D_sc2
-              -- (We used to call them D_C, but now we can have two different
-              --  superclasses both called C!)
-
-        ; let use_newtype = isSingleton arg_tys
-                -- Use a newtype if the data constructor
-                --   (a) has exactly one value field
-                --       i.e. exactly one operation or superclass taken together
+	      -- We number off the Dict superclass selectors, 1, 2, 3 etc so that we 
+	      -- can construct names for the selectors. Thus
+	      --      class (C a, C b) => D a b where ...
+	      -- gives superclass selectors
+	      --      D_sc1, D_sc2
+	      -- (We used to call them D_C, but now we can have two different
+	      --  superclasses both called C!)
+	
+	; let use_newtype = isSingleton arg_tys
+		-- Use a newtype if the data constructor 
+		--   (a) has exactly one value field
+		--       i.e. exactly one operation or superclass taken together
                 --   (b) that value is of lifted type (which they always are, because
                 --       we box equality superclasses)
-                -- See note [Class newtypes and equality predicates]
-
-                -- We treat the dictionary superclasses as ordinary arguments.
+		-- See note [Class newtypes and equality predicates]
+
+		-- We treat the dictionary superclasses as ordinary arguments.  
                 -- That means that in the case of
-                --     class C a => D a
-                -- we don't get a newtype with no arguments!
-              args      = sc_sel_names ++ op_names
-              op_tys    = [ty | (_,_,ty) <- sig_stuff]
-              op_names  = [op | (op,_,_) <- sig_stuff]
-              arg_tys   = sc_theta ++ op_tys
+		--     class C a => D a
+		-- we don't get a newtype with no arguments!
+	      args      = sc_sel_names ++ op_names
+	      op_tys	= [ty | (_,_,ty) <- sig_stuff]
+	      op_names  = [op | (op,_,_) <- sig_stuff]
+	      arg_tys   = sc_theta ++ op_tys
               rec_tycon = classTyCon rec_clas
-
-        ; dict_con <- buildDataCon (panic "buildClass: FamInstEnvs")
+               
+	; dict_con <- buildDataCon (panic "buildClass: FamInstEnvs")
                                    datacon_name
-                                   False        -- Not declared infix
-                                   (map (const HsNoBang) args)
-                                   [{- No fields -}]
-                                   tvs [{- no existentials -}]
-                                   [{- No GADT equalities -}]
+				   False 	-- Not declared infix
+				   (map (const HsNoBang) args)
+				   [{- No fields -}]
+				   tvs [{- no existentials -}]
+                                   [{- No GADT equalities -}] 
                                    [{- No theta -}]
                                    arg_tys
-<<<<<<< HEAD
 				   (mkTyConApp rec_tycon (mkTyCoVarTys tvs))
 				   rec_tycon
 
@@ -351,58 +288,30 @@
 	      }
 	; traceIf (text "buildClass" <+> ppr tycon) 
 	; return result }
-=======
-                                   (mkTyConApp rec_tycon (mkTyVarTys tvs))
-                                   rec_tycon
-
-        ; rhs <- if use_newtype
-                 then mkNewTyConRhs tycon_name rec_tycon dict_con
-                 else return (mkDataTyConRhs [dict_con])
-
-        ; let { clas_kind = mkPiKinds tvs constraintKind
-
-              ; tycon = mkClassTyCon tycon_name clas_kind tvs roles
-                                     rhs rec_clas tc_isrec
-                -- A class can be recursive, and in the case of newtypes
-                -- this matters.  For example
-                --      class C a where { op :: C b => a -> b -> Int }
-                -- Because C has only one operation, it is represented by
-                -- a newtype, and it should be a *recursive* newtype.
-                -- [If we don't make it a recursive newtype, we'll expand the
-                -- newtype like a synonym, but that will lead to an infinite
-                -- type]
-
-              ; result = mkClass tvs fds
-                                 sc_theta sc_sel_ids at_items
-                                 op_items mindef tycon
-              }
-        ; traceIf (text "buildClass" <+> ppr tycon)
-        ; return result }
->>>>>>> 23bb9046
   where
     mk_op_item :: Class -> TcMethInfo -> TcRnIf n m ClassOpItem
-    mk_op_item rec_clas (op_name, dm_spec, _)
+    mk_op_item rec_clas (op_name, dm_spec, _) 
       = do { dm_info <- case dm_spec of
                           NoDM      -> return NoDefMeth
                           GenericDM -> do { dm_name <- newImplicitBinder op_name mkGenDefMethodOcc
-                                          ; return (GenDefMeth dm_name) }
+			  	          ; return (GenDefMeth dm_name) }
                           VanillaDM -> do { dm_name <- newImplicitBinder op_name mkDefaultMethodOcc
-                                          ; return (DefMeth dm_name) }
+			  	          ; return (DefMeth dm_name) }
            ; return (mkDictSelId op_name rec_clas, dm_info) }
 \end{code}
 
 Note [Class newtypes and equality predicates]
 ~~~~~~~~~~~~~~~~~~~~~~~~~~~~~~~~~~~~~~~~~~~~~
 Consider
-        class (a ~ F b) => C a b where
-          op :: a -> b
+	class (a ~ F b) => C a b where
+	  op :: a -> b
 
 We cannot represent this by a newtype, even though it's not
 existential, because there are two value fields (the equality
 predicate and op. See Trac #2238
 
 Moreover,
-          class (a ~ F b) => C a b where {}
+	  class (a ~ F b) => C a b where {}
 Here we can't use a newtype either, even though there is only
 one field, because equality predicates are unboxed, and classes
 are boxed.