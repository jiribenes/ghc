--- conflicted
+++ resolved
@@ -7,12 +7,6 @@
 {-# LANGUAGE CPP #-}
 
 module BuildTyCl (
-<<<<<<< HEAD
-=======
-        buildSynonymTyCon,
-        buildFamilyTyCon,
-        buildAlgTyCon,
->>>>>>> 0511c0ab
         buildDataCon,
         buildPatSyn,
         TcMethInfo, buildClass,
@@ -48,30 +42,6 @@
         
 
 \begin{code}
-<<<<<<< HEAD
-=======
-------------------------------------------------------
-buildSynonymTyCon :: Name -> [TyVar] -> [Role]
-                  -> Type
-                  -> Kind                   -- ^ Kind of the RHS
-                  -> TcRnIf m n TyCon
-buildSynonymTyCon tc_name tvs roles rhs rhs_kind
-  = return (mkSynonymTyCon tc_name kind tvs roles rhs)
-  where kind = mkPiKinds tvs rhs_kind
-
-
-buildFamilyTyCon :: Name -> [TyVar]
-                 -> FamTyConFlav
-                 -> Kind                   -- ^ Kind of the RHS
-                 -> TyConParent
-                 -> TcRnIf m n TyCon
-buildFamilyTyCon tc_name tvs rhs rhs_kind parent
-  = return (mkFamilyTyCon tc_name kind tvs rhs parent)
-  where kind = mkPiKinds tvs rhs_kind
-
->>>>>>> 0511c0ab
-
-------------------------------------------------------
 distinctAbstractTyConRhs, totallyAbstractTyConRhs :: AlgTyConRhs
 distinctAbstractTyConRhs = AbstractTyCon True
 totallyAbstractTyConRhs  = AbstractTyCon False
