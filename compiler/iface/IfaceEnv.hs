--- conflicted
+++ resolved
@@ -38,13 +38,7 @@
 import Util
 
 import Outputable
-<<<<<<< HEAD
-import Exception     ( evaluate )
-
-import Data.IORef    ( atomicModifyIORef, readIORef )
 import Data.List     ( partition )
-=======
->>>>>>> 96dc041a
 
 {-
 *********************************************************
