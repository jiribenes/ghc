--- conflicted
+++ resolved
@@ -1489,12 +1489,6 @@
  where
    name = getOccName ax
 
-<<<<<<< HEAD
-
-coAxBranchToIfaceBranch :: TidyEnv -> CoAxBranch -> IfaceAxBranch
-coAxBranchToIfaceBranch env0 (CoAxBranch { cab_tvs = tvs, cab_lhs = lhs, cab_rhs = rhs })
-  = IfaceAxBranch { ifaxbTyCoVars = toIfaceTCvBndrs tv_bndrs
-=======
 -- 2nd parameter is the list of branch LHSs, for conversion from incompatible branches
 -- to incompatible indices
 -- See [Storing compatibility] in CoAxiom
@@ -1513,20 +1507,15 @@
 coAxBranchToIfaceBranch' env0
                         (CoAxBranch { cab_tvs = tvs, cab_lhs = lhs
                                     , cab_roles = roles, cab_rhs = rhs })
-  = IfaceAxBranch { ifaxbTyVars = toIfaceTvBndrs tv_bndrs
->>>>>>> 3e633d9b
+  = IfaceAxBranch { ifaxbTyCoVars = toIfaceTCvBndrs tv_bndrs
                   , ifaxbLHS    = map (tidyToIfaceType env1) lhs
                   , ifaxbRoles  = roles
                   , ifaxbRHS    = tidyToIfaceType env1 rhs
                   , ifaxbIncomps = [] }
   where
-<<<<<<< HEAD
-    (env1, tv_bndrs) = tidyTyCoVarBndrs env0 tvs
-=======
-    (env1, tv_bndrs) = tidyTyClTyVarBndrs env0 tvs
+    (env1, tv_bndrs) = tidyTyClTyCoVarBndrs env0 tvs
     -- Don't re-bind in-scope tyvars
     -- See Note [CoAxBranch type variables] in CoAxiom
->>>>>>> 3e633d9b
 
 -----------------
 tyConToIfaceDecl :: TidyEnv -> TyCon -> IfaceDecl
@@ -1537,20 +1526,6 @@
   = classToIfaceDecl env clas
 
   | Just syn_rhs <- synTyConRhs_maybe tycon
-<<<<<<< HEAD
-  = IfaceSyn {  ifName     = getOccName tycon,
-                ifTyVars   = toIfaceTvBndrs tyvars,
-                ifSynRhs   = to_ifsyn_rhs syn_rhs,
-                ifSynKind  = tidyToIfaceType env1 (synTyConResKind tycon) }
-
-  | isAlgTyCon tycon
-  = IfaceData { ifName     = getOccName tycon,
-                ifCType    = tyConCType tycon,
-                ifTyVars   = toIfaceTvBndrs tyvars,
-                ifCtxt     = tidyToIfaceContext env1 (tyConStupidTheta tycon),
-                ifCons     = ifaceConDecls (algTyConRhs tycon),
-                ifRec      = boolToRecFlag (isRecursiveTyCon tycon),
-=======
   = IfaceSyn {  ifName    = getOccName tycon,
                 ifTyVars  = toIfaceTvBndrs tyvars,
                 ifRoles   = tyConRoles tycon,
@@ -1565,7 +1540,6 @@
                 ifCtxt    = tidyToIfaceContext env1 (tyConStupidTheta tycon),
                 ifCons    = ifaceConDecls (algTyConRhs tycon),
                 ifRec     = boolToRecFlag (isRecursiveTyCon tycon),
->>>>>>> 3e633d9b
                 ifGadtSyntax = isGadtSyntaxTyCon tycon,
                 ifPromotable = isJust (promotableTyCon_maybe tycon),
                 ifAxiom    = fmap coAxiomName (tyConFamilyCoercion_maybe tycon) }
@@ -1576,7 +1550,7 @@
 
   | otherwise = pprPanic "toIfaceDecl" (ppr tycon)
   where
-    (env1, tyvars) = tidyTyClTyVarBndrs env (tyConTyVars tycon)
+    (env1, tyvars) = tidyTyClTyCoVarBndrs env (tyConTyVars tycon)
 
     to_ifsyn_rhs OpenSynFamilyTyCon           = IfaceOpenSynFamilyTyCon
     to_ifsyn_rhs (ClosedSynFamilyTyCon ax)
@@ -1614,15 +1588,9 @@
 
           -- Start with 'emptyTidyEnv' not 'env1', because the type of the
           -- data constructor is fully standalone
-<<<<<<< HEAD
           (env1, univ_tvs') = tidyTyCoVarBndrs emptyTidyEnv univ_tvs
           (env2, ex_tvs')   = tidyTyCoVarBndrs env1 ex_tvs
-          to_eq_spec spec = [ (getOccName (tidyTyVar env2 tv), tidyToIfaceType env2 ty) 
-=======
-          (env1, univ_tvs') = tidyTyVarBndrs emptyTidyEnv univ_tvs
-          (env2, ex_tvs')   = tidyTyVarBndrs env1 ex_tvs
           to_eq_spec spec = [ (getOccName (tidyTyVar env2 tv), tidyToIfaceType env2 ty)
->>>>>>> 3e633d9b
                             | (tv,ty) <- spec]
 
 toIfaceBang :: TidyEnv -> HsBang -> IfaceBang
@@ -1634,15 +1602,6 @@
 
 classToIfaceDecl :: TidyEnv -> Class -> IfaceDecl
 classToIfaceDecl env clas
-<<<<<<< HEAD
-  = IfaceClass { ifCtxt     = tidyToIfaceContext env1 sc_theta,
-                 ifName     = getOccName (classTyCon clas),
-                 ifTyVars   = toIfaceTvBndrs clas_tyvars',
-                 ifFDs      = map toIfaceFD clas_fds,
-                 ifATs      = map toIfaceAT clas_ats,
-                 ifSigs     = map toIfaceClassOp op_stuff,
-                 ifRec      = boolToRecFlag (isRecursiveTyCon tycon) }
-=======
   = IfaceClass { ifCtxt   = tidyToIfaceContext env1 sc_theta,
                  ifName   = getOccName (classTyCon clas),
                  ifTyVars = toIfaceTvBndrs clas_tyvars',
@@ -1652,19 +1611,13 @@
                  ifSigs   = map toIfaceClassOp op_stuff,
                  ifMinDef = fmap getOccName (classMinimalDef clas),
                  ifRec    = boolToRecFlag (isRecursiveTyCon tycon) }
->>>>>>> 3e633d9b
   where
     (clas_tyvars, clas_fds, sc_theta, _, clas_ats, op_stuff)
       = classExtraBigSig clas
     tycon = classTyCon clas
 
-<<<<<<< HEAD
     (env1, clas_tyvars') = tidyTyCoVarBndrs env clas_tyvars
-    
-=======
-    (env1, clas_tyvars') = tidyTyVarBndrs env clas_tyvars
-
->>>>>>> 3e633d9b
+
     toIfaceAT :: ClassATItem -> IfaceAT
     toIfaceAT (tc, defs)
       = IfaceAT (tyConToIfaceDecl env1 tc) (map (coAxBranchToIfaceBranch' env1) defs)
@@ -1696,14 +1649,14 @@
 tidyToIfaceContext :: TidyEnv -> ThetaType -> IfaceContext
 tidyToIfaceContext env theta = map (tidyToIfaceType env) theta
 
-tidyTyClTyVarBndrs :: TidyEnv -> [TyVar] -> (TidyEnv, [TyVar])
-tidyTyClTyVarBndrs env tvs = mapAccumL tidyTyClTyVarBndr env tvs
-
-tidyTyClTyVarBndr :: TidyEnv -> TyVar -> (TidyEnv, TyVar)
+tidyTyClTyCoVarBndrs :: TidyEnv -> [TyCoVar] -> (TidyEnv, [TyCoVar])
+tidyTyClTyCoVarBndrs env tvs = mapAccumL tidyTyClTyCoVarBndr env tvs
+
+tidyTyClTyCoVarBndr :: TidyEnv -> TyCoVar -> (TidyEnv, TyCoVar)
 -- If the type variable "binder" is in scope, don't re-bind it
 -- In a class decl, for example, the ATD binders mention
 -- (amd must mention) the class tyvars
-tidyTyClTyVarBndr env@(_, subst) tv
+tidyTyClTyCoVarBndr env@(_, subst) tv
  | Just tv' <- lookupVarEnv subst tv = (env, tv')
  | otherwise                         = tidyTyCoVarBndr env tv
 
