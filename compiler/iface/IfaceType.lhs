--- conflicted
+++ resolved
@@ -12,12 +12,9 @@
 
         IfaceType(..), IfacePredType, IfaceKind, IfaceTyCon(..), IfaceCoercion(..),
         IfaceTyLit(..), IfaceTcArgs(..),
-<<<<<<< HEAD
-        IfaceContext, IfaceBndr(..), IfaceTvBndr, IfaceIdBndr,
+        IfaceContext, IfaceBndr(..), IfaceOneShot(..), IfaceLamBndr,
+        IfaceTvBndr, IfaceIdBndr,
         IfaceForAllBndr(..), VisibilityFlag(..),
-=======
-        IfaceContext, IfaceBndr(..), IfaceOneShot(..), IfaceLamBndr, IfaceTvBndr, IfaceIdBndr,
->>>>>>> ce9d6f25
 
         -- Conversion from Type -> IfaceType
         toIfaceType, toIfaceTypes, toIfaceKind, toIfaceTyVar,
@@ -90,7 +87,13 @@
 type IfaceIdBndr  = (IfLclName, IfaceType)
 type IfaceTvBndr  = (IfLclName, IfaceKind)
 
-<<<<<<< HEAD
+data IfaceOneShot    -- see Note [Preserve OneShotInfo]
+  = IfaceNoOneShot
+  | IfaceOneShot
+
+type IfaceLamBndr
+  = (IfaceBndr, IfaceOneShot)
+
 \end{code}
 
 %************************************************************************
@@ -100,15 +103,6 @@
 %************************************************************************
 
 \begin{code}
-=======
-
-data IfaceOneShot    -- see Note [Preserve OneShotInfo]
-  = IfaceNoOneShot
-  | IfaceOneShot
-
-type IfaceLamBndr
-  = (IfaceBndr, IfaceOneShot)
->>>>>>> ce9d6f25
 
 -------------------------------
 type IfaceKind     = IfaceType
@@ -176,12 +170,8 @@
   | IfaceKindCo      IfaceCoercion
   | IfaceSubCo       IfaceCoercion
   | IfaceAxiomRuleCo IfLclName [IfaceType] [IfaceCoercion]
-<<<<<<< HEAD
   | IfaceCoCoArg     Role IfaceCoercion IfaceCoercion
-=======
-
-
->>>>>>> ce9d6f25
+
 \end{code}
 
 %************************************************************************
