--- conflicted
+++ resolved
@@ -27,14 +27,9 @@
 import TcRnMonad
 import TcType
 import Type
-<<<<<<< HEAD
 import Coercion
 import CoAxiom
 import TyCoRep
-=======
-import Coercion hiding (substTy)
-import TypeRep
->>>>>>> 0511c0ab
 import HscTypes
 import Annotations
 import InstEnv
@@ -499,13 +494,8 @@
      { tc_name  <- lookupIfaceTop occ_name
      ; kind     <- tcIfaceType kind     -- Note [Synonym kind loop]
      ; rhs      <- forkM (mk_doc tc_name) $
-<<<<<<< HEAD
-                   tc_syn_rhs mb_rhs_ty
-     ; let tycon = mkSynTyCon tc_name kind tyvars roles rhs parent
-=======
                    tcIfaceType rhs_ty
-     ; tycon    <- buildSynonymTyCon tc_name tyvars roles rhs rhs_kind
->>>>>>> 0511c0ab
+     ; let tycon = mkSynonymTyCon tc_name kind tyvars roles rhs
      ; return (ATyCon tycon) }
    where
      mk_doc n = ptext (sLit "Type synonym") <+> ppr n
@@ -515,10 +505,10 @@
                                      ifFamKind = kind })
    = bindIfaceTyVars_AT tv_bndrs $ \ tyvars -> do
      { tc_name  <- lookupIfaceTop occ_name
-     ; rhs_kind <- tcIfaceKind kind     -- Note [Synonym kind loop]
+     ; kind     <- tcIfaceKind kind        -- Note [Synonym kind loop]
      ; rhs      <- forkM (mk_doc tc_name) $
                    tc_fam_flav fam_flav
-     ; tycon    <- buildFamilyTyCon tc_name tyvars rhs rhs_kind parent
+     ; let tycon = mkFamilyTyCon tc_name kind tyvars rhs parent
      ; return (ATyCon tycon) }
    where
      mk_doc n = ptext (sLit "Type synonym") <+> ppr n
@@ -619,20 +609,10 @@
                               , ifPatTy = pat_ty })
   = do { name <- lookupIfaceTop occ_name
        ; traceIf (ptext (sLit "tc_iface_decl") <+> ppr name)
-<<<<<<< HEAD
-       ; matcher <- tcExt "Matcher" matcher_name
-       ; wrapper <- case wrapper_name of
-                        Nothing -> return Nothing
-                        Just wn -> do { wid <- tcExt "Wrapper" wn
-                                      ; return (Just wid) }
+       ; matcher <- tc_pr if_matcher
+       ; builder <- fmapMaybeM tc_pr if_builder
        ; bindIfaceTvBndrs univ_tvs $ \univ_tvs -> do
        { bindIfaceTvBndrs ex_tvs $ \ex_tvs -> do
-=======
-       ; matcher <- tc_pr if_matcher
-       ; builder <- fmapMaybeM tc_pr if_builder
-       ; bindIfaceTyVars univ_tvs $ \univ_tvs -> do
-       { bindIfaceTyVars ex_tvs $ \ex_tvs -> do
->>>>>>> 0511c0ab
        { patsyn <- forkM (mk_doc name) $
              do { prov_theta <- tcIfaceCtxt prov_ctxt
                 ; req_theta  <- tcIfaceCtxt req_ctxt
