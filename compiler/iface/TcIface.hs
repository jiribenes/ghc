--- conflicted
+++ resolved
@@ -48,12 +48,7 @@
 import DataCon
 import PrelNames
 import TysWiredIn
-<<<<<<< HEAD
-=======
-import TysPrim          ( superKindTyConName )
-import BasicTypes       ( strongLoopBreaker, Arity, TupleSort(..)
-                        , Boxity(..), DefMethSpec(..), pprRuleName )
->>>>>>> 1e041b73
+import BasicTypes       ( DefMethSpec(..) )
 import Literal
 import qualified Var
 import VarEnv
