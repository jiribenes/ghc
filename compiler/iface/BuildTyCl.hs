--- conflicted
+++ resolved
@@ -206,12 +206,8 @@
     (arg_tys1, _) = tcSplitFunTys cont_tau
     twiddle = char '~'
 
-<<<<<<< HEAD
 ------------------------------------------------------
-type TcMethInfo = (Name, DefMethSpec, Type)
-=======
 type TcMethInfo = (Name, Type, Maybe (DefMethSpec Type))
->>>>>>> 1e041b73
         -- A temporary intermediate, to communicate between
         -- tcClassSigs and buildClass.
 
