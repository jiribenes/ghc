--- conflicted
+++ resolved
@@ -168,73 +168,17 @@
         -- Just False => ordinary polymorphic default method
         -- Just True  => generic default method
 
-<<<<<<< HEAD
-instance Binary IfaceClassOp where
-    put_ bh (IfaceClassOp n def ty) = do 
-        put_ bh (occNameFS n)
-        put_ bh def     
-        put_ bh ty
-    get bh = do
-        n   <- get bh
-        def <- get bh
-        ty  <- get bh
-        occ <- return $! mkOccNameFS varName n
-        return (IfaceClassOp occ def ty)
-
-data IfaceAT = IfaceAT
-                  IfaceDecl        -- The associated type declaration
-                  [IfaceAxBranch]  -- Default associated type instances, if any
-
-instance Binary IfaceAT where
-    put_ bh (IfaceAT dec defs) = do
-        put_ bh dec
-        put_ bh defs
-    get bh = do
-        dec  <- get bh
-        defs <- get bh
-        return (IfaceAT dec defs)
-
-instance Outputable IfaceAxBranch where
-  ppr = pprAxBranch Nothing
-
-pprAxBranch :: Maybe IfaceTyCon -> IfaceAxBranch -> SDoc
-pprAxBranch mtycon (IfaceAxBranch { ifaxbTyCoVars = tvs
-                                  , ifaxbLHS = pat_tys
-                                  , ifaxbRHS = ty
-                                  , ifaxbIncomps = incomps })
-  = ppr tvs <+> ppr_lhs <+> char '=' <+> ppr ty $+$
-    nest 2 maybe_incomps
-      where
-        ppr_lhs
-          | Just tycon <- mtycon
-          = ppr (IfaceTyConApp tycon pat_tys)
-          | otherwise
-          = hsep (map ppr pat_tys)
-=======
 data IfaceAT = IfaceAT  -- See Class.ClassATItem
                   IfaceDecl          -- The associated type declaration
                   (Maybe IfaceType)  -- Default associated type instance, if any
->>>>>>> 2070a8f3
-
-
-<<<<<<< HEAD
-          | otherwise
-          = parens (ptext (sLit "incompatible indices:") <+> ppr incomps)
-
--- this is just like CoAxBranch
+
+
+-- This is just like CoAxBranch
 data IfaceAxBranch = IfaceAxBranch { ifaxbTyCoVars :: [IfaceBndr]
-                                   , ifaxbLHS      :: [IfaceType]
+                                   , ifaxbLHS      :: IfaceTcArgs
                                    , ifaxbRoles    :: [Role]
                                    , ifaxbRHS      :: IfaceType
                                    , ifaxbIncomps  :: [BranchIndex] }
-=======
--- This is just like CoAxBranch
-data IfaceAxBranch = IfaceAxBranch { ifaxbTyVars  :: [IfaceTvBndr]
-                                   , ifaxbLHS     :: IfaceTcArgs
-                                   , ifaxbRoles   :: [Role]
-                                   , ifaxbRHS     :: IfaceType
-                                   , ifaxbIncomps :: [BranchIndex] }
->>>>>>> 2070a8f3
                                      -- See Note [Storing compatibility] in CoAxiom
 
 data IfaceConDecls
@@ -248,11 +192,6 @@
         ifConOcc     :: IfaceTopBndr,                -- Constructor name
         ifConWrapper :: Bool,                   -- True <=> has a wrapper
         ifConInfix   :: Bool,                   -- True <=> declared infix
-<<<<<<< HEAD
-        ifConUnivTvs :: [IfaceBndr],            -- Universal tyvars
-        ifConExTvs   :: [IfaceBndr],            -- Existential tyvars
-        ifConEqSpec  :: [(OccName,IfaceType)],  -- Equality constraints
-=======
 
         -- The universal type variables are precisely those
         -- of the type constructor of this data constructor
@@ -260,9 +199,8 @@
         -- but it's not so easy for the original TyCon/DataCon
         -- So this guarantee holds for IfaceConDecl, but *not* for DataCon
 
-        ifConExTvs   :: [IfaceTvBndr],          -- Existential tyvars
+        ifConExTvs   :: [IfaceBndr],            -- Existential tyvars
         ifConEqSpec  :: IfaceEqSpec,            -- Equality constraints
->>>>>>> 2070a8f3
         ifConCtxt    :: IfaceContext,           -- Non-stupid context
         ifConArgTys  :: [IfaceType],            -- Arg types
         ifConFields  :: [IfaceTopBndr],         -- ...ditto... (field labels)
@@ -623,10 +561,10 @@
 -- The TyCon might be local (just an OccName), or this might
 -- be a branch for an imported TyCon, so it would be an ExtName
 -- So it's easier to take an SDoc here
-pprAxBranch pp_tc (IfaceAxBranch { ifaxbTyVars = tvs
-                                  , ifaxbLHS = pat_tys
-                                  , ifaxbRHS = rhs
-                                  , ifaxbIncomps = incomps })
+pprAxBranch pp_tc (IfaceAxBranch { ifaxbTyCoVars = tvs
+                                 , ifaxbLHS = pat_tys
+                                 , ifaxbRHS = rhs
+                                 , ifaxbIncomps = incomps })
   = hang (pprUserIfaceForAll tvs)
        2 (hang pp_lhs 2 (equals <+> ppr rhs))
     $+$
@@ -944,23 +882,13 @@
   | gadt_style = pp_prefix_con <+> dcolon <+> ppr_ty
   | otherwise  = ppr_fields tys_w_strs
   where
-<<<<<<< HEAD
-    ppr_bang IfNoBang = char '_'        -- Want to see these
-    ppr_bang IfStrict = char '!'
-    ppr_bang IfUnpack = ptext (sLit "!!")
-    ppr_bang (IfUnpackCo co) = ptext (sLit "!!") <> pprParendIfaceCoercion co
-
-    main_payload = ppr name <+> dcolon <+>
-                   pprIfaceForAllPart (map to_forall_bndr (univ_tvs ++ ex_tvs))
-                                      (eq_ctxt ++ ctxt) pp_tau
-=======
     tys_w_strs :: [(IfaceBang, IfaceType)]
     tys_w_strs = zip stricts arg_tys
     pp_prefix_con = pprPrefixIfDeclBndr ss name
->>>>>>> 2070a8f3
 
     (univ_tvs, pp_res_ty) = mk_user_con_res_ty eq_spec
-    ppr_ty = pprIfaceForAllPart (univ_tvs ++ ex_tvs) ctxt pp_tau
+    ppr_ty = pprIfaceForAllPart (map to_forall_bndr (univ_tvs ++ ex_tvs))
+                                ctxt pp_tau
 
         -- A bit gruesome this, but we can't form the full con_tau, and ppr it,
         -- because we don't have a Name for the tycon, only an OccName
@@ -968,15 +896,9 @@
                 (t:ts) -> fsep (t : map (arrow <+>) ts)
                 []     -> panic "pp_con_taus"
 
-<<<<<<< HEAD
-    pp_res_ty = ppr tc <+> fsep (map (ppr . get_occ) univ_tvs)
-
     to_forall_bndr (IfaceIdBndr cv) = IfaceCv cv
     to_forall_bndr (IfaceTvBndr tv) = IfaceTv tv
 
-    get_occ (IfaceIdBndr (occ, _)) = occ
-    get_occ (IfaceTvBndr (occ, _)) = occ
-=======
     ppr_bang IfNoBang = ppWhen opt_PprStyle_Debug $ char '_'
     ppr_bang IfStrict = char '!'
     ppr_bang IfUnpack = ptext (sLit "{-# UNPACK #-}")
@@ -997,7 +919,6 @@
       | null labels = pp_prefix_con <+> sep (map pprParendBangTy fields)
       | otherwise   = pp_prefix_con <+> (braces $ sep $ punctuate comma $ ppr_trim $
                                     map maybe_show_label (zip labels fields))
->>>>>>> 2070a8f3
 
 instance Outputable IfaceRule where
   ppr (IfaceRule { ifRuleName = name, ifActivation = act, ifRuleBndrs = bndrs,
@@ -1234,19 +1155,11 @@
   freeNamesIfType (ifPatTy d)
 
 freeNamesIfAxBranch :: IfaceAxBranch -> NameSet
-<<<<<<< HEAD
 freeNamesIfAxBranch (IfaceAxBranch { ifaxbTyCoVars = tyvars
                                    , ifaxbLHS      = lhs
                                    , ifaxbRHS      = rhs }) =
   freeNamesIfBndrs tyvars &&&
-  fnList freeNamesIfType lhs &&&
-=======
-freeNamesIfAxBranch (IfaceAxBranch { ifaxbTyVars = tyvars
-                                   , ifaxbLHS    = lhs
-                                   , ifaxbRHS    = rhs }) =
-  freeNamesIfTvBndrs tyvars &&&
   freeNamesIfTcArgs lhs &&&
->>>>>>> 2070a8f3
   freeNamesIfType rhs
 
 freeNamesIfIdDetails :: IfaceIdDetails -> NameSet
@@ -1281,20 +1194,11 @@
 freeNamesIfConDecls _               = emptyNameSet
 
 freeNamesIfConDecl :: IfaceConDecl -> NameSet
-<<<<<<< HEAD
-freeNamesIfConDecl c =
-  freeNamesIfBndrs (ifConUnivTvs c) &&&
-  freeNamesIfBndrs (ifConExTvs c) &&&
-  freeNamesIfContext (ifConCtxt c) &&&
-  fnList freeNamesIfType (ifConArgTys c) &&&
-  fnList freeNamesIfType (map snd (ifConEqSpec c)) -- equality constraints
-=======
 freeNamesIfConDecl c
-  = freeNamesIfTvBndrs (ifConExTvs c) &&&
+  = freeNamesIfBndrs (ifConExTvs c) &&&
     freeNamesIfContext (ifConCtxt c) &&&
     fnList freeNamesIfType (ifConArgTys c) &&&
     fnList freeNamesIfType (map snd (ifConEqSpec c)) -- equality constraints
->>>>>>> 2070a8f3
 
 freeNamesIfKind :: IfaceType -> NameSet
 freeNamesIfKind = freeNamesIfType
@@ -1313,12 +1217,9 @@
 freeNamesIfType (IfaceForAllTy tv t)  =
    freeNamesIfForAllBndr tv &&& freeNamesIfType t
 freeNamesIfType (IfaceFunTy s t)      = freeNamesIfType s &&& freeNamesIfType t
-<<<<<<< HEAD
+freeNamesIfType (IfaceDFunTy s t)     = freeNamesIfType s &&& freeNamesIfType t
 freeNamesIfType (IfaceCastTy t c)     = freeNamesIfType t &&& freeNamesIfCoercion c
 freeNamesIfType (IfaceCoercionTy c)   = freeNamesIfCoercion c
-=======
-freeNamesIfType (IfaceDFunTy s t)     = freeNamesIfType s &&& freeNamesIfType t
->>>>>>> 2070a8f3
 
 freeNamesIfCoercion :: IfaceCoercion -> NameSet
 freeNamesIfCoercion (IfaceReflCo _ t) = freeNamesIfType t
