--- conflicted
+++ resolved
@@ -9,13 +9,8 @@
 #include "HsVersions.h"
 
 import Id
-<<<<<<< HEAD
 import TcType hiding( substTy, extendTCvSubstList )
-import Type( TyVar, isDictTy, mkPiTypes, isTyVar, TyCoVar )
-=======
-import TcType hiding( substTy, extendTvSubstList )
-import Type   hiding( substTy, extendTvSubstList )
->>>>>>> 3e633d9b
+import Type   hiding( substTy, extendTCvSubstList )
 import Coercion( Coercion )
 import CoreMonad
 import qualified CoreSubst
@@ -40,11 +35,8 @@
 import FastString
 import State
 
-<<<<<<< HEAD
 import Data.List (partition)
-=======
 import Control.Applicative (Applicative(..))
->>>>>>> 3e633d9b
 import Control.Monad
 import Data.Map (Map)
 import qualified Data.Map as Map
@@ -1640,11 +1632,10 @@
   where
     _trace_doc = vcat [ppr f, ppr args, ppr n_tyvars, ppr n_dicts
                       , ppr (map (interestingDict env) dicts)]
-<<<<<<< HEAD
     (tycovars, theta, _) = tcSplitSigmaTy (idType f)
     (tyvars, covars)     = partition isTyVar tycovars
-    constrained_tyvars   = tyCoVarsOfTypes theta `unionVarSet`
-                             tyCoVarsOfTypes (map varType covars)
+    constrained_tyvars   = closeOverKinds (tyCoVarsOfTypes theta `unionVarSet`
+                                           tyCoVarsOfTypes (map varType covars))
     n_tyvars             = length tyvars
     n_dicts              = length covars + length theta
 
@@ -1658,15 +1649,6 @@
     type_zip tvs      (Coercion _ : args) = type_zip tvs args
     type_zip (tv:tvs) (Type ty : args)    = (tv, ty) : type_zip tvs args
     type_zip _        _                   = []
-=======
-    (tyvars, theta, _) = tcSplitSigmaTy (idType f)
-    constrained_tyvars = closeOverKinds (tyVarsOfTypes theta)
-    n_tyvars           = length tyvars
-    n_dicts            = length theta
-   
-    spec_tys = [mk_spec_ty tv ty | (tv, Type ty) <- tyvars `zip` args]
-    dicts    = [dict_expr | (_, dict_expr) <- theta `zip` (drop n_tyvars args)]
->>>>>>> 3e633d9b
 
     mk_spec_ty tyvar ty
         | tyvar `elemVarSet` constrained_tyvars = Just ty
