{-# LANGUAGE NoMonoLocalBinds #-}
-- Norman likes local bindings
-- If this module lives on I'd like to get rid of this extension in due course

module CmmPipeline (
  -- | Converts C-- with an implicit stack and native C-- calls into
  -- optimized, CPS converted and native-call-less C--.  The latter
  -- C-- can be used to generate assembly.
  cmmPipeline
) where

import CLabel
import Cmm
import CmmLint
import CmmLive
import CmmBuildInfoTables
import CmmCommonBlockElim
import CmmProcPoint
import CmmRewriteAssignments
import CmmContFlowOpt
import OptimizationFuel
import CmmLayoutStack
import Hoopl
import CmmUtils

import DynFlags
import ErrUtils
import HscTypes
import Data.Maybe
import Control.Monad
import Data.Map (Map)
import qualified Data.Map as Map
import Data.Set (Set)
import qualified Data.Set as Set
import Outputable
import StaticFlags

-----------------------------------------------------------------------------
-- | Top level driver for C-- pipeline
-----------------------------------------------------------------------------
-- There are two complications here:
-- 1. We need to compile the procedures in two stages because we need
--    an analysis of the procedures to tell us what CAFs they use.
--    The first stage returns a map from procedure labels to CAFs,
--    along with a closure that will compute SRTs and attach them to
--    the compiled procedures.
--    The second stage is to combine the CAF information into a top-level
--    CAF environment mapping non-static closures to the CAFs they keep live,
--    then pass that environment to the closures returned in the first
--    stage of compilation.
-- 2. We need to thread the module's SRT around when the SRT tables
--    are computed for each procedure.
--    The SRT needs to be threaded because it is grown lazily.
-- 3. We run control flow optimizations twice, once before any pipeline
--    work is done, and once again at the very end on all of the
--    resulting C-- blocks.  EZY: It's unclear whether or not whether
--    we actually need to do the initial pass.
cmmPipeline  :: HscEnv -- Compilation env including
                       -- dynamic flags: -dcmm-lint -ddump-cps-cmm
             -> TopSRT     -- SRT table and accumulating list of compiled procs
             -> CmmGroup             -- Input C-- with Procedures
             -> IO (TopSRT, CmmGroup) -- Output CPS transformed C--
cmmPipeline hsc_env topSRT prog =
  do let dflags = hsc_dflags hsc_env
     --
     showPass dflags "CPSZ"

     (cafEnvs, tops) <- {-# SCC "tops" #-} liftM unzip $ mapM (cpsTop hsc_env) prog
     -- tops :: [[(CmmDecl,CAFSet]]  (one list per group)

     let topCAFEnv = {-# SCC "topCAFEnv" #-} mkTopCAFInfo (concat cafEnvs)

     -- folding over the groups
     (topSRT, tops) <- {-# SCC "toTops" #-} foldM (toTops hsc_env topCAFEnv) (topSRT, []) tops

     let cmms :: CmmGroup
         cmms = reverse (concat tops)

     dumpIfSet_dyn dflags Opt_D_dump_cps_cmm "Post CPS Cmm" (ppr cmms)

     return (topSRT, cmms)

{- [Note global fuel]
~~~~~~~~~~~~~~~~~~~~~
The identity and the last pass are stored in
mutable reference cells in an 'HscEnv' and are
global to one compiler session.
-}

-- EZY: It might be helpful to have an easy way of dumping the "pre"
-- input for any given phase, besides just turning it all on with
-- -ddump-cmmz

cpsTop :: HscEnv -> CmmDecl -> IO ([(CLabel, CAFSet)], [(CAFSet, CmmDecl)])
cpsTop _ p@(CmmData {}) = return ([], [(Set.empty, p)])
cpsTop hsc_env (CmmProc h@(TopInfo {stack_info=StackInfo {arg_space=entry_off}}) l g) =
    do
       ----------- Control-flow optimisations ---------------
       g <- {-# SCC "cmmCfgOpts(1)" #-} return $ cmmCfgOpts g
       dump Opt_D_dump_cmmz_cfg "Post control-flow optimsations" g

       ----------- Eliminate common blocks -------------------
<<<<<<< HEAD
       g <- {-# SCC "elimCommonBlocks" #-} return $ elimCommonBlocks g
       dump Opt_D_dump_cmmz_cbe "Post common block elimination" g
       -- Any work storing block Labels must be performed _after_
       -- elimCommonBlocks

       ----------- Proc points -------------------
       let callPPs = {-# SCC "callProcPoints" #-} callProcPoints g
       procPoints <- {-# SCC "minimalProcPointSet" #-} run $
                     minimalProcPointSet (targetPlatform dflags) callPPs g

       ----------- Layout the stack and manifest Sp ---------------
       -- (also does: removeDeadAssignments, and lowerSafeForeignCalls)
       (g, stackmaps) <- {-# SCC "layoutStack" #-}
                         run $ cmmLayoutStack procPoints entry_off g
       dump Opt_D_dump_cmmz_sp "Layout Stack" g

       g <- {-# SCC "sink" #-} run $ cmmSink g
       dump Opt_D_dump_cmmz_rewrite "Sink assignments" g

--       ----------- Sink and inline assignments -------------------
--       g <- {-# SCC "rewriteAssignments" #-} runOptimization $
--            rewriteAssignments platform g
--       dump Opt_D_dump_cmmz_rewrite "Post rewrite assignments" g

       ------------- Split into separate procedures ------------
       procPointMap  <- {-# SCC "procPointAnalysis" #-} run $
                        procPointAnalysis procPoints g
       dumpWith dflags ppr Opt_D_dump_cmmz_procmap "procpoint map" procPointMap
       gs <- {-# SCC "splitAtProcPoints" #-} run $
             splitAtProcPoints l callPPs procPoints procPointMap (CmmProc h l g)
       dumps Opt_D_dump_cmmz_split "Post splitting" gs

       ------------- More CAFs ------------------------------
       let cafEnv = {-# SCC "cafAnal" #-} cafAnal platform g
       let localCAFs = {-# SCC "localCAFs" #-} catMaybes $ map (localCAFInfo platform cafEnv) gs
       mbpprTrace "localCAFs" (pprPlatform platform localCAFs) $ return ()

       -- NO MORE GRAPH TRANSFORMATION AFTER HERE -- JUST MAKING INFOTABLES
       gs <- {-# SCC "setInfoTableStackMap" #-}
             return $ map (setInfoTableStackMap stackmaps) gs
       dumps Opt_D_dump_cmmz_info "after setInfoTableStackMap" gs

       ----------- Control-flow optimisations ---------------
       gs <- {-# SCC "cmmCfgOpts(2)" #-} return $ map cmmCfgOptsProc gs
       dumps Opt_D_dump_cmmz_cfg "Post control-flow optimsations" gs

       gs <- {-# SCC "bundleCAFs" #-} return $ map (bundleCAFs cafEnv) gs
       dumps Opt_D_dump_cmmz_cafs "after bundleCAFs" gs

=======
       g <- return $ elimCommonBlocks g
       dump Opt_D_dump_cmmz_cbe "Post common block elimination" g
       -- Any work storing block Labels must be performed _after_ elimCommonBlocks

       ----------- Proc points -------------------
       let callPPs = callProcPoints g
       procPoints <- run $ minimalProcPointSet (targetPlatform dflags) callPPs g
       g <- run $ addProcPointProtocols callPPs procPoints g
       dump Opt_D_dump_cmmz_proc "Post Proc Points Added" g

       ----------- Spills and reloads -------------------
       g <- run $ dualLivenessWithInsertion procPoints g
       dump Opt_D_dump_cmmz_spills "Post spills and reloads" g

       ----------- Sink and inline assignments -------------------
       g <- runOptimization $ rewriteAssignments platform g
       dump Opt_D_dump_cmmz_rewrite "Post rewrite assignments" g

       ----------- Eliminate dead assignments -------------------
       g <- runOptimization $ removeDeadAssignments g
       dump Opt_D_dump_cmmz_dead "Post remove dead assignments" g

       ----------- Zero dead stack slots (Debug only) ---------------
       -- Debugging: stubbing slots on death can cause crashes early
       g <- if opt_StubDeadValues
                then run $ stubSlotsOnDeath g
                else return g
       dump Opt_D_dump_cmmz_stub "Post stub dead stack slots" g

       --------------- Stack layout ----------------
       slotEnv <- run $ liveSlotAnal g
       let spEntryMap = getSpEntryMap entry_off g
       mbpprTrace "live slot analysis results: " (ppr slotEnv) $ return ()
       let areaMap = layout procPoints spEntryMap slotEnv entry_off g
       mbpprTrace "areaMap" (ppr areaMap) $ return ()

       ------------  Manifest the stack pointer --------
       g  <- run $ manifestSP spEntryMap areaMap entry_off g
       dump Opt_D_dump_cmmz_sp "Post manifestSP" g
       -- UGH... manifestSP can require updates to the procPointMap.
       -- We can probably do something quicker here for the update...

       ------------- Split into separate procedures ------------
       procPointMap  <- run $ procPointAnalysis procPoints g
       dump Opt_D_dump_cmmz_procmap "procpoint map" procPointMap
       gs <- run $ splitAtProcPoints l callPPs procPoints procPointMap
                                       (CmmProc h l g)
       mapM_ (dump Opt_D_dump_cmmz_split "Post splitting") gs

       ------------- More CAFs and foreign calls ------------
       cafEnv <- run $ cafAnal g
       let localCAFs = catMaybes $ map (localCAFInfo cafEnv) gs
       mbpprTrace "localCAFs" (ppr localCAFs) $ return ()

       gs <- run $ mapM (lowerSafeForeignCalls areaMap) gs
       mapM_ (dump Opt_D_dump_cmmz_lower "Post lowerSafeForeignCalls") gs

       -- NO MORE GRAPH TRANSFORMATION AFTER HERE -- JUST MAKING INFOTABLES
       gs <- return $ map (setInfoTableStackMap slotEnv areaMap) gs
       mapM_ (dump Opt_D_dump_cmmz_info "after setInfoTableStackMap") gs
       gs <- return $ map (bundleCAFs cafEnv) gs
       mapM_ (dump Opt_D_dump_cmmz_cafs "after bundleCAFs") gs
>>>>>>> 0d19922a
       return (localCAFs, gs)

              -- gs        :: [ (CAFSet, CmmDecl) ]
              -- localCAFs :: [ (CLabel, CAFSet) ] -- statics filtered out(?)

  where dflags = hsc_dflags hsc_env
        platform = targetPlatform dflags
<<<<<<< HEAD
        mbpprTrace x y z | dopt Opt_D_dump_cmmz dflags = pprTrace x y z
                         | otherwise = z
        dump = dumpGraph dflags

        dumps flag name
           = mapM_ (dumpWith dflags (pprPlatform platform) flag name)

=======
        mbpprTrace x y z = if dopt Opt_D_dump_cmmz dflags then pprTrace x y z else z
        dump f = dumpWith ppr f
        dumpWith pprFun f txt g = do
            -- ToDo: No easy way of say "dump all the cmmz, *and* split
            -- them into files."  Also, -ddump-cmmz doesn't play nicely
            -- with -ddump-to-file, since the headers get omitted.
            dumpIfSet_dyn dflags f txt (pprFun g)
            when (not (dopt f dflags)) $
                dumpIfSet_dyn dflags Opt_D_dump_cmmz txt (pprFun g)
>>>>>>> 0d19922a
        -- Runs a required transformation/analysis
        run = runInfiniteFuelIO (hsc_OptFuel hsc_env)
        -- Runs an optional transformation/analysis (and should
        -- thus be subject to optimization fuel)
        runOptimization = runFuelIO (hsc_OptFuel hsc_env)


dumpGraph :: DynFlags -> DynFlag -> String -> CmmGraph -> IO ()
dumpGraph dflags flag name g = do
  when (dopt Opt_DoCmmLinting dflags) $ do_lint g
  dumpWith dflags (pprPlatform (targetPlatform dflags)) flag name g
 where
  do_lint g = case cmmLintGraph (targetPlatform dflags) g of
                 Just err -> do { printDump err
                                ; ghcExit dflags 1
                                }
                 Nothing  -> return ()

dumpWith :: DynFlags -> (a -> SDoc) -> DynFlag -> String -> a -> IO ()
dumpWith dflags pprFun flag txt g = do
         -- ToDo: No easy way of say "dump all the cmmz, *and* split
         -- them into files."  Also, -ddump-cmmz doesn't play nicely
         -- with -ddump-to-file, since the headers get omitted.
   dumpIfSet_dyn dflags flag txt (pprFun g)
   when (not (dopt flag dflags)) $
      dumpIfSet_dyn dflags Opt_D_dump_cmmz txt (pprFun g)

-- This probably belongs in CmmBuildInfoTables?
-- We're just finishing the job here: once we know what CAFs are defined
-- in non-static closures, we can build the SRTs.
toTops :: HscEnv -> Map CLabel CAFSet -> (TopSRT, [[CmmDecl]])
                 -> [(CAFSet, CmmDecl)] -> IO (TopSRT, [[CmmDecl]])
toTops hsc_env topCAFEnv (topSRT, tops) gs =
  do let setSRT (topSRT, rst) g =
           do (topSRT, gs) <- setInfoTableSRT topCAFEnv topSRT g
              return (topSRT, gs : rst)
     (topSRT, gs') <- runFuelIO (hsc_OptFuel hsc_env) $ foldM setSRT (topSRT, []) gs
     return (topSRT, concat gs' : tops)<|MERGE_RESOLUTION|>--- conflicted
+++ resolved
@@ -100,7 +100,6 @@
        dump Opt_D_dump_cmmz_cfg "Post control-flow optimsations" g
 
        ----------- Eliminate common blocks -------------------
-<<<<<<< HEAD
        g <- {-# SCC "elimCommonBlocks" #-} return $ elimCommonBlocks g
        dump Opt_D_dump_cmmz_cbe "Post common block elimination" g
        -- Any work storing block Labels must be performed _after_
@@ -128,7 +127,7 @@
        ------------- Split into separate procedures ------------
        procPointMap  <- {-# SCC "procPointAnalysis" #-} run $
                         procPointAnalysis procPoints g
-       dumpWith dflags ppr Opt_D_dump_cmmz_procmap "procpoint map" procPointMap
+       dumpWith dflags Opt_D_dump_cmmz_procmap "procpoint map" procPointMap
        gs <- {-# SCC "splitAtProcPoints" #-} run $
              splitAtProcPoints l callPPs procPoints procPointMap (CmmProc h l g)
        dumps Opt_D_dump_cmmz_split "Post splitting" gs
@@ -136,7 +135,7 @@
        ------------- More CAFs ------------------------------
        let cafEnv = {-# SCC "cafAnal" #-} cafAnal platform g
        let localCAFs = {-# SCC "localCAFs" #-} catMaybes $ map (localCAFInfo platform cafEnv) gs
-       mbpprTrace "localCAFs" (pprPlatform platform localCAFs) $ return ()
+       mbpprTrace "localCAFs" (ppr localCAFs) $ return ()
 
        -- NO MORE GRAPH TRANSFORMATION AFTER HERE -- JUST MAKING INFOTABLES
        gs <- {-# SCC "setInfoTableStackMap" #-}
@@ -150,70 +149,6 @@
        gs <- {-# SCC "bundleCAFs" #-} return $ map (bundleCAFs cafEnv) gs
        dumps Opt_D_dump_cmmz_cafs "after bundleCAFs" gs
 
-=======
-       g <- return $ elimCommonBlocks g
-       dump Opt_D_dump_cmmz_cbe "Post common block elimination" g
-       -- Any work storing block Labels must be performed _after_ elimCommonBlocks
-
-       ----------- Proc points -------------------
-       let callPPs = callProcPoints g
-       procPoints <- run $ minimalProcPointSet (targetPlatform dflags) callPPs g
-       g <- run $ addProcPointProtocols callPPs procPoints g
-       dump Opt_D_dump_cmmz_proc "Post Proc Points Added" g
-
-       ----------- Spills and reloads -------------------
-       g <- run $ dualLivenessWithInsertion procPoints g
-       dump Opt_D_dump_cmmz_spills "Post spills and reloads" g
-
-       ----------- Sink and inline assignments -------------------
-       g <- runOptimization $ rewriteAssignments platform g
-       dump Opt_D_dump_cmmz_rewrite "Post rewrite assignments" g
-
-       ----------- Eliminate dead assignments -------------------
-       g <- runOptimization $ removeDeadAssignments g
-       dump Opt_D_dump_cmmz_dead "Post remove dead assignments" g
-
-       ----------- Zero dead stack slots (Debug only) ---------------
-       -- Debugging: stubbing slots on death can cause crashes early
-       g <- if opt_StubDeadValues
-                then run $ stubSlotsOnDeath g
-                else return g
-       dump Opt_D_dump_cmmz_stub "Post stub dead stack slots" g
-
-       --------------- Stack layout ----------------
-       slotEnv <- run $ liveSlotAnal g
-       let spEntryMap = getSpEntryMap entry_off g
-       mbpprTrace "live slot analysis results: " (ppr slotEnv) $ return ()
-       let areaMap = layout procPoints spEntryMap slotEnv entry_off g
-       mbpprTrace "areaMap" (ppr areaMap) $ return ()
-
-       ------------  Manifest the stack pointer --------
-       g  <- run $ manifestSP spEntryMap areaMap entry_off g
-       dump Opt_D_dump_cmmz_sp "Post manifestSP" g
-       -- UGH... manifestSP can require updates to the procPointMap.
-       -- We can probably do something quicker here for the update...
-
-       ------------- Split into separate procedures ------------
-       procPointMap  <- run $ procPointAnalysis procPoints g
-       dump Opt_D_dump_cmmz_procmap "procpoint map" procPointMap
-       gs <- run $ splitAtProcPoints l callPPs procPoints procPointMap
-                                       (CmmProc h l g)
-       mapM_ (dump Opt_D_dump_cmmz_split "Post splitting") gs
-
-       ------------- More CAFs and foreign calls ------------
-       cafEnv <- run $ cafAnal g
-       let localCAFs = catMaybes $ map (localCAFInfo cafEnv) gs
-       mbpprTrace "localCAFs" (ppr localCAFs) $ return ()
-
-       gs <- run $ mapM (lowerSafeForeignCalls areaMap) gs
-       mapM_ (dump Opt_D_dump_cmmz_lower "Post lowerSafeForeignCalls") gs
-
-       -- NO MORE GRAPH TRANSFORMATION AFTER HERE -- JUST MAKING INFOTABLES
-       gs <- return $ map (setInfoTableStackMap slotEnv areaMap) gs
-       mapM_ (dump Opt_D_dump_cmmz_info "after setInfoTableStackMap") gs
-       gs <- return $ map (bundleCAFs cafEnv) gs
-       mapM_ (dump Opt_D_dump_cmmz_cafs "after bundleCAFs") gs
->>>>>>> 0d19922a
        return (localCAFs, gs)
 
               -- gs        :: [ (CAFSet, CmmDecl) ]
@@ -221,25 +156,13 @@
 
   where dflags = hsc_dflags hsc_env
         platform = targetPlatform dflags
-<<<<<<< HEAD
         mbpprTrace x y z | dopt Opt_D_dump_cmmz dflags = pprTrace x y z
                          | otherwise = z
         dump = dumpGraph dflags
 
         dumps flag name
-           = mapM_ (dumpWith dflags (pprPlatform platform) flag name)
-
-=======
-        mbpprTrace x y z = if dopt Opt_D_dump_cmmz dflags then pprTrace x y z else z
-        dump f = dumpWith ppr f
-        dumpWith pprFun f txt g = do
-            -- ToDo: No easy way of say "dump all the cmmz, *and* split
-            -- them into files."  Also, -ddump-cmmz doesn't play nicely
-            -- with -ddump-to-file, since the headers get omitted.
-            dumpIfSet_dyn dflags f txt (pprFun g)
-            when (not (dopt f dflags)) $
-                dumpIfSet_dyn dflags Opt_D_dump_cmmz txt (pprFun g)
->>>>>>> 0d19922a
+           = mapM_ (dumpWith dflags flag name)
+
         -- Runs a required transformation/analysis
         run = runInfiniteFuelIO (hsc_OptFuel hsc_env)
         -- Runs an optional transformation/analysis (and should
@@ -250,7 +173,7 @@
 dumpGraph :: DynFlags -> DynFlag -> String -> CmmGraph -> IO ()
 dumpGraph dflags flag name g = do
   when (dopt Opt_DoCmmLinting dflags) $ do_lint g
-  dumpWith dflags (pprPlatform (targetPlatform dflags)) flag name g
+  dumpWith dflags flag name g
  where
   do_lint g = case cmmLintGraph (targetPlatform dflags) g of
                  Just err -> do { printDump err
@@ -258,14 +181,14 @@
                                 }
                  Nothing  -> return ()
 
-dumpWith :: DynFlags -> (a -> SDoc) -> DynFlag -> String -> a -> IO ()
-dumpWith dflags pprFun flag txt g = do
+dumpWith :: Outputable a => DynFlags -> DynFlag -> String -> a -> IO ()
+dumpWith dflags flag txt g = do
          -- ToDo: No easy way of say "dump all the cmmz, *and* split
          -- them into files."  Also, -ddump-cmmz doesn't play nicely
          -- with -ddump-to-file, since the headers get omitted.
-   dumpIfSet_dyn dflags flag txt (pprFun g)
+   dumpIfSet_dyn dflags flag txt (ppr g)
    when (not (dopt flag dflags)) $
-      dumpIfSet_dyn dflags Opt_D_dump_cmmz txt (pprFun g)
+      dumpIfSet_dyn dflags Opt_D_dump_cmmz txt (ppr g)
 
 -- This probably belongs in CmmBuildInfoTables?
 -- We're just finishing the job here: once we know what CAFs are defined
