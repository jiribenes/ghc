--- conflicted
+++ resolved
@@ -296,7 +296,7 @@
 -- See Note [IO hack in the demand analyser]
 io_hack_reqd scrut con bndrs
   | (bndr:_) <- bndrs
-  , con == unboxedPairDataCon
+  , con == tupleDataCon Unboxed 2
   , idType bndr `eqType` realWorldStatePrimTy
   , (fun, _) <- collectArgs scrut
   = case fun of
@@ -337,13 +337,6 @@
         id_dmds       = addCaseBndrDmd case_bndr_dmd dmds
   = (alt_ty, (con, setBndrsDemandInfo bndrs id_dmds, rhs'))
 
-<<<<<<< HEAD
-        io_hack_reqd = con == DataAlt (tupleCon UnboxedTuple 2) &&
-                       idType (head bndrs) `eqType` realWorldStatePrimTy
-    in
-    (final_alt_ty, (con, bndrs', rhs'))
-=======
->>>>>>> 96dc041a
 
 {- Note [IO hack in the demand analyser]
 ~~~~~~~~~~~~~~~~~~~~~~~~~~~~~~~~~~~~~~~~~~
