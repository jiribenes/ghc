--- conflicted
+++ resolved
@@ -133,12 +133,8 @@
 
 mkWwBodies dflags fun_ty demands res_info one_shots
   = do	{ let arg_info = demands `zip` (one_shots ++ repeat False)
-<<<<<<< HEAD
+              all_one_shots = all snd arg_info
 	; (wrap_args, wrap_fn_args, work_fn_args, res_ty) <- mkWWargs emptyTCvSubst fun_ty arg_info
-=======
-              all_one_shots = all snd arg_info
-	; (wrap_args, wrap_fn_args, work_fn_args, res_ty) <- mkWWargs emptyTvSubst fun_ty arg_info
->>>>>>> 2c12b912
 	; (work_args, wrap_fn_str,  work_fn_str) <- mkWWstr dflags wrap_args
 
         -- Do CPR w/w.  See Note [Always do CPR w/w]
