{-
(c) Bartosz Nitka, Facebook, 2015

UniqDFM: Specialised deterministic finite maps, for things with @Uniques@.

Basically, the things need to be in class @Uniquable@, and we use the
@getUnique@ method to grab their @Uniques@.

This is very similar to @UniqFM@, the major difference being that the order of
folding is not dependent on @Unique@ ordering, giving determinism.
Currently the ordering is determined by insertion order.

See Note [Unique Determinism] in Unique for explanation why @Unique@ ordering
is not deterministic.
-}

{-# LANGUAGE DeriveDataTypeable #-}
{-# LANGUAGE DeriveFunctor #-}
{-# LANGUAGE FlexibleContexts #-}
{-# OPTIONS_GHC -Wall #-}

module UniqDFM (
        -- * Unique-keyed deterministic mappings
        UniqDFM,       -- abstract type

        -- ** Manipulating those mappings
        emptyUDFM,
        unitUDFM,
        addToUDFM,
<<<<<<< HEAD
        delFromUDFM, delListFromUDFM,
=======
        delFromUDFM,
        delListFromUDFM,
        adjustUDFM,
        alterUDFM,
        mapUDFM,
>>>>>>> c865c425
        plusUDFM,
        lookupUDFM,
        elemUDFM,
        foldUDFM,
        eltsUDFM,
        filterUDFM,
        isNullUDFM,
        sizeUDFM,
        intersectUDFM,
<<<<<<< HEAD
        intersectsUDFM,
=======
        disjointUDFM,
>>>>>>> c865c425
        minusUDFM,
        partitionUDFM,

        udfmToList,
        udfmToUfm,
        alwaysUnsafeUfmToUdfm,
    ) where

import FastString
import Unique           ( Uniquable(..), Unique, getKey )
import Outputable

import qualified Data.IntMap as M
import Data.Typeable
import Data.Data
import Data.List (sortBy)
import Data.Function (on)
import UniqFM (UniqFM, listToUFM_Directly, ufmToList)

-- Note [Deterministic UniqFM]
-- ~~~~~~~~~~~~~~~~~~~~~~~~~~~
-- A @UniqDFM@ is just like @UniqFM@ with the following additional
-- property: the function `udfmToList` returns the elements in some
-- deterministic order not depending on the Unique key for those elements.
--
-- If the client of the map performs operations on the map in deterministic
-- order then `udfmToList` returns them in deterministic order.
--
-- There is an implementation cost: each element is given a serial number
-- as it is added, and `udfmToList` sorts it's result by this serial
-- number. So you should only use `UniqDFM` if you need the deterministic
-- property.
--
-- `foldUDFM` also preserves determinism.
--
-- Normal @UniqFM@ when you turn it into a list will use
-- Data.IntMap.toList function that returns the elements in the order of
-- the keys. The keys in @UniqFM@ are always @Uniques@, so you end up with
-- with a list ordered by @Uniques@.
-- The order of @Uniques@ is known to be not stable across rebuilds.
-- See Note [Unique Determinism] in Unique.
--
--
-- There's more than one way to implement this. The implementation here tags
-- every value with the insertion time that can later be used to sort the
-- values when asked to convert to a list.
--
-- An alternative would be to have
--
--   data UniqDFM ele = UDFM (M.IntMap ele) [ele]
--
-- where the list determines the order. This makes deletion tricky as we'd
-- only accumulate elements in that list, but makes merging easier as you
-- can just merge both structures independently.
-- Deletion can probably be done in amortized fashion when the size of the
-- list is twice the size of the set.

-- | A type of values tagged with insertion time
data TaggedVal val =
  TaggedVal
    val
    {-# UNPACK #-} !Int -- ^ insertion time
  deriving (Data, Typeable)

taggedFst :: TaggedVal val -> val
taggedFst (TaggedVal v _) = v

taggedSnd :: TaggedVal val -> Int
taggedSnd (TaggedVal _ i) = i

instance Eq val => Eq (TaggedVal val) where
  (TaggedVal v1 _) == (TaggedVal v2 _) = v1 == v2

instance Functor TaggedVal where
  fmap f (TaggedVal val i) = TaggedVal (f val) i

-- | Type of unique deterministic finite maps
data UniqDFM ele =
  UDFM
    !(M.IntMap (TaggedVal ele)) -- A map where keys are Unique's values and
                                -- values are tagged with insertion time.
                                -- The invariant is that all the tags will
                                -- be distinct within a single map
    {-# UNPACK #-} !Int         -- Upper bound on the values' insertion
                                -- time. See Note [Overflow on plusUDFM]
  deriving (Data, Typeable, Functor)

emptyUDFM :: UniqDFM elt
emptyUDFM = UDFM M.empty 0

unitUDFM :: Uniquable key => key -> elt -> UniqDFM elt
unitUDFM k v = UDFM (M.singleton (getKey $ getUnique k) (TaggedVal v 0)) 1

addToUDFM :: Uniquable key => UniqDFM elt -> key -> elt  -> UniqDFM elt
addToUDFM (UDFM m i) k v =
  UDFM (M.insert (getKey $ getUnique k) (TaggedVal v i) m) (i + 1)

addToUDFM_Directly :: UniqDFM elt -> Unique -> elt -> UniqDFM elt
addToUDFM_Directly (UDFM m i) u v =
  UDFM (M.insert (getKey u) (TaggedVal v i) m) (i + 1)

addListToUDFM_Directly :: UniqDFM elt -> [(Unique,elt)] -> UniqDFM elt
addListToUDFM_Directly = foldl (\m (k, v) -> addToUDFM_Directly m k v)

delFromUDFM :: Uniquable key => UniqDFM elt -> key -> UniqDFM elt
delFromUDFM (UDFM m i) k = UDFM (M.delete (getKey $ getUnique k) m) i

delListFromUDFM :: Uniquable key => UniqDFM elt -> [key] -> UniqDFM elt
delListFromUDFM = foldl delFromUDFM

-- Note [Overflow on plusUDFM]
-- ~~~~~~~~~~~~~~~~~~~~~~~~~~~
-- There are multiple ways of implementing plusUDFM.
-- The main problem that needs to be solved is overlap on times of
-- insertion between different keys in two maps.
-- Consider:
--
-- A = fromList [(a, (x, 1))]
-- B = fromList [(b, (y, 1))]
--
-- If you merge them naively you end up with:
--
-- C = fromList [(a, (x, 1)), (b, (y, 1))]
--
-- Which loses information about ordering and brings us back into
-- non-deterministic world.
--
-- The solution I considered before would increment the tags on one of the
-- sets by the upper bound of the other set. The problem with this approach
-- is that you'll run out of tags for some merge patterns.
-- Say you start with A with upper bound 1, you merge A with A to get A' and
-- the upper bound becomes 2. You merge A' with A' and the upper bound
-- doubles again. After 64 merges you overflow.
-- This solution would have the same time complexity as plusUFM, namely O(n+m).
--
-- The solution I ended up with has time complexity of
-- O(m log m + m * min (n+m, W)) where m is the smaller set.
-- It simply inserts the elements of the smaller set into the larger
-- set in the order that they were inserted into the smaller set. That's
-- O(m log m) for extracting the elements from the smaller set in the
-- insertion order and O(m * min(n+m, W)) to insert them into the bigger
-- set.

plusUDFM :: UniqDFM elt -> UniqDFM elt -> UniqDFM elt
plusUDFM udfml@(UDFM _ i) udfmr@(UDFM _ j)
  -- we will use the upper bound on the tag as a proxy for the set size,
  -- to insert the smaller one into the bigger one
  | i > j = insertUDFMIntoLeft udfml udfmr
  | otherwise = insertUDFMIntoLeft udfmr udfml

insertUDFMIntoLeft :: UniqDFM elt -> UniqDFM elt -> UniqDFM elt
insertUDFMIntoLeft udfml udfmr = addListToUDFM_Directly udfml $ udfmToList udfmr

lookupUDFM :: Uniquable key => UniqDFM elt -> key -> Maybe elt
lookupUDFM (UDFM m _i) k = taggedFst `fmap` M.lookup (getKey $ getUnique k) m

elemUDFM :: Uniquable key => key -> UniqDFM elt -> Bool
elemUDFM k (UDFM m _i) = M.member (getKey $ getUnique k) m

-- | Performs a deterministic fold over the UniqDFM.
-- It's O(n log n) while the corresponding function on `UniqFM` is O(n).
foldUDFM :: (elt -> a -> a) -> a -> UniqDFM elt -> a
foldUDFM k z m = foldr k z (eltsUDFM m)

eltsUDFM :: UniqDFM elt -> [elt]
eltsUDFM (UDFM m _i) =
  map taggedFst $ sortBy (compare `on` taggedSnd) $ M.elems m

filterUDFM :: (elt -> Bool) -> UniqDFM elt -> UniqDFM elt
filterUDFM p (UDFM m i) = UDFM (M.filter (\(TaggedVal v _) -> p v) m) i

-- | Converts `UniqDFM` to a list, with elements in deterministic order.
-- It's O(n log n) while the corresponding function on `UniqFM` is O(n).
udfmToList :: UniqDFM elt -> [(Unique, elt)]
udfmToList (UDFM m _i) =
  [ (getUnique k, taggedFst v)
  | (k, v) <- sortBy (compare `on` (taggedSnd . snd)) $ M.toList m ]

isNullUDFM :: UniqDFM elt -> Bool
isNullUDFM (UDFM m _) = M.null m

sizeUDFM :: UniqDFM elt -> Int
sizeUDFM (UDFM m _i) = M.size m

intersectUDFM :: UniqDFM elt -> UniqDFM elt -> UniqDFM elt
intersectUDFM (UDFM x i) (UDFM y _j) = UDFM (M.intersection x y) i
  -- M.intersection is left biased, that means the result will only have
  -- a subset of elements from the left set, so `i` is a good upper bound.

<<<<<<< HEAD
intersectsUDFM :: UniqDFM elt -> UniqDFM elt -> Bool
intersectsUDFM x y = isNullUDFM (x `intersectUDFM` y)
=======
disjointUDFM :: UniqDFM elt -> UniqDFM elt -> Bool
disjointUDFM (UDFM x _i) (UDFM y _j) = M.null (M.intersection x y)
>>>>>>> c865c425

minusUDFM :: UniqDFM elt1 -> UniqDFM elt2 -> UniqDFM elt1
minusUDFM (UDFM x i) (UDFM y _j) = UDFM (M.difference x y) i
  -- M.difference returns a subset of a left set, so `i` is a good upper
  -- bound.

-- | Partition UniqDFM into two UniqDFMs according to the predicate
partitionUDFM :: (elt -> Bool) -> UniqDFM elt -> (UniqDFM elt, UniqDFM elt)
partitionUDFM p (UDFM m i) =
  case M.partition (p . taggedFst) m of
    (left, right) -> (UDFM left i, UDFM right i)

-- | Delete a list of elements from a UniqDFM
delListFromUDFM  :: Uniquable key => UniqDFM elt -> [key] -> UniqDFM elt
delListFromUDFM = foldl delFromUDFM

-- | This allows for lossy conversion from UniqDFM to UniqFM
udfmToUfm :: UniqDFM elt -> UniqFM elt
udfmToUfm (UDFM m _i) =
  listToUFM_Directly [(getUnique k, taggedFst tv) | (k, tv) <- M.toList m]

listToUDFM_Directly :: [(Unique, elt)] -> UniqDFM elt
listToUDFM_Directly = foldl (\m (u, v) -> addToUDFM_Directly m u v) emptyUDFM

-- | Apply a function to a particular element
adjustUDFM :: Uniquable key => (elt -> elt) -> UniqDFM elt -> key -> UniqDFM elt
adjustUDFM f (UDFM m i) k = UDFM (M.adjust (fmap f) (getKey $ getUnique k) m) i

-- | The expression (alterUDFM f k map) alters value x at k, or absence
-- thereof. alterUDFM can be used to insert, delete, or update a value in
-- UniqDFM. Use addToUDFM, delFromUDFM or adjustUDFM when possible, they are
-- more efficient.
alterUDFM
  :: Uniquable key
  => (Maybe elt -> Maybe elt)  -- How to adjust
  -> UniqDFM elt               -- old
  -> key                       -- new
  -> UniqDFM elt               -- result
alterUDFM f (UDFM m i) k =
  UDFM (M.alter alterf (getKey $ getUnique k) m) (i + 1)
  where
  alterf Nothing = inject $ f Nothing
  alterf (Just (TaggedVal v _)) = inject $ f (Just v)
  inject Nothing = Nothing
  inject (Just v) = Just $ TaggedVal v i

-- | Map a function over every value in a UniqDFM
mapUDFM :: (elt1 -> elt2) -> UniqDFM elt1 -> UniqDFM elt2
mapUDFM f (UDFM m i) = UDFM (M.map (fmap f) m) i

-- This should not be used in commited code, provided for convenience to
-- make ad-hoc conversions when developing
alwaysUnsafeUfmToUdfm :: UniqFM elt -> UniqDFM elt
alwaysUnsafeUfmToUdfm = listToUDFM_Directly . ufmToList

-- Output-ery

instance Outputable a => Outputable (UniqDFM a) where
    ppr ufm = pprUniqDFM ppr ufm

pprUniqDFM :: (a -> SDoc) -> UniqDFM a -> SDoc
pprUniqDFM ppr_elt ufm
  = brackets $ fsep $ punctuate comma $
    [ ppr uq <+> ptext (sLit ":->") <+> ppr_elt elt
    | (uq, elt) <- udfmToList ufm ]<|MERGE_RESOLUTION|>--- conflicted
+++ resolved
@@ -27,15 +27,11 @@
         emptyUDFM,
         unitUDFM,
         addToUDFM,
-<<<<<<< HEAD
-        delFromUDFM, delListFromUDFM,
-=======
         delFromUDFM,
         delListFromUDFM,
         adjustUDFM,
         alterUDFM,
         mapUDFM,
->>>>>>> c865c425
         plusUDFM,
         lookupUDFM,
         elemUDFM,
@@ -45,11 +41,8 @@
         isNullUDFM,
         sizeUDFM,
         intersectUDFM,
-<<<<<<< HEAD
         intersectsUDFM,
-=======
         disjointUDFM,
->>>>>>> c865c425
         minusUDFM,
         partitionUDFM,
 
@@ -239,13 +232,11 @@
   -- M.intersection is left biased, that means the result will only have
   -- a subset of elements from the left set, so `i` is a good upper bound.
 
-<<<<<<< HEAD
 intersectsUDFM :: UniqDFM elt -> UniqDFM elt -> Bool
 intersectsUDFM x y = isNullUDFM (x `intersectUDFM` y)
-=======
+
 disjointUDFM :: UniqDFM elt -> UniqDFM elt -> Bool
 disjointUDFM (UDFM x _i) (UDFM y _j) = M.null (M.intersection x y)
->>>>>>> c865c425
 
 minusUDFM :: UniqDFM elt1 -> UniqDFM elt2 -> UniqDFM elt1
 minusUDFM (UDFM x i) (UDFM y _j) = UDFM (M.difference x y) i
