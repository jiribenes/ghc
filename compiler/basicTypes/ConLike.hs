--- conflicted
+++ resolved
@@ -32,11 +32,7 @@
 import Util
 import Name
 import BasicTypes
-<<<<<<< HEAD
-import {-# SOURCE #-} TyCoRep (Type, ThetaType)
-=======
-import TypeRep (Type, ThetaType)
->>>>>>> f40fe62d
+import TyCoRep (Type, ThetaType)
 import Var
 import Type (mkTyConApp)
 
