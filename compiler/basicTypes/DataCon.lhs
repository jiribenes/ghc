--- conflicted
+++ resolved
@@ -62,11 +62,6 @@
 import BasicTypes
 import FastString
 import Module
-<<<<<<< HEAD
-import NameEnv
-=======
-import VarEnv
->>>>>>> 0511c0ab
 
 import qualified Data.Data as Data
 import qualified Data.Typeable
