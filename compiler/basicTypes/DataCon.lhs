%
% (c) The University of Glasgow 2006
% (c) The GRASP/AQUA Project, Glasgow University, 1998
%
\section[DataCon]{@DataCon@: Data Constructors}

\begin{code}
{-# LANGUAGE CPP, DeriveDataTypeable #-}

module DataCon (
        -- * Main data types
<<<<<<< HEAD
	DataCon, DataConRep(..), HsBang(..), StrictnessMark(..),
	ConTag,
	
	-- ** Type construction
	mkDataCon, fIRST_TAG,
	
	-- ** Type deconstruction
	dataConRepType, dataConSig, dataConFullSig,
	dataConName, dataConIdentity, dataConTag, dataConTyCon, 
        dataConOrigTyCon, dataConUserType, dataConWrapperType,
	dataConUnivTyVars, dataConExTyCoVars, dataConAllTyCoVars, 
	dataConEqSpec, eqSpecPreds, dataConTheta,
	dataConStupidTheta,  
	dataConInstArgTys, dataConOrigArgTys, dataConOrigResTy,
	dataConInstOrigArgTys, dataConRepArgTys, 
	dataConFieldLabels, dataConFieldType,
	dataConStrictMarks, 
	dataConSourceArity, dataConRepArity, dataConRepRepArity,
	dataConIsInfix,
	dataConWorkId, dataConWrapId, dataConWrapId_maybe, dataConImplicitIds,
	dataConRepStrictness, dataConRepBangs, dataConBoxer,

	splitDataProductType_maybe,
=======
        DataCon, DataConRep(..), HsBang(..), StrictnessMark(..),
        ConTag,

        -- ** Type construction
        mkDataCon, fIRST_TAG,
        buildAlgTyCon,

        -- ** Type deconstruction
        dataConRepType, dataConSig, dataConFullSig,
        dataConName, dataConIdentity, dataConTag, dataConTyCon,
        dataConOrigTyCon, dataConUserType,
        dataConUnivTyVars, dataConExTyVars, dataConAllTyVars,
        dataConEqSpec, eqSpecPreds, dataConTheta,
        dataConStupidTheta,
        dataConInstArgTys, dataConOrigArgTys, dataConOrigResTy,
        dataConInstOrigArgTys, dataConRepArgTys,
        dataConFieldLabels, dataConFieldType,
        dataConStrictMarks,
        dataConSourceArity, dataConRepArity, dataConRepRepArity,
        dataConIsInfix,
        dataConWorkId, dataConWrapId, dataConWrapId_maybe, dataConImplicitIds,
        dataConRepStrictness, dataConRepBangs, dataConBoxer,

        splitDataProductType_maybe,
>>>>>>> 23bb9046

        tyConsOfTyCon,

        -- ** Predicates on DataCons
        isNullarySrcDataCon, isNullaryRepDataCon, isTupleDataCon, isUnboxedTupleCon,
        isVanillaDataCon, classDataCon, dataConCannotMatch,
        isBanged, isMarkedStrict, eqHsBang,

        -- ** Promotion related functions
        promoteDataCon
    ) where

#include "HsVersions.h"

import {-# SOURCE #-} MkId( DataConBoxer )
import Type
import Coercion
import Unify
import TyCon
import Class
import Name
import PrelNames
import Var
import Outputable
import ListSetOps
import Util
import BasicTypes
import FastString
import Module
import NameEnv

import qualified Data.Data as Data
import qualified Data.Typeable
import Data.Char
import Data.Word
\end{code}


Data constructor representation
~~~~~~~~~~~~~~~~~~~~~~~~~~~~~~~
Consider the following Haskell data type declaration

        data T = T !Int ![Int]

Using the strictness annotations, GHC will represent this as

        data T = T Int# [Int]

That is, the Int has been unboxed.  Furthermore, the Haskell source construction

        T e1 e2

is translated to

        case e1 of { I# x ->
        case e2 of { r ->
        T x r }}

That is, the first argument is unboxed, and the second is evaluated.  Finally,
pattern matching is translated too:

        case e of { T a b -> ... }

becomes

        case e of { T a' b -> let a = I# a' in ... }

To keep ourselves sane, we name the different versions of the data constructor
differently, as follows.


Note [Data Constructor Naming]
~~~~~~~~~~~~~~~~~~~~~~~~~~~~~~
Each data constructor C has two, and possibly up to four, Names associated with it:

                   OccName   Name space   Name of   Notes
 ---------------------------------------------------------------------------
 The "data con itself"   C     DataName   DataCon   In dom( GlobalRdrEnv )
 The "worker data con"   C     VarName    Id        The worker
 The "wrapper data con"  $WC   VarName    Id        The wrapper
 The "newtype coercion"  :CoT  TcClsName  TyCon

EVERY data constructor (incl for newtypes) has the former two (the
data con itself, and its worker.  But only some data constructors have a
wrapper (see Note [The need for a wrapper]).

Each of these three has a distinct Unique.  The "data con itself" name
appears in the output of the renamer, and names the Haskell-source
data constructor.  The type checker translates it into either the wrapper Id
(if it exists) or worker Id (otherwise).

The data con has one or two Ids associated with it:

The "worker Id", is the actual data constructor.
* Every data constructor (newtype or data type) has a worker

* The worker is very like a primop, in that it has no binding.

* For a *data* type, the worker *is* the data constructor;
  it has no unfolding

* For a *newtype*, the worker has a compulsory unfolding which
  does a cast, e.g.
        newtype T = MkT Int
        The worker for MkT has unfolding
                \\(x:Int). x `cast` sym CoT
  Here CoT is the type constructor, witnessing the FC axiom
        axiom CoT : T = Int

The "wrapper Id", \$WC, goes as follows

* Its type is exactly what it looks like in the source program.

* It is an ordinary function, and it gets a top-level binding
  like any other function.

* The wrapper Id isn't generated for a data type if there is
  nothing for the wrapper to do.  That is, if its defn would be
        \$wC = C

Note [The need for a wrapper]
~~~~~~~~~~~~~~~~~~~~~~~~~~~~~
Why might the wrapper have anything to do?  Two reasons:

* Unboxing strict fields (with -funbox-strict-fields)
        data T = MkT !(Int,Int)
        \$wMkT :: (Int,Int) -> T
        \$wMkT (x,y) = MkT x y
  Notice that the worker has two fields where the wapper has
  just one.  That is, the worker has type
                MkT :: Int -> Int -> T

* Equality constraints for GADTs
        data T a where { MkT :: a -> T [a] }

  The worker gets a type with explicit equality
  constraints, thus:
        MkT :: forall a b. (a=[b]) => b -> T a

  The wrapper has the programmer-specified type:
        \$wMkT :: a -> T [a]
        \$wMkT a x = MkT [a] a [a] x
  The third argument is a coerion
        [a] :: [a]~[a]

INVARIANT: the dictionary constructor for a class
           never has a wrapper.


A note about the stupid context
~~~~~~~~~~~~~~~~~~~~~~~~~~~~~~~
Data types can have a context:

        data (Eq a, Ord b) => T a b = T1 a b | T2 a

and that makes the constructors have a context too
(notice that T2's context is "thinned"):

        T1 :: (Eq a, Ord b) => a -> b -> T a b
        T2 :: (Eq a) => a -> T a b

Furthermore, this context pops up when pattern matching
(though GHC hasn't implemented this, but it is in H98, and
I've fixed GHC so that it now does):

        f (T2 x) = x
gets inferred type
        f :: Eq a => T a b -> a

I say the context is "stupid" because the dictionaries passed
are immediately discarded -- they do nothing and have no benefit.
It's a flaw in the language.

        Up to now [March 2002] I have put this stupid context into the
        type of the "wrapper" constructors functions, T1 and T2, but
        that turned out to be jolly inconvenient for generics, and
        record update, and other functions that build values of type T
        (because they don't have suitable dictionaries available).

        So now I've taken the stupid context out.  I simply deal with
        it separately in the type checker on occurrences of a
        constructor, either in an expression or in a pattern.

        [May 2003: actually I think this decision could evasily be
        reversed now, and probably should be.  Generics could be
        disabled for types with a stupid context; record updates now
        (H98) needs the context too; etc.  It's an unforced change, so
        I'm leaving it for now --- but it does seem odd that the
        wrapper doesn't include the stupid context.]

[July 04] With the advent of generalised data types, it's less obvious
what the "stupid context" is.  Consider
        C :: forall a. Ord a => a -> a -> T (Foo a)
Does the C constructor in Core contain the Ord dictionary?  Yes, it must:

        f :: T b -> Ordering
        f = /\b. \x:T b.
            case x of
                C a (d:Ord a) (p:a) (q:a) -> compare d p q

Note that (Foo a) might not be an instance of Ord.

%************************************************************************
%*                                                                      *
\subsection{Data constructors}
%*                                                                      *
%************************************************************************

\begin{code}
-- | A data constructor
data DataCon
  = MkData {
<<<<<<< HEAD
	dcName    :: Name,	-- This is the name of the *source data con*
				-- (see "Note [Data Constructor Naming]" above)
	dcUnique :: Unique, 	-- Cached from Name
	dcTag    :: ConTag,     -- ^ Tag, used for ordering 'DataCon's

	-- Running example:
	--
	-- 	*** As declared by the user
	--  data T a where
	--    MkT :: forall x y. (x~y,Ord x) => x -> y -> T (x,y)

	-- 	*** As represented internally
	--  data T a where
	--    MkT :: forall a. forall x y. (a~(x,y),x~y,Ord x) => x -> y -> T a
	-- 
	-- The next six fields express the type of the constructor, in pieces
	-- e.g.
	--
	--	dcUnivTyVars  = [a]
	--	dcExTyCoVars  = [x,y]
	--	dcEqSpec      = [a~(x,y)]
	--	dcOtherTheta  = [x~y, Ord x]	
	--	dcOrigArgTys  = [x,y]
	--	dcRepTyCon       = T

	dcVanilla :: Bool,	-- True <=> This is a vanilla Haskell 98 data constructor
				--	    Its type is of form
				--	        forall a1..an . t1 -> ... tm -> T a1..an
				-- 	    No existentials, no coercions, nothing.
				-- That is: dcExTyCoVars = dcEqSpec = dcOtherTheta = []
		-- NB 1: newtypes always have a vanilla data con
		-- NB 2: a vanilla constructor can still be declared in GADT-style 
		--	 syntax, provided its type looks like the above.
		--       The declaration format is held in the TyCon (algTcGadtSyntax)

	dcUnivTyVars   :: [TyVar],	-- Universally-quantified type vars [a,b,c]
					-- INVARIANT: length matches arity of the dcRepTyCon
					---           result type of (rep) data con is exactly (T a b c)

	dcExTyCoVars   :: [TyCoVar],	-- Existentially-quantified type vars 
		-- In general, the dcUnivTyVars are NOT NECESSARILY THE SAME AS THE TYVARS
		-- FOR THE PARENT TyCon. With GADTs the data con might not even have 
		-- the same number of type variables.
		-- [This is a change (Oct05): previously, vanilla datacons guaranteed to
		--  have the same type variables as their parent TyCon, but that seems ugly.]

	-- INVARIANT: the UnivTyVars and ExTyVars all have distinct OccNames
	-- Reason: less confusing, and easier to generate IfaceSyn

	dcEqSpec :: [EqSpec],	-- Equalities derived from the result type, 
        	         	-- _as written by the programmer_
                -- This field contains only *non-dependent* GADT equalities
        
		-- This field allows us to move conveniently between the two ways
		-- of representing a GADT constructor's type:
		--	MkT :: forall a b. (a ~ [b]) => b -> T a
		--	MkT :: forall b. b -> T [b]
		-- Each equality is of the form (a ~ ty), where 'a' is one of 
		-- the universally quantified type variables
					
		-- The next two fields give the type context of the data constructor
		-- 	(aside from the GADT constraints, 
		--	 which are given by the dcExpSpec)
		-- In GADT form, this is *exactly* what the programmer writes, even if
		-- the context constrains only universally quantified variables
		--	MkT :: forall a b. (a ~ b, Ord b) => a -> T a b
	dcOtherTheta :: ThetaType,  -- The other constraints in the data con's type
		                    -- other than those in the dcEqSpec

	dcStupidTheta :: ThetaType,	-- The context of the data type declaration 
					--	data Eq a => T a = ...
					-- or, rather, a "thinned" version thereof
		-- "Thinned", because the Report says
		-- to eliminate any constraints that don't mention
		-- tyvars free in the arg types for this constructor
		--
		-- INVARIANT: the free tyvars of dcStupidTheta are a subset of dcUnivTyVars
		-- Reason: dcStupidTeta is gotten by thinning the stupid theta from the tycon
		-- 
		-- "Stupid", because the dictionaries aren't used for anything.  
		-- Indeed, [as of March 02] they are no longer in the type of 
		-- the wrapper Id, because that makes it harder to use the wrap-id 
		-- to rebuild values after record selection or in generics.

	dcOrigArgTys :: [Type],		-- Original argument types
					-- (before unboxing and flattening of strict fields)
	dcOrigResTy :: Type,		-- Original result type, as seen by the user
		-- NB: for a data instance, the original user result type may 
		-- differ from the DataCon's representation TyCon.  Example
		--	data instance T [a] where MkT :: a -> T [a]
		-- The OrigResTy is T [a], but the dcRepTyCon might be :T123

	-- Now the strictness annotations and field labels of the constructor
=======
        dcName    :: Name,      -- This is the name of the *source data con*
                                -- (see "Note [Data Constructor Naming]" above)
        dcUnique :: Unique,     -- Cached from Name
        dcTag    :: ConTag,     -- ^ Tag, used for ordering 'DataCon's

        -- Running example:
        --
        --      *** As declared by the user
        --  data T a where
        --    MkT :: forall x y. (x~y,Ord x) => x -> y -> T (x,y)

        --      *** As represented internally
        --  data T a where
        --    MkT :: forall a. forall x y. (a~(x,y),x~y,Ord x) => x -> y -> T a
        --
        -- The next six fields express the type of the constructor, in pieces
        -- e.g.
        --
        --      dcUnivTyVars  = [a]
        --      dcExTyVars    = [x,y]
        --      dcEqSpec      = [a~(x,y)]
        --      dcOtherTheta  = [x~y, Ord x]
        --      dcOrigArgTys  = [x,y]
        --      dcRepTyCon       = T

        dcVanilla :: Bool,      -- True <=> This is a vanilla Haskell 98 data constructor
                                --          Its type is of form
                                --              forall a1..an . t1 -> ... tm -> T a1..an
                                --          No existentials, no coercions, nothing.
                                -- That is: dcExTyVars = dcEqSpec = dcOtherTheta = []
                -- NB 1: newtypes always have a vanilla data con
                -- NB 2: a vanilla constructor can still be declared in GADT-style
                --       syntax, provided its type looks like the above.
                --       The declaration format is held in the TyCon (algTcGadtSyntax)

        dcUnivTyVars :: [TyVar],        -- Universally-quantified type vars [a,b,c]
                                        -- INVARIANT: length matches arity of the dcRepTyCon
                                        ---           result type of (rep) data con is exactly (T a b c)

        dcExTyVars   :: [TyVar],        -- Existentially-quantified type vars
                -- In general, the dcUnivTyVars are NOT NECESSARILY THE SAME AS THE TYVARS
                -- FOR THE PARENT TyCon. With GADTs the data con might not even have
                -- the same number of type variables.
                -- [This is a change (Oct05): previously, vanilla datacons guaranteed to
                --  have the same type variables as their parent TyCon, but that seems ugly.]

        -- INVARIANT: the UnivTyVars and ExTyVars all have distinct OccNames
        -- Reason: less confusing, and easier to generate IfaceSyn

        dcEqSpec :: [(TyVar,Type)],     -- Equalities derived from the result type,
                                        -- _as written by the programmer_
                -- This field allows us to move conveniently between the two ways
                -- of representing a GADT constructor's type:
                --      MkT :: forall a b. (a ~ [b]) => b -> T a
                --      MkT :: forall b. b -> T [b]
                -- Each equality is of the form (a ~ ty), where 'a' is one of
                -- the universally quantified type variables

                -- The next two fields give the type context of the data constructor
                --      (aside from the GADT constraints,
                --       which are given by the dcExpSpec)
                -- In GADT form, this is *exactly* what the programmer writes, even if
                -- the context constrains only universally quantified variables
                --      MkT :: forall a b. (a ~ b, Ord b) => a -> T a b
        dcOtherTheta :: ThetaType,  -- The other constraints in the data con's type
                                    -- other than those in the dcEqSpec

        dcStupidTheta :: ThetaType,     -- The context of the data type declaration
                                        --      data Eq a => T a = ...
                                        -- or, rather, a "thinned" version thereof
                -- "Thinned", because the Report says
                -- to eliminate any constraints that don't mention
                -- tyvars free in the arg types for this constructor
                --
                -- INVARIANT: the free tyvars of dcStupidTheta are a subset of dcUnivTyVars
                -- Reason: dcStupidTeta is gotten by thinning the stupid theta from the tycon
                --
                -- "Stupid", because the dictionaries aren't used for anything.
                -- Indeed, [as of March 02] they are no longer in the type of
                -- the wrapper Id, because that makes it harder to use the wrap-id
                -- to rebuild values after record selection or in generics.

        dcOrigArgTys :: [Type],         -- Original argument types
                                        -- (before unboxing and flattening of strict fields)
        dcOrigResTy :: Type,            -- Original result type, as seen by the user
                -- NB: for a data instance, the original user result type may
                -- differ from the DataCon's representation TyCon.  Example
                --      data instance T [a] where MkT :: a -> T [a]
                -- The OrigResTy is T [a], but the dcRepTyCon might be :T123

        -- Now the strictness annotations and field labels of the constructor
>>>>>>> 23bb9046
        -- See Note [Bangs on data constructor arguments]
        dcArgBangs :: [HsBang],
                -- Strictness annotations as decided by the compiler.
                -- Matches 1-1 with dcOrigArgTys
                -- Hence length = dataConSourceArity dataCon

        dcFields  :: [FieldLabel],
                -- Field labels for this constructor, in the
                -- same order as the dcOrigArgTys;
                -- length = 0 (if not a record) or dataConSourceArity.

        -- The curried worker function that corresponds to the constructor:
        -- It doesn't have an unfolding; the code generator saturates these Ids
        -- and allocates a real constructor when it finds one.
        dcWorkId :: Id,

        -- Constructor representation
        dcRep      :: DataConRep,

        -- Cached
          -- dcRepArity == length dataConRepArgTys + count isId dcExTyCoVars
        dcRepArity    :: Arity,
          -- dcSourceArity == length dcOrigArgTys + count isId dcExTyCoVars
        dcSourceArity :: Arity,

        -- Result type of constructor is T t1..tn
        dcRepTyCon  :: TyCon,           -- Result tycon, T

        dcRepType   :: Type,    -- Type of the constructor
                                --      forall a x y. (a~(x,y), x~y, Ord x) =>
                                --        x -> y -> T a
                                -- (this is *not* of the constructor wrapper Id:
                                --  see Note [Data con representation] below)
        -- Notice that the existential type parameters come *second*.
        -- Reason: in a case expression we may find:
        --      case (e :: T t) of
        --        MkT x y co1 co2 (d:Ord x) (v:r) (w:F s) -> ...
        -- It's convenient to apply the rep-type of MkT to 't', to get
        --      forall x y. (t~(x,y), x~y, Ord x) => x -> y -> T t
        -- and use that to check the pattern.  Mind you, this is really only
        -- used in CoreLint.


        dcInfix :: Bool,        -- True <=> declared infix
                                -- Used for Template Haskell and 'deriving' only
                                -- The actual fixity is stored elsewhere

        dcPromoted :: TyCon    -- The promoted TyCon
                               -- See Note [Promoted data constructors] in TyCon
  }
  deriving Data.Typeable.Typeable

data DataConRep
  = NoDataConRep              -- No wrapper

  | DCR { dcr_wrap_id :: Id   -- Takes src args, unboxes/flattens,
                              -- and constructs the representation

        , dcr_boxer   :: DataConBoxer

        , dcr_arg_tys :: [Type]  -- Final, representation argument types,
                                 -- after unboxing and flattening,
                                 -- and *including* all evidence args

        , dcr_stricts :: [StrictnessMark]  -- 1-1 with dcr_arg_tys
                -- See also Note [Data-con worker strictness] in MkId.lhs

        , dcr_bangs :: [HsBang]  -- The actual decisions made (including failures)
                                 -- 1-1 with orig_arg_tys
                                 -- See Note [Bangs on data constructor arguments]

    }
-- Algebraic data types always have a worker, and
-- may or may not have a wrapper, depending on whether
-- the wrapper does anything.
--
-- Data types have a worker with no unfolding
-- Newtypes just have a worker, which has a compulsory unfolding (just a cast)

-- _Neither_ the worker _nor_ the wrapper take the dcStupidTheta dicts as arguments

-- The wrapper (if it exists) takes dcOrigArgTys as its arguments
-- The worker takes dataConRepArgTys as its arguments
-- If the worker is absent, dataConRepArgTys is the same as dcOrigArgTys

-- The 'NoDataConRep' case is important
-- Not only is this efficient,
-- but it also ensures that the wrapper is replaced
-- by the worker (because it *is* the worker)
-- even when there are no args. E.g. in
--              f (:) x
-- the (:) *is* the worker.
-- This is really important in rule matching,
-- (We could match on the wrappers,
-- but that makes it less likely that rules will match
-- when we bring bits of unfoldings together.)

-------------------------
-- HsBang describes what the *programmer* wrote
-- This info is retained in the DataCon.dcStrictMarks field
data HsBang
  = HsUserBang   -- The user's source-code request
       (Maybe Bool)       -- Just True    {-# UNPACK #-}
                          -- Just False   {-# NOUNPACK #-}
                          -- Nothing      no pragma
       Bool               -- True <=> '!' specified

  | HsNoBang              -- Lazy field
                          -- HsUserBang Nothing False means the same as HsNoBang

  | HsUnpack              -- Definite commitment: this field is strict and unboxed
       (Maybe Coercion)   --    co :: arg-ty ~ product-ty

  | HsStrict              -- Definite commitment: this field is strict but not unboxed
  deriving (Data.Data, Data.Typeable)

-------------------------
-- StrictnessMark is internal only, used to indicate strictness
-- of the DataCon *worker* fields
data StrictnessMark = MarkedStrict | NotMarkedStrict
<<<<<<< HEAD

-- | An 'EqSpec' is a tyvar/type pair representing an equality made in
-- rejigging a GADT constructor
type EqSpec = (TyVar, Type)

=======
>>>>>>> 23bb9046
\end{code}

Note [Data con representation]
~~~~~~~~~~~~~~~~~~~~~~~~~~~~~~
The dcRepType field contains the type of the representation of a contructor
This may differ from the type of the contructor *Id* (built
by MkId.mkDataConId) for two reasons:
        a) the constructor Id may be overloaded, but the dictionary isn't stored
           e.g.    data Eq a => T a = MkT a a

        b) the constructor may store an unboxed version of a strict field.

Here's an example illustrating both:
        data Ord a => T a = MkT Int! a
Here
        T :: Ord a => Int -> a -> T a
but the rep type is
        Trep :: Int# -> a -> T a
Actually, the unboxed part isn't implemented yet!

Note [Bangs on data constructor arguments]
~~~~~~~~~~~~~~~~~~~~~~~~~~~~~~~~~~~~~~~~~~
Consider
  data T = MkT !Int {-# UNPACK #-} !Int Bool
Its dcArgBangs field records the *users* specifications, in this case
    [ HsUserBang Nothing True
    , HsUserBang (Just True) True
    , HsNoBang]
See the declaration of HsBang in BasicTypes

The dcr_bangs field of the dcRep field records the *actual, decided*
representation of the data constructor.  Without -O this might be
    [HsStrict, HsStrict, HsNoBang]
With -O it might be
    [HsStrict, HsUnpack, HsNoBang]
With -funbox-small-strict-fields it might be
    [HsUnpack, HsUnpack, HsNoBang]

For imported data types, the dcArgBangs field is just the same as the
dcr_bangs field; we don't know what the user originally said.


%************************************************************************
%*                                                                      *
\subsection{Instances}
%*                                                                      *
%************************************************************************

\begin{code}
instance Eq DataCon where
    a == b = getUnique a == getUnique b
    a /= b = getUnique a /= getUnique b

instance Ord DataCon where
    a <= b = getUnique a <= getUnique b
    a <  b = getUnique a <  getUnique b
    a >= b = getUnique a >= getUnique b
    a >  b = getUnique a > getUnique b
    compare a b = getUnique a `compare` getUnique b

instance Uniquable DataCon where
    getUnique = dcUnique

instance NamedThing DataCon where
    getName = dcName

instance Outputable DataCon where
    ppr con = ppr (dataConName con)

instance OutputableBndr DataCon where
    pprInfixOcc con = pprInfixName (dataConName con)
    pprPrefixOcc con = pprPrefixName (dataConName con)

instance Data.Data DataCon where
    -- don't traverse?
    toConstr _   = abstractConstr "DataCon"
    gunfold _ _  = error "gunfold"
    dataTypeOf _ = mkNoRepType "DataCon"

instance Outputable HsBang where
    ppr HsNoBang               = empty
    ppr (HsUserBang prag bang) = pp_unpk prag <+> ppWhen bang (char '!')
    ppr (HsUnpack Nothing)     = ptext (sLit "Unpk")
    ppr (HsUnpack (Just co))   = ptext (sLit "Unpk") <> parens (ppr co)
    ppr HsStrict               = ptext (sLit "SrictNotUnpacked")

pp_unpk :: Maybe Bool -> SDoc
pp_unpk Nothing      = empty
pp_unpk (Just True)  = ptext (sLit "{-# UNPACK #-}")
pp_unpk (Just False) = ptext (sLit "{-# NOUNPACK #-}")

instance Outputable StrictnessMark where
  ppr MarkedStrict     = ptext (sLit "!")
  ppr NotMarkedStrict  = empty


eqHsBang :: HsBang -> HsBang -> Bool
eqHsBang HsNoBang             HsNoBang             = True
eqHsBang HsStrict             HsStrict             = True
eqHsBang (HsUserBang u1 b1)   (HsUserBang u2 b2)   = u1==u2 && b1==b2
eqHsBang (HsUnpack Nothing)   (HsUnpack Nothing)   = True
eqHsBang (HsUnpack (Just c1)) (HsUnpack (Just c2)) = eqType (coercionType c1) (coercionType c2)
eqHsBang _ _ = False

isBanged :: HsBang -> Bool
isBanged HsNoBang                  = False
isBanged (HsUserBang Nothing bang) = bang
isBanged _                         = True

isMarkedStrict :: StrictnessMark -> Bool
isMarkedStrict NotMarkedStrict = False
isMarkedStrict _               = True   -- All others are strict
\end{code}


%************************************************************************
%*                                                                      *
\subsection{Construction}
%*                                                                      *
%************************************************************************

\begin{code}
-- | Build a new data constructor
<<<<<<< HEAD
mkDataCon :: Name 
	  -> Bool	        -- ^ Is the constructor declared infix?
	  -> [HsBang]           -- ^ Strictness annotations written in the source file
	  -> [FieldLabel]       -- ^ Field labels for the constructor, if it is a record, 
				--   otherwise empty
	  -> [TyVar]            -- ^ Universally quantified type variables
	  -> [TyCoVar]          -- ^ Existentially quantified type variables,
                                --   including dependent GADT equalities
	  -> [EqSpec]           -- ^ non-dependent GADT equalities
	  -> ThetaType          -- ^ Theta-type occuring before the arguments proper
	  -> [Type]             -- ^ Original argument types
	  -> Type		-- ^ Original result type
	  -> TyCon              -- ^ Representation type constructor
	  -> ThetaType          -- ^ The "stupid theta", context of the data declaration 
				--   e.g. @data Eq a => T a ...@
=======
mkDataCon :: Name
          -> Bool               -- ^ Is the constructor declared infix?
          -> [HsBang]           -- ^ Strictness annotations written in the source file
          -> [FieldLabel]       -- ^ Field labels for the constructor, if it is a record,
                                --   otherwise empty
          -> [TyVar]            -- ^ Universally quantified type variables
          -> [TyVar]            -- ^ Existentially quantified type variables
          -> [(TyVar,Type)]     -- ^ GADT equalities
          -> ThetaType          -- ^ Theta-type occuring before the arguments proper
          -> [Type]             -- ^ Original argument types
          -> Type               -- ^ Original result type
          -> TyCon              -- ^ Representation type constructor
          -> ThetaType          -- ^ The "stupid theta", context of the data declaration
                                --   e.g. @data Eq a => T a ...@
>>>>>>> 23bb9046
          -> Id                 -- ^ Worker Id
          -> DataConRep         -- ^ Representation
          -> DataCon
  -- Can get the tag from the TyCon

mkDataCon name declared_infix
          arg_stricts   -- Must match orig_arg_tys 1-1
          fields
          univ_tvs ex_tvs
          eq_spec theta
          orig_arg_tys orig_res_ty rep_tycon
          stupid_theta work_id rep
-- Warning: mkDataCon is not a good place to check invariants.
-- If the programmer writes the wrong result type in the decl, thus:
--      data T a where { MkT :: S }
-- then it's possible that the univ_tvs may hit an assertion failure
-- if you pull on univ_tvs.  This case is checked by checkValidDataCon,
-- so the error is detected properly... it's just that asaertions here
-- are a little dodgy.

  = con
  where
    is_vanilla = null ex_tvs && null eq_spec && null theta
<<<<<<< HEAD
    con = MkData {dcName = name, dcUnique = nameUnique name, 
		  dcVanilla = is_vanilla, dcInfix = declared_infix,
	  	  dcUnivTyVars = univ_tvs, dcExTyCoVars = ex_tvs, 
		  dcEqSpec = eq_spec, 
		  dcOtherTheta = theta,
		  dcStupidTheta = stupid_theta, 
		  dcOrigArgTys = orig_arg_tys, dcOrigResTy = orig_res_ty,
		  dcRepTyCon = rep_tycon, 
		  dcArgBangs = arg_stricts, 
		  dcFields = fields, dcTag = tag, dcRepType = rep_ty,
		  dcWorkId = work_id,
                  dcRep = rep, 
                  dcSourceArity = length orig_arg_tys + count isId ex_tvs,
                  dcRepArity = length rep_arg_tys + count isId ex_tvs,
                  dcPromoted = promoted }
=======
    con = MkData {dcName = name, dcUnique = nameUnique name,
                  dcVanilla = is_vanilla, dcInfix = declared_infix,
                  dcUnivTyVars = univ_tvs, dcExTyVars = ex_tvs,
                  dcEqSpec = eq_spec,
                  dcOtherTheta = theta,
                  dcStupidTheta = stupid_theta,
                  dcOrigArgTys = orig_arg_tys, dcOrigResTy = orig_res_ty,
                  dcRepTyCon = rep_tycon,
                  dcArgBangs = arg_stricts,
                  dcFields = fields, dcTag = tag, dcRepType = rep_ty,
                  dcWorkId = work_id,
                  dcRep = rep,
                  dcSourceArity = length orig_arg_tys,
                  dcRepArity = length rep_arg_tys,
                  dcPromoted = mb_promoted }
>>>>>>> 23bb9046

        -- The 'arg_stricts' passed to mkDataCon are simply those for the
        -- source-language arguments.  We add extra ones for the
        -- dictionary arguments right here.

    tag = assoc "mkDataCon" (tyConDataCons rep_tycon `zip` [fIRST_TAG..]) con
    rep_arg_tys = dataConRepArgTys con
<<<<<<< HEAD
    rep_ty = mkInvForAllTys univ_tvs $ mkInvForAllTys ex_tvs $ 
	     mkPiTypesNoTv rep_arg_tys $
	     mkTyConApp rep_tycon (mkTyCoVarTys univ_tvs)

    promoted   -- See Note [Promoted data constructors] in TyCon
               -- TODO (RAE): Update note.
      = mkPromotedDataCon con name (getUnique name) (dataConWrapperType con) roles

                -- covars have role P
    roles = map (\tv -> if isTyVar tv then Nominal else Phantom)
                (univ_tvs ++ ex_tvs) ++
=======
    rep_ty = mkForAllTys univ_tvs $ mkForAllTys ex_tvs $
             mkFunTys rep_arg_tys $
             mkTyConApp rep_tycon (mkTyVarTys univ_tvs)

    mb_promoted   -- See Note [Promoted data constructors] in TyCon
      | isJust (promotableTyCon_maybe rep_tycon)
          -- The TyCon is promotable only if all its datacons
          -- are, so the promoteType for prom_kind should succeed
      = Just (mkPromotedDataCon con name (getUnique name) prom_kind roles)
      | otherwise
      = Nothing
    prom_kind = promoteType (dataConUserType con)
    roles = map (const Nominal)          (univ_tvs ++ ex_tvs) ++
>>>>>>> 23bb9046
            map (const Representational) orig_arg_tys

eqSpecPreds :: [EqSpec] -> ThetaType
eqSpecPreds spec = [ mkEqPred (mkTyCoVarTy tv) ty | (tv,ty) <- spec ]
\end{code}

Note [Unpack equality predicates]
~~~~~~~~~~~~~~~~~~~~~~~~~~~~~~~~~
If we have a GADT with a contructor C :: (a~[b]) => b -> T a
we definitely want that equality predicate *unboxed* so that it
takes no space at all.  This is easily done: just give it
an UNPACK pragma. The rest of the unpack/repack code does the
heavy lifting.  This one line makes every GADT take a word less
space for each equality predicate, so it's pretty important!

\begin{code}
-- | The 'Name' of the 'DataCon', giving it a unique, rooted identification
dataConName :: DataCon -> Name
dataConName = dcName

-- | The tag used for ordering 'DataCon's
dataConTag :: DataCon -> ConTag
dataConTag  = dcTag

-- | The type constructor that we are building via this data constructor
dataConTyCon :: DataCon -> TyCon
dataConTyCon = dcRepTyCon

-- | The original type constructor used in the definition of this data
-- constructor.  In case of a data family instance, that will be the family
-- type constructor.
dataConOrigTyCon :: DataCon -> TyCon
dataConOrigTyCon dc
  | Just (tc, _) <- tyConFamInst_maybe (dcRepTyCon dc) = tc
  | otherwise                                          = dcRepTyCon dc

-- | The representation type of the data constructor, i.e. the sort
-- type that will represent values of this type at runtime
dataConRepType :: DataCon -> Type
dataConRepType = dcRepType

-- | Should the 'DataCon' be presented infix?
dataConIsInfix :: DataCon -> Bool
dataConIsInfix = dcInfix

-- | The universally-quantified type variables of the constructor
dataConUnivTyVars :: DataCon -> [TyVar]
dataConUnivTyVars = dcUnivTyVars

-- | The existentially-quantified type variables of the constructor,
-- including dependent (kind-) GADT equalities.
dataConExTyCoVars :: DataCon -> [TyCoVar]
dataConExTyCoVars = dcExTyCoVars

-- | Both the universal and existentiatial type variables of the constructor
dataConAllTyCoVars :: DataCon -> [TyVar]
dataConAllTyCoVars (MkData { dcUnivTyVars = univ_tvs, dcExTyCoVars = ex_tvs })
  = univ_tvs ++ ex_tvs

-- | Equalities derived from the result type of the data constructor, as written
-- by the programmer in any GADT declaration. This includes *all* GADT-like
-- equalities, including those written in by hand by the programmer.
dataConEqSpec :: DataCon -> [EqSpec]
dataConEqSpec con@(MkData { dcEqSpec     = eq_spec
                          , dcOtherTheta = theta })
  = dataConKindEqSpec con
    ++ eq_spec ++
    [ (tv, ty)
    | Just (tc, [_k, ty1, ty2]) <- map splitTyConApp_maybe theta
    , tc `hasKey` eqTyConKey
    , (tv, ty) <- case (getTyVar_maybe ty1, getTyVar_maybe ty2) of
                    (Just tv1, _) -> return (tv1, ty2)
                    (_, Just tv2) -> return (tv2, ty1)
                    _             -> []
    ]

-- | Dependent (kind-level) equalities in a constructor. These are extracted
-- from the existential variables.
dataConKindEqSpec :: DataCon -> [EqSpec]
dataConKindEqSpec (MkData { dcExTyCoVars = ex_tcvs })
  = [ (tv, ty)
    | cv <- ex_tcvs
    , isCoVar cv
    , let (ty1, ty) = coVarTypes cv
          tv        = getTyVar "dataConEqSpec" ty1
    ]

-- | The *full* constraints on the constructor type. Does not include
-- dependent GADT equalities.
dataConTheta :: DataCon -> ThetaType
dataConTheta (MkData { dcEqSpec = eq_spec, dcOtherTheta = theta })
  = eqSpecPreds eq_spec ++ theta

-- | Get the Id of the 'DataCon' worker: a function that is the "actual"
-- constructor and has no top level binding in the program. The type may
-- be different from the obvious one written in the source program. Panics
-- if there is no such 'Id' for this 'DataCon'
dataConWorkId :: DataCon -> Id
dataConWorkId dc = dcWorkId dc

-- | Get the Id of the 'DataCon' wrapper: a function that wraps the "actual"
-- constructor so it has the type visible in the source program: c.f. 'dataConWorkId'.
-- Returns Nothing if there is no wrapper, which occurs for an algebraic data constructor
-- and also for a newtype (whose constructor is inlined compulsorily)
dataConWrapId_maybe :: DataCon -> Maybe Id
dataConWrapId_maybe dc = case dcRep dc of
                           NoDataConRep -> Nothing
                           DCR { dcr_wrap_id = wrap_id } -> Just wrap_id

-- | Returns an Id which looks like the Haskell-source constructor by using
-- the wrapper if it exists (see 'dataConWrapId_maybe') and failing over to
-- the worker (see 'dataConWorkId')
dataConWrapId :: DataCon -> Id
dataConWrapId dc = case dcRep dc of
                     NoDataConRep-> dcWorkId dc    -- worker=wrapper
                     DCR { dcr_wrap_id = wrap_id } -> wrap_id

-- | Find all the 'Id's implicitly brought into scope by the data constructor. Currently,
-- the union of the 'dataConWorkId' and the 'dataConWrapId'
dataConImplicitIds :: DataCon -> [Id]
dataConImplicitIds (MkData { dcWorkId = work, dcRep = rep})
  = case rep of
       NoDataConRep               -> [work]
       DCR { dcr_wrap_id = wrap } -> [wrap,work]

-- | The labels for the fields of this particular 'DataCon'
dataConFieldLabels :: DataCon -> [FieldLabel]
dataConFieldLabels = dcFields

-- | Extract the type for any given labelled field of the 'DataCon'
dataConFieldType :: DataCon -> FieldLabel -> Type
dataConFieldType con label
  = case lookup label (dcFields con `zip` dcOrigArgTys con) of
      Just ty -> ty
      Nothing -> pprPanic "dataConFieldType" (ppr con <+> ppr label)

-- | The strictness markings decided on by the compiler.  Does not include those for
-- existential dictionaries.  The list is in one-to-one correspondence with the arity of the 'DataCon'
dataConStrictMarks :: DataCon -> [HsBang]
dataConStrictMarks = dcArgBangs

-- | Source-level arity of the data constructor
dataConSourceArity :: DataCon -> Arity
dataConSourceArity (MkData { dcSourceArity = arity }) = arity

-- | Gives the number of actual fields in the /representation/ of the
-- data constructor. This may be more than appear in the source code;
-- the extra ones are the existentially quantified dictionaries
dataConRepArity :: DataCon -> Arity
dataConRepArity (MkData { dcRepArity = arity }) = arity


-- | The number of fields in the /representation/ of the constructor
-- AFTER taking into account the unpacking of any unboxed tuple fields
dataConRepRepArity :: DataCon -> RepArity
dataConRepRepArity dc = typeRepArity (dataConRepArity dc) (dataConRepType dc)

-- | Return whether there are any argument types for this 'DataCon's original source type
isNullarySrcDataCon :: DataCon -> Bool
isNullarySrcDataCon dc = null (dcOrigArgTys dc)

-- | Return whether there are any argument types for this 'DataCon's runtime representation type
isNullaryRepDataCon :: DataCon -> Bool
isNullaryRepDataCon dc = dataConRepArity dc == 0

dataConRepStrictness :: DataCon -> [StrictnessMark]
-- ^ Give the demands on the arguments of a
-- Core constructor application (Con dc args)
dataConRepStrictness dc = case dcRep dc of
                            NoDataConRep -> [NotMarkedStrict | _ <- dataConRepArgTys dc]
                            DCR { dcr_stricts = strs } -> strs

dataConRepBangs :: DataCon -> [HsBang]
dataConRepBangs dc = case dcRep dc of
                       NoDataConRep -> dcArgBangs dc
                       DCR { dcr_bangs = bangs } -> bangs

dataConBoxer :: DataCon -> Maybe DataConBoxer
dataConBoxer (MkData { dcRep = DCR { dcr_boxer = boxer } }) = Just boxer
dataConBoxer _ = Nothing

-- | The \"signature\" of the 'DataCon' returns, in order:
--
-- 1) The result of 'dataConAllTyCoVars',
--
-- 2) All the 'ThetaType's relating to the 'DataCon' (coercion, dictionary, implicit
--    parameter - whatever)
--
-- 3) The type arguments to the constructor
--
-- 4) The /original/ result type of the 'DataCon'
<<<<<<< HEAD
dataConSig :: DataCon -> ([TyCoVar], ThetaType, [Type], Type)
dataConSig (MkData {dcUnivTyVars = univ_tvs, dcExTyCoVars = ex_tvs, 
		    dcEqSpec = eq_spec, dcOtherTheta  = theta, 
		    dcOrigArgTys = arg_tys, dcOrigResTy = res_ty})
=======
dataConSig :: DataCon -> ([TyVar], ThetaType, [Type], Type)
dataConSig (MkData {dcUnivTyVars = univ_tvs, dcExTyVars = ex_tvs,
                    dcEqSpec = eq_spec, dcOtherTheta  = theta,
                    dcOrigArgTys = arg_tys, dcOrigResTy = res_ty})
>>>>>>> 23bb9046
  = (univ_tvs ++ ex_tvs, eqSpecPreds eq_spec ++ theta, arg_tys, res_ty)

-- | The \"full signature\" of the 'DataCon' returns, in order:
--
-- 1) The result of 'dataConUnivTyVars'
--
-- 2) The result of 'dataConExTyCoVars'
--
-- 3) The non-dependent GADT equalities
--
-- 4) The result of 'dataConDictTheta'
--
-- 5) The original argument types to the 'DataCon' (i.e. before
--    any change of the representation of the type)
--
-- 6) The original result type of the 'DataCon'
<<<<<<< HEAD
dataConFullSig :: DataCon 
	       -> ([TyVar], [TyCoVar], [EqSpec], ThetaType, [Type], Type)
dataConFullSig (MkData {dcUnivTyVars = univ_tvs, dcExTyCoVars = ex_tvs, 
			dcEqSpec = eq_spec, dcOtherTheta = theta,
			dcOrigArgTys = arg_tys, dcOrigResTy = res_ty})
=======
dataConFullSig :: DataCon
               -> ([TyVar], [TyVar], [(TyVar,Type)], ThetaType, [Type], Type)
dataConFullSig (MkData {dcUnivTyVars = univ_tvs, dcExTyVars = ex_tvs,
                        dcEqSpec = eq_spec, dcOtherTheta = theta,
                        dcOrigArgTys = arg_tys, dcOrigResTy = res_ty})
>>>>>>> 23bb9046
  = (univ_tvs, ex_tvs, eq_spec, theta, arg_tys, res_ty)

dataConOrigResTy :: DataCon -> Type
dataConOrigResTy dc = dcOrigResTy dc

-- | The \"stupid theta\" of the 'DataCon', such as @data Eq a@ in:
--
-- > data Eq a => T a = ...
dataConStupidTheta :: DataCon -> ThetaType
dataConStupidTheta dc = dcStupidTheta dc

dataConUserType :: DataCon -> Type
-- ^ The user-declared type of the data constructor
-- in the nice-to-read form:
--
-- > T :: forall a b. a -> b -> T [a]
--
-- rather than:
--
-- > T :: forall a c. forall b. (c~[a]) => a -> b -> T c
--
-- NB: If the constructor is part of a data instance, the result type
-- mentions the family tycon, not the internal one.
<<<<<<< HEAD
--
-- You probably want this only for pretty-printing. If you are not
-- pretty-printing, you probably want 'dataConWrapperType'.
dataConUserType con@(MkData { dcUnivTyVars = univ_tvs, 
		   	      dcExTyCoVars = ex_tvs, dcEqSpec = eq_spec,
			      dcOtherTheta = theta, dcOrigArgTys = arg_tys,
			      dcOrigResTy = res_ty })
  = let full_eq_spec = dataConKindEqSpec con ++ eq_spec in
    mkInvForAllTys ((univ_tvs `minusList` map fst full_eq_spec) ++
                    (filter isTyVar ex_tvs)) $
=======
dataConUserType  (MkData { dcUnivTyVars = univ_tvs,
                           dcExTyVars = ex_tvs, dcEqSpec = eq_spec,
                           dcOtherTheta = theta, dcOrigArgTys = arg_tys,
                           dcOrigResTy = res_ty })
  = mkForAllTys ((univ_tvs `minusList` map fst eq_spec) ++ ex_tvs) $
>>>>>>> 23bb9046
    mkFunTys theta $
    mkFunTys arg_tys $
    res_ty

-- | The type of a datacon wrapper (or of the datacon itself if there
-- is no wrapper). For a GADT datacon, this is the "rejigged" version --
-- that is, the result type is the result tycon applied to the universal
-- tyvars.
dataConWrapperType :: DataCon -> Type
dataConWrapperType (MkData { dcUnivTyVars = univ_tvs
                           , dcExTyCoVars = ex_tvs
                           , dcEqSpec     = eq_spec
                           , dcOtherTheta = theta
                           , dcOrigArgTys = arg_tys
                           , dcRepTyCon   = rep_tycon })
  = mkInvForAllTys univ_tvs $
    mkInvForAllTys ex_tvs $
    mkFunTys (eqSpecPreds eq_spec) $
    mkFunTys theta $
    mkFunTys arg_tys $
    res_ty
  where
    univ_tys = mkOnlyTyVarTys univ_tvs
    res_ty
      | Just co <- tyConFamilyCoercion_maybe rep_tycon
      = mkUnbranchedAxInstRHS co univ_tys
      | otherwise
      = mkTyConApp rep_tycon univ_tys

-- | Finds the instantiated types of the arguments required to construct a 'DataCon' representation
-- NB: these INCLUDE any dictionary args
--     but EXCLUDE the data-declaration context, which is discarded
-- It's all post-flattening etc; this is a representation type
dataConInstArgTys :: DataCon    -- ^ A datacon with no existentials or equality constraints
                                -- However, it can have a dcTheta (notably it can be a
                                -- class dictionary, with superclasses)
                  -> [Type]     -- ^ Instantiated at these types
                  -> [Type]
dataConInstArgTys dc@(MkData {dcUnivTyVars = univ_tvs, dcEqSpec = eq_spec,
<<<<<<< HEAD
			      dcExTyCoVars = ex_tvs}) inst_tys
 = ASSERT2( length univ_tvs == length inst_tys 
=======
                              dcExTyVars = ex_tvs}) inst_tys
 = ASSERT2( length univ_tvs == length inst_tys
>>>>>>> 23bb9046
          , ptext (sLit "dataConInstArgTys") <+> ppr dc $$ ppr univ_tvs $$ ppr inst_tys)
   ASSERT2( null ex_tvs && null eq_spec, ppr dc )        
   map (substTyWith univ_tvs inst_tys) (dataConRepArgTys dc)

-- | Returns just the instantiated /value/ argument types of a 'DataCon',
-- (excluding dictionary args)
dataConInstOrigArgTys
        :: DataCon      -- Works for any DataCon
        -> [Type]       -- Includes existential tyvar args, but NOT
                        -- equality constraints or dicts
        -> [Type]
-- For vanilla datacons, it's all quite straightforward
-- But for the call in MatchCon, we really do want just the value args
dataConInstOrigArgTys dc@(MkData {dcOrigArgTys = arg_tys,
<<<<<<< HEAD
			          dcUnivTyVars = univ_tvs, 
			          dcExTyCoVars = ex_tvs}) inst_tys
=======
                                  dcUnivTyVars = univ_tvs,
                                  dcExTyVars = ex_tvs}) inst_tys
>>>>>>> 23bb9046
  = ASSERT2( length tyvars == length inst_tys
          , ptext (sLit "dataConInstOrigArgTys") <+> ppr dc $$ ppr tyvars $$ ppr inst_tys )
    map (substTyWith tyvars inst_tys) arg_tys
  where
    tyvars = univ_tvs ++ ex_tvs
\end{code}

\begin{code}
-- | Returns the argument types of the wrapper, excluding all dictionary arguments
-- and without substituting for any type variables
dataConOrigArgTys :: DataCon -> [Type]
dataConOrigArgTys dc = dcOrigArgTys dc

-- | Returns the arg types of the worker, including *all* evidence, after any
-- flattening has been done and without substituting for any type variables
dataConRepArgTys :: DataCon -> [Type]
dataConRepArgTys (MkData { dcRep = rep
                         , dcEqSpec = eq_spec
                         , dcOtherTheta = theta
                         , dcOrigArgTys = orig_arg_tys })
  = case rep of
      NoDataConRep -> ASSERT( null eq_spec ) theta ++ orig_arg_tys
      DCR { dcr_arg_tys = arg_tys } -> arg_tys
\end{code}

\begin{code}
-- | The string @package:module.name@ identifying a constructor, which is attached
-- to its info table and used by the GHCi debugger and the heap profiler
dataConIdentity :: DataCon -> [Word8]
-- We want this string to be UTF-8, so we get the bytes directly from the FastStrings.
dataConIdentity dc = bytesFS (packageKeyFS (modulePackageKey mod)) ++
                  fromIntegral (ord ':') : bytesFS (moduleNameFS (moduleName mod)) ++
                  fromIntegral (ord '.') : bytesFS (occNameFS (nameOccName name))
  where name = dataConName dc
        mod  = ASSERT( isExternalName name ) nameModule name
\end{code}

\begin{code}
isTupleDataCon :: DataCon -> Bool
isTupleDataCon (MkData {dcRepTyCon = tc}) = isTupleTyCon tc

isUnboxedTupleCon :: DataCon -> Bool
isUnboxedTupleCon (MkData {dcRepTyCon = tc}) = isUnboxedTupleTyCon tc

-- | Vanilla 'DataCon's are those that are nice boring Haskell 98 constructors
isVanillaDataCon :: DataCon -> Bool
isVanillaDataCon dc = dcVanilla dc
\end{code}

\begin{code}
classDataCon :: Class -> DataCon
classDataCon clas = case tyConDataCons (classTyCon clas) of
                      (dict_constr:no_more) -> ASSERT( null no_more ) dict_constr
                      [] -> panic "classDataCon"
\end{code}

\begin{code}
dataConCannotMatch :: [Type] -> DataCon -> Bool
<<<<<<< HEAD
-- Returns True iff the data con *definitely cannot* match a 
--		    scrutinee of type (T tys)
--		    where T is the dcRepTyCon for the data con
dataConCannotMatch tys con
  | null eq_spec      = False	-- Common
  | all isTyVarTy tys = False	-- Also common
=======
-- Returns True iff the data con *definitely cannot* match a
--                  scrutinee of type (T tys)
--                  where T is the dcRepTyCon for the data con
-- NB: look at *all* equality constraints, not only those
--     in dataConEqSpec; see Trac #5168
dataConCannotMatch tys con
  | null theta        = False   -- Common
  | all isTyVarTy tys = False   -- Also common
>>>>>>> 23bb9046
  | otherwise
  = typesCantMatch [( Type.substTy subst (mkOnlyTyVarTy tv1)
                    , Type.substTy subst ty2)
                   | (tv1, ty2) <- eq_spec ]
  where
    dc_tvs  = dataConUnivTyVars con
<<<<<<< HEAD
    eq_spec = dataConEqSpec con
    subst   = ASSERT2( length dc_tvs == length tys, ppr con $$ ppr dc_tvs $$ ppr tys ) 
              zipTopTCvSubst dc_tvs tys

=======
    theta   = dataConTheta con
    subst   = ASSERT2( length dc_tvs == length tys, ppr con $$ ppr dc_tvs $$ ppr tys )
              zipTopTvSubst dc_tvs tys

    -- TODO: could gather equalities from superclasses too
    predEqs pred = case classifyPredType pred of
                     EqPred ty1 ty2 -> [(ty1, ty2)]
                     TuplePred ts   -> concatMap predEqs ts
                     _              -> []
\end{code}

%************************************************************************
%*                                                                      *
              Building an algebraic data type
%*                                                                      *
%************************************************************************

buildAlgTyCon is here because it is called from TysWiredIn, which in turn
depends on DataCon, but not on BuildTyCl.

\begin{code}
buildAlgTyCon :: Name
              -> [TyVar]               -- ^ Kind variables and type variables
              -> [Role]
              -> Maybe CType
              -> ThetaType             -- ^ Stupid theta
              -> AlgTyConRhs
              -> RecFlag
              -> Bool                  -- ^ True <=> this TyCon is promotable
              -> Bool                  -- ^ True <=> was declared in GADT syntax
              -> TyConParent
              -> TyCon

buildAlgTyCon tc_name ktvs roles cType stupid_theta rhs
              is_rec is_promotable gadt_syn parent
  = tc
  where
    kind = mkPiKinds ktvs liftedTypeKind

    -- tc and mb_promoted_tc are mutually recursive
    tc = mkAlgTyCon tc_name kind ktvs roles cType stupid_theta
                    rhs parent is_rec gadt_syn
                    mb_promoted_tc

    mb_promoted_tc
      | is_promotable = Just (mkPromotedTyCon tc (promoteKind kind))
      | otherwise     = Nothing
>>>>>>> 23bb9046
\end{code}

%************************************************************************
%*                                                                      *
        Promoting of data types to the kind level
%*                                                                      *
%************************************************************************

These two 'promoted..' functions are here because
 * They belong together
 * 'promoteDataCon' depends on DataCon stuff

\begin{code}
promoteDataCon :: DataCon -> TyCon
<<<<<<< HEAD
promoteDataCon (MkData { dcPromoted = tc }) = tc
=======
promoteDataCon (MkData { dcPromoted = Just tc }) = tc
promoteDataCon dc = pprPanic "promoteDataCon" (ppr dc)

promoteDataCon_maybe :: DataCon -> Maybe TyCon
promoteDataCon_maybe (MkData { dcPromoted = mb_tc }) = mb_tc
\end{code}

Note [Promoting a Type to a Kind]
~~~~~~~~~~~~~~~~~~~~~~~~~~~~~~~~~
Suppsoe we have a data constructor D
     D :: forall (a:*). Maybe a -> T a
We promote this to be a type constructor 'D:
     'D :: forall (k:BOX). 'Maybe k -> 'T k

The transformation from type to kind is done by promoteType

  * Convert forall (a:*) to forall (k:BOX), and substitute

  * Ensure all foralls are at the top (no higher rank stuff)

  * Ensure that all type constructors mentioned (Maybe and T
    in the example) are promotable; that is, they have kind
          * -> ... -> * -> *

\begin{code}
-- | Promotes a type to a kind.
-- Assumes the argument satisfies 'isPromotableType'
promoteType :: Type -> Kind
promoteType ty
  = mkForAllTys kvs (go rho)
  where
    (tvs, rho) = splitForAllTys ty
    kvs = [ mkKindVar (tyVarName tv) superKind | tv <- tvs ]
    env = zipVarEnv tvs kvs

    go (TyConApp tc tys) | Just prom_tc <- promotableTyCon_maybe tc
                         = mkTyConApp prom_tc (map go tys)
    go (FunTy arg res)   = mkArrowKind (go arg) (go res)
    go (TyVarTy tv)      | Just kv <- lookupVarEnv env tv
                         = TyVarTy kv
    go _ = panic "promoteType"  -- Argument did not satisfy isPromotableType

promoteKind :: Kind -> SuperKind
-- Promote the kind of a type constructor
-- from (* -> * -> *) to (BOX -> BOX -> BOX)
promoteKind (TyConApp tc [])
  | tc `hasKey` liftedTypeKindTyConKey = superKind
promoteKind (FunTy arg res) = FunTy (promoteKind arg) (promoteKind res)
promoteKind k = pprPanic "promoteKind" (ppr k)
>>>>>>> 23bb9046
\end{code}

%************************************************************************
%*                                                                      *
\subsection{Splitting products}
%*                                                                      *
%************************************************************************

\begin{code}
-- | Extract the type constructor, type argument, data constructor and it's
-- /representation/ argument types from a type if it is a product type.
--
-- Precisely, we return @Just@ for any type that is all of:
--
--  * Concrete (i.e. constructors visible)
--
--  * Single-constructor
--
--  * Not existentially quantified
--
-- Whether the type is a @data@ type or a @newtype@
splitDataProductType_maybe
        :: Type                         -- ^ A product type, perhaps
        -> Maybe (TyCon,                -- The type constructor
                  [Type],               -- Type args of the tycon
                  DataCon,              -- The data constructor
                  [Type])               -- Its /representation/ arg types

        -- Rejecting existentials is conservative.  Maybe some things
        -- could be made to work with them, but I'm not going to sweat
        -- it through till someone finds it's important.

splitDataProductType_maybe ty
  | Just (tycon, ty_args) <- splitTyConApp_maybe ty
  , Just con <- isDataProductTyCon_maybe tycon
  = Just (tycon, ty_args, con, dataConInstArgTys con ty_args)
  | otherwise
  = Nothing

-- | All type constructors used in the definition of this type constructor,
--   recursively. This is used to find out all the type constructors whose data
--   constructors need to be in scope to be allowed to safely coerce under this
--   type constructor in Safe Haskell mode.
tyConsOfTyCon :: TyCon -> [TyCon]
tyConsOfTyCon tc = nameEnvElts (add tc emptyNameEnv)
  where
     go env tc = foldr add env (tyConDataCons tc >>= dataConOrigArgTys >>= tyConsOfType)
     add tc env | tyConName tc `elemNameEnv` env = env
                | otherwise = go (extendNameEnv env (tyConName tc) tc) tc
\end{code}
<|MERGE_RESOLUTION|>--- conflicted
+++ resolved
@@ -9,7 +9,6 @@
 
 module DataCon (
         -- * Main data types
-<<<<<<< HEAD
 	DataCon, DataConRep(..), HsBang(..), StrictnessMark(..),
 	ConTag,
 	
@@ -33,38 +32,12 @@
 	dataConRepStrictness, dataConRepBangs, dataConBoxer,
 
 	splitDataProductType_maybe,
-=======
-        DataCon, DataConRep(..), HsBang(..), StrictnessMark(..),
-        ConTag,
-
-        -- ** Type construction
-        mkDataCon, fIRST_TAG,
-        buildAlgTyCon,
-
-        -- ** Type deconstruction
-        dataConRepType, dataConSig, dataConFullSig,
-        dataConName, dataConIdentity, dataConTag, dataConTyCon,
-        dataConOrigTyCon, dataConUserType,
-        dataConUnivTyVars, dataConExTyVars, dataConAllTyVars,
-        dataConEqSpec, eqSpecPreds, dataConTheta,
-        dataConStupidTheta,
-        dataConInstArgTys, dataConOrigArgTys, dataConOrigResTy,
-        dataConInstOrigArgTys, dataConRepArgTys,
-        dataConFieldLabels, dataConFieldType,
-        dataConStrictMarks,
-        dataConSourceArity, dataConRepArity, dataConRepRepArity,
-        dataConIsInfix,
-        dataConWorkId, dataConWrapId, dataConWrapId_maybe, dataConImplicitIds,
-        dataConRepStrictness, dataConRepBangs, dataConBoxer,
-
-        splitDataProductType_maybe,
->>>>>>> 23bb9046
 
         tyConsOfTyCon,
 
-        -- ** Predicates on DataCons
-        isNullarySrcDataCon, isNullaryRepDataCon, isTupleDataCon, isUnboxedTupleCon,
-        isVanillaDataCon, classDataCon, dataConCannotMatch,
+	-- ** Predicates on DataCons
+	isNullarySrcDataCon, isNullaryRepDataCon, isTupleDataCon, isUnboxedTupleCon,
+	isVanillaDataCon, classDataCon, dataConCannotMatch,
         isBanged, isMarkedStrict, eqHsBang,
 
         -- ** Promotion related functions
@@ -101,30 +74,30 @@
 ~~~~~~~~~~~~~~~~~~~~~~~~~~~~~~~
 Consider the following Haskell data type declaration
 
-        data T = T !Int ![Int]
+	data T = T !Int ![Int]
 
 Using the strictness annotations, GHC will represent this as
 
-        data T = T Int# [Int]
+	data T = T Int# [Int]
 
 That is, the Int has been unboxed.  Furthermore, the Haskell source construction
 
-        T e1 e2
+	T e1 e2
 
 is translated to
 
-        case e1 of { I# x ->
-        case e2 of { r ->
-        T x r }}
+	case e1 of { I# x -> 
+	case e2 of { r ->
+	T x r }}
 
 That is, the first argument is unboxed, and the second is evaluated.  Finally,
 pattern matching is translated too:
 
-        case e of { T a b -> ... }
+	case e of { T a b -> ... }
 
 becomes
 
-        case e of { T a' b -> let a = I# a' in ... }
+	case e of { T a' b -> let a = I# a' in ... }
 
 To keep ourselves sane, we name the different versions of the data constructor
 differently, as follows.
@@ -134,13 +107,13 @@
 ~~~~~~~~~~~~~~~~~~~~~~~~~~~~~~
 Each data constructor C has two, and possibly up to four, Names associated with it:
 
-                   OccName   Name space   Name of   Notes
+		   OccName   Name space	  Name of   Notes
  ---------------------------------------------------------------------------
- The "data con itself"   C     DataName   DataCon   In dom( GlobalRdrEnv )
- The "worker data con"   C     VarName    Id        The worker
- The "wrapper data con"  $WC   VarName    Id        The wrapper
+ The "data con itself" 	 C     DataName	  DataCon   In dom( GlobalRdrEnv )
+ The "worker data con"	 C     VarName	  Id        The worker
+ The "wrapper data con"	 $WC   VarName	  Id        The wrapper
  The "newtype coercion"  :CoT  TcClsName  TyCon
-
+ 
 EVERY data constructor (incl for newtypes) has the former two (the
 data con itself, and its worker.  But only some data constructors have a
 wrapper (see Note [The need for a wrapper]).
@@ -160,118 +133,117 @@
 * For a *data* type, the worker *is* the data constructor;
   it has no unfolding
 
-* For a *newtype*, the worker has a compulsory unfolding which
+* For a *newtype*, the worker has a compulsory unfolding which 
   does a cast, e.g.
-        newtype T = MkT Int
-        The worker for MkT has unfolding
-                \\(x:Int). x `cast` sym CoT
+	newtype T = MkT Int
+	The worker for MkT has unfolding
+		\\(x:Int). x `cast` sym CoT
   Here CoT is the type constructor, witnessing the FC axiom
-        axiom CoT : T = Int
+	axiom CoT : T = Int
 
 The "wrapper Id", \$WC, goes as follows
 
-* Its type is exactly what it looks like in the source program.
-
-* It is an ordinary function, and it gets a top-level binding
+* Its type is exactly what it looks like in the source program. 
+
+* It is an ordinary function, and it gets a top-level binding 
   like any other function.
 
 * The wrapper Id isn't generated for a data type if there is
   nothing for the wrapper to do.  That is, if its defn would be
-        \$wC = C
+	\$wC = C
 
 Note [The need for a wrapper]
 ~~~~~~~~~~~~~~~~~~~~~~~~~~~~~
 Why might the wrapper have anything to do?  Two reasons:
 
 * Unboxing strict fields (with -funbox-strict-fields)
-        data T = MkT !(Int,Int)
-        \$wMkT :: (Int,Int) -> T
-        \$wMkT (x,y) = MkT x y
-  Notice that the worker has two fields where the wapper has
+	data T = MkT !(Int,Int)
+	\$wMkT :: (Int,Int) -> T
+	\$wMkT (x,y) = MkT x y
+  Notice that the worker has two fields where the wapper has 
   just one.  That is, the worker has type
-                MkT :: Int -> Int -> T
+		MkT :: Int -> Int -> T
 
 * Equality constraints for GADTs
-        data T a where { MkT :: a -> T [a] }
+	data T a where { MkT :: a -> T [a] }
 
   The worker gets a type with explicit equality
   constraints, thus:
-        MkT :: forall a b. (a=[b]) => b -> T a
+	MkT :: forall a b. (a=[b]) => b -> T a
 
   The wrapper has the programmer-specified type:
-        \$wMkT :: a -> T [a]
-        \$wMkT a x = MkT [a] a [a] x
+	\$wMkT :: a -> T [a]
+	\$wMkT a x = MkT [a] a [a] x
   The third argument is a coerion
-        [a] :: [a]~[a]
+	[a] :: [a]~[a]
 
 INVARIANT: the dictionary constructor for a class
-           never has a wrapper.
+	   never has a wrapper.
 
 
 A note about the stupid context
 ~~~~~~~~~~~~~~~~~~~~~~~~~~~~~~~
 Data types can have a context:
-
-        data (Eq a, Ord b) => T a b = T1 a b | T2 a
+	
+	data (Eq a, Ord b) => T a b = T1 a b | T2 a
 
 and that makes the constructors have a context too
 (notice that T2's context is "thinned"):
 
-        T1 :: (Eq a, Ord b) => a -> b -> T a b
-        T2 :: (Eq a) => a -> T a b
+	T1 :: (Eq a, Ord b) => a -> b -> T a b
+	T2 :: (Eq a) => a -> T a b
 
 Furthermore, this context pops up when pattern matching
 (though GHC hasn't implemented this, but it is in H98, and
 I've fixed GHC so that it now does):
 
-        f (T2 x) = x
+	f (T2 x) = x
 gets inferred type
-        f :: Eq a => T a b -> a
+	f :: Eq a => T a b -> a
 
 I say the context is "stupid" because the dictionaries passed
 are immediately discarded -- they do nothing and have no benefit.
 It's a flaw in the language.
 
-        Up to now [March 2002] I have put this stupid context into the
-        type of the "wrapper" constructors functions, T1 and T2, but
-        that turned out to be jolly inconvenient for generics, and
-        record update, and other functions that build values of type T
-        (because they don't have suitable dictionaries available).
-
-        So now I've taken the stupid context out.  I simply deal with
-        it separately in the type checker on occurrences of a
-        constructor, either in an expression or in a pattern.
-
-        [May 2003: actually I think this decision could evasily be
-        reversed now, and probably should be.  Generics could be
-        disabled for types with a stupid context; record updates now
-        (H98) needs the context too; etc.  It's an unforced change, so
-        I'm leaving it for now --- but it does seem odd that the
-        wrapper doesn't include the stupid context.]
+	Up to now [March 2002] I have put this stupid context into the
+	type of the "wrapper" constructors functions, T1 and T2, but
+	that turned out to be jolly inconvenient for generics, and
+	record update, and other functions that build values of type T
+	(because they don't have suitable dictionaries available).
+
+	So now I've taken the stupid context out.  I simply deal with
+	it separately in the type checker on occurrences of a
+	constructor, either in an expression or in a pattern.
+
+	[May 2003: actually I think this decision could evasily be
+	reversed now, and probably should be.  Generics could be
+	disabled for types with a stupid context; record updates now
+	(H98) needs the context too; etc.  It's an unforced change, so
+	I'm leaving it for now --- but it does seem odd that the
+	wrapper doesn't include the stupid context.]
 
 [July 04] With the advent of generalised data types, it's less obvious
 what the "stupid context" is.  Consider
-        C :: forall a. Ord a => a -> a -> T (Foo a)
+	C :: forall a. Ord a => a -> a -> T (Foo a)
 Does the C constructor in Core contain the Ord dictionary?  Yes, it must:
 
-        f :: T b -> Ordering
-        f = /\b. \x:T b.
-            case x of
-                C a (d:Ord a) (p:a) (q:a) -> compare d p q
+	f :: T b -> Ordering
+	f = /\b. \x:T b. 
+	    case x of
+		C a (d:Ord a) (p:a) (q:a) -> compare d p q
 
 Note that (Foo a) might not be an instance of Ord.
 
 %************************************************************************
-%*                                                                      *
+%*									*
 \subsection{Data constructors}
-%*                                                                      *
+%*									*
 %************************************************************************
 
 \begin{code}
 -- | A data constructor
 data DataCon
   = MkData {
-<<<<<<< HEAD
 	dcName    :: Name,	-- This is the name of the *source data con*
 				-- (see "Note [Data Constructor Naming]" above)
 	dcUnique :: Unique, 	-- Cached from Name
@@ -365,116 +337,23 @@
 		-- The OrigResTy is T [a], but the dcRepTyCon might be :T123
 
 	-- Now the strictness annotations and field labels of the constructor
-=======
-        dcName    :: Name,      -- This is the name of the *source data con*
-                                -- (see "Note [Data Constructor Naming]" above)
-        dcUnique :: Unique,     -- Cached from Name
-        dcTag    :: ConTag,     -- ^ Tag, used for ordering 'DataCon's
-
-        -- Running example:
-        --
-        --      *** As declared by the user
-        --  data T a where
-        --    MkT :: forall x y. (x~y,Ord x) => x -> y -> T (x,y)
-
-        --      *** As represented internally
-        --  data T a where
-        --    MkT :: forall a. forall x y. (a~(x,y),x~y,Ord x) => x -> y -> T a
-        --
-        -- The next six fields express the type of the constructor, in pieces
-        -- e.g.
-        --
-        --      dcUnivTyVars  = [a]
-        --      dcExTyVars    = [x,y]
-        --      dcEqSpec      = [a~(x,y)]
-        --      dcOtherTheta  = [x~y, Ord x]
-        --      dcOrigArgTys  = [x,y]
-        --      dcRepTyCon       = T
-
-        dcVanilla :: Bool,      -- True <=> This is a vanilla Haskell 98 data constructor
-                                --          Its type is of form
-                                --              forall a1..an . t1 -> ... tm -> T a1..an
-                                --          No existentials, no coercions, nothing.
-                                -- That is: dcExTyVars = dcEqSpec = dcOtherTheta = []
-                -- NB 1: newtypes always have a vanilla data con
-                -- NB 2: a vanilla constructor can still be declared in GADT-style
-                --       syntax, provided its type looks like the above.
-                --       The declaration format is held in the TyCon (algTcGadtSyntax)
-
-        dcUnivTyVars :: [TyVar],        -- Universally-quantified type vars [a,b,c]
-                                        -- INVARIANT: length matches arity of the dcRepTyCon
-                                        ---           result type of (rep) data con is exactly (T a b c)
-
-        dcExTyVars   :: [TyVar],        -- Existentially-quantified type vars
-                -- In general, the dcUnivTyVars are NOT NECESSARILY THE SAME AS THE TYVARS
-                -- FOR THE PARENT TyCon. With GADTs the data con might not even have
-                -- the same number of type variables.
-                -- [This is a change (Oct05): previously, vanilla datacons guaranteed to
-                --  have the same type variables as their parent TyCon, but that seems ugly.]
-
-        -- INVARIANT: the UnivTyVars and ExTyVars all have distinct OccNames
-        -- Reason: less confusing, and easier to generate IfaceSyn
-
-        dcEqSpec :: [(TyVar,Type)],     -- Equalities derived from the result type,
-                                        -- _as written by the programmer_
-                -- This field allows us to move conveniently between the two ways
-                -- of representing a GADT constructor's type:
-                --      MkT :: forall a b. (a ~ [b]) => b -> T a
-                --      MkT :: forall b. b -> T [b]
-                -- Each equality is of the form (a ~ ty), where 'a' is one of
-                -- the universally quantified type variables
-
-                -- The next two fields give the type context of the data constructor
-                --      (aside from the GADT constraints,
-                --       which are given by the dcExpSpec)
-                -- In GADT form, this is *exactly* what the programmer writes, even if
-                -- the context constrains only universally quantified variables
-                --      MkT :: forall a b. (a ~ b, Ord b) => a -> T a b
-        dcOtherTheta :: ThetaType,  -- The other constraints in the data con's type
-                                    -- other than those in the dcEqSpec
-
-        dcStupidTheta :: ThetaType,     -- The context of the data type declaration
-                                        --      data Eq a => T a = ...
-                                        -- or, rather, a "thinned" version thereof
-                -- "Thinned", because the Report says
-                -- to eliminate any constraints that don't mention
-                -- tyvars free in the arg types for this constructor
-                --
-                -- INVARIANT: the free tyvars of dcStupidTheta are a subset of dcUnivTyVars
-                -- Reason: dcStupidTeta is gotten by thinning the stupid theta from the tycon
-                --
-                -- "Stupid", because the dictionaries aren't used for anything.
-                -- Indeed, [as of March 02] they are no longer in the type of
-                -- the wrapper Id, because that makes it harder to use the wrap-id
-                -- to rebuild values after record selection or in generics.
-
-        dcOrigArgTys :: [Type],         -- Original argument types
-                                        -- (before unboxing and flattening of strict fields)
-        dcOrigResTy :: Type,            -- Original result type, as seen by the user
-                -- NB: for a data instance, the original user result type may
-                -- differ from the DataCon's representation TyCon.  Example
-                --      data instance T [a] where MkT :: a -> T [a]
-                -- The OrigResTy is T [a], but the dcRepTyCon might be :T123
-
-        -- Now the strictness annotations and field labels of the constructor
->>>>>>> 23bb9046
         -- See Note [Bangs on data constructor arguments]
-        dcArgBangs :: [HsBang],
-                -- Strictness annotations as decided by the compiler.
-                -- Matches 1-1 with dcOrigArgTys
-                -- Hence length = dataConSourceArity dataCon
-
-        dcFields  :: [FieldLabel],
-                -- Field labels for this constructor, in the
-                -- same order as the dcOrigArgTys;
-                -- length = 0 (if not a record) or dataConSourceArity.
-
-        -- The curried worker function that corresponds to the constructor:
-        -- It doesn't have an unfolding; the code generator saturates these Ids
-        -- and allocates a real constructor when it finds one.
-        dcWorkId :: Id,
-
-        -- Constructor representation
+	dcArgBangs :: [HsBang],
+		-- Strictness annotations as decided by the compiler.  
+		-- Matches 1-1 with dcOrigArgTys
+		-- Hence length = dataConSourceArity dataCon
+
+	dcFields  :: [FieldLabel],
+		-- Field labels for this constructor, in the
+		-- same order as the dcOrigArgTys; 
+		-- length = 0 (if not a record) or dataConSourceArity.
+
+	-- The curried worker function that corresponds to the constructor:
+	-- It doesn't have an unfolding; the code generator saturates these Ids
+	-- and allocates a real constructor when it finds one.
+	dcWorkId :: Id,
+
+	-- Constructor representation
         dcRep      :: DataConRep,
 
         -- Cached
@@ -483,47 +362,47 @@
           -- dcSourceArity == length dcOrigArgTys + count isId dcExTyCoVars
         dcSourceArity :: Arity,
 
-        -- Result type of constructor is T t1..tn
-        dcRepTyCon  :: TyCon,           -- Result tycon, T
-
-        dcRepType   :: Type,    -- Type of the constructor
-                                --      forall a x y. (a~(x,y), x~y, Ord x) =>
+	-- Result type of constructor is T t1..tn
+	dcRepTyCon  :: TyCon,		-- Result tycon, T
+
+	dcRepType   :: Type,	-- Type of the constructor
+				-- 	forall a x y. (a~(x,y), x~y, Ord x) =>
                                 --        x -> y -> T a
-                                -- (this is *not* of the constructor wrapper Id:
-                                --  see Note [Data con representation] below)
-        -- Notice that the existential type parameters come *second*.
-        -- Reason: in a case expression we may find:
-        --      case (e :: T t) of
+				-- (this is *not* of the constructor wrapper Id:
+				--  see Note [Data con representation] below)
+	-- Notice that the existential type parameters come *second*.  
+	-- Reason: in a case expression we may find:
+	--	case (e :: T t) of
         --        MkT x y co1 co2 (d:Ord x) (v:r) (w:F s) -> ...
-        -- It's convenient to apply the rep-type of MkT to 't', to get
-        --      forall x y. (t~(x,y), x~y, Ord x) => x -> y -> T t
-        -- and use that to check the pattern.  Mind you, this is really only
-        -- used in CoreLint.
-
-
-        dcInfix :: Bool,        -- True <=> declared infix
-                                -- Used for Template Haskell and 'deriving' only
-                                -- The actual fixity is stored elsewhere
+	-- It's convenient to apply the rep-type of MkT to 't', to get
+	--	forall x y. (t~(x,y), x~y, Ord x) => x -> y -> T t
+	-- and use that to check the pattern.  Mind you, this is really only
+	-- used in CoreLint.
+
+
+	dcInfix :: Bool,	-- True <=> declared infix
+				-- Used for Template Haskell and 'deriving' only
+				-- The actual fixity is stored elsewhere
 
         dcPromoted :: TyCon    -- The promoted TyCon
                                -- See Note [Promoted data constructors] in TyCon
   }
   deriving Data.Typeable.Typeable
 
-data DataConRep
+data DataConRep 
   = NoDataConRep              -- No wrapper
 
-  | DCR { dcr_wrap_id :: Id   -- Takes src args, unboxes/flattens,
+  | DCR { dcr_wrap_id :: Id   -- Takes src args, unboxes/flattens, 
                               -- and constructs the representation
 
         , dcr_boxer   :: DataConBoxer
 
-        , dcr_arg_tys :: [Type]  -- Final, representation argument types,
+        , dcr_arg_tys :: [Type]  -- Final, representation argument types, 
                                  -- after unboxing and flattening,
                                  -- and *including* all evidence args
 
         , dcr_stricts :: [StrictnessMark]  -- 1-1 with dcr_arg_tys
-                -- See also Note [Data-con worker strictness] in MkId.lhs
+		-- See also Note [Data-con worker strictness] in MkId.lhs
 
         , dcr_bangs :: [HsBang]  -- The actual decisions made (including failures)
                                  -- 1-1 with orig_arg_tys
@@ -532,7 +411,7 @@
     }
 -- Algebraic data types always have a worker, and
 -- may or may not have a wrapper, depending on whether
--- the wrapper does anything.
+-- the wrapper does anything.  
 --
 -- Data types have a worker with no unfolding
 -- Newtypes just have a worker, which has a compulsory unfolding (just a cast)
@@ -548,7 +427,7 @@
 -- but it also ensures that the wrapper is replaced
 -- by the worker (because it *is* the worker)
 -- even when there are no args. E.g. in
---              f (:) x
+-- 		f (:) x
 -- the (:) *is* the worker.
 -- This is really important in rule matching,
 -- (We could match on the wrappers,
@@ -558,14 +437,14 @@
 -------------------------
 -- HsBang describes what the *programmer* wrote
 -- This info is retained in the DataCon.dcStrictMarks field
-data HsBang
+data HsBang 
   = HsUserBang   -- The user's source-code request
        (Maybe Bool)       -- Just True    {-# UNPACK #-}
                           -- Just False   {-# NOUNPACK #-}
                           -- Nothing      no pragma
        Bool               -- True <=> '!' specified
 
-  | HsNoBang              -- Lazy field
+  | HsNoBang	          -- Lazy field
                           -- HsUserBang Nothing False means the same as HsNoBang
 
   | HsUnpack              -- Definite commitment: this field is strict and unboxed
@@ -575,17 +454,14 @@
   deriving (Data.Data, Data.Typeable)
 
 -------------------------
--- StrictnessMark is internal only, used to indicate strictness
+-- StrictnessMark is internal only, used to indicate strictness 
 -- of the DataCon *worker* fields
 data StrictnessMark = MarkedStrict | NotMarkedStrict
-<<<<<<< HEAD
 
 -- | An 'EqSpec' is a tyvar/type pair representing an equality made in
 -- rejigging a GADT constructor
 type EqSpec = (TyVar, Type)
 
-=======
->>>>>>> 23bb9046
 \end{code}
 
 Note [Data con representation]
@@ -593,17 +469,17 @@
 The dcRepType field contains the type of the representation of a contructor
 This may differ from the type of the contructor *Id* (built
 by MkId.mkDataConId) for two reasons:
-        a) the constructor Id may be overloaded, but the dictionary isn't stored
-           e.g.    data Eq a => T a = MkT a a
-
-        b) the constructor may store an unboxed version of a strict field.
+	a) the constructor Id may be overloaded, but the dictionary isn't stored
+	   e.g.    data Eq a => T a = MkT a a
+
+	b) the constructor may store an unboxed version of a strict field.
 
 Here's an example illustrating both:
-        data Ord a => T a = MkT Int! a
+	data Ord a => T a = MkT Int! a
 Here
-        T :: Ord a => Int -> a -> T a
+	T :: Ord a => Int -> a -> T a
 but the rep type is
-        Trep :: Int# -> a -> T a
+	Trep :: Int# -> a -> T a
 Actually, the unboxed part isn't implemented yet!
 
 Note [Bangs on data constructor arguments]
@@ -629,9 +505,9 @@
 
 
 %************************************************************************
-%*                                                                      *
+%*									*
 \subsection{Instances}
-%*                                                                      *
+%*									*
 %************************************************************************
 
 \begin{code}
@@ -641,9 +517,9 @@
 
 instance Ord DataCon where
     a <= b = getUnique a <= getUnique b
-    a <  b = getUnique a <  getUnique b
+    a <	 b = getUnique a <  getUnique b
     a >= b = getUnique a >= getUnique b
-    a >  b = getUnique a > getUnique b
+    a >	 b = getUnique a > getUnique b
     compare a b = getUnique a `compare` getUnique b
 
 instance Uniquable DataCon where
@@ -702,14 +578,13 @@
 
 
 %************************************************************************
-%*                                                                      *
+%*									*
 \subsection{Construction}
-%*                                                                      *
+%*									*
 %************************************************************************
 
 \begin{code}
 -- | Build a new data constructor
-<<<<<<< HEAD
 mkDataCon :: Name 
 	  -> Bool	        -- ^ Is the constructor declared infix?
 	  -> [HsBang]           -- ^ Strictness annotations written in the source file
@@ -725,37 +600,21 @@
 	  -> TyCon              -- ^ Representation type constructor
 	  -> ThetaType          -- ^ The "stupid theta", context of the data declaration 
 				--   e.g. @data Eq a => T a ...@
-=======
-mkDataCon :: Name
-          -> Bool               -- ^ Is the constructor declared infix?
-          -> [HsBang]           -- ^ Strictness annotations written in the source file
-          -> [FieldLabel]       -- ^ Field labels for the constructor, if it is a record,
-                                --   otherwise empty
-          -> [TyVar]            -- ^ Universally quantified type variables
-          -> [TyVar]            -- ^ Existentially quantified type variables
-          -> [(TyVar,Type)]     -- ^ GADT equalities
-          -> ThetaType          -- ^ Theta-type occuring before the arguments proper
-          -> [Type]             -- ^ Original argument types
-          -> Type               -- ^ Original result type
-          -> TyCon              -- ^ Representation type constructor
-          -> ThetaType          -- ^ The "stupid theta", context of the data declaration
-                                --   e.g. @data Eq a => T a ...@
->>>>>>> 23bb9046
           -> Id                 -- ^ Worker Id
-          -> DataConRep         -- ^ Representation
-          -> DataCon
+	  -> DataConRep         -- ^ Representation
+	  -> DataCon
   -- Can get the tag from the TyCon
 
 mkDataCon name declared_infix
-          arg_stricts   -- Must match orig_arg_tys 1-1
-          fields
-          univ_tvs ex_tvs
-          eq_spec theta
-          orig_arg_tys orig_res_ty rep_tycon
-          stupid_theta work_id rep
--- Warning: mkDataCon is not a good place to check invariants.
+	  arg_stricts	-- Must match orig_arg_tys 1-1
+	  fields
+	  univ_tvs ex_tvs 
+	  eq_spec theta
+	  orig_arg_tys orig_res_ty rep_tycon
+	  stupid_theta work_id rep
+-- Warning: mkDataCon is not a good place to check invariants. 
 -- If the programmer writes the wrong result type in the decl, thus:
---      data T a where { MkT :: S }
+--	data T a where { MkT :: S }
 -- then it's possible that the univ_tvs may hit an assertion failure
 -- if you pull on univ_tvs.  This case is checked by checkValidDataCon,
 -- so the error is detected properly... it's just that asaertions here
@@ -764,7 +623,6 @@
   = con
   where
     is_vanilla = null ex_tvs && null eq_spec && null theta
-<<<<<<< HEAD
     con = MkData {dcName = name, dcUnique = nameUnique name, 
 		  dcVanilla = is_vanilla, dcInfix = declared_infix,
 	  	  dcUnivTyVars = univ_tvs, dcExTyCoVars = ex_tvs, 
@@ -780,31 +638,13 @@
                   dcSourceArity = length orig_arg_tys + count isId ex_tvs,
                   dcRepArity = length rep_arg_tys + count isId ex_tvs,
                   dcPromoted = promoted }
-=======
-    con = MkData {dcName = name, dcUnique = nameUnique name,
-                  dcVanilla = is_vanilla, dcInfix = declared_infix,
-                  dcUnivTyVars = univ_tvs, dcExTyVars = ex_tvs,
-                  dcEqSpec = eq_spec,
-                  dcOtherTheta = theta,
-                  dcStupidTheta = stupid_theta,
-                  dcOrigArgTys = orig_arg_tys, dcOrigResTy = orig_res_ty,
-                  dcRepTyCon = rep_tycon,
-                  dcArgBangs = arg_stricts,
-                  dcFields = fields, dcTag = tag, dcRepType = rep_ty,
-                  dcWorkId = work_id,
-                  dcRep = rep,
-                  dcSourceArity = length orig_arg_tys,
-                  dcRepArity = length rep_arg_tys,
-                  dcPromoted = mb_promoted }
->>>>>>> 23bb9046
-
-        -- The 'arg_stricts' passed to mkDataCon are simply those for the
-        -- source-language arguments.  We add extra ones for the
-        -- dictionary arguments right here.
+
+	-- The 'arg_stricts' passed to mkDataCon are simply those for the
+	-- source-language arguments.  We add extra ones for the
+	-- dictionary arguments right here.
 
     tag = assoc "mkDataCon" (tyConDataCons rep_tycon `zip` [fIRST_TAG..]) con
     rep_arg_tys = dataConRepArgTys con
-<<<<<<< HEAD
     rep_ty = mkInvForAllTys univ_tvs $ mkInvForAllTys ex_tvs $ 
 	     mkPiTypesNoTv rep_arg_tys $
 	     mkTyConApp rep_tycon (mkTyCoVarTys univ_tvs)
@@ -816,21 +656,6 @@
                 -- covars have role P
     roles = map (\tv -> if isTyVar tv then Nominal else Phantom)
                 (univ_tvs ++ ex_tvs) ++
-=======
-    rep_ty = mkForAllTys univ_tvs $ mkForAllTys ex_tvs $
-             mkFunTys rep_arg_tys $
-             mkTyConApp rep_tycon (mkTyVarTys univ_tvs)
-
-    mb_promoted   -- See Note [Promoted data constructors] in TyCon
-      | isJust (promotableTyCon_maybe rep_tycon)
-          -- The TyCon is promotable only if all its datacons
-          -- are, so the promoteType for prom_kind should succeed
-      = Just (mkPromotedDataCon con name (getUnique name) prom_kind roles)
-      | otherwise
-      = Nothing
-    prom_kind = promoteType (dataConUserType con)
-    roles = map (const Nominal)          (univ_tvs ++ ex_tvs) ++
->>>>>>> 23bb9046
             map (const Representational) orig_arg_tys
 
 eqSpecPreds :: [EqSpec] -> ThetaType
@@ -863,7 +688,7 @@
 -- constructor.  In case of a data family instance, that will be the family
 -- type constructor.
 dataConOrigTyCon :: DataCon -> TyCon
-dataConOrigTyCon dc
+dataConOrigTyCon dc 
   | Just (tc, _) <- tyConFamInst_maybe (dcRepTyCon dc) = tc
   | otherwise                                          = dcRepTyCon dc
 
@@ -921,7 +746,7 @@
 -- | The *full* constraints on the constructor type. Does not include
 -- dependent GADT equalities.
 dataConTheta :: DataCon -> ThetaType
-dataConTheta (MkData { dcEqSpec = eq_spec, dcOtherTheta = theta })
+dataConTheta (MkData { dcEqSpec = eq_spec, dcOtherTheta = theta }) 
   = eqSpecPreds eq_spec ++ theta
 
 -- | Get the Id of the 'DataCon' worker: a function that is the "actual"
@@ -933,7 +758,7 @@
 
 -- | Get the Id of the 'DataCon' wrapper: a function that wraps the "actual"
 -- constructor so it has the type visible in the source program: c.f. 'dataConWorkId'.
--- Returns Nothing if there is no wrapper, which occurs for an algebraic data constructor
+-- Returns Nothing if there is no wrapper, which occurs for an algebraic data constructor 
 -- and also for a newtype (whose constructor is inlined compulsorily)
 dataConWrapId_maybe :: DataCon -> Maybe Id
 dataConWrapId_maybe dc = case dcRep dc of
@@ -976,7 +801,7 @@
 dataConSourceArity :: DataCon -> Arity
 dataConSourceArity (MkData { dcSourceArity = arity }) = arity
 
--- | Gives the number of actual fields in the /representation/ of the
+-- | Gives the number of actual fields in the /representation/ of the 
 -- data constructor. This may be more than appear in the source code;
 -- the extra ones are the existentially quantified dictionaries
 dataConRepArity :: DataCon -> Arity
@@ -1010,7 +835,7 @@
 
 dataConBoxer :: DataCon -> Maybe DataConBoxer
 dataConBoxer (MkData { dcRep = DCR { dcr_boxer = boxer } }) = Just boxer
-dataConBoxer _ = Nothing
+dataConBoxer _ = Nothing 
 
 -- | The \"signature\" of the 'DataCon' returns, in order:
 --
@@ -1022,17 +847,10 @@
 -- 3) The type arguments to the constructor
 --
 -- 4) The /original/ result type of the 'DataCon'
-<<<<<<< HEAD
 dataConSig :: DataCon -> ([TyCoVar], ThetaType, [Type], Type)
 dataConSig (MkData {dcUnivTyVars = univ_tvs, dcExTyCoVars = ex_tvs, 
 		    dcEqSpec = eq_spec, dcOtherTheta  = theta, 
 		    dcOrigArgTys = arg_tys, dcOrigResTy = res_ty})
-=======
-dataConSig :: DataCon -> ([TyVar], ThetaType, [Type], Type)
-dataConSig (MkData {dcUnivTyVars = univ_tvs, dcExTyVars = ex_tvs,
-                    dcEqSpec = eq_spec, dcOtherTheta  = theta,
-                    dcOrigArgTys = arg_tys, dcOrigResTy = res_ty})
->>>>>>> 23bb9046
   = (univ_tvs ++ ex_tvs, eqSpecPreds eq_spec ++ theta, arg_tys, res_ty)
 
 -- | The \"full signature\" of the 'DataCon' returns, in order:
@@ -1045,23 +863,15 @@
 --
 -- 4) The result of 'dataConDictTheta'
 --
--- 5) The original argument types to the 'DataCon' (i.e. before
+-- 5) The original argument types to the 'DataCon' (i.e. before 
 --    any change of the representation of the type)
 --
 -- 6) The original result type of the 'DataCon'
-<<<<<<< HEAD
 dataConFullSig :: DataCon 
 	       -> ([TyVar], [TyCoVar], [EqSpec], ThetaType, [Type], Type)
 dataConFullSig (MkData {dcUnivTyVars = univ_tvs, dcExTyCoVars = ex_tvs, 
 			dcEqSpec = eq_spec, dcOtherTheta = theta,
 			dcOrigArgTys = arg_tys, dcOrigResTy = res_ty})
-=======
-dataConFullSig :: DataCon
-               -> ([TyVar], [TyVar], [(TyVar,Type)], ThetaType, [Type], Type)
-dataConFullSig (MkData {dcUnivTyVars = univ_tvs, dcExTyVars = ex_tvs,
-                        dcEqSpec = eq_spec, dcOtherTheta = theta,
-                        dcOrigArgTys = arg_tys, dcOrigResTy = res_ty})
->>>>>>> 23bb9046
   = (univ_tvs, ex_tvs, eq_spec, theta, arg_tys, res_ty)
 
 dataConOrigResTy :: DataCon -> Type
@@ -1085,7 +895,6 @@
 --
 -- NB: If the constructor is part of a data instance, the result type
 -- mentions the family tycon, not the internal one.
-<<<<<<< HEAD
 --
 -- You probably want this only for pretty-printing. If you are not
 -- pretty-printing, you probably want 'dataConWrapperType'.
@@ -1096,13 +905,6 @@
   = let full_eq_spec = dataConKindEqSpec con ++ eq_spec in
     mkInvForAllTys ((univ_tvs `minusList` map fst full_eq_spec) ++
                     (filter isTyVar ex_tvs)) $
-=======
-dataConUserType  (MkData { dcUnivTyVars = univ_tvs,
-                           dcExTyVars = ex_tvs, dcEqSpec = eq_spec,
-                           dcOtherTheta = theta, dcOrigArgTys = arg_tys,
-                           dcOrigResTy = res_ty })
-  = mkForAllTys ((univ_tvs `minusList` map fst eq_spec) ++ ex_tvs) $
->>>>>>> 23bb9046
     mkFunTys theta $
     mkFunTys arg_tys $
     res_ty
@@ -1136,40 +938,30 @@
 -- NB: these INCLUDE any dictionary args
 --     but EXCLUDE the data-declaration context, which is discarded
 -- It's all post-flattening etc; this is a representation type
-dataConInstArgTys :: DataCon    -- ^ A datacon with no existentials or equality constraints
-                                -- However, it can have a dcTheta (notably it can be a
-                                -- class dictionary, with superclasses)
-                  -> [Type]     -- ^ Instantiated at these types
-                  -> [Type]
+dataConInstArgTys :: DataCon	-- ^ A datacon with no existentials or equality constraints
+				-- However, it can have a dcTheta (notably it can be a 
+				-- class dictionary, with superclasses)
+	      	  -> [Type] 	-- ^ Instantiated at these types
+	      	  -> [Type]
 dataConInstArgTys dc@(MkData {dcUnivTyVars = univ_tvs, dcEqSpec = eq_spec,
-<<<<<<< HEAD
 			      dcExTyCoVars = ex_tvs}) inst_tys
  = ASSERT2( length univ_tvs == length inst_tys 
-=======
-                              dcExTyVars = ex_tvs}) inst_tys
- = ASSERT2( length univ_tvs == length inst_tys
->>>>>>> 23bb9046
           , ptext (sLit "dataConInstArgTys") <+> ppr dc $$ ppr univ_tvs $$ ppr inst_tys)
    ASSERT2( null ex_tvs && null eq_spec, ppr dc )        
    map (substTyWith univ_tvs inst_tys) (dataConRepArgTys dc)
 
 -- | Returns just the instantiated /value/ argument types of a 'DataCon',
 -- (excluding dictionary args)
-dataConInstOrigArgTys
-        :: DataCon      -- Works for any DataCon
-        -> [Type]       -- Includes existential tyvar args, but NOT
-                        -- equality constraints or dicts
-        -> [Type]
+dataConInstOrigArgTys 
+	:: DataCon	-- Works for any DataCon
+	-> [Type]	-- Includes existential tyvar args, but NOT
+			-- equality constraints or dicts
+	-> [Type]
 -- For vanilla datacons, it's all quite straightforward
 -- But for the call in MatchCon, we really do want just the value args
 dataConInstOrigArgTys dc@(MkData {dcOrigArgTys = arg_tys,
-<<<<<<< HEAD
 			          dcUnivTyVars = univ_tvs, 
 			          dcExTyCoVars = ex_tvs}) inst_tys
-=======
-                                  dcUnivTyVars = univ_tvs,
-                                  dcExTyVars = ex_tvs}) inst_tys
->>>>>>> 23bb9046
   = ASSERT2( length tyvars == length inst_tys
           , ptext (sLit "dataConInstOrigArgTys") <+> ppr dc $$ ppr tyvars $$ ppr inst_tys )
     map (substTyWith tyvars inst_tys) arg_tys
@@ -1183,13 +975,13 @@
 dataConOrigArgTys :: DataCon -> [Type]
 dataConOrigArgTys dc = dcOrigArgTys dc
 
--- | Returns the arg types of the worker, including *all* evidence, after any
+-- | Returns the arg types of the worker, including *all* evidence, after any 
 -- flattening has been done and without substituting for any type variables
 dataConRepArgTys :: DataCon -> [Type]
-dataConRepArgTys (MkData { dcRep = rep
+dataConRepArgTys (MkData { dcRep = rep 
                          , dcEqSpec = eq_spec
                          , dcOtherTheta = theta
-                         , dcOrigArgTys = orig_arg_tys })
+		         , dcOrigArgTys = orig_arg_tys })
   = case rep of
       NoDataConRep -> ASSERT( null eq_spec ) theta ++ orig_arg_tys
       DCR { dcr_arg_tys = arg_tys } -> arg_tys
@@ -1210,7 +1002,7 @@
 \begin{code}
 isTupleDataCon :: DataCon -> Bool
 isTupleDataCon (MkData {dcRepTyCon = tc}) = isTupleTyCon tc
-
+	
 isUnboxedTupleCon :: DataCon -> Bool
 isUnboxedTupleCon (MkData {dcRepTyCon = tc}) = isUnboxedTupleTyCon tc
 
@@ -1222,89 +1014,28 @@
 \begin{code}
 classDataCon :: Class -> DataCon
 classDataCon clas = case tyConDataCons (classTyCon clas) of
-                      (dict_constr:no_more) -> ASSERT( null no_more ) dict_constr
-                      [] -> panic "classDataCon"
+		      (dict_constr:no_more) -> ASSERT( null no_more ) dict_constr 
+		      [] -> panic "classDataCon"
 \end{code}
 
 \begin{code}
 dataConCannotMatch :: [Type] -> DataCon -> Bool
-<<<<<<< HEAD
 -- Returns True iff the data con *definitely cannot* match a 
 --		    scrutinee of type (T tys)
 --		    where T is the dcRepTyCon for the data con
 dataConCannotMatch tys con
   | null eq_spec      = False	-- Common
   | all isTyVarTy tys = False	-- Also common
-=======
--- Returns True iff the data con *definitely cannot* match a
---                  scrutinee of type (T tys)
---                  where T is the dcRepTyCon for the data con
--- NB: look at *all* equality constraints, not only those
---     in dataConEqSpec; see Trac #5168
-dataConCannotMatch tys con
-  | null theta        = False   -- Common
-  | all isTyVarTy tys = False   -- Also common
->>>>>>> 23bb9046
   | otherwise
   = typesCantMatch [( Type.substTy subst (mkOnlyTyVarTy tv1)
                     , Type.substTy subst ty2)
                    | (tv1, ty2) <- eq_spec ]
   where
     dc_tvs  = dataConUnivTyVars con
-<<<<<<< HEAD
     eq_spec = dataConEqSpec con
     subst   = ASSERT2( length dc_tvs == length tys, ppr con $$ ppr dc_tvs $$ ppr tys ) 
               zipTopTCvSubst dc_tvs tys
 
-=======
-    theta   = dataConTheta con
-    subst   = ASSERT2( length dc_tvs == length tys, ppr con $$ ppr dc_tvs $$ ppr tys )
-              zipTopTvSubst dc_tvs tys
-
-    -- TODO: could gather equalities from superclasses too
-    predEqs pred = case classifyPredType pred of
-                     EqPred ty1 ty2 -> [(ty1, ty2)]
-                     TuplePred ts   -> concatMap predEqs ts
-                     _              -> []
-\end{code}
-
-%************************************************************************
-%*                                                                      *
-              Building an algebraic data type
-%*                                                                      *
-%************************************************************************
-
-buildAlgTyCon is here because it is called from TysWiredIn, which in turn
-depends on DataCon, but not on BuildTyCl.
-
-\begin{code}
-buildAlgTyCon :: Name
-              -> [TyVar]               -- ^ Kind variables and type variables
-              -> [Role]
-              -> Maybe CType
-              -> ThetaType             -- ^ Stupid theta
-              -> AlgTyConRhs
-              -> RecFlag
-              -> Bool                  -- ^ True <=> this TyCon is promotable
-              -> Bool                  -- ^ True <=> was declared in GADT syntax
-              -> TyConParent
-              -> TyCon
-
-buildAlgTyCon tc_name ktvs roles cType stupid_theta rhs
-              is_rec is_promotable gadt_syn parent
-  = tc
-  where
-    kind = mkPiKinds ktvs liftedTypeKind
-
-    -- tc and mb_promoted_tc are mutually recursive
-    tc = mkAlgTyCon tc_name kind ktvs roles cType stupid_theta
-                    rhs parent is_rec gadt_syn
-                    mb_promoted_tc
-
-    mb_promoted_tc
-      | is_promotable = Just (mkPromotedTyCon tc (promoteKind kind))
-      | otherwise     = Nothing
->>>>>>> 23bb9046
 \end{code}
 
 %************************************************************************
@@ -1319,65 +1050,13 @@
 
 \begin{code}
 promoteDataCon :: DataCon -> TyCon
-<<<<<<< HEAD
 promoteDataCon (MkData { dcPromoted = tc }) = tc
-=======
-promoteDataCon (MkData { dcPromoted = Just tc }) = tc
-promoteDataCon dc = pprPanic "promoteDataCon" (ppr dc)
-
-promoteDataCon_maybe :: DataCon -> Maybe TyCon
-promoteDataCon_maybe (MkData { dcPromoted = mb_tc }) = mb_tc
 \end{code}
 
-Note [Promoting a Type to a Kind]
-~~~~~~~~~~~~~~~~~~~~~~~~~~~~~~~~~
-Suppsoe we have a data constructor D
-     D :: forall (a:*). Maybe a -> T a
-We promote this to be a type constructor 'D:
-     'D :: forall (k:BOX). 'Maybe k -> 'T k
-
-The transformation from type to kind is done by promoteType
-
-  * Convert forall (a:*) to forall (k:BOX), and substitute
-
-  * Ensure all foralls are at the top (no higher rank stuff)
-
-  * Ensure that all type constructors mentioned (Maybe and T
-    in the example) are promotable; that is, they have kind
-          * -> ... -> * -> *
-
-\begin{code}
--- | Promotes a type to a kind.
--- Assumes the argument satisfies 'isPromotableType'
-promoteType :: Type -> Kind
-promoteType ty
-  = mkForAllTys kvs (go rho)
-  where
-    (tvs, rho) = splitForAllTys ty
-    kvs = [ mkKindVar (tyVarName tv) superKind | tv <- tvs ]
-    env = zipVarEnv tvs kvs
-
-    go (TyConApp tc tys) | Just prom_tc <- promotableTyCon_maybe tc
-                         = mkTyConApp prom_tc (map go tys)
-    go (FunTy arg res)   = mkArrowKind (go arg) (go res)
-    go (TyVarTy tv)      | Just kv <- lookupVarEnv env tv
-                         = TyVarTy kv
-    go _ = panic "promoteType"  -- Argument did not satisfy isPromotableType
-
-promoteKind :: Kind -> SuperKind
--- Promote the kind of a type constructor
--- from (* -> * -> *) to (BOX -> BOX -> BOX)
-promoteKind (TyConApp tc [])
-  | tc `hasKey` liftedTypeKindTyConKey = superKind
-promoteKind (FunTy arg res) = FunTy (promoteKind arg) (promoteKind res)
-promoteKind k = pprPanic "promoteKind" (ppr k)
->>>>>>> 23bb9046
-\end{code}
-
 %************************************************************************
-%*                                                                      *
+%*									*
 \subsection{Splitting products}
-%*                                                                      *
+%*									*
 %************************************************************************
 
 \begin{code}
@@ -1394,15 +1073,15 @@
 --
 -- Whether the type is a @data@ type or a @newtype@
 splitDataProductType_maybe
-        :: Type                         -- ^ A product type, perhaps
-        -> Maybe (TyCon,                -- The type constructor
-                  [Type],               -- Type args of the tycon
-                  DataCon,              -- The data constructor
-                  [Type])               -- Its /representation/ arg types
+	:: Type 			-- ^ A product type, perhaps
+	-> Maybe (TyCon, 		-- The type constructor
+		  [Type],		-- Type args of the tycon
+		  DataCon,		-- The data constructor
+		  [Type])		-- Its /representation/ arg types
 
         -- Rejecting existentials is conservative.  Maybe some things
-        -- could be made to work with them, but I'm not going to sweat
-        -- it through till someone finds it's important.
+	-- could be made to work with them, but I'm not going to sweat
+	-- it through till someone finds it's important.
 
 splitDataProductType_maybe ty
   | Just (tycon, ty_args) <- splitTyConApp_maybe ty
