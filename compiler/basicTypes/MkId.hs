--- conflicted
+++ resolved
@@ -493,11 +493,7 @@
                              -- so it not make sure that the CAF info is sane
 
              wrap_sig = mkClosedStrictSig wrap_arg_dmds (dataConCPR data_con)
-<<<<<<< HEAD
-             wrap_arg_dmds = map mk_dmd wrap_bangs
-=======
              wrap_arg_dmds = map mk_dmd arg_ibangs
->>>>>>> 96dc041a
              mk_dmd str | isBanged str = evalDmd
                         | otherwise           = topDmd
                  -- The Cpr info can be important inside INLINE rhss, where the
@@ -527,23 +523,13 @@
     all_tvs      = univ_tvs ++ ex_tvs
     tycon        = dataConTyCon data_con       -- The representation TyCon (not family)
     ev_tys       = eqSpecPreds eq_spec ++ theta
-<<<<<<< HEAD
-    wrap_arg_tys = ev_tys                         ++ orig_arg_tys
-    orig_bangs   = map mk_pred_strict_mark ev_tys ++ dataConStrictMarks data_con
-    wrap_ty      = dataConWrapperType data_con
-=======
-    all_arg_tys  = ev_tys ++ orig_arg_tys
     ev_ibangs    = map mk_pred_strict_mark ev_tys
     orig_bangs   = dataConSrcBangs data_con
 
-    wrap_arg_tys = theta ++ orig_arg_tys
->>>>>>> 96dc041a
+    wrap_arg_tys = ev_tys ++ orig_arg_tys
+    wrap_ty      = dataConWrapperType data_con
     wrap_arity   = length wrap_arg_tys
 
-<<<<<<< HEAD
-    (wrap_bangs, rep_tys_w_strs, wrappers)
-       = unzip3 (zipWith (dataConArgRep dflags fam_envs) wrap_arg_tys orig_bangs)
-=======
     arg_ibangs =
       case mb_bangs of
         Nothing    -> zipWith (dataConSrcToImplBang dflags fam_envs)
@@ -551,23 +537,16 @@
         Just bangs -> bangs
 
     (rep_tys_w_strs, wrappers)
-      = unzip (zipWith dataConArgRep all_arg_tys (ev_ibangs ++ arg_ibangs))
-
->>>>>>> 96dc041a
+      = unzip (zipWith dataConArgRep wrap_arg_tys (ev_ibangs ++ arg_ibangs))
+
     (unboxers, boxers) = unzip wrappers
     (rep_tys, rep_strs) = unzip (concat rep_tys_w_strs)
 
     wrapper_reqd = not (isNewTyCon tycon)  -- Newtypes have only a worker
-<<<<<<< HEAD
-                && (any isBanged orig_bangs   -- Some forcing/unboxing
-                                              -- (includes eq_spec)
-                    || isFamInstTyCon tycon   -- Cast result
-                    || (not $ null eq_spec))  -- GADT
-=======
                 && (any isBanged (ev_ibangs ++ arg_ibangs)
                       -- Some forcing/unboxing (includes eq_spec)
-                    || isFamInstTyCon tycon) -- Cast result
->>>>>>> 96dc041a
+                    || isFamInstTyCon tycon  -- Cast result
+                    || (not $ null eq_spec)) -- GADT
 
     initial_wrap_app = Var (dataConWorkId data_con)
                       `mkVarApps` all_tvs
@@ -858,17 +837,11 @@
 
 mk_pred_strict_mark :: PredType -> HsImplBang
 mk_pred_strict_mark pred
-<<<<<<< HEAD
   | Just (Boxed, _, _, _) <- getEqPredTys_maybe pred
   = HsUnpack Nothing    -- Note [Unpack equality predicates]
 
   | otherwise
-  = HsNoBang
-=======
-  | isEqPred pred = HsUnpack Nothing
-  -- Note [Unpack equality predicates]
-  | otherwise     = HsLazy
->>>>>>> 96dc041a
+  = HsLazy
 
 {-
 ************************************************************************
@@ -933,13 +906,8 @@
 wrapTypeFamInstBody axiom ind args cos body
   = mkCast body (mkSymCo (mkAxInstCo Representational axiom ind args cos))
 
-<<<<<<< HEAD
 wrapTypeUnbranchedFamInstBody :: CoAxiom Unbranched -> [Type] -> [Coercion]
                               -> CoreExpr -> CoreExpr
-=======
-wrapTypeUnbranchedFamInstBody :: CoAxiom Unbranched -> [Type] -> CoreExpr
-                              -> CoreExpr
->>>>>>> 96dc041a
 wrapTypeUnbranchedFamInstBody axiom
   = wrapTypeFamInstBody axiom 0
 
@@ -955,13 +923,8 @@
 unwrapTypeFamInstScrut axiom ind args cos scrut
   = mkCast scrut (mkAxInstCo Representational axiom ind args cos)
 
-<<<<<<< HEAD
 unwrapTypeUnbranchedFamInstScrut :: CoAxiom Unbranched -> [Type] -> [Coercion]
                                  -> CoreExpr -> CoreExpr
-=======
-unwrapTypeUnbranchedFamInstScrut :: CoAxiom Unbranched -> [Type] -> CoreExpr
-                                 -> CoreExpr
->>>>>>> 96dc041a
 unwrapTypeUnbranchedFamInstScrut axiom
   = unwrapTypeFamInstScrut axiom 0
 
@@ -1059,23 +1022,7 @@
 
 mkDictFunTy :: [TyVar] -> ThetaType -> Class -> [Type] -> Type
 mkDictFunTy tvs theta clas tys
-<<<<<<< HEAD
-  = (length silent_theta, dfun_ty)
-  where
-    dfun_ty = mkInvSigmaTy tvs (silent_theta ++ theta) (mkClassPred clas tys)
-    silent_theta
-      | null tvs, null theta
-      = []
-      | otherwise
-      = filterOut discard $
-        substTheta (zipTopTCvSubst (classTyVars clas) tys)
-                   (classSCTheta clas)
-                   -- See Note [Silent Superclass Arguments]
-    discard pred = any (`eqType` pred) theta
-                 -- See the DFun Superclass Invariant in TcInstDcls
-=======
- = mkSigmaTy tvs theta (mkClassPred clas tys)
->>>>>>> 96dc041a
+ = mkInvSigmaTy tvs theta (mkClassPred clas tys)
 
 {-
 ************************************************************************
@@ -1184,14 +1131,8 @@
                   -- LHS of rules.  That way we can have rules for 'seq';
                   -- see Note [seqId magic]
 
-<<<<<<< HEAD
     ty  = mkInvForAllTys [alphaTyVar,betaTyVar]
                          (mkFunTy alphaTy (mkFunTy betaTy betaTy))
-              -- NB argBetaTyVar; see Note [seqId magic]
-=======
-    ty  = mkForAllTys [alphaTyVar,betaTyVar]
-                      (mkFunTy alphaTy (mkFunTy betaTy betaTy))
->>>>>>> 96dc041a
 
     [x,y] = mkTemplateLocals [alphaTy, betaTy]
     rhs = mkLams [alphaTyVar,betaTyVar,x,y] (Case (Var x) x betaTy [(DEFAULT, [], Var y)])
@@ -1230,15 +1171,16 @@
   where
     info = noCafIdInfo `setInlinePragInfo` alwaysInlinePragma
                        `setUnfoldingInfo`  mkCompulsoryUnfolding rhs
-<<<<<<< HEAD
-    ty  = mkInvForAllTys [alphaTyVar, betaTyVar] (mkFunTy fun_ty fun_ty)
-=======
-    ty  = mkForAllTys [openAlphaTyVar, openBetaTyVar] (mkFunTy fun_ty fun_ty)
->>>>>>> 96dc041a
+    ty  = mkInvForAllTys [ levity1TyVar, levity2TyVar
+                         , openAlphaTyVar, openBetaTyVar ]
+                         (mkFunTy fun_ty fun_ty)
     fun_ty = mkFunTy alphaTy betaTy
-    [body, x] = mkTemplateLocals [fun_ty, alphaTy]
+    [body, x] = mkTemplateLocals [fun_ty, openAlphaTy]
     x' = setOneShotLambda x
-    rhs = mkLams [openAlphaTyVar, openBetaTyVar, body, x'] $ Var body `App` Var x
+    rhs = mkLams [ levity1TyVar, levity2TyVar
+                 , openAlphaTyVar, openBetaTyVar
+                 , body, x'] $
+          Var body `App` Var x
 
 
 --------------------------------------------------------------------------------
