%
% (c) The University of Glasgow 2006
% (c) The AQUA Project, Glasgow University, 1998
%

This module contains definitions for the IdInfo for things that
have a standard form, namely:

- data constructors
- record selectors
- method and superclass selectors
- primitive operations

\begin{code}
{-# OPTIONS -fno-warn-tabs #-}
-- The above warning supression flag is a temporary kludge.
-- While working on this module you are encouraged to remove it and
-- detab the module (please do the detabbing in a separate patch). See
--     http://hackage.haskell.org/trac/ghc/wiki/Commentary/CodingStyle#TabsvsSpaces
-- for details

module MkId (
        mkDictFunId, mkDictFunTy, mkDictSelId,

        mkPrimOpId, mkFCallId,

        wrapNewTypeBody, unwrapNewTypeBody,
        wrapFamInstBody, unwrapFamInstScrut,
        wrapTypeFamInstBody, wrapTypeUnbranchedFamInstBody, unwrapTypeFamInstScrut,
        unwrapTypeUnbranchedFamInstScrut,

        DataConBoxer(..), mkDataConRep, mkDataConWorkId,

        -- And some particular Ids; see below for why they are wired in
        wiredInIds, ghcPrimIds,
        unsafeCoerceName, unsafeCoerceId, realWorldPrimId, 
        voidArgId, nullAddrId, seqId, lazyId, lazyIdKey,
        coercionTokenId,

	-- Re-export error Ids
	module PrelRules
    ) where

#include "HsVersions.h"

import Rules
import TysPrim
import TysWiredIn
import PrelRules
import Type
import FamInstEnv
import Coercion
import TcType
import MkCore
import CoreUtils	( exprType, mkCast )
import CoreUnfold
import Literal
import TyCon
import CoAxiom
import Class
import NameSet
import VarSet
import Name
import PrimOp
import ForeignCall
import DataCon
import Id
import Var              ( mkExportedLocalVar )
import IdInfo
import Demand
import CoreSyn
import Unique
import UniqSupply
import PrelNames
import BasicTypes       hiding ( SuccessFlag(..) )
import Util
import Pair
import DynFlags
import Outputable
import FastString
import ListSetOps

import Data.Maybe       ( maybeToList )
\end{code}

%************************************************************************
%*                                                                      *
\subsection{Wired in Ids}
%*                                                                      *
%************************************************************************

Note [Wired-in Ids]
~~~~~~~~~~~~~~~~~~~
There are several reasons why an Id might appear in the wiredInIds:

(1) The ghcPrimIds are wired in because they can't be defined in
    Haskell at all, although the can be defined in Core.  They have
    compulsory unfoldings, so they are always inlined and they  have
    no definition site.  Their home module is GHC.Prim, so they
    also have a description in primops.txt.pp, where they are called
    'pseudoops'.

(2) The 'error' function, eRROR_ID, is wired in because we don't yet have
    a way to express in an interface file that the result type variable
    is 'open'; that is can be unified with an unboxed type

    [The interface file format now carry such information, but there's
    no way yet of expressing at the definition site for these 
    error-reporting functions that they have an 'open' 
    result type. -- sof 1/99]

(3) Other error functions (rUNTIME_ERROR_ID) are wired in (a) because
    the desugarer generates code that mentiones them directly, and
    (b) for the same reason as eRROR_ID

(4) lazyId is wired in because the wired-in version overrides the
    strictness of the version defined in GHC.Base

In cases (2-4), the function has a definition in a library module, and
can be called; but the wired-in version means that the details are 
never read from that module's interface file; instead, the full definition
is right here.

\begin{code}
wiredInIds :: [Id]
wiredInIds
  =  [lazyId]
  ++ errorIds		-- Defined in MkCore
  ++ ghcPrimIds

-- These Ids are exported from GHC.Prim
ghcPrimIds :: [Id]
ghcPrimIds
  = [   -- These can't be defined in Haskell, but they have
        -- perfectly reasonable unfoldings in Core
    realWorldPrimId,
    unsafeCoerceId,
    nullAddrId,
    seqId
    ]
\end{code}

%************************************************************************
%*                                                                      *
\subsection{Data constructors}
%*                                                                      *
%************************************************************************

The wrapper for a constructor is an ordinary top-level binding that evaluates
any strict args, unboxes any args that are going to be flattened, and calls
the worker.

We're going to build a constructor that looks like:

        data (Data a, C b) =>  T a b = T1 !a !Int b

        T1 = /\ a b -> 
             \d1::Data a, d2::C b ->
             \p q r -> case p of { p ->
                       case q of { q ->
                       Con T1 [a,b] [p,q,r]}}

Notice that

* d2 is thrown away --- a context in a data decl is used to make sure
  one *could* construct dictionaries at the site the constructor
  is used, but the dictionary isn't actually used.

* We have to check that we can construct Data dictionaries for
  the types a and Int.  Once we've done that we can throw d1 away too.

* We use (case p of q -> ...) to evaluate p, rather than "seq" because
  all that matters is that the arguments are evaluated.  "seq" is 
  very careful to preserve evaluation order, which we don't need
  to be here.

  You might think that we could simply give constructors some strictness
  info, like PrimOps, and let CoreToStg do the let-to-case transformation.
  But we don't do that because in the case of primops and functions strictness
  is a *property* not a *requirement*.  In the case of constructors we need to
  do something active to evaluate the argument.

  Making an explicit case expression allows the simplifier to eliminate
  it in the (common) case where the constructor arg is already evaluated.

Note [Wrappers for data instance tycons]
~~~~~~~~~~~~~~~~~~~~~~~~~~~~~~~~~~~~~~~~
In the case of data instances, the wrapper also applies the coercion turning
the representation type into the family instance type to cast the result of
the wrapper.  For example, consider the declarations

  data family Map k :: * -> *
  data instance Map (a, b) v = MapPair (Map a (Pair b v))

The tycon to which the datacon MapPair belongs gets a unique internal
name of the form :R123Map, and we call it the representation tycon.
In contrast, Map is the family tycon (accessible via
tyConFamInst_maybe). A coercion allows you to move between
representation and family type.  It is accessible from :R123Map via
tyConFamilyCoercion_maybe and has kind

  Co123Map a b v :: {Map (a, b) v ~ :R123Map a b v}

The wrapper and worker of MapPair get the types

        -- Wrapper
  $WMapPair :: forall a b v. Map a (Map a b v) -> Map (a, b) v
  $WMapPair a b v = MapPair a b v `cast` sym (Co123Map a b v)

        -- Worker
  MapPair :: forall a b v. Map a (Map a b v) -> :R123Map a b v

This coercion is conditionally applied by wrapFamInstBody.

It's a bit more complicated if the data instance is a GADT as well!

   data instance T [a] where
        T1 :: forall b. b -> T [Maybe b]

Hence we translate to

        -- Wrapper
  $WT1 :: forall b. b -> T [Maybe b]
  $WT1 b v = T1 (Maybe b) b (Maybe b) v
                        `cast` sym (Co7T (Maybe b))

        -- Worker
  T1 :: forall c b. (c ~ Maybe b) => b -> :R7T c

        -- Coercion from family type to representation type
  Co7T a :: T [a] ~ :R7T a


Note [Newtype datacons]
~~~~~~~~~~~~~~~~~~~~~~~
The "data constructor" for a newtype should always be vanilla.  At one
point this wasn't true, because the newtype arising from
     class C a => D a
looked like
       newtype T:D a = D:D (C a)
so the data constructor for T:C had a single argument, namely the
predicate (C a).  But now we treat that as an ordinary argument, not
part of the theta-type, so all is well.


%************************************************************************
%*                                                                      *
\subsection{Dictionary selectors}
%*                                                                      *
%************************************************************************

Selecting a field for a dictionary.  If there is just one field, then
there's nothing to do.  

Dictionary selectors may get nested forall-types.  Thus:

        class Foo a where
          op :: forall b. Ord b => a -> b -> b

Then the top-level type for op is

        op :: forall a. Foo a => 
              forall b. Ord b => 
              a -> b -> b

This is unlike ordinary record selectors, which have all the for-alls
at the outside.  When dealing with classes it's very convenient to
recover the original type signature from the class op selector.

\begin{code}
mkDictSelId :: DynFlags
            -> Bool	     -- True <=> don't include the unfolding
			     -- Little point on imports without -O, because the
			     -- dictionary itself won't be visible
 	    -> Name	     -- Name of one of the *value* selectors 
	       		     -- (dictionary superclass or method)
            -> Class -> Id
mkDictSelId dflags no_unf name clas
  = mkGlobalId (ClassOpId clas) name sel_ty info
  where
    sel_ty = mkForAllTys tyvars (mkFunTy (idType dict_id) (idType the_arg_id))
        -- We can't just say (exprType rhs), because that would give a type
        --      C a -> C a
        -- for a single-op class (after all, the selector is the identity)
        -- But it's type must expose the representation of the dictionary
        -- to get (say)         C a -> (a -> a)

    base_info = noCafIdInfo
                `setArityInfo`      1
                `setStrictnessInfo` Just strict_sig
                `setUnfoldingInfo`  (if no_unf then noUnfolding
	                             else mkImplicitUnfolding dflags rhs)
		   -- In module where class op is defined, we must add
		   -- the unfolding, even though it'll never be inlined
		   -- becuase we use that to generate a top-level binding
		   -- for the ClassOp

    info | new_tycon = base_info `setInlinePragInfo` alwaysInlinePragma
    	   	   -- See Note [Single-method classes] in TcInstDcls
		   -- for why alwaysInlinePragma
         | otherwise = base_info  `setSpecInfo`       mkSpecInfo [rule]
		       		  `setInlinePragInfo` neverInlinePragma
		   -- Add a magic BuiltinRule, and never inline it
		   -- so that the rule is always available to fire.
		   -- See Note [ClassOp/DFun selection] in TcInstDcls

    n_ty_args = length tyvars

    -- This is the built-in rule that goes
    -- 	    op (dfT d1 d2) --->  opT d1 d2
    rule = BuiltinRule { ru_name = fsLit "Class op " `appendFS` 
    	   	       	 	     occNameFS (getOccName name)
                       , ru_fn    = name
    	               , ru_nargs = n_ty_args + 1
                       , ru_try   = dictSelRule val_index n_ty_args }

        -- The strictness signature is of the form U(AAAVAAAA) -> T
        -- where the V depends on which item we are selecting
        -- It's worth giving one, so that absence info etc is generated
        -- even if the selector isn't inlined
    strict_sig = mkStrictSig (mkTopDmdType [arg_dmd] TopRes)
    arg_dmd | new_tycon = evalDmd
            | otherwise = Eval (Prod [ if the_arg_id == id then evalDmd else Abs
                                     | id <- arg_ids ])

    tycon      	   = classTyCon clas
    new_tycon  	   = isNewTyCon tycon
    [data_con] 	   = tyConDataCons tycon
    tyvars     	   = dataConUnivTyCoVars data_con
    arg_tys    	   = dataConRepArgTys data_con	-- Includes the dictionary superclasses

    -- 'index' is a 0-index into the *value* arguments of the dictionary
    val_index      = assoc "MkId.mkDictSelId" sel_index_prs name
    sel_index_prs  = map idName (classAllSelIds clas) `zip` [0..]

<<<<<<< HEAD
    the_arg_id     = arg_ids !! val_index
    pred       	   = mkClassPred clas (mkTyCoVarTys tyvars)
=======
    the_arg_id     = getNth arg_ids val_index
    pred       	   = mkClassPred clas (mkTyVarTys tyvars)
>>>>>>> fbff64a4
    dict_id    	   = mkTemplateLocal 1 pred
    arg_ids    	   = mkTemplateLocalsNum 2 arg_tys

    rhs = mkLams tyvars  (Lam dict_id   rhs_body)
    rhs_body | new_tycon = unwrapNewTypeBody tycon (mkTyCoVarTys tyvars) (Var dict_id)
             | otherwise = Case (Var dict_id) dict_id (idType the_arg_id)
                                [(DataAlt data_con, arg_ids, varToCoreExpr the_arg_id)]
				-- varToCoreExpr needed for equality superclass selectors
				--   sel a b d = case x of { MkC _ (g:a~b) _ -> CO g }

dictSelRule :: Int -> Arity
            -> DynFlags -> Id -> IdUnfoldingFun -> [CoreExpr] -> Maybe CoreExpr
-- Tries to persuade the argument to look like a constructor
-- application, using exprIsConApp_maybe, and then selects
-- from it
--       sel_i t1..tk (D t1..tk op1 ... opm) = opi
--
dictSelRule val_index n_ty_args _ _ id_unf args
  | (dict_arg : _) <- drop n_ty_args args
  , Just (_, _, con_args) <- exprIsConApp_maybe id_unf dict_arg
  = Just (getNth con_args val_index)
  | otherwise
  = Nothing
\end{code}


%************************************************************************
%*                                                                      *
        Boxing and unboxing
%*                                                                      *
%************************************************************************


\begin{code}
mkDataConWorkId :: Name -> DataCon -> Id
mkDataConWorkId wkr_name data_con
  | isNewTyCon tycon
  = mkGlobalId (DataConWrapId data_con) wkr_name nt_wrap_ty nt_work_info
  | otherwise
  = mkGlobalId (DataConWorkId data_con) wkr_name alg_wkr_ty wkr_info

  where
    tycon = dataConTyCon data_con

        ----------- Workers for data types --------------
    alg_wkr_ty = dataConRepType data_con
    wkr_arity = dataConRepArity data_con
    wkr_info  = noCafIdInfo
                `setArityInfo`       wkr_arity
                `setStrictnessInfo`  Just wkr_sig
                `setUnfoldingInfo`   evaldUnfolding  -- Record that it's evaluated,
                                                     -- even if arity = 0

    wkr_sig = mkStrictSig (mkTopDmdType (replicate wkr_arity topDmd) (dataConCPR data_con))
        --      Note [Data-con worker strictness]
        -- Notice that we do *not* say the worker is strict
        -- even if the data constructor is declared strict
        --      e.g.    data T = MkT !(Int,Int)
        -- Why?  Because the *wrapper* is strict (and its unfolding has case
        -- expresssions that do the evals) but the *worker* itself is not.
        -- If we pretend it is strict then when we see
        --      case x of y -> $wMkT y
        -- the simplifier thinks that y is "sure to be evaluated" (because
        --  $wMkT is strict) and drops the case.  No, $wMkT is not strict.
        --
        -- When the simplifer sees a pattern 
        --      case e of MkT x -> ...
        -- it uses the dataConRepStrictness of MkT to mark x as evaluated;
        -- but that's fine... dataConRepStrictness comes from the data con
        -- not from the worker Id.

        ----------- Workers for newtypes --------------
    (nt_tvs, _, nt_arg_tys, _) = dataConSig data_con
    res_ty_args  = mkTyCoVarTys nt_tvs
    nt_wrap_ty   = dataConUserType data_con
    nt_work_info = noCafIdInfo          -- The NoCaf-ness is set by noCafIdInfo
                  `setArityInfo` 1      -- Arity 1
                  `setInlinePragInfo`    alwaysInlinePragma
                  `setUnfoldingInfo`     newtype_unf
    id_arg1      = mkTemplateLocal 1 (head nt_arg_tys)
    newtype_unf  = ASSERT2( isVanillaDataCon data_con &&
                            isSingleton nt_arg_tys, ppr data_con  )
			      -- Note [Newtype datacons]
                   mkCompulsoryUnfolding $ 
                   mkLams nt_tvs $ Lam id_arg1 $ 
                   wrapNewTypeBody tycon res_ty_args (Var id_arg1)

dataConCPR :: DataCon -> DmdResult
dataConCPR con
  | isProductTyCon tycon
  , isDataTyCon tycon
  , wkr_arity > 0
  , wkr_arity <= mAX_CPR_SIZE
  = retCPR
  | otherwise
  = TopRes
        -- RetCPR is only true for products that are real data types;
        -- that is, not unboxed tuples or [non-recursive] newtypes
  where
    tycon = dataConTyCon con
    wkr_arity = dataConRepArity con

    mAX_CPR_SIZE :: Arity
    mAX_CPR_SIZE = 10
    -- We do not treat very big tuples as CPR-ish:
    --      a) for a start we get into trouble because there aren't 
    --         "enough" unboxed tuple types (a tiresome restriction, 
    --         but hard to fix), 
    --      b) more importantly, big unboxed tuples get returned mainly
    --         on the stack, and are often then allocated in the heap
    --         by the caller.  So doing CPR for them may in fact make
    --         things worse.
\end{code}

-------------------------------------------------
--         Data constructor representation
-- 
-- This is where we decide how to wrap/unwrap the 
-- constructor fields
--
--------------------------------------------------


\begin{code}
type Unboxer = Var -> UniqSM ([Var], CoreExpr -> CoreExpr)
  -- Unbox: bind rep vars by decomposing src var

data Boxer = UnitBox | Boxer (TvSubst -> UniqSM ([Var], CoreExpr))
  -- Box:   build src arg using these rep vars

newtype DataConBoxer = DCB ([Type] -> [Var] -> UniqSM ([Var], [CoreBind]))
                       -- Bind these src-level vars, returning the
                       -- rep-level vars to bind in the pattern

mkDataConRep :: DynFlags -> FamInstEnvs -> Name -> DataCon -> UniqSM DataConRep
mkDataConRep dflags fam_envs wrap_name data_con
  | not wrapper_reqd
  = return NoDataConRep

  | otherwise
  = do { wrap_args <- mapM newLocal wrap_arg_tys
       ; wrap_body <- mk_rep_app (wrap_args `zip` dropList eq_spec unboxers) 
                                 initial_wrap_app

       ; let wrap_id = mkGlobalId (DataConWrapId data_con) wrap_name wrap_ty wrap_info
             wrap_info = noCafIdInfo
                    	 `setArityInfo`         wrap_arity
                    	     -- It's important to specify the arity, so that partial
                    	     -- applications are treated as values
		    	 `setInlinePragInfo`    alwaysInlinePragma
                    	 `setUnfoldingInfo`     wrap_unf
                    	 `setStrictnessInfo`    Just wrap_sig
                    	     -- We need to get the CAF info right here because TidyPgm
                    	     -- does not tidy the IdInfo of implicit bindings (like the wrapper)
                    	     -- so it not make sure that the CAF info is sane

    	     wrap_sig = mkStrictSig (mkTopDmdType wrap_arg_dmds (dataConCPR data_con))
    	     wrap_arg_dmds = map mk_dmd (dropList eq_spec wrap_bangs)
    	     mk_dmd str | isBanged str = evalDmd
    	                | otherwise    = lazyDmd
    	         -- The Cpr info can be important inside INLINE rhss, where the
    	         -- wrapper constructor isn't inlined.
    	         -- And the argument strictness can be important too; we
    	         -- may not inline a contructor when it is partially applied.
    	         -- For example:
    	         --      data W = C !Int !Int !Int
    	         --      ...(let w = C x in ...(w p q)...)...
    	         -- we want to see that w is strict in its two arguments

    	     wrap_unf = mkInlineUnfolding (Just wrap_arity) wrap_rhs
             wrap_tvs = (univ_tvs `minusList` map fst eq_spec) ++ ex_tvs
    	     wrap_rhs = mkLams wrap_tvs $ 
    	                mkLams wrap_args $
    	                wrapFamInstBody tycon res_ty_args $
                        wrap_body

       ; return (DCR { dcr_wrap_id = wrap_id
                     , dcr_boxer   = mk_boxer boxers
                     , dcr_arg_tys = rep_tys
                     , dcr_stricts = rep_strs
                     , dcr_bangs   = dropList ev_tys wrap_bangs }) }

  where
    (univ_tvs, ex_tvs, eq_spec, theta, orig_arg_tys, _) = dataConFullSig data_con
    res_ty_args  = substTyCoVars (mkTopTCvSubst eq_spec) univ_tvs
    tycon        = dataConTyCon data_con       -- The representation TyCon (not family)
    wrap_ty      = dataConUserType data_con
    ev_tys       = eqSpecPreds eq_spec ++ theta
    all_arg_tys  = ev_tys                         ++ orig_arg_tys
    orig_bangs   = map mk_pred_strict_mark ev_tys ++ dataConStrictMarks data_con

    wrap_arg_tys = theta ++ orig_arg_tys
    wrap_arity   = length wrap_arg_tys
    	     -- The wrap_args are the arguments *other than* the eq_spec
    	     -- Because we are going to apply the eq_spec args manually in the
    	     -- wrapper

    (wrap_bangs, rep_tys_w_strs, wrappers)
       = unzip3 (zipWith (dataConArgRep dflags fam_envs) all_arg_tys orig_bangs)
    (unboxers, boxers) = unzip wrappers
    (rep_tys, rep_strs) = unzip (concat rep_tys_w_strs)

    wrapper_reqd = not (isNewTyCon tycon)  -- Newtypes have only a worker
                && (any isBanged orig_bangs   -- Some forcing/unboxing
                                              -- (includes eq_spec)
                    || isFamInstTyCon tycon)  -- Cast result

    initial_wrap_app = Var (dataConWorkId data_con)
                      `mkTyApps`  res_ty_args
    	              `mkVarApps` ex_tvs                 
    	              `mkCoApps`  map (mkReflCo . snd) eq_spec
    	                -- Dont box the eq_spec coercions since they are
    	                -- marked as HsUnpack by mk_dict_strict_mark

    mk_boxer :: [Boxer] -> DataConBoxer
    mk_boxer boxers = DCB (\ ty_args src_vars -> 
                      do { let ex_vars = takeList ex_tvs src_vars
                               subst1 = mkTopTCvSubst (univ_tvs `zip` ty_args)
                               subst2 = extendTCvSubstList subst1 ex_tvs 
                                                          (mkTyCoVarTys ex_vars)
                         ; (rep_ids, binds) <- go subst2 boxers (dropList ex_tvs src_vars)
                         ; return (ex_vars ++ rep_ids, binds) } )

    go _ [] src_vars = ASSERT2( null src_vars, ppr data_con ) return ([], [])
    go subst (UnitBox : boxers) (src_var : src_vars)
      = do { (rep_ids2, binds) <- go subst boxers src_vars
           ; return (src_var : rep_ids2, binds) }
    go subst (Boxer boxer : boxers) (src_var : src_vars)
      = do { (rep_ids1, arg)  <- boxer subst
           ; (rep_ids2, binds) <- go subst boxers src_vars
           ; return (rep_ids1 ++ rep_ids2, NonRec src_var arg : binds) }
    go _ (_:_) [] = pprPanic "mk_boxer" (ppr data_con)

    mk_rep_app :: [(Id,Unboxer)] -> CoreExpr -> UniqSM CoreExpr
    mk_rep_app [] con_app 
      = return con_app
    mk_rep_app ((wrap_arg, unboxer) : prs) con_app 
      = do { (rep_ids, unbox_fn) <- unboxer wrap_arg
           ; expr <- mk_rep_app prs (mkVarApps con_app rep_ids)
           ; return (unbox_fn expr) }

-------------------------
newLocal :: Type -> UniqSM Var
newLocal ty = do { uniq <- getUniqueUs 
                 ; return (mkSysLocal (fsLit "dt") uniq ty) }

-------------------------
dataConArgRep
   :: DynFlags 
   -> FamInstEnvs
   -> Type -> HsBang
   -> ( HsBang   -- Like input but with HsUnpackFailed if necy
      , [(Type, StrictnessMark)]   -- Rep types
      , (Unboxer, Boxer) )

dataConArgRep _ _ arg_ty HsNoBang
  = (HsNoBang, [(arg_ty, NotMarkedStrict)], (unitUnboxer, unitBoxer))

dataConArgRep dflags fam_envs arg_ty (HsBang user_unpack_prag) 
  | not (gopt Opt_OmitInterfacePragmas dflags) -- Don't unpack if -fomit-iface-pragmas
          -- Don't unpack if we aren't optimising; 
          -- rather arbitrarily, we use -fomit-iface-pragmas
          -- as the indication
  , let mb_co   = topNormaliseType fam_envs arg_ty
        arg_ty' = case mb_co of { Just (_,ty) -> ty; Nothing -> arg_ty }
  , isUnpackableType fam_envs arg_ty'
  , (rep_tys, wrappers) <- dataConArgUnpack arg_ty'
  , user_unpack_prag
    || gopt Opt_UnboxStrictFields dflags
    || (gopt Opt_UnboxSmallStrictFields dflags 
        && length rep_tys <= 1)  -- See Note [Unpack one-wide fields]
  = case mb_co of
      Nothing          -> (HsUnpack Nothing,   rep_tys, wrappers)
      Just (co,rep_ty) -> (HsUnpack (Just co), rep_tys, wrapCo co rep_ty wrappers)

  | otherwise  -- Record the strict-but-no-unpack decision
  = strict_but_not_unpacked arg_ty

dataConArgRep _ _ arg_ty HsStrict
  = strict_but_not_unpacked arg_ty

dataConArgRep _ _ arg_ty (HsUnpack Nothing)
  | (rep_tys, wrappers) <- dataConArgUnpack arg_ty
  = (HsUnpack Nothing, rep_tys, wrappers)

dataConArgRep _ _ _ (HsUnpack (Just co))
  | let co_rep_ty = pSnd (coercionKind co)
  , (rep_tys, wrappers) <- dataConArgUnpack co_rep_ty
  = (HsUnpack (Just co), rep_tys, wrapCo co co_rep_ty wrappers)

strict_but_not_unpacked :: Type -> (HsBang, [(Type,StrictnessMark)], (Unboxer, Boxer))
strict_but_not_unpacked arg_ty
  = (HsStrict, [(arg_ty, MarkedStrict)], (seqUnboxer, unitBoxer))

-------------------------
wrapCo :: Coercion -> Type -> (Unboxer, Boxer) -> (Unboxer, Boxer)
wrapCo co rep_ty (unbox_rep, box_rep)  -- co :: arg_ty ~ rep_ty
  = (unboxer, boxer)
  where
    unboxer arg_id = do { rep_id <- newLocal rep_ty
                        ; (rep_ids, rep_fn) <- unbox_rep rep_id
                        ; let co_bind = NonRec rep_id (Var arg_id `Cast` co)
                        ; return (rep_ids, Let co_bind . rep_fn) }
    boxer = Boxer $ \ subst -> 
            do { (rep_ids, rep_expr) 
                    <- case box_rep of
                         UnitBox -> do { rep_id <- newLocal (TcType.substTy subst rep_ty)
                                       ; return ([rep_id], Var rep_id) }
                         Boxer boxer -> boxer subst
               ; let sco = substCo (tvCvSubst subst) co
               ; return (rep_ids, rep_expr `Cast` mkSymCo sco) }

------------------------
seqUnboxer :: Unboxer
seqUnboxer v = return ([v], \e -> Case (Var v) v (exprType e) [(DEFAULT, [], e)])

unitUnboxer :: Unboxer
unitUnboxer v = return ([v], \e -> e)

unitBoxer :: Boxer
unitBoxer = UnitBox

-------------------------
dataConArgUnpack
   :: Type
   ->  ( [(Type, StrictnessMark)]   -- Rep types
       , (Unboxer, Boxer) )

dataConArgUnpack arg_ty
  | Just (tc, tc_args) <- splitTyConApp_maybe arg_ty
  , Just con <- tyConSingleDataCon_maybe tc
  , let rep_tys = dataConInstArgTys con tc_args
  = ASSERT( isVanillaDataCon con )
    ( rep_tys `zip` dataConRepStrictness con
    ,( \ arg_id ->
       do { rep_ids <- mapM newLocal rep_tys
          ; let unbox_fn body
                  = Case (Var arg_id) arg_id (exprType body)
                         [(DataAlt con, rep_ids, body)]
          ; return (rep_ids, unbox_fn) }
     , Boxer $ \ subst ->
       do { rep_ids <- mapM (newLocal . TcType.substTy subst) rep_tys
          ; return (rep_ids, Var (dataConWorkId con)
                             `mkTyApps` (substTys subst tc_args)
                             `mkVarApps` rep_ids ) } ) )
  | otherwise
  = pprPanic "dataConArgUnpack" (ppr arg_ty)
    -- An interface file specified Unpacked, but we couldn't unpack it

isUnpackableType :: FamInstEnvs -> Type -> Bool
-- True if we can unpack the UNPACK fields of the constructor
-- without involving the NameSet tycons
isUnpackableType fam_envs ty
  | Just (tc, _) <- splitTyConApp_maybe ty
  , Just con <- tyConSingleDataCon_maybe tc
  , isVanillaDataCon con
  = ok_con_args (unitNameSet (getName tc)) con
  | otherwise
  = False
  where
    ok_arg tcs (ty, bang) = no_unpack bang || ok_ty tcs norm_ty
        where
          norm_ty = case topNormaliseType fam_envs ty of
                      Just (_, ty) -> ty
                      Nothing      -> ty
    ok_ty tcs ty
      | Just (tc, _) <- splitTyConApp_maybe ty
      , let tc_name = getName tc
      =  not (tc_name `elemNameSet` tcs)
      && case tyConSingleDataCon_maybe tc of
            Just con | isVanillaDataCon con
                    -> ok_con_args (tcs `addOneToNameSet` getName tc) con
            _ -> True
      | otherwise 
      = True

    ok_con_args tcs con
       = all (ok_arg tcs) (dataConOrigArgTys con `zip` dataConStrictMarks con)

    no_unpack (HsBang True)   = False
    no_unpack (HsUnpack {})   = False
    no_unpack _               = True
\end{code}

Note [Unpack one-wide fields]
~~~~~~~~~~~~~~~~~~~~~~~~~~~~~
The flag UnboxSmallStrictFields ensures that any field that can
(safely) be unboxed to a word-sized unboxed field, should be so unboxed.
For example:

    data A = A Int#
    newtype B = B A
    data C = C !B
    data D = D !C
    data E = E !()
    data F = F !D
    data G = G !F !F

All of these should have an Int# as their representation, except
G which should have two Int#s.  

However 

    data T = T !(S Int)
    data S = S !a

Here we can represent T with an Int#.

Note [Recursive unboxing]
~~~~~~~~~~~~~~~~~~~~~~~~~
Be careful not to try to unbox this!
	data T = MkT {-# UNPACK #-} !T Int
Reason: consider
  data R = MkR {-# UNPACK #-} !S Int
  data S = MkS {-# UNPACK #-} !Int
The representation arguments of MkR are the *representation* arguments
of S (plus Int); the rep args of MkS are Int#.  This is obviously no
good for T, because then we'd get an infinite number of arguments.

But it's the *argument* type that matters. This is fine:
	data S = MkS S !Int
because Int is non-recursive.


Note [Unpack equality predicates]
~~~~~~~~~~~~~~~~~~~~~~~~~~~~~~~~~
If we have a GADT with a contructor C :: (a~[b]) => b -> T a
we definitely want that equality predicate *unboxed* so that it
takes no space at all.  This is easily done: just give it
an UNPACK pragma. The rest of the unpack/repack code does the
heavy lifting.  This one line makes every GADT take a word less
space for each equality predicate, so it's pretty important!


\begin{code}
mk_pred_strict_mark :: PredType -> HsBang
mk_pred_strict_mark pred 
  | isEqPred pred = HsUnpack Nothing	-- Note [Unpack equality predicates]
  | otherwise     = HsNoBang
\end{code}

%************************************************************************
%*                                                                      *
        Wrapping and unwrapping newtypes and type families
%*                                                                      *
%************************************************************************

\begin{code}
wrapNewTypeBody :: TyCon -> [Type] -> CoreExpr -> CoreExpr
-- The wrapper for the data constructor for a newtype looks like this:
--      newtype T a = MkT (a,Int)
--      MkT :: forall a. (a,Int) -> T a
--      MkT = /\a. \(x:(a,Int)). x `cast` sym (CoT a)
-- where CoT is the coercion TyCon assoicated with the newtype
--
-- The call (wrapNewTypeBody T [a] e) returns the
-- body of the wrapper, namely
--      e `cast` (CoT [a])
--
-- If a coercion constructor is provided in the newtype, then we use
-- it, otherwise the wrap/unwrap are both no-ops 
--
-- If the we are dealing with a newtype *instance*, we have a second coercion
-- identifying the family instance with the constructor of the newtype
-- instance.  This coercion is applied in any case (ie, composed with the
-- coercion constructor of the newtype or applied by itself).

wrapNewTypeBody tycon args result_expr
  = ASSERT( isNewTyCon tycon )
    wrapFamInstBody tycon args $
    mkCast result_expr (mkSymCo co)
  where
    co = mkUnbranchedAxInstCo (newTyConCo tycon) args

-- When unwrapping, we do *not* apply any family coercion, because this will
-- be done via a CoPat by the type checker.  We have to do it this way as
-- computing the right type arguments for the coercion requires more than just
-- a spliting operation (cf, TcPat.tcConPat).

unwrapNewTypeBody :: TyCon -> [Type] -> CoreExpr -> CoreExpr
unwrapNewTypeBody tycon args result_expr
  = ASSERT( isNewTyCon tycon )
    mkCast result_expr (mkUnbranchedAxInstCo (newTyConCo tycon) args)

-- If the type constructor is a representation type of a data instance, wrap
-- the expression into a cast adjusting the expression type, which is an
-- instance of the representation type, to the corresponding instance of the
-- family instance type.
-- See Note [Wrappers for data instance tycons]
wrapFamInstBody :: TyCon -> [Type] -> CoreExpr -> CoreExpr
wrapFamInstBody tycon args body
  | Just co_con <- tyConFamilyCoercion_maybe tycon
  = mkCast body (mkSymCo (mkUnbranchedAxInstCo co_con args))
  | otherwise
  = body

-- Same as `wrapFamInstBody`, but for type family instances, which are
-- represented by a `CoAxiom`, and not a `TyCon`
wrapTypeFamInstBody :: CoAxiom br -> Int -> [Type] -> CoreExpr -> CoreExpr
wrapTypeFamInstBody axiom ind args body
  = mkCast body (mkSymCo (mkAxInstCo axiom ind args))

wrapTypeUnbranchedFamInstBody :: CoAxiom Unbranched -> [Type] -> CoreExpr -> CoreExpr
wrapTypeUnbranchedFamInstBody axiom
  = wrapTypeFamInstBody axiom 0

unwrapFamInstScrut :: TyCon -> [Type] -> CoreExpr -> CoreExpr
unwrapFamInstScrut tycon args scrut
  | Just co_con <- tyConFamilyCoercion_maybe tycon
  = mkCast scrut (mkUnbranchedAxInstCo co_con args) -- data instances only
  | otherwise
  = scrut

unwrapTypeFamInstScrut :: CoAxiom br -> Int -> [Type] -> CoreExpr -> CoreExpr
unwrapTypeFamInstScrut axiom ind args scrut
  = mkCast scrut (mkAxInstCo axiom ind args)

unwrapTypeUnbranchedFamInstScrut :: CoAxiom Unbranched -> [Type] -> CoreExpr -> CoreExpr
unwrapTypeUnbranchedFamInstScrut axiom
  = unwrapTypeFamInstScrut axiom 0
\end{code}


%************************************************************************
%*                                                                      *
\subsection{Primitive operations}
%*                                                                      *
%************************************************************************

\begin{code}
mkPrimOpId :: PrimOp -> Id
mkPrimOpId prim_op 
  = id
  where
    (tyvars,arg_tys,res_ty, arity, strict_sig) = primOpSig prim_op
    ty   = mkForAllTys tyvars (mkFunTys arg_tys res_ty)
    name = mkWiredInName gHC_PRIM (primOpOcc prim_op) 
                         (mkPrimOpIdUnique (primOpTag prim_op))
                         (AnId id) UserSyntax
    id   = mkGlobalId (PrimOpId prim_op) name ty info
                
    info = noCafIdInfo
           `setSpecInfo`       mkSpecInfo (maybeToList $ primOpRules name prim_op)
           `setArityInfo`      arity
           `setStrictnessInfo` Just strict_sig
           `setInlinePragInfo` neverInlinePragma
               -- We give PrimOps a NOINLINE pragma so that we don't
               -- get silly warnings from Desugar.dsRule (the inline_shadows_rule 
               -- test) about a RULE conflicting with a possible inlining
               -- cf Trac #7287

-- For each ccall we manufacture a separate CCallOpId, giving it
-- a fresh unique, a type that is correct for this particular ccall,
-- and a CCall structure that gives the correct details about calling
-- convention etc.  
--
-- The *name* of this Id is a local name whose OccName gives the full
-- details of the ccall, type and all.  This means that the interface 
-- file reader can reconstruct a suitable Id

mkFCallId :: DynFlags -> Unique -> ForeignCall -> Type -> Id
mkFCallId dflags uniq fcall ty
  = ASSERT( isEmptyVarSet (tyCoVarsOfType ty) )
    -- A CCallOpId should have no free type variables; 
    -- when doing substitutions won't substitute over it
    mkGlobalId (FCallId fcall) name ty info
  where
    occ_str = showSDoc dflags (braces (ppr fcall <+> ppr ty))
    -- The "occurrence name" of a ccall is the full info about the
    -- ccall; it is encoded, but may have embedded spaces etc!

    name = mkFCallName uniq occ_str

    info = noCafIdInfo
           `setArityInfo`         arity
           `setStrictnessInfo` Just strict_sig

    (_, tau)     = tcSplitForAllTys ty
    (arg_tys, _) = tcSplitFunTys tau
    arity        = length arg_tys
    strict_sig   = mkStrictSig (mkTopDmdType (replicate arity evalDmd) TopRes)
\end{code}


%************************************************************************
%*                                                                      *
\subsection{DictFuns and default methods}
%*                                                                      *
%************************************************************************

Important notes about dict funs and default methods
~~~~~~~~~~~~~~~~~~~~~~~~~~~~~~~~~~~~~~~~~~~~~~~~~~~
Dict funs and default methods are *not* ImplicitIds.  Their definition
involves user-written code, so we can't figure out their strictness etc
based on fixed info, as we can for constructors and record selectors (say).

We build them as LocalIds, but with External Names.  This ensures that
they are taken to account by free-variable finding and dependency
analysis (e.g. CoreFVs.exprFreeVars).

Why shouldn't they be bound as GlobalIds?  Because, in particular, if
they are globals, the specialiser floats dict uses above their defns,
which prevents good simplifications happening.  Also the strictness
analyser treats a occurrence of a GlobalId as imported and assumes it
contains strictness in its IdInfo, which isn't true if the thing is
bound in the same module as the occurrence.

It's OK for dfuns to be LocalIds, because we form the instance-env to
pass on to the next module (md_insts) in CoreTidy, afer tidying
and globalising the top-level Ids.

BUT make sure they are *exported* LocalIds (mkExportedLocalId) so 
that they aren't discarded by the occurrence analyser.

\begin{code}
mkDictFunId :: Name      -- Name to use for the dict fun;
            -> [TyVar]
            -> ThetaType
            -> Class 
            -> [Type]
            -> Id
-- Implements the DFun Superclass Invariant (see TcInstDcls)

mkDictFunId dfun_name tvs theta clas tys
  = mkExportedLocalVar (DFunId n_silent is_nt)
                       dfun_name
                       dfun_ty
                       vanillaIdInfo
  where
    is_nt = isNewTyCon (classTyCon clas)
    (n_silent, dfun_ty) = mkDictFunTy tvs theta clas tys

mkDictFunTy :: [TyCoVar] -> ThetaType -> Class -> [Type] -> (Int, Type)
mkDictFunTy tvs theta clas tys
  = (length silent_theta, dfun_ty)
  where
    dfun_ty = mkSigmaTy tvs (silent_theta ++ theta) (mkClassPred clas tys)
    silent_theta 
      | null tvs, null theta 
      = []
      | otherwise
      = filterOut discard $
        substTheta (zipTopTCvSubst (classTyCoVars clas) tys)
                   (classSCTheta clas)
                   -- See Note [Silent Superclass Arguments]
    discard pred = any (`eqPred` pred) theta
                 -- See the DFun Superclass Invariant in TcInstDcls
\end{code}


%************************************************************************
%*                                                                      *
\subsection{Un-definable}
%*                                                                      *
%************************************************************************

These Ids can't be defined in Haskell.  They could be defined in
unfoldings in the wired-in GHC.Prim interface file, but we'd have to
ensure that they were definitely, definitely inlined, because there is
no curried identifier for them.  That's what mkCompulsoryUnfolding
does.  If we had a way to get a compulsory unfolding from an interface
file, we could do that, but we don't right now.

unsafeCoerce# isn't so much a PrimOp as a phantom identifier, that
just gets expanded into a type coercion wherever it occurs.  Hence we
add it as a built-in Id with an unfolding here.

The type variables we use here are "open" type variables: this means
they can unify with both unlifted and lifted types.  Hence we provide
another gun with which to shoot yourself in the foot.

\begin{code}
lazyIdName, unsafeCoerceName, nullAddrName, seqName, realWorldName, coercionTokenName :: Name
unsafeCoerceName  = mkWiredInIdName gHC_PRIM (fsLit "unsafeCoerce#") unsafeCoerceIdKey  unsafeCoerceId
nullAddrName      = mkWiredInIdName gHC_PRIM (fsLit "nullAddr#")     nullAddrIdKey      nullAddrId
seqName           = mkWiredInIdName gHC_PRIM (fsLit "seq")           seqIdKey           seqId
realWorldName     = mkWiredInIdName gHC_PRIM (fsLit "realWorld#")    realWorldPrimIdKey realWorldPrimId
lazyIdName        = mkWiredInIdName gHC_MAGIC (fsLit "lazy")         lazyIdKey           lazyId
coercionTokenName = mkWiredInIdName gHC_PRIM (fsLit "coercionToken#") coercionTokenIdKey coercionTokenId
\end{code}

\begin{code}
------------------------------------------------
-- unsafeCoerce# :: forall a b. a -> b
unsafeCoerceId :: Id
unsafeCoerceId
  = pcMiscPrelId unsafeCoerceName ty info
  where
    info = noCafIdInfo `setInlinePragInfo` alwaysInlinePragma
                       `setUnfoldingInfo`  mkCompulsoryUnfolding rhs
           

    ty  = mkForAllTys [openAlphaTyVar,openBetaTyVar]
                      (mkFunTy openAlphaTy openBetaTy)
    [x] = mkTemplateLocals [openAlphaTy]
    rhs = mkLams [openAlphaTyVar,openBetaTyVar,x] $
          Cast (Var x) (mkUnsafeCo openAlphaTy openBetaTy)

------------------------------------------------
nullAddrId :: Id
-- nullAddr# :: Addr#
-- The reason is is here is because we don't provide 
-- a way to write this literal in Haskell.
nullAddrId = pcMiscPrelId nullAddrName addrPrimTy info
  where
    info = noCafIdInfo `setInlinePragInfo` alwaysInlinePragma
                       `setUnfoldingInfo`  mkCompulsoryUnfolding (Lit nullAddrLit)

------------------------------------------------
seqId :: Id	-- See Note [seqId magic]
seqId = pcMiscPrelId seqName ty info
  where
    info = noCafIdInfo `setInlinePragInfo` alwaysInlinePragma
                       `setUnfoldingInfo`  mkCompulsoryUnfolding rhs
                       `setSpecInfo`       mkSpecInfo [seq_cast_rule]
           

    ty  = mkForAllTys [alphaTyVar,betaTyVar]
                      (mkFunTy alphaTy (mkFunTy betaTy betaTy))
              -- NB argBetaTyVar; see Note [seqId magic]

    [x,y] = mkTemplateLocals [alphaTy, betaTy]
    rhs = mkLams [alphaTyVar,betaTyVar,x,y] (Case (Var x) x betaTy [(DEFAULT, [], Var y)])

    -- See Note [Built-in RULES for seq]
    seq_cast_rule = BuiltinRule { ru_name  = fsLit "seq of cast"
                                , ru_fn    = seqName
                                , ru_nargs = 4
                                , ru_try   = match_seq_of_cast
                                }

match_seq_of_cast :: DynFlags -> Id -> IdUnfoldingFun -> [CoreExpr]
                  -> Maybe CoreExpr
    -- See Note [Built-in RULES for seq]
match_seq_of_cast _ _ _ [Type _, Type res_ty, Cast scrut co, expr]
  = Just (Var seqId `mkApps` [Type (pFst (coercionKind co)), Type res_ty,
                              scrut, expr])
match_seq_of_cast _ _ _ _ = Nothing

------------------------------------------------
lazyId :: Id	-- See Note [lazyId magic]
lazyId = pcMiscPrelId lazyIdName ty info
  where
    info = noCafIdInfo
    ty  = mkForAllTys [alphaTyVar] (mkFunTy alphaTy alphaTy)
\end{code}

Note [Unsafe coerce magic]
~~~~~~~~~~~~~~~~~~~~~~~~~~
We define a *primitive*
   GHC.Prim.unsafeCoerce#
and then in the base library we define the ordinary function
   Unsafe.Coerce.unsafeCoerce :: forall (a:*) (b:*). a -> b
   unsafeCoerce x = unsafeCoerce# x

Notice that unsafeCoerce has a civilized (albeit still dangerous)
polymorphic type, whose type args have kind *.  So you can't use it on
unboxed values (unsafeCoerce 3#).

In contrast unsafeCoerce# is even more dangerous because you *can* use
it on unboxed things, (unsafeCoerce# 3#) :: Int. Its type is
   forall (a:OpenKind) (b:OpenKind). a -> b

Note [seqId magic]
~~~~~~~~~~~~~~~~~~
'GHC.Prim.seq' is special in several ways. 

a) Its second arg can have an unboxed type
      x `seq` (v +# w)
   Hence its second type variable has ArgKind

b) Its fixity is set in LoadIface.ghcPrimIface

c) It has quite a bit of desugaring magic. 
   See DsUtils.lhs Note [Desugaring seq (1)] and (2) and (3)

d) There is some special rule handing: Note [User-defined RULES for seq]

e) See Note [Typing rule for seq] in TcExpr.

Note [User-defined RULES for seq]
~~~~~~~~~~~~~~~~~~~~~~~~~~~~~~~~~
Roman found situations where he had
      case (f n) of _ -> e
where he knew that f (which was strict in n) would terminate if n did.
Notice that the result of (f n) is discarded. So it makes sense to
transform to
      case n of _ -> e

Rather than attempt some general analysis to support this, I've added
enough support that you can do this using a rewrite rule:

  RULE "f/seq" forall n.  seq (f n) e = seq n e

You write that rule.  When GHC sees a case expression that discards
its result, it mentally transforms it to a call to 'seq' and looks for
a RULE.  (This is done in Simplify.rebuildCase.)  As usual, the
correctness of the rule is up to you.

To make this work, we need to be careful that the magical desugaring
done in Note [seqId magic] item (c) is *not* done on the LHS of a rule.
Or rather, we arrange to un-do it, in DsBinds.decomposeRuleLhs.

Note [Built-in RULES for seq]
~~~~~~~~~~~~~~~~~~~~~~~~~~~~
We also have the following built-in rule for seq

  seq (x `cast` co) y = seq x y

This eliminates unnecessary casts and also allows other seq rules to
match more often.  Notably,     

   seq (f x `cast` co) y  -->  seq (f x) y
  
and now a user-defined rule for seq (see Note [User-defined RULES for seq])
may fire.


Note [lazyId magic]
~~~~~~~~~~~~~~~~~~~
    lazy :: forall a?. a? -> a?   (i.e. works for unboxed types too)

Used to lazify pseq:   pseq a b = a `seq` lazy b

Also, no strictness: by being a built-in Id, all the info about lazyId comes from here,
not from GHC.Base.hi.   This is important, because the strictness
analyser will spot it as strict!

Also no unfolding in lazyId: it gets "inlined" by a HACK in CorePrep.
It's very important to do this inlining *after* unfoldings are exposed 
in the interface file.  Otherwise, the unfolding for (say) pseq in the
interface file will not mention 'lazy', so if we inline 'pseq' we'll totally
miss the very thing that 'lazy' was there for in the first place.
See Trac #3259 for a real world example.

lazyId is defined in GHC.Base, so we don't *have* to inline it.  If it
appears un-applied, we'll end up just calling it.

-------------------------------------------------------------
@realWorld#@ used to be a magic literal, \tr{void#}.  If things get
nasty as-is, change it back to a literal (@Literal@).

voidArgId is a Local Id used simply as an argument in functions
where we just want an arg to avoid having a thunk of unlifted type.
E.g.
        x = \ void :: State# RealWorld -> (# p, q #)

This comes up in strictness analysis

\begin{code}
realWorldPrimId :: Id
realWorldPrimId -- :: State# RealWorld
  = pcMiscPrelId realWorldName realWorldStatePrimTy
                 (noCafIdInfo `setUnfoldingInfo` evaldUnfolding)
        -- The evaldUnfolding makes it look that realWorld# is evaluated
        -- which in turn makes Simplify.interestingArg return True,
        -- which in turn makes INLINE things applied to realWorld# likely
        -- to be inlined

voidArgId :: Id
voidArgId       -- :: State# RealWorld
  = mkSysLocal (fsLit "void") voidArgIdKey realWorldStatePrimTy

coercionTokenId :: Id 	      -- :: () ~ ()
coercionTokenId -- Used to replace Coercion terms when we go to STG
  = pcMiscPrelId coercionTokenName 
                 (mkTyConApp eqPrimTyCon [liftedTypeKind, liftedTypeKind, unitTy, unitTy])
                 noCafIdInfo
\end{code}


\begin{code}
pcMiscPrelId :: Name -> Type -> IdInfo -> Id
pcMiscPrelId name ty info
  = mkVanillaGlobalWithInfo name ty info
    -- We lie and say the thing is imported; otherwise, we get into
    -- a mess with dependency analysis; e.g., core2stg may heave in
    -- random calls to GHCbase.unpackPS__.  If GHCbase is the module
    -- being compiled, then it's just a matter of luck if the definition
    -- will be in "the right place" to be in scope.
\end{code}<|MERGE_RESOLUTION|>--- conflicted
+++ resolved
@@ -333,13 +333,8 @@
     val_index      = assoc "MkId.mkDictSelId" sel_index_prs name
     sel_index_prs  = map idName (classAllSelIds clas) `zip` [0..]
 
-<<<<<<< HEAD
-    the_arg_id     = arg_ids !! val_index
+    the_arg_id     = getNth arg_ids val_index
     pred       	   = mkClassPred clas (mkTyCoVarTys tyvars)
-=======
-    the_arg_id     = getNth arg_ids val_index
-    pred       	   = mkClassPred clas (mkTyVarTys tyvars)
->>>>>>> fbff64a4
     dict_id    	   = mkTemplateLocal 1 pred
     arg_ids    	   = mkTemplateLocalsNum 2 arg_tys
 
