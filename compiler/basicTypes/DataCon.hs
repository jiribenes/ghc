--- conflicted
+++ resolved
@@ -50,25 +50,13 @@
         isBanged, isMarkedStrict, eqHsBang, isSrcStrict, isSrcUnpacked,
 
         -- ** Promotion related functions
-<<<<<<< HEAD
         promoteDataCon
-=======
-        promoteDataCon, promoteDataCon_maybe,
-        promoteType, promoteKind,
-        isPromotableType, computeTyConPromotability,
->>>>>>> f40fe62d
     ) where
 
 #include "HsVersions.h"
 
 import {-# SOURCE #-} MkId( DataConBoxer )
 import Type
-<<<<<<< HEAD
-=======
-import ForeignCall( CType )
-import TypeRep( Type(..) )  -- Used in promoteType
-import PrelNames( liftedTypeKindTyConKey )
->>>>>>> f40fe62d
 import Coercion
 import Unify
 import TyCon
@@ -83,11 +71,7 @@
 import BasicTypes
 import FastString
 import Module
-<<<<<<< HEAD
-=======
-import VarEnv
 import NameSet
->>>>>>> f40fe62d
 import Binary
 
 import qualified Data.Data as Data
@@ -417,13 +401,8 @@
                                 -- Used for Template Haskell and 'deriving' only
                                 -- The actual fixity is stored elsewhere
 
-<<<<<<< HEAD
         dcPromoted :: TyCon    -- The promoted TyCon
                                -- See Note [Promoted data constructors] in TyCon
-=======
-        dcPromoted :: Promoted TyCon    -- The promoted TyCon if this DataCon is promotable
-                                        -- See Note [Promoted data constructors] in TyCon
->>>>>>> f40fe62d
   }
   deriving Data.Typeable.Typeable
 
@@ -788,19 +767,9 @@
              mkFunTys rep_arg_tys $
              mkTyConApp rep_tycon (mkTyVarTys univ_tvs)
 
-<<<<<<< HEAD
     promoted   -- See Note [Promoted data constructors] in TyCon
                -- TODO (RAE): Update note.
       = mkPromotedDataCon con name (getUnique name) (dataConWrapperType con) roles
-=======
-    mb_promoted   -- See Note [Promoted data constructors] in TyCon
-      = case prom_info of
-          NotPromoted     -> NotPromoted
-          Promoted rep_nm -> Promoted (mkPromotedDataCon con name rep_nm prom_kind prom_roles)
-    prom_kind  = promoteType (dataConUserType con)
-    prom_roles = map (const Nominal)          (univ_tvs ++ ex_tvs) ++
-                 map (const Representational) orig_arg_tys
->>>>>>> f40fe62d
 
     roles = map (const Nominal) (univ_tvs ++ ex_tvs) ++
             map (const Representational) orig_arg_tys
@@ -1169,172 +1138,17 @@
                      EqPred NomEq ty1 ty2 -> [(ty1, ty2)]
                      _                    -> []
 
-<<<<<<< HEAD
-
 {-
 %************************************************************************
 %*                                                                      *
         Promoting of data types to the kind level
 *                                                                      *
 ************************************************************************
-=======
-{-
-************************************************************************
-*                                                                      *
-                 Promotion
-
-   These functions are here becuase
-   - isPromotableTyCon calls dataConFullSig
-   - mkDataCon calls promoteType
-   - It's nice to keep the promotion stuff together
-*                                                                      *
-************************************************************************
-
-Note [The overall promotion story]
-~~~~~~~~~~~~~~~~~~~~~~~~~~~~~~~~~~
-Here is the overall plan.
-
-* Compared to a TyCon T, the promoted 'T has
-     same Name (and hence Unique)
-     same TyConRepName
-  In future the two will collapse into one anyhow.
-
-* Compared to a DataCon K, the promoted 'K (a type constructor) has
-      same Name (and hence Unique)
-  But it has a fresh TyConRepName; after all, the DataCon doesn't have
-  a TyConRepName at all.  (See Note [Grand plan for Typeable] in TcTypeable
-  for TyConRepName.)
-
-  Why does 'K have the same unique as K?  It's acceptable because we don't
-  mix types and terms, so we won't get them confused.  And it's helpful mainly
-  so that we know when to print 'K as a qualified name in error message. The
-  PrintUnqualified stuff depends on whether K is lexically in scope.. but 'K
-  never is!
-
-* It follows that the tick-mark (eg 'K) is not part of the Occ name of
-  either promoted data constructors or type constructors. Instead,
-  pretty-printing: the pretty-printer prints a tick in front of
-     - promoted DataCons (always)
-     - promoted TyCons (with -dppr-debug)
-  See TyCon.pprPromotionQuote
-
-* For a promoted data constructor K, the pipeline goes like this:
-    User writes (in a type):      K or 'K
-    Parser produces OccName:      K{tc} or K{d}, respectively
-    Renamer makes Name:           M.K{d}_r62   (i.e. same unique as DataCon K)
-                                     and K{tc} has been turned into K{d}
-                                     provided it was unambiguous
-    Typechecker makes TyCon:      PromotedDataCon MK{d}_r62
-
-
-Note [Checking whether a group is promotable]
-~~~~~~~~~~~~~~~~~~~~~~~~~~~~~~~~~~~~~~~~~~~~~
-We only want to promote a TyCon if all its data constructors
-are promotable; it'd be very odd to promote some but not others.
-
-But the data constructors may mention this or other TyCons.
-
-So we treat the recursive uses as all OK (ie promotable) and
-do one pass to check that each TyCon is promotable.
->>>>>>> f40fe62d
-
-Currently type synonyms are not promotable, though that
-could change.
+
 -}
 
 promoteDataCon :: DataCon -> TyCon
-<<<<<<< HEAD
 promoteDataCon (MkData { dcPromoted = tc }) = tc
-=======
-promoteDataCon (MkData { dcPromoted = Promoted tc }) = tc
-promoteDataCon dc = pprPanic "promoteDataCon" (ppr dc)
-
-promoteDataCon_maybe :: DataCon -> Promoted TyCon
-promoteDataCon_maybe (MkData { dcPromoted = mb_tc }) = mb_tc
-
-computeTyConPromotability :: NameSet -> TyCon -> Bool
-computeTyConPromotability rec_tycons tc
-  =  isAlgTyCon tc    -- Only algebraic; not even synonyms
-                     -- (we could reconsider the latter)
-  && ok_kind (tyConKind tc)
-  && case algTyConRhs tc of
-       DataTyCon { data_cons = cs } -> all ok_con cs
-       TupleTyCon { data_con = c }  -> ok_con c
-       NewTyCon { data_con = c }    -> ok_con c
-       AbstractTyCon {}             -> False
-  where
-    ok_kind kind = all isLiftedTypeKind args && isLiftedTypeKind res
-            where  -- Checks for * -> ... -> * -> *
-              (args, res) = splitKindFunTys kind
-
-    -- See Note [Promoted data constructors] in TyCon
-    ok_con con = all (isLiftedTypeKind . tyVarKind) ex_tvs
-              && null eq_spec   -- No constraints
-              && null theta
-              && all (isPromotableType rec_tycons) orig_arg_tys
-       where
-         (_, ex_tvs, eq_spec, theta, orig_arg_tys, _) = dataConFullSig con
-
-
-isPromotableType :: NameSet -> Type -> Bool
--- Must line up with promoteType
--- But the function lives here because we must treat the
--- *recursive* tycons as promotable
-isPromotableType rec_tcs con_arg_ty
-  = go con_arg_ty
-  where
-    go (TyConApp tc tys) =  tys `lengthIs` tyConArity tc
-                         && (tyConName tc `elemNameSet` rec_tcs
-                             || isPromotableTyCon tc)
-                         && all go tys
-    go (FunTy arg res)   = go arg && go res
-    go (TyVarTy {})      = True
-    go _                 = False
-
-{-
-Note [Promoting a Type to a Kind]
-~~~~~~~~~~~~~~~~~~~~~~~~~~~~~~~~~
-Suppsoe we have a data constructor D
-     D :: forall (a:*). Maybe a -> T a
-We promote this to be a type constructor 'D:
-     'D :: forall (k:BOX). 'Maybe k -> 'T k
-
-The transformation from type to kind is done by promoteType
-
-  * Convert forall (a:*) to forall (k:BOX), and substitute
-
-  * Ensure all foralls are at the top (no higher rank stuff)
-
-  * Ensure that all type constructors mentioned (Maybe and T
-    in the example) are promotable; that is, they have kind
-          * -> ... -> * -> *
--}
-
--- | Promotes a type to a kind.
--- Assumes the argument satisfies 'isPromotableType'
-promoteType :: Type -> Kind
-promoteType ty
-  = mkForAllTys kvs (go rho)
-  where
-    (tvs, rho) = splitForAllTys ty
-    kvs = [ mkKindVar (tyVarName tv) superKind | tv <- tvs ]
-    env = zipVarEnv tvs kvs
-
-    go (TyConApp tc tys) | Promoted prom_tc <- promotableTyCon_maybe tc
-                         = mkTyConApp prom_tc (map go tys)
-    go (FunTy arg res)   = mkArrowKind (go arg) (go res)
-    go (TyVarTy tv)      | Just kv <- lookupVarEnv env tv
-                         = TyVarTy kv
-    go _ = panic "promoteType"  -- Argument did not satisfy isPromotableType
-
-promoteKind :: Kind -> SuperKind
--- Promote the kind of a type constructor
--- from (* -> * -> *) to (BOX -> BOX -> BOX)
-promoteKind (TyConApp tc [])
-  | tc `hasKey` liftedTypeKindTyConKey = superKind
-promoteKind (FunTy arg res) = FunTy (promoteKind arg) (promoteKind res)
-promoteKind k = pprPanic "promoteKind" (ppr k)
->>>>>>> f40fe62d
 
 {-
 ************************************************************************
@@ -1392,22 +1206,13 @@
               -> ThetaType             -- ^ Stupid theta
               -> AlgTyConRhs
               -> RecFlag
-              -> Bool                  -- ^ True <=> this TyCon is promotable
               -> Bool                  -- ^ True <=> was declared in GADT syntax
               -> AlgTyConFlav
               -> TyCon
 
 buildAlgTyCon tc_name ktvs roles cType stupid_theta rhs
-              is_rec is_promotable gadt_syn parent
-  = tc
+              is_rec gadt_syn parent
+  = mkAlgTyCon tc_name kind ktvs roles cType stupid_theta
+               rhs parent is_rec gadt_syn
   where
-    kind = mkPiKinds ktvs liftedTypeKind
-
-    -- tc and mb_promoted_tc are mutually recursive
-    tc = mkAlgTyCon tc_name kind ktvs roles cType stupid_theta
-                    rhs parent is_rec gadt_syn
-                    mb_promoted_tc
-
-    mb_promoted_tc
-      | is_promotable = Promoted (mkPromotedTyCon tc (promoteKind kind))
-      | otherwise     = NotPromoted+    kind = mkPiTypesPreferFunTy ktvs liftedTypeKind