--- conflicted
+++ resolved
@@ -70,13 +70,7 @@
         module OccName
     ) where
 
-<<<<<<< HEAD
-#include "Typeable.h"
-
 import {-# SOURCE #-} TyCoRep( TyThing )
-=======
-import {-# SOURCE #-} TypeRep( TyThing )
->>>>>>> 3e633d9b
 import {-# SOURCE #-} PrelNames( liftedTypeKindTyConKey )
 
 import OccName
