--- conflicted
+++ resolved
@@ -59,8 +59,8 @@
 -}
 
 matchCheck ::  DsMatchContext
-            -> [DsId]           -- Vars rep'ing the exprs we're matching with
-            -> DsType           -- Type of the case expression
+            -> [Id]             -- Vars rep'ing the exprs we're matching with
+            -> Type             -- Type of the case expression
             -> [EquationInfo]   -- Info about patterns, etc. (type synonym below)
             -> DsM MatchResult  -- Desugared result!
 
@@ -70,8 +70,8 @@
 
 matchCheck_really :: DynFlags
                   -> DsMatchContext
-                  -> [DsId]
-                  -> DsType
+                  -> [Id]
+                  -> Type
                   -> [EquationInfo]
                   -> DsM MatchResult
 matchCheck_really dflags ctx@(DsMatchContext hs_ctx _) vars ty qs
@@ -275,8 +275,8 @@
 corresponds roughly to @matchVarCon@.
 -}
 
-match :: [DsId]           -- Variables rep\'ing the exprs we\'re matching with
-      -> DsType           -- Type of the case expression
+match :: [Id]             -- Variables rep\'ing the exprs we\'re matching with
+      -> Type             -- Type of the case expression
       -> [EquationInfo]   -- Info about patterns, etc. (type synonym below)
       -> DsM MatchResult  -- Desugared result!
 
@@ -342,7 +342,7 @@
           maybeWarn $ (map (\g -> text "Putting these view expressions into the same case:" <+> (ppr g))
                        (filter (not . null) gs))
 
-matchEmpty :: DsId -> DsType -> DsM [MatchResult]
+matchEmpty :: Id -> Type -> DsM [MatchResult]
 -- See Note [Empty case expressions]
 matchEmpty var res_ty
   = return [MatchResult CanFail mk_seq]
@@ -350,24 +350,24 @@
     mk_seq fail = return $ mkWildCase (Var var) (idType var) res_ty
                                       [(DEFAULT, [], fail)]
 
-matchVariables :: [DsId] -> DsType -> [EquationInfo] -> DsM MatchResult
+matchVariables :: [Id] -> Type -> [EquationInfo] -> DsM MatchResult
 -- Real true variables, just like in matchVar, SLPJ p 94
 -- No binding to do: they'll all be wildcards by now (done in tidy)
 matchVariables (_:vars) ty eqns = match vars ty (shiftEqns eqns)
 matchVariables [] _ _ = panic "matchVariables"
 
-matchBangs :: [DsId] -> DsType -> [EquationInfo] -> DsM MatchResult
+matchBangs :: [Id] -> Type -> [EquationInfo] -> DsM MatchResult
 matchBangs (var:vars) ty eqns
   = do  { match_result <- match (var:vars) ty $
                           map (decomposeFirstPat getBangPat) eqns
         ; return (mkEvalMatchResult var ty match_result) }
 matchBangs [] _ _ = panic "matchBangs"
 
-matchCoercion :: [DsId] -> DsType -> [EquationInfo] -> DsM MatchResult
+matchCoercion :: [Id] -> Type -> [EquationInfo] -> DsM MatchResult
 -- Apply the coercion to the match variable and then match that
 matchCoercion (var:vars) ty (eqns@(eqn1:_))
   = do  { let CoPat co pat _ = firstPat eqn1
-        ; pat_ty' <- dsType (hsPatType pat)
+        ; let pat_ty' = hsPatType pat
         ; var' <- newUniqueId var pat_ty'
         ; match_result <- match (var':vars) ty $
                           map (decomposeFirstPat getCoPat) eqns
@@ -375,7 +375,7 @@
         ; return (mkCoLetMatchResult (NonRec var' rhs') match_result) }
 matchCoercion _ _ _ = panic "matchCoercion"
 
-matchView :: [DsId] -> DsType -> [EquationInfo] -> DsM MatchResult
+matchView :: [Id] -> Type -> [EquationInfo] -> DsM MatchResult
 -- Apply the view function to the match variable and then match that
 matchView (var:vars) ty (eqns@(eqn1:_))
   = do  { -- we could pass in the expr from the PgView,
@@ -383,7 +383,7 @@
          -- to figure out the type of the fresh variable
          let ViewPat viewExpr (L _ pat) _ = firstPat eqn1
          -- do the rest of the compilation
-        ; pat_ty' <- dsType (hsPatType pat)
+        ; let pat_ty' = hsPatType pat
         ; var' <- newUniqueId var pat_ty'
         ; match_result <- match (var':vars) ty $
                           map (decomposeFirstPat getViewPat) eqns
@@ -392,13 +392,12 @@
         ; return (mkViewMatchResult var' viewExpr' var match_result) }
 matchView _ _ _ = panic "matchView"
 
-matchOverloadedList :: [DsId] -> DsType -> [EquationInfo] -> DsM MatchResult
+matchOverloadedList :: [Id] -> Type -> [EquationInfo] -> DsM MatchResult
 matchOverloadedList (var:vars) ty (eqns@(eqn1:_))
 -- Since overloaded list patterns are treated as view patterns,
 -- the code is roughly the same as for matchView
   = do { let ListPat _ elt_ty (Just (_,e)) = firstPat eqn1
-       ; elt_ty' <- dsType elt_ty
-       ; var' <- newUniqueId var (mkListTy elt_ty')  -- we construct the overall type by hand
+       ; var' <- newUniqueId var (mkListTy elt_ty)  -- we construct the overall type by hand
        ; match_result <- match (var':vars) ty $
                             map (decomposeFirstPat getOLPat) eqns -- getOLPat builds the pattern inside as a non-overloaded version of the overloaded list pattern
        ; e' <- dsExpr e
@@ -482,7 +481,7 @@
 \end{description}
 -}
 
-tidyEqnInfo :: DsId -> EquationInfo
+tidyEqnInfo :: Id -> EquationInfo
             -> DsM (DsWrapper, EquationInfo)
         -- DsM'd because of internal call to dsLHsBinds
         --      and mkSelectorBinds.
@@ -504,7 +503,7 @@
   = do { (wrap, pat') <- tidy1 v pat
        ; return (wrap, eqn { eqn_pats = do pat' : pats }) }
 
-tidy1 :: DsId             -- The Id being scrutinised
+tidy1 :: Id               -- The Id being scrutinised
       -> Pat Id           -- The pattern against which it is to be matched
       -> DsM (DsWrapper,  -- Extra bindings to do before the match
               Pat Id)     -- Equivalent pattern
@@ -528,15 +527,13 @@
         -- case v of { x -> mr[] }
         -- = case v of { _ -> let x=v in mr[] }
 tidy1 v (VarPat var)
-  = do var' <- dsVar var
-       return (wrapBind var' v, WildPat (idType var))
+  = return (wrapBind var v, WildPat (idType var))
 
         -- case v of { x@p -> mr[] }
         -- = case v of { p -> let x=v in mr[] }
 tidy1 v (AsPat (L _ var) pat)
   = do  { (wrap, pat') <- tidy1 v (unLoc pat)
-        ; var' <- dsVar var
-        ; return (wrapBind var' v . wrap, pat') }
+        ; return (wrapBind var v . wrap, pat') }
 
 {- now, here we handle lazy patterns:
     tidy1 v ~p bs = (v, v1 = case v of p -> v1 :
@@ -589,7 +586,7 @@
   = return (idDsWrapper, non_interesting_pat)
 
 --------------------
-tidy_bang_pat :: DsId -> SrcSpan -> Pat Id -> DsM (DsWrapper, Pat Id)
+tidy_bang_pat :: Id -> SrcSpan -> Pat Id -> DsM (DsWrapper, Pat Id)
 
 -- Discard par/sig under a bang
 tidy_bang_pat v _ (ParPat (L l p))      = tidy_bang_pat v l p
@@ -770,7 +767,7 @@
 
 matchWrapper :: HsMatchContext Name         -- For shadowing warning messages
              -> MatchGroup Id (LHsExpr Id)  -- Matches being desugared
-             -> DsM ([DsId], CoreExpr)      -- Results
+             -> DsM ([Id], CoreExpr)        -- Results
 
 {-
  There is one small problem with the Lambda Patterns, when somebody
@@ -800,26 +797,18 @@
                       , mg_arg_tys = arg_tys
                       , mg_res_ty = rhs_ty
                       , mg_origin = origin })
-  = do  { rhs_ty'     <- dsType rhs_ty
-        ; arg_tys'    <- mapM dsType arg_tys
-        ; eqns_info   <- mapM (mk_eqn_info rhs_ty') matches
+  = do  { eqns_info   <- mapM mk_eqn_info matches
         ; new_vars    <- case matches of
-                           []    -> mapM newSysLocalDs arg_tys'
+                           []    -> mapM newSysLocalDs arg_tys
                            (m:_) -> selectMatchVars (map unLoc (hsLMatchPats m))
         ; result_expr <- handleWarnings $
-                         matchEquations ctxt new_vars eqns_info rhs_ty'
+                         matchEquations ctxt new_vars eqns_info rhs_ty
         ; return (new_vars, result_expr) }
   where
-<<<<<<< HEAD
-    mk_eqn_info rhs_ty' (L _ (Match _ pats _ grhss))
-      = do { let upats = map unLoc pats
-           ; match_result <- dsGRHSs ctxt upats grhss rhs_ty'
-=======
     mk_eqn_info (L _ (Match _ pats _ grhss))
       = do { dflags <- getDynFlags
            ; let upats = map (strictify dflags) pats
            ; match_result <- dsGRHSs ctxt upats grhss rhs_ty
->>>>>>> f40fe62d
            ; return (EqnInfo { eqn_pats = upats, eqn_rhs  = match_result}) }
 
     strictify dflags pat =
@@ -832,7 +821,7 @@
 
 
 matchEquations  :: HsMatchContext Name
-                -> [DsId] -> [EquationInfo] -> DsType
+                -> [Id] -> [EquationInfo] -> Type
                 -> DsM CoreExpr
 matchEquations ctxt vars eqns_info rhs_ty
   = do  { locn <- getSrcSpanDs
@@ -872,7 +861,7 @@
     extractMatchResult match_result' fail_expr
 
 matchSinglePat :: CoreExpr -> HsMatchContext Name -> LPat Id
-               -> DsType -> MatchResult -> DsM MatchResult
+               -> Type -> MatchResult -> DsM MatchResult
 -- Do not warn about incomplete patterns
 -- Used for things like [ e | pat <- stuff ], where
 -- incomplete patterns are just fine
