--- conflicted
+++ resolved
@@ -800,15 +800,9 @@
   | isTvOcc occ   = do tv1 <- lookupOcc n
                        repTvar tv1
   | isDataOcc occ = do tc1 <- lookupOcc n
-<<<<<<< HEAD
                        repPromotedDataCon tc1
-  | otherwise	  = do tc1 <- lookupOcc n
-		       repNamedTyCon tc1
-=======
-                       repPromotedTyCon tc1
   | otherwise     = do tc1 <- lookupOcc n
                        repNamedTyCon tc1
->>>>>>> 3e633d9b
   where
     occ = nameOccName n
 
