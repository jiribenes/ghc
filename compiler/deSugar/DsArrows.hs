--- conflicted
+++ resolved
@@ -507,12 +507,8 @@
 -}
 
 dsCmd ids local_vars stack_ty res_ty
-<<<<<<< HEAD
       (HsCmdCase exp (MG { mg_alts = L l matches, mg_arg_tys = arg_tys
-                         , mg_origin = origin }))
-=======
-      (HsCmdCase exp (MG { mg_alts = matches, mg_arg_tys = arg_tys, mg_origin = origin }) wrap)
->>>>>>> cd82a2e1
+                         , mg_origin = origin }) wrap)
       env_ids = do
     stack_id <- newSysLocalDs stack_ty
 
@@ -623,11 +619,7 @@
 
 dsCmd ids local_vars stack_ty res_ty (HsCmdWrap wrap cmd) env_ids = do
     (core_cmd, env_ids') <- dsCmd ids local_vars stack_ty res_ty cmd env_ids
-<<<<<<< HEAD
-    wrapped_cmd <- dsHsWrapper (mkWpCastN coercion) core_cmd
-=======
     wrapped_cmd <- dsHsWrapper wrap core_cmd
->>>>>>> cd82a2e1
     return (wrapped_cmd, env_ids')
 
 dsCmd _ _ _ _ _ c = pprPanic "dsCmd" (ppr c)
