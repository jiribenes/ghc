%
% (c) The University of Glasgow 2006
% (c) The GRASP/AQUA Project, Glasgow University, 1992-1998
%

Pattern-matching bindings (HsBinds and MonoBinds)

Handles @HsBinds@; those at the top level require different handling,
in that the @Rec@/@NonRec@/etc structure is thrown away (whereas at
lower levels it is preserved with @let@/@letrec@s).

\begin{code}
{-# LANGUAGE CPP #-}

module DsBinds ( dsTopLHsBinds, dsLHsBinds, decomposeRuleLhs, dsSpec,
                 dsHsWrapper, dsTcEvBinds, dsEvBinds
  ) where

#include "HsVersions.h"

import {-# SOURCE #-}   DsExpr( dsLExpr )
import {-# SOURCE #-}   Match( matchWrapper )

import DsMonad
import DsGRHSs
import DsUtils

import HsSyn            -- lots of things
import CoreSyn          -- lots of things
import Literal          ( Literal(MachStr) )
import CoreSubst
import OccurAnal        ( occurAnalyseExpr )
import MkCore
import CoreUtils
import CoreArity ( etaExpand )
import CoreUnfold
import CoreFVs
import UniqSupply
import Unique( Unique )
import Digraph


import TyCon      ( isTupleTyCon, tyConDataCons_maybe )
import TcEvidence
import TcType
import Type
import Coercion hiding (substCo)
import TysWiredIn ( eqBoxDataCon, coercibleDataCon, tupleCon )
import Id
import Class
import DataCon  ( dataConWorkId )
import Name
import MkId     ( seqId )
import IdInfo   ( IdDetails(..) )
import Var
import VarSet
import Rules
import VarEnv
import Outputable
import SrcLoc
import Maybes
import OrdList
import Bag
import BasicTypes hiding ( TopLevel )
import DynFlags
import FastString
import ErrUtils( MsgDoc )
import ListSetOps( getNth )
import Util
import Control.Monad( when )
import MonadUtils
import Control.Monad(liftM)
\end{code}

%************************************************************************
%*                                                                      *
\subsection[dsMonoBinds]{Desugaring a @MonoBinds@}
%*                                                                      *
%************************************************************************

\begin{code}
dsTopLHsBinds :: LHsBinds Id -> DsM (OrdList (Id,CoreExpr))
dsTopLHsBinds binds = ds_lhs_binds binds

dsLHsBinds :: LHsBinds Id -> DsM [(Id,CoreExpr)]
dsLHsBinds binds = do { binds' <- ds_lhs_binds binds
                      ; return (fromOL binds') }

------------------------
ds_lhs_binds :: LHsBinds Id -> DsM (OrdList (Id,CoreExpr))

ds_lhs_binds binds = do { ds_bs <- mapBagM dsLHsBind binds
                        ; return (foldBag appOL id nilOL ds_bs) }

dsLHsBind :: LHsBind Id -> DsM (OrdList (Id,CoreExpr))
dsLHsBind (L loc bind) = putSrcSpanDs loc $ dsHsBind bind

dsHsBind :: HsBind Id -> DsM (OrdList (Id,CoreExpr))

dsHsBind (VarBind { var_id = var, var_rhs = expr, var_inline = inline_regardless })
  = do  { dflags <- getDynFlags
        ; core_expr <- dsLExpr expr

                -- Dictionary bindings are always VarBinds,
                -- so we only need do this here
        ; let var' | inline_regardless = var `setIdUnfolding` mkCompulsoryUnfolding core_expr
                   | otherwise         = var

        ; return (unitOL (makeCorePair dflags var' False 0 core_expr)) }

dsHsBind (FunBind { fun_id = L _ fun, fun_matches = matches
                  , fun_co_fn = co_fn, fun_tick = tick
                  , fun_infix = inf })
 = do   { dflags <- getDynFlags
        ; (args, body) <- matchWrapper (FunRhs (idName fun) inf) matches
        ; let body' = mkOptTickBox tick body
        ; rhs <- dsHsWrapper co_fn (mkLams args body')
        ; {- pprTrace "dsHsBind" (ppr fun <+> ppr (idInlinePragma fun)) $ -}
           return (unitOL (makeCorePair dflags fun False 0 rhs)) }

dsHsBind (PatBind { pat_lhs = pat, pat_rhs = grhss, pat_rhs_ty = ty
                  , pat_ticks = (rhs_tick, var_ticks) })
  = do  { body_expr <- dsGuarded grhss ty
        ; let body' = mkOptTickBox rhs_tick body_expr
        ; sel_binds <- mkSelectorBinds var_ticks pat body'
          -- We silently ignore inline pragmas; no makeCorePair
          -- Not so cool, but really doesn't matter
    ; return (toOL sel_binds) }

        -- A common case: one exported variable
        -- Non-recursive bindings come through this way
        -- So do self-recursive bindings, and recursive bindings
        -- that have been chopped up with type signatures
dsHsBind (AbsBinds { abs_tvs = tyvars, abs_ev_vars = dicts
                   , abs_exports = [export]
                   , abs_ev_binds = ev_binds, abs_binds = binds })
  | ABE { abe_wrap = wrap, abe_poly = global
        , abe_mono = local, abe_prags = prags } <- export
  = do  { dflags <- getDynFlags
        ; bind_prs    <- ds_lhs_binds binds
        ; let   core_bind = Rec (fromOL bind_prs)
        ; ds_binds <- dsTcEvBinds ev_binds
        ; rhs <- dsHsWrapper wrap $  -- Usually the identity
                            mkLams tyvars $ mkLams dicts $ 
                            mkCoreLets ds_binds $
                            Let core_bind $
                            Var local
    
        ; (spec_binds, rules) <- dsSpecs rhs prags

        ; let   global'   = addIdSpecialisations global rules
                main_bind = makeCorePair dflags global' (isDefaultMethod prags)
                                         (dictArity dicts) rhs 
    
        ; return (main_bind `consOL` spec_binds) }

dsHsBind (AbsBinds { abs_tvs = tyvars, abs_ev_vars = dicts
                   , abs_exports = exports, abs_ev_binds = ev_binds
                   , abs_binds = binds })
         -- See Note [Desugaring AbsBinds]
  = do  { dflags <- getDynFlags
        ; bind_prs    <- ds_lhs_binds binds
        ; let core_bind = Rec [ makeCorePair dflags (add_inline lcl_id) False 0 rhs
                              | (lcl_id, rhs) <- fromOL bind_prs ]
                -- Monomorphic recursion possible, hence Rec

              locals       = map abe_mono exports
              tup_expr     = mkBigCoreVarTup locals
              tup_ty       = exprType tup_expr
        ; ds_binds <- dsTcEvBinds ev_binds
        ; let poly_tup_rhs = mkLams tyvars $ mkLams dicts $
                             mkCoreLets ds_binds $
                             Let core_bind $
                             tup_expr

        ; poly_tup_id <- newSysLocalDs (exprType poly_tup_rhs)

        ; let mk_bind (ABE { abe_wrap = wrap, abe_poly = global
                           , abe_mono = local, abe_prags = spec_prags })
                = do { tup_id  <- newSysLocalDs tup_ty
                     ; rhs <- dsHsWrapper wrap $ 
                                 mkLams tyvars $ mkLams dicts $
                                 mkTupleSelector locals local tup_id $
                                 mkVarApps (Var poly_tup_id) (tyvars ++ dicts)
                     ; let rhs_for_spec = Let (NonRec poly_tup_id poly_tup_rhs) rhs
                     ; (spec_binds, rules) <- dsSpecs rhs_for_spec spec_prags
                     ; let global' = (global `setInlinePragma` defaultInlinePragma)
                                             `addIdSpecialisations` rules
                           -- Kill the INLINE pragma because it applies to
                           -- the user written (local) function.  The global
                           -- Id is just the selector.  Hmm.  
                     ; return ((global', rhs) `consOL` spec_binds) }

        ; export_binds_s <- mapM mk_bind exports

        ; return ((poly_tup_id, poly_tup_rhs) `consOL` 
                    concatOL export_binds_s) }
  where
    inline_env :: IdEnv Id   -- Maps a monomorphic local Id to one with
                             -- the inline pragma from the source
                             -- The type checker put the inline pragma
                             -- on the *global* Id, so we need to transfer it
    inline_env = mkVarEnv [ (lcl_id, setInlinePragma lcl_id prag)
                          | ABE { abe_mono = lcl_id, abe_poly = gbl_id } <- exports
                          , let prag = idInlinePragma gbl_id ]

    add_inline :: Id -> Id    -- tran
    add_inline lcl_id = lookupVarEnv inline_env lcl_id `orElse` lcl_id

dsHsBind (PatSynBind{}) = panic "dsHsBind: PatSynBind"

------------------------
makeCorePair :: DynFlags -> Id -> Bool -> Arity -> CoreExpr -> (Id, CoreExpr)
makeCorePair dflags gbl_id is_default_method dict_arity rhs
  | is_default_method                 -- Default methods are *always* inlined
  = (gbl_id `setIdUnfolding` mkCompulsoryUnfolding rhs, rhs)

  | DFunId _ is_newtype <- idDetails gbl_id
  = (mk_dfun_w_stuff is_newtype, rhs)

  | otherwise
  = case inlinePragmaSpec inline_prag of
          EmptyInlineSpec -> (gbl_id, rhs)
          NoInline        -> (gbl_id, rhs)
          Inlinable       -> (gbl_id `setIdUnfolding` inlinable_unf, rhs)
          Inline          -> inline_pair

  where
    inline_prag   = idInlinePragma gbl_id
    inlinable_unf = mkInlinableUnfolding dflags rhs
    inline_pair
       | Just arity <- inlinePragmaSat inline_prag
        -- Add an Unfolding for an INLINE (but not for NOINLINE)
        -- And eta-expand the RHS; see Note [Eta-expanding INLINE things]
       , let real_arity = dict_arity + arity
        -- NB: The arity in the InlineRule takes account of the dictionaries
       = ( gbl_id `setIdUnfolding` mkInlineUnfolding (Just real_arity) rhs
         , etaExpand real_arity rhs)

       | otherwise
       = pprTrace "makeCorePair: arity missing" (ppr gbl_id) $
         (gbl_id `setIdUnfolding` mkInlineUnfolding Nothing rhs, rhs)

                -- See Note [ClassOp/DFun selection] in TcInstDcls
                -- See Note [Single-method classes]  in TcInstDcls
    mk_dfun_w_stuff is_newtype
       | is_newtype 
       = gbl_id `setIdUnfolding`  mkInlineUnfolding (Just 0) rhs
                `setInlinePragma` alwaysInlinePragma { inl_sat = Just 0 }
       | otherwise
       = gbl_id `setIdUnfolding`  mkDFunUnfolding dfun_bndrs dfun_constr dfun_args
                `setInlinePragma` dfunInlinePragma
    (dfun_bndrs, dfun_body) = collectBinders (simpleOptExpr rhs)
    (dfun_con, dfun_args)   = collectArgs dfun_body
    dfun_constr | Var id <- dfun_con
                , DataConWorkId con <- idDetails id
                = con
                | otherwise = pprPanic "makeCorePair: dfun" (ppr rhs)


dictArity :: [Var] -> Arity
-- Don't count coercion variables in arity
dictArity dicts = count isId dicts
\end{code}

[Desugaring AbsBinds]
~~~~~~~~~~~~~~~~~~~~~
In the general AbsBinds case we desugar the binding to this:

       tup a (d:Num a) = let fm = ...gm...
                             gm = ...fm...
                         in (fm,gm)
       f a d = case tup a d of { (fm,gm) -> fm }
       g a d = case tup a d of { (fm,gm) -> fm }

Note [Rules and inlining]
~~~~~~~~~~~~~~~~~~~~~~~~~
Common special case: no type or dictionary abstraction
This is a bit less trivial than you might suppose
The naive way woudl be to desguar to something like
        f_lcl = ...f_lcl...     -- The "binds" from AbsBinds
        M.f = f_lcl             -- Generated from "exports"
But we don't want that, because if M.f isn't exported,
it'll be inlined unconditionally at every call site (its rhs is 
trivial).  That would be ok unless it has RULES, which would 
thereby be completely lost.  Bad, bad, bad.

Instead we want to generate
        M.f = ...f_lcl...
        f_lcl = M.f
Now all is cool. The RULES are attached to M.f (by SimplCore), 
and f_lcl is rapidly inlined away.

This does not happen in the same way to polymorphic binds,
because they desugar to
        M.f = /\a. let f_lcl = ...f_lcl... in f_lcl
Although I'm a bit worried about whether full laziness might
float the f_lcl binding out and then inline M.f at its call site

Note [Specialising in no-dict case]
~~~~~~~~~~~~~~~~~~~~~~~~~~~~~~~~~~~
Even if there are no tyvars or dicts, we may have specialisation pragmas.
Class methods can generate
      AbsBinds [] [] [( ... spec-prag]
         { AbsBinds [tvs] [dicts] ...blah }
So the overloading is in the nested AbsBinds. A good example is in GHC.Float:

  class  (Real a, Fractional a) => RealFrac a  where
    round :: (Integral b) => a -> b

  instance  RealFrac Float  where
    {-# SPECIALIZE round :: Float -> Int #-}

The top-level AbsBinds for $cround has no tyvars or dicts (because the 
instance does not).  But the method is locally overloaded!

Note [Abstracting over tyvars only]
~~~~~~~~~~~~~~~~~~~~~~~~~~~~~~~~~~~
When abstracting over type variable only (not dictionaries), we don't really need to
built a tuple and select from it, as we do in the general case. Instead we can take

        AbsBinds [a,b] [ ([a,b], fg, fl, _),
                         ([b],   gg, gl, _) ]
                { fl = e1
                  gl = e2
                   h = e3 }

and desugar it to

        fg = /\ab. let B in e1
        gg = /\b. let a = () in let B in S(e2)
        h  = /\ab. let B in e3

where B is the *non-recursive* binding
        fl = fg a b
        gl = gg b
        h  = h a b    -- See (b); note shadowing!

Notice (a) g has a different number of type variables to f, so we must
             use the mkArbitraryType thing to fill in the gaps.  
             We use a type-let to do that.

         (b) The local variable h isn't in the exports, and rather than
             clone a fresh copy we simply replace h by (h a b), where
             the two h's have different types!  Shadowing happens here,
             which looks confusing but works fine.

         (c) The result is *still* quadratic-sized if there are a lot of
             small bindings.  So if there are more than some small
             number (10), we filter the binding set B by the free
             variables of the particular RHS.  Tiresome.

Why got to this trouble?  It's a common case, and it removes the
quadratic-sized tuple desugaring.  Less clutter, hopefully faster
compilation, especially in a case where there are a *lot* of
bindings.


Note [Eta-expanding INLINE things]
~~~~~~~~~~~~~~~~~~~~~~~~~~~~~~~~~~
Consider
   foo :: Eq a => a -> a
   {-# INLINE foo #-}
   foo x = ...

If (foo d) ever gets floated out as a common sub-expression (which can
happen as a result of method sharing), there's a danger that we never 
get to do the inlining, which is a Terribly Bad thing given that the
user said "inline"!

To avoid this we pre-emptively eta-expand the definition, so that foo
has the arity with which it is declared in the source code.  In this
example it has arity 2 (one for the Eq and one for x). Doing this 
should mean that (foo d) is a PAP and we don't share it.

Note [Nested arities]
~~~~~~~~~~~~~~~~~~~~~
For reasons that are not entirely clear, method bindings come out looking like
this:

  AbsBinds [] [] [$cfromT <= [] fromT]
    $cfromT [InlPrag=INLINE] :: T Bool -> Bool
    { AbsBinds [] [] [fromT <= [] fromT_1]
        fromT :: T Bool -> Bool
        { fromT_1 ((TBool b)) = not b } } }

Note the nested AbsBind.  The arity for the InlineRule on $cfromT should be
gotten from the binding for fromT_1.

It might be better to have just one level of AbsBinds, but that requires more
thought!

Note [Implementing SPECIALISE pragmas]
~~~~~~~~~~~~~~~~~~~~~~~~~~~~~~~~~~~~~~
Example:
        f :: (Eq a, Ix b) => a -> b -> Bool
        {-# SPECIALISE f :: (Ix p, Ix q) => Int -> (p,q) -> Bool #-}
        f = <poly_rhs>

From this the typechecker generates

    AbsBinds [ab] [d1,d2] [([ab], f, f_mono, prags)] binds

    SpecPrag (wrap_fn :: forall a b. (Eq a, Ix b) => XXX
                      -> forall p q. (Ix p, Ix q) => XXX[ Int/a, (p,q)/b ])

Note that wrap_fn can transform *any* function with the right type prefix 
    forall ab. (Eq a, Ix b) => XXX
regardless of XXX.  It's sort of polymorphic in XXX.  This is
useful: we use the same wrapper to transform each of the class ops, as
well as the dict.

From these we generate:

    Rule:       forall p, q, (dp:Ix p), (dq:Ix q). 
                    f Int (p,q) dInt ($dfInPair dp dq) = f_spec p q dp dq

    Spec bind:  f_spec = wrap_fn <poly_rhs>

Note that 

  * The LHS of the rule may mention dictionary *expressions* (eg
    $dfIxPair dp dq), and that is essential because the dp, dq are
    needed on the RHS.

  * The RHS of f_spec, <poly_rhs> has a *copy* of 'binds', so that it 
    can fully specialise it.

\begin{code}
------------------------
dsSpecs :: CoreExpr     -- Its rhs
        -> TcSpecPrags
        -> DsM ( OrdList (Id,CoreExpr)  -- Binding for specialised Ids
               , [CoreRule] )           -- Rules for the Global Ids
-- See Note [Implementing SPECIALISE pragmas]
dsSpecs _ IsDefaultMethod = return (nilOL, [])
dsSpecs poly_rhs (SpecPrags sps)
  = do { pairs <- mapMaybeM (dsSpec (Just poly_rhs)) sps
       ; let (spec_binds_s, rules) = unzip pairs
       ; return (concatOL spec_binds_s, rules) }

dsSpec :: Maybe CoreExpr        -- Just rhs => RULE is for a local binding
                                -- Nothing => RULE is for an imported Id
                                --            rhs is in the Id's unfolding
       -> Located TcSpecPrag
       -> DsM (Maybe (OrdList (Id,CoreExpr), CoreRule))
dsSpec mb_poly_rhs (L loc (SpecPrag poly_id spec_co spec_inl))
  | isJust (isClassOpId_maybe poly_id)
  = putSrcSpanDs loc $ 
    do { warnDs (ptext (sLit "Ignoring useless SPECIALISE pragma for class method selector") 
                 <+> quotes (ppr poly_id))
       ; return Nothing  }  -- There is no point in trying to specialise a class op
                            -- Moreover, classops don't (currently) have an inl_sat arity set
                            -- (it would be Just 0) and that in turn makes makeCorePair bleat

  | no_act_spec && isNeverActive rule_act 
  = putSrcSpanDs loc $ 
    do { warnDs (ptext (sLit "Ignoring useless SPECIALISE pragma for NOINLINE function:")
                 <+> quotes (ppr poly_id))
       ; return Nothing  }  -- Function is NOINLINE, and the specialiation inherits that
                            -- See Note [Activation pragmas for SPECIALISE]

  | otherwise
  = putSrcSpanDs loc $ 
    do { uniq <- newUnique
       ; let poly_name = idName poly_id
             spec_occ  = mkSpecOcc (getOccName poly_name)
             spec_name = mkInternalName uniq spec_occ (getSrcSpan poly_name)
       ; (bndrs, ds_lhs) <- liftM collectBinders
                                  (dsHsWrapper spec_co (Var poly_id))
       ; let spec_ty = mkPiTypes bndrs (exprType ds_lhs)
       ; -- pprTrace "dsRule" (vcat [ ptext (sLit "Id:") <+> ppr poly_id
         --                         , ptext (sLit "spec_co:") <+> ppr spec_co
         --                         , ptext (sLit "ds_rhs:") <+> ppr ds_lhs ]) $
         case decomposeRuleLhs bndrs ds_lhs of {
           Left msg -> do { warnDs msg; return Nothing } ;
           Right (rule_bndrs, _fn, args) -> do

       { dflags <- getDynFlags
       ; let fn_unf    = realIdUnfolding poly_id
             unf_fvs   = stableUnfoldingVars fn_unf `orElse` emptyVarSet
             in_scope  = mkInScopeSet (unf_fvs `unionVarSet` exprsFreeVars args)
             spec_unf  = specUnfolding dflags (mkEmptySubst in_scope) bndrs args fn_unf
             spec_id   = mkLocalId spec_name spec_ty 
                            `setInlinePragma` inl_prag
                            `setIdUnfolding`  spec_unf
             rule =  mkRule False {- Not auto -} is_local_id
                        (mkFastString ("SPEC " ++ showPpr dflags poly_name))
                        rule_act poly_name
                        rule_bndrs args
                        (mkVarApps (Var spec_id) bndrs)

       ; spec_rhs <- dsHsWrapper spec_co poly_rhs

       ; when (isInlinePragma id_inl && wopt Opt_WarnPointlessPragmas dflags)
              (warnDs (specOnInline poly_name))

       ; return (Just (unitOL (spec_id, spec_rhs), rule))
            -- NB: do *not* use makeCorePair on (spec_id,spec_rhs), because
            --     makeCorePair overwrites the unfolding, which we have
            --     just created using specUnfolding
       } } }
  where
    is_local_id = isJust mb_poly_rhs
    poly_rhs | Just rhs <-  mb_poly_rhs
             = rhs          -- Local Id; this is its rhs
             | Just unfolding <- maybeUnfoldingTemplate (realIdUnfolding poly_id)
             = unfolding    -- Imported Id; this is its unfolding
                            -- Use realIdUnfolding so we get the unfolding 
                            -- even when it is a loop breaker. 
                            -- We want to specialise recursive functions!
             | otherwise = pprPanic "dsImpSpecs" (ppr poly_id)
                            -- The type checker has checked that it *has* an unfolding

    id_inl = idInlinePragma poly_id

    -- See Note [Activation pragmas for SPECIALISE]
    inl_prag | not (isDefaultInlinePragma spec_inl)    = spec_inl
             | not is_local_id  -- See Note [Specialising imported functions]
                                 -- in OccurAnal
             , isStrongLoopBreaker (idOccInfo poly_id) = neverInlinePragma
             | otherwise                               = id_inl
     -- Get the INLINE pragma from SPECIALISE declaration, or,
     -- failing that, from the original Id

    spec_prag_act = inlinePragmaActivation spec_inl

    -- See Note [Activation pragmas for SPECIALISE]
    -- no_act_spec is True if the user didn't write an explicit
    -- phase specification in the SPECIALISE pragma
    no_act_spec = case inlinePragmaSpec spec_inl of
                    NoInline -> isNeverActive  spec_prag_act
                    _        -> isAlwaysActive spec_prag_act
    rule_act | no_act_spec = inlinePragmaActivation id_inl   -- Inherit
             | otherwise   = spec_prag_act                   -- Specified by user


specOnInline :: Name -> MsgDoc
specOnInline f = ptext (sLit "SPECIALISE pragma on INLINE function probably won't fire:") 
                 <+> quotes (ppr f)
\end{code}


Note [Activation pragmas for SPECIALISE]
~~~~~~~~~~~~~~~~~~~~~~~~~~~~~~~~~~~~~~~~
From a user SPECIALISE pragma for f, we generate
  a) A top-level binding    spec_fn = rhs
  b) A RULE                 f dOrd = spec_fn

We need two pragma-like things:

* spec_fn's inline pragma: inherited from f's inline pragma (ignoring 
                           activation on SPEC), unless overriden by SPEC INLINE

* Activation of RULE: from SPECIALISE pragma (if activation given)
                      otherwise from f's inline pragma

This is not obvious (see Trac #5237)!

Examples      Rule activation   Inline prag on spec'd fn
---------------------------------------------------------------------
SPEC [n] f :: ty            [n]   Always, or NOINLINE [n]
                                  copy f's prag

NOINLINE f
SPEC [n] f :: ty            [n]   NOINLINE
                                  copy f's prag

NOINLINE [k] f
SPEC [n] f :: ty            [n]   NOINLINE [k]
                                  copy f's prag

INLINE [k] f
SPEC [n] f :: ty            [n]   INLINE [k] 
                                  copy f's prag

SPEC INLINE [n] f :: ty     [n]   INLINE [n]
                                  (ignore INLINE prag on f,
                                  same activation for rule and spec'd fn)

NOINLINE [k] f
SPEC f :: ty                [n]   INLINE [k]


%************************************************************************
%*                                                                      *
\subsection{Adding inline pragmas}
%*                                                                      *
%************************************************************************

\begin{code}
decomposeRuleLhs :: [Var] -> CoreExpr -> Either SDoc ([Var], Id, [CoreExpr])
-- (decomposeRuleLhs bndrs lhs) takes apart the LHS of a RULE,
-- The 'bndrs' are the quantified binders of the rules, but decomposeRuleLhs
-- may add some extra dictionary binders (see Note [Free dictionaries])
--
-- Returns Nothing if the LHS isn't of the expected shape
-- Note [Decomposing the left-hand side of a RULE]
decomposeRuleLhs orig_bndrs orig_lhs
  | not (null unbound)    -- Check for things unbound on LHS
                          -- See Note [Unused spec binders]
  = Left (vcat (map dead_msg unbound))

  | Var fn_var <- fun
  , not (fn_var `elemVarSet` orig_bndr_set)
  = -- pprTrace "decmposeRuleLhs" (vcat [ ptext (sLit "orig_bndrs:") <+> ppr orig_bndrs
    --                                  , ptext (sLit "orig_lhs:") <+> ppr orig_lhs
    --                                  , ptext (sLit "lhs1:")     <+> ppr lhs1
    --                                  , ptext (sLit "bndrs1:") <+> ppr bndrs1
    --                                  , ptext (sLit "fn_var:") <+> ppr fn_var
    --                                  , ptext (sLit "args:")   <+> ppr args]) $
    Right (bndrs1, fn_var, args)

  | Case scrut bndr ty [(DEFAULT, _, body)] <- fun
  , isDeadBinder bndr   -- Note [Matching seqId]
  , let args' = [Type (idType bndr), Type ty, scrut, body]
  = Right (bndrs1, seqId, args' ++ args)

  | otherwise 
  = Left bad_shape_msg
 where
   lhs1       = drop_dicts orig_lhs
   lhs2       = simpleOptExpr lhs1  -- See Note [Simplify rule LHS]
   (fun,args) = collectArgs lhs2
   lhs_fvs    = exprFreeVars lhs2
   unbound    = filterOut (`elemVarSet` lhs_fvs) orig_bndrs
   bndrs1     = orig_bndrs ++ extra_dict_bndrs

   orig_bndr_set = mkVarSet orig_bndrs

        -- Add extra dict binders: Note [Free dictionaries]
   extra_dict_bndrs = [ mkLocalId (localiseName (idName d)) (idType d)
                      | d <- varSetElems (lhs_fvs `delVarSetList` orig_bndrs)
                      , isDictId d ]

   bad_shape_msg = hang (ptext (sLit "RULE left-hand side too complicated to desugar"))
                      2 (vcat [ text "Optimised lhs:" <+> ppr lhs2
                              , text "Orig lhs:" <+> ppr orig_lhs])
   dead_msg bndr = hang (sep [ ptext (sLit "Forall'd") <+> pp_bndr bndr
                             , ptext (sLit "is not bound in RULE lhs")])
                      2 (vcat [ text "Orig bndrs:" <+> ppr orig_bndrs
                              , text "Orig lhs:" <+> ppr orig_lhs
                              , text "optimised lhs:" <+> ppr lhs2 ])
   pp_bndr bndr
    | isTyVar bndr                      = ptext (sLit "type variable") <+> quotes (ppr bndr)
    | Just pred <- evVarPred_maybe bndr = ptext (sLit "constraint") <+> quotes (ppr pred)
    | otherwise                         = ptext (sLit "variable") <+> quotes (ppr bndr)

   drop_dicts :: CoreExpr -> CoreExpr
   drop_dicts e 
       = wrap_lets needed bnds body
     where
       needed = orig_bndr_set `minusVarSet` exprFreeVars body
       (bnds, body) = split_lets (occurAnalyseExpr e)
           -- The occurAnalyseExpr drops dead bindings which is
           -- crucial to ensure that every binding is used later;
           -- which in turn makes wrap_lets work right

   split_lets :: CoreExpr -> ([(DictId,CoreExpr)], CoreExpr)
   split_lets e
     | Let (NonRec d r) body <- e
     , isDictId d
     , (bs, body') <- split_lets body
     = ((d,r):bs, body')
     | otherwise
     = ([], e)

   wrap_lets :: VarSet -> [(DictId,CoreExpr)] -> CoreExpr -> CoreExpr
   wrap_lets _ [] body = body
   wrap_lets needed ((d, r) : bs) body
     | rhs_fvs `intersectsVarSet` needed = Let (NonRec d r) (wrap_lets needed' bs body)
     | otherwise                         = wrap_lets needed bs body
     where
       rhs_fvs = exprFreeVars r
       needed' = (needed `minusVarSet` rhs_fvs) `extendVarSet` d
\end{code}

Note [Decomposing the left-hand side of a RULE]
~~~~~~~~~~~~~~~~~~~~~~~~~~~~~~~~~~~~~~~~~~~~~~~
There are several things going on here.  
* drop_dicts: see Note [Drop dictionary bindings on rule LHS]
* simpleOptExpr: see Note [Simplify rule LHS]
* extra_dict_bndrs: see Note [Free dictionaries]

Note [Drop dictionary bindings on rule LHS]
~~~~~~~~~~~~~~~~~~~~~~~~~~~~~~~~~~~~~~~~~~~
drop_dicts drops dictionary bindings on the LHS where possible.  
   E.g.  let d:Eq [Int] = $fEqList $fEqInt in f d
     --> f d
   Reasoning here is that there is only one d:Eq [Int], and so we can 
   quantify over it. That makes 'd' free in the LHS, but that is later
   picked up by extra_dict_bndrs (Note [Dead spec binders]).

   NB 1: We can only drop the binding if the RHS doesn't bind
         one of the orig_bndrs, which we assume occur on RHS. 
         Example
            f :: (Eq a) => b -> a -> a
            {-# SPECIALISE f :: Eq a => b -> [a] -> [a] #-}
         Here we want to end up with
            RULE forall d:Eq a.  f ($dfEqList d) = f_spec d
         Of course, the ($dfEqlist d) in the pattern makes it less likely
         to match, but ther is no other way to get d:Eq a

   NB 2: We do drop_dicts *before* simplOptEpxr, so that we expect all 
         the evidence bindings to be wrapped around the outside of the
         LHS.  (After simplOptExpr they'll usually have been inlined.)
         dsHsWrapper does dependency analysis, so that civilised ones
         will be simple NonRec bindings.  We don't handle recursive
         dictionaries!

    NB3: In the common case of a non-overloaded, but perhaps-polymorphic
         specialisation, we don't need to bind *any* dictionaries for use
         in the RHS. For example (Trac #8331)
             {-# SPECIALIZE INLINE useAbstractMonad :: ReaderST s Int #-}
             useAbstractMonad :: MonadAbstractIOST m => m Int
         Here, deriving (MonadAbstractIOST (ReaderST s)) is a lot of code
         but the RHS uses no dictionaries, so we want to end up with
             RULE forall s (d :: MonadBstractIOST (ReaderT s)).
                useAbstractMonad (ReaderT s) d = $suseAbstractMonad s

   Trac #8848 is a good example of where there are some intersting
   dictionary bindings to discard.

The drop_dicts algorithm is based on these observations:

  * Given (let d = rhs in e) where d is a DictId,
    matching 'e' will bind e's free variables.

  * So we want to keep the binding if one of the needed variables (for
    which we need a binding) is in fv(rhs) but not already in fv(e).

  * The "needed variables" are simply the orig_bndrs.  Consider
       f :: (Eq a, Show b) => a -> b -> String
       {-# SPECIALISE f :: (Show b) => Int -> b -> String
    Then orig_bndrs includes the *quantified* dictionaries of the type
    namely (dsb::Show b), but not the one for Eq Int

So we work inside out, applying the above criterion at each step.


Note [Simplify rule LHS]
~~~~~~~~~~~~~~~~~~~~~~~~
simplOptExpr occurrence-analyses and simplifies the LHS:

   (a) Inline any remaining dictionary bindings (which hopefully 
       occur just once)

   (b) Substitute trivial lets so that they don't get in the way
       Note that we substitute the function too; we might 
       have this as a LHS:  let f71 = M.f Int in f71

   (c) Do eta reduction.  To see why, consider the fold/build rule, 
       which without simplification looked like:
          fold k z (build (/\a. g a))  ==>  ...
       This doesn't match unless you do eta reduction on the build argument.
       Similarly for a LHS like
         augment g (build h) 
       we do not want to get
         augment (\a. g a) (build h)
       otherwise we don't match when given an argument like
          augment (\a. h a a) (build h)

Note [Matching seqId]
~~~~~~~~~~~~~~~~~~~
The desugarer turns (seq e r) into (case e of _ -> r), via a special-case hack
and this code turns it back into an application of seq!  
See Note [Rules for seq] in MkId for the details.

Note [Unused spec binders]
~~~~~~~~~~~~~~~~~~~~~~~~~~
Consider
        f :: a -> a
        {-# SPECIALISE f :: Eq a => a -> a #-}
It's true that this *is* a more specialised type, but the rule
we get is something like this:
        f_spec d = f
        RULE: f = f_spec d
Note that the rule is bogus, because it mentions a 'd' that is
not bound on the LHS!  But it's a silly specialisation anyway, because
the constraint is unused.  We could bind 'd' to (error "unused")
but it seems better to reject the program because it's almost certainly
a mistake.  That's what the isDeadBinder call detects.

Note [Free dictionaries]
~~~~~~~~~~~~~~~~~~~~~~~~
When the LHS of a specialisation rule, (/\as\ds. f es) has a free dict, 
which is presumably in scope at the function definition site, we can quantify 
over it too.  *Any* dict with that type will do.

So for example when you have
        f :: Eq a => a -> a
        f = <rhs>
        {-# SPECIALISE f :: Int -> Int #-}

Then we get the SpecPrag
        SpecPrag (f Int dInt) 

And from that we want the rule
        
        RULE forall dInt. f Int dInt = f_spec
        f_spec = let f = <rhs> in f Int dInt

But be careful!  That dInt might be GHC.Base.$fOrdInt, which is an External
Name, and you can't bind them in a lambda or forall without getting things
confused.   Likewise it might have an InlineRule or something, which would be
utterly bogus. So we really make a fresh Id, with the same unique and type
as the old one, but with an Internal name and no IdInfo.


%************************************************************************
%*                                                                      *
                Desugaring evidence
%*                                                                      *
%************************************************************************


\begin{code}
dsHsWrapper :: HsWrapper -> CoreExpr -> DsM CoreExpr
dsHsWrapper WpHole            e = return e
dsHsWrapper (WpTyApp ty)      e = return $ App e (Type ty)
dsHsWrapper (WpLet ev_binds)  e = do bs <- dsTcEvBinds ev_binds
                                     return (mkCoreLets bs e)
dsHsWrapper (WpCompose c1 c2) e = do { e1 <- dsHsWrapper c2 e
                                     ; dsHsWrapper c1 e1 }
dsHsWrapper (WpFun c1 c2 t1 _) e = do { x <- newSysLocalDs t1
                                      ; e1 <- dsHsWrapper c1 (Var x)
                                      ; e2 <- dsHsWrapper c2 (e `mkCoreAppDs` e1)
                                      ; return (Lam x e2) }
dsHsWrapper (WpCast co)       e = ASSERT(tcCoercionRole co == Representational)
                                  dsTcCoercion co (mkCast e)
<<<<<<< HEAD
dsHsWrapper (WpEvLam ev)      e = return $ Lam ev e 
dsHsWrapper (WpTyLam tv)      e = return $ Lam tv e 
dsHsWrapper (WpEvApp evtrm)   e = liftM (App e) (dsEvTerm evtrm)
dsHsWrapper (WpEvPrimApp co)  e = dsTcCoercion co (App e . Coercion)
=======
dsHsWrapper (WpEvLam ev)      e = return $ Lam ev e
dsHsWrapper (WpTyLam tv)      e = return $ Lam tv e
dsHsWrapper (WpEvApp    tm)   e = liftM (App e) (dsEvTerm tm)
>>>>>>> 0511c0ab

--------------------------------------
dsTcEvBinds :: TcEvBinds -> DsM [CoreBind]
dsTcEvBinds (TcEvBinds {}) = panic "dsEvBinds"    -- Zonker has got rid of this
dsTcEvBinds (EvBinds bs)   = dsEvBinds bs

dsEvBinds :: Bag EvBind -> DsM [CoreBind]
dsEvBinds bs = mapM ds_scc (sccEvBinds bs)
  where
    ds_scc (AcyclicSCC (EvBind v r)) = liftM (NonRec v) (ds_ev_term v r)
    ds_scc (CyclicSCC bs)            = liftM Rec (mapM ds_pair bs)

    ds_pair (EvBind v r) = liftM ((,) v) (ds_ev_term v r)

    ds_ev_term v r | isUnLiftedType (varType v) = dsEvTermUnlifted r
                   | otherwise                  = dsEvTerm r

sccEvBinds :: Bag EvBind -> [SCC EvBind]
sccEvBinds bs = stronglyConnCompFromEdgedVertices edges
  where
    edges :: [(EvBind, EvVar, [EvVar])]
    edges = foldrBag ((:) . mk_node) [] bs 

    mk_node :: EvBind -> (EvBind, EvVar, [EvVar])
    mk_node b@(EvBind var term) = (b, var, varSetElems (evVarsOfTerm term))


---------------------------------------
dsEvTerm :: EvTerm -> DsM CoreExpr
dsEvTerm (EvId v) = return (Var v)

dsEvTerm (EvCast tm co) 
  = do { tm' <- dsEvTerm tm
       ; dsTcCoercion co $ mkCast tm' }
                        -- 'v' is always a lifted evidence variable so it is
                        -- unnecessary to call varToCoreExpr v here.

dsEvTerm (EvDFunApp df tys tms) = do { tms' <- mapM dsEvTerm tms
                                     ; return (Var df `mkTyApps` tys `mkApps` tms') }

dsEvTerm (EvCoercion (TcCoVarCo v))
  | not (isCoercionType (tyVarKind v)) = return (Var v)  -- See Note [Simple coercions]
   -- TODO (RAE): This check is "ew".
dsEvTerm (EvCoercion co)               = dsTcCoercion co mkEqBox

dsEvTerm (EvTupleSel v n)
   = do { tm' <- dsEvTerm v
        ; let scrut_ty = exprType tm'
              (tc, tys) = splitTyConApp scrut_ty
              Just [dc] = tyConDataCons_maybe tc
              xs = mkTemplateLocals tys
              the_x = getNth xs n
        ; ASSERT( isTupleTyCon tc )
          return $
          Case tm' (mkWildValBinder scrut_ty) (idType the_x) [(DataAlt dc, xs, Var the_x)] }

dsEvTerm (EvTupleMk tms) 
  = do { tms' <- mapM dsEvTerm tms
       ; let tys = map exprType tms'
       ; return $ Var (dataConWorkId dc) `mkTyApps` tys `mkApps` tms' }
  where 
    dc = tupleCon ConstraintTuple (length tms)

dsEvTerm (EvSuperClass d n)
  = do { d' <- dsEvTerm d
       ; let (cls, tys) = getClassPredTys (exprType d')
             sc_sel_id  = classSCSelId cls n    -- Zero-indexed
       ; return $ Var sc_sel_id `mkTyApps` tys `App` d' }
  where

dsEvTerm (EvDelayedError ty msg)
  = return $ Var errorId `mkTyApps` [getLevity "dsEvTerm" ty, ty] `mkApps` [litMsg]
  where 
    errorId = rUNTIME_ERROR_ID
    litMsg  = Lit (MachStr (fastStringToByteString msg))

dsEvTerm (EvLit l) =
  case l of
    EvNum n -> mkIntegerExpr n
    EvStr s -> mkStringExprFS s

-- | Use this variant when the term is meant to be an unlifted equality
dsEvTermUnlifted :: EvTerm -> DsM CoreExpr
dsEvTermUnlifted evterm = dsTcCoercion (evTermCoercion evterm) Coercion

---------------------------------------
dsTcCoercion :: TcCoercion -> (Coercion -> CoreExpr) -> DsM CoreExpr
-- This is the crucial function that moves 
-- from TcCoercions to Coercions; see Note [TcCoercions] in Coercion
-- e.g.  dsTcCoercion (trans g1 g2) k
--       = case g1 of EqBox g1# ->
--         case g2 of EqBox g2# ->
--         k (trans g1# g2#)
-- thing_inside will get a coercion at the role requested
dsTcCoercion co thing_inside
  = do { us <- newUniqueSupply
       ; let eqvs_covs :: [(EqVar,CoVar)]
             eqvs_covs = zipWith mk_co_var (varSetElems (coVarsOfTcCo co))
                                           (uniqsFromSupply us)

             subst = mkTopTCvSubst [(eqv, mkTyCoVarTy cov) | (eqv, cov) <- eqvs_covs]
             result_expr = thing_inside (ds_tc_coercion subst co)
             result_ty   = exprType result_expr

       ; return (foldr (wrap_in_case result_ty) result_expr eqvs_covs) }
  where
      -- See Note [TcCoercion kinds] in TcEvidence
    mk_co_var :: Id -> Unique -> (Id, Id)
    mk_co_var eqv uniq
      | isEqPredLifted pred = (eqv, mkUserLocal occ uniq ty loc)
      | otherwise           = (eqv, eqv)
      where
         eq_nm = idName eqv
         occ   = nameOccName eq_nm
         loc   = nameSrcSpan eq_nm
         pred  = evVarPred eqv
         ty    = mkCoercionType (getEqPredRole pred) ty1 ty2
         (ty1, ty2) = getEqPredTys pred

      -- See Note [TcCoercion kinds] in TcEvidence
    wrap_in_case result_ty (eqv, cov) body
      | isEqPredLifted (evVarPred eqv)
      = case getEqPredRole (evVarPred eqv) of
         Nominal          -> Case (Var eqv) eqv result_ty [(DataAlt eqBoxDataCon, [cov], body)]
         Representational -> Case (Var eqv) eqv result_ty [(DataAlt coercibleDataCon, [cov], body)]
         Phantom          -> panic "wrap_in_case/phantom"

      | otherwise   -- it's already unlifted. No need to unbox!
      = body

ds_tc_coercion :: TCvSubst -> TcCoercion -> Coercion
-- If the incoming TcCoercion if of type (a ~ b)   (resp.  Coercible a b)
--                 the result is of type (a ~# b)  (reps.  a ~# b)
-- The VarEnv maps EqVars of type (a ~ b) to Coercions of type (a ~# b) (resp. and so on)
-- No need for InScope set etc because the 
ds_tc_coercion subst tc_co
  = go tc_co
  where
    go (TcRefl r ty)            = mkReflCo r (Type.substTy subst ty)
    go (TcTyConAppCo r tc cos)  = mkTyConAppCo r tc (map go_arg cos)
    go (TcAppCo co1 co2)        = let leftCo    = go co1
                                      rightRole = nextRole leftCo in
                                  mkAppCoFlexible leftCo rightRole (go_arg co2)
    go (TcForAllCo tv co)     = mkForAllCo cobndr' (ds_tc_coercion subst' co)
                              where
                                cobndr = mkHomoCoBndr tv
                                (subst', cobndr') = substForAllCoBndr subst cobndr
    go (TcAxiomInstCo ax ind cos)
                                = mkAxiomInstCo ax ind (map go_arg cos)
    go (TcPhantomCo h ty1 ty2)  = mkPhantomCo (go h) ty1 ty2
    go (TcSymCo co)             = mkSymCo (go co)
    go (TcTransCo co1 co2)      = mkTransCo (go co1) (go co2)
    go (TcNthCo n co)           = mkNthCo n (go co)
    go (TcLRCo lr co)           = mkLRCo lr (go co)
    go (TcSubCo co)             = mkSubCo (go co)
    go (TcLetCo bs co)          = ds_tc_coercion (ds_co_binds bs) co
    go (TcCastCo co1 co2)       = mkCoCast (go co1) (go co2)
    go (TcCoherenceCo tco1 co2) = mkCoherenceCo (go tco1) co2
    go (TcKindCo co)            = mkKindCo (go co)
    go (TcCoVarCo v)            = ds_ev_id subst v
    go (TcAxiomRuleCo co ts cs) = mkAxiomRuleCo co (map (Type.substTy subst) ts) (map go cs)

    go_arg tc_co              = mkTyCoArg $ go tc_co

    ds_co_binds :: TcEvBinds -> TCvSubst
    ds_co_binds (EvBinds bs)      = foldl ds_scc subst (sccEvBinds bs)
    ds_co_binds eb@(TcEvBinds {}) = pprPanic "ds_co_binds" (ppr eb)

    ds_scc :: TCvSubst -> SCC EvBind -> TCvSubst
    ds_scc subst (AcyclicSCC (EvBind v ev_term))
      = extendTCvSubstAndInScope subst v (mkCoercionTy (ds_co_term subst ev_term))
    ds_scc _ (CyclicSCC other) = pprPanic "ds_scc:cyclic" (ppr other $$ ppr tc_co)

    ds_co_term :: TCvSubst -> EvTerm -> Coercion
    ds_co_term subst (EvCoercion tc_co) = ds_tc_coercion subst tc_co
    ds_co_term subst (EvId v)           = ds_ev_id subst v
    ds_co_term subst (EvCast tm co)     = mkCoCast (ds_co_term subst tm) (ds_tc_coercion subst co)
    ds_co_term _ other = pprPanic "ds_co_term" (ppr other $$ ppr tc_co)

    ds_ev_id :: TCvSubst -> EqVar -> Coercion
    ds_ev_id subst v
     | Just co <- lookupCoVar subst v = co
     | otherwise  = pprPanic "ds_tc_coercion" (ppr v $$ ppr tc_co)
\end{code}

Note [Simple coercions]
~~~~~~~~~~~~~~~~~~~~~~~
We have a special case for coercions that are simple variables.
Suppose   cv :: a ~ b   is in scope
Lacking the special case, if we see
        f a b cv
we'd desguar to
        f a b (case cv of EqBox (cv# :: a ~# b) -> EqBox cv#)
which is a bit stupid.  The special case does the obvious thing.

This turns out to be important when desugaring the LHS of a RULE
(see Trac #7837).  Suppose we have
    normalise        :: (a ~ Scalar a) => a -> a
    normalise_Double :: Double -> Double
    {-# RULES "normalise" normalise = normalise_Double #-}

Then the RULE we want looks like
     forall a, (cv:a~Scalar a). 
       normalise a cv = normalise_Double
But without the special case we generate the redundant box/unbox,
which simpleOpt (currently) doesn't remove. So the rule never matches.

Maybe simpleOpt should be smarter.  But it seems like a good plan
to simply never generate the redundant box/unbox in the first place.

<|MERGE_RESOLUTION|>--- conflicted
+++ resolved
@@ -828,16 +828,10 @@
                                       ; return (Lam x e2) }
 dsHsWrapper (WpCast co)       e = ASSERT(tcCoercionRole co == Representational)
                                   dsTcCoercion co (mkCast e)
-<<<<<<< HEAD
-dsHsWrapper (WpEvLam ev)      e = return $ Lam ev e 
-dsHsWrapper (WpTyLam tv)      e = return $ Lam tv e 
-dsHsWrapper (WpEvApp evtrm)   e = liftM (App e) (dsEvTerm evtrm)
-dsHsWrapper (WpEvPrimApp co)  e = dsTcCoercion co (App e . Coercion)
-=======
 dsHsWrapper (WpEvLam ev)      e = return $ Lam ev e
 dsHsWrapper (WpTyLam tv)      e = return $ Lam tv e
 dsHsWrapper (WpEvApp    tm)   e = liftM (App e) (dsEvTerm tm)
->>>>>>> 0511c0ab
+dsHsWrapper (WpEvPrimApp co)  e = dsTcCoercion co (App e . Coercion)
 
 --------------------------------------
 dsTcEvBinds :: TcEvBinds -> DsM [CoreBind]
