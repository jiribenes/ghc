{-
(c) The University of Glasgow 2006
(c) The GRASP/AQUA Project, Glasgow University, 1992-1998


Utility functions on @Core@ syntax
-}

{-# LANGUAGE CPP #-}
module CoreSubst (
        -- * Main data types
        Subst(..), -- Implementation exported for supercompiler's Renaming.hs only
        TvSubstEnv, IdSubstEnv, InScopeSet,

        -- ** Substituting into expressions and related types
        deShadowBinds, substSpec, substRulesForImportedIds,
        substTy, substCo, substExpr, substExprSC, substBind, substBindSC,
        substUnfolding, substUnfoldingSC,
<<<<<<< HEAD
        lookupIdSubst, lookupTCvSubst, substIdOcc,
        substTickish, substVarSet,
=======
        lookupIdSubst, lookupTvSubst, lookupCvSubst, substIdOcc,
        substTickish, substDVarSet,
>>>>>>> 1e041b73

        -- ** Operations on substitutions
        emptySubst, mkEmptySubst, mkSubst, mkOpenSubst, substInScope, isEmptySubst,
        extendIdSubst, extendIdSubstList, extendTCvSubst, extendTCvSubstList,
        extendSubst, extendSubstList, extendSubstWithVar, zapSubstEnv,
        addInScopeSet, extendInScope, extendInScopeList, extendInScopeIds,
        isInScope, setInScope,
        delBndr, delBndrs,

        -- ** Substituting and cloning binders
        substBndr, substBndrs, substRecBndrs,
        cloneBndr, cloneBndrs, cloneIdBndr, cloneIdBndrs, cloneRecIdBndrs,

        -- ** Simple expression optimiser
        simpleOptPgm, simpleOptExpr, simpleOptExprWith,
        exprIsConApp_maybe, exprIsLiteral_maybe, exprIsLambda_maybe,
    ) where

#include "HsVersions.h"

import CoreSyn
import CoreFVs
import CoreSeq
import CoreUtils
import Literal  ( Literal(MachStr) )
import qualified Data.ByteString as BS
import OccurAnal( occurAnalyseExpr, occurAnalysePgm )

import qualified Type
import qualified Coercion

        -- We are defining local versions
import Type     hiding ( substTy, extendTCvSubst, extendTCvSubstList
                       , isInScope, substTyVarBndr, cloneTyVarBndr )
<<<<<<< HEAD
import Coercion hiding ( substCo, substCoVarBndr )
=======
import TypeRep (tyVarsOfTypeAcc)
import Coercion hiding ( substTy, substCo, extendTvSubst, substTyVarBndr, substCoVarBndr )
>>>>>>> 1e041b73

import TyCon       ( tyConArity )
import DataCon
import PrelNames   ( heqDataConKey, coercibleDataConKey, unpackCStringIdKey
                   , unpackCStringUtf8IdKey )
import OptCoercion ( optCoercion )
import PprCore     ( pprCoreBindings, pprRules )
import Module      ( Module )
import VarSet
import VarEnv
import Id
import Name     ( Name )
import Var
import IdInfo
import Unique
import UniqSupply
import Maybes
import ErrUtils
import DynFlags
import BasicTypes ( isAlwaysActive )
import Util
import Pair
import Outputable
import PprCore          ()              -- Instances
import FastString

import Data.List

import TysWiredIn

{-
************************************************************************
*                                                                      *
\subsection{Substitutions}
*                                                                      *
************************************************************************
-}

-- | A substitution environment, containing 'Id', 'TyVar', and 'CoVar'
-- substitutions.
--
-- Some invariants apply to how you use the substitution:
--
-- 1. #in_scope_invariant# The in-scope set contains at least those 'Id's and 'TyVar's that will be in scope /after/
-- applying the substitution to a term. Precisely, the in-scope set must be a superset of the free vars of the
-- substitution range that might possibly clash with locally-bound variables in the thing being substituted in.
--
-- 2. #apply_once# You may apply the substitution only /once/
--
-- There are various ways of setting up the in-scope set such that the first of these invariants hold:
--
-- * Arrange that the in-scope set really is all the things in scope
--
-- * Arrange that it's the free vars of the range of the substitution
--
-- * Make it empty, if you know that all the free vars of the substitution are fresh, and hence can't possibly clash
data Subst
  = Subst InScopeSet  -- Variables in in scope (both Ids and TyVars) /after/
                      -- applying the substitution
          IdSubstEnv  -- Substitution for Ids
          TvSubstEnv  -- Substitution from TyVars to Types
          CvSubstEnv  -- Substitution from CoVars to Coercions

        -- INVARIANT 1: See #in_scope_invariant#
        -- This is what lets us deal with name capture properly
        -- It's a hard invariant to check...
        --
        -- INVARIANT 2: The substitution is apply-once; see Note [Apply once] with
        --              Types.TvSubstEnv
        --
        -- INVARIANT 3: See Note [Extending the Subst]

{-
Note [Extending the Subst]
~~~~~~~~~~~~~~~~~~~~~~~~~~
For a core Subst, which binds Ids as well, we make a different choice for Ids
than we do for TyVars.

For TyVars, see Note [Extending the TCvSubst] with Type.TvSubstEnv

For Ids, we have a different invariant
        The IdSubstEnv is extended *only* when the Unique on an Id changes
        Otherwise, we just extend the InScopeSet

In consequence:

* If all subst envs are empty, substExpr would be a
  no-op, so substExprSC ("short cut") does nothing.

  However, substExpr still goes ahead and substitutes.  Reason: we may
  want to replace existing Ids with new ones from the in-scope set, to
  avoid space leaks.

* In substIdBndr, we extend the IdSubstEnv only when the unique changes

* If the CvSubstEnv, TvSubstEnv and IdSubstEnv are all empty,
  substExpr does nothing (Note that the above rule for substIdBndr
  maintains this property.  If the incoming envts are both empty, then
  substituting the type and IdInfo can't change anything.)

* In lookupIdSubst, we *must* look up the Id in the in-scope set, because
  it may contain non-trivial changes.  Example:
        (/\a. \x:a. ...x...) Int
  We extend the TvSubstEnv with [a |-> Int]; but x's unique does not change
  so we only extend the in-scope set.  Then we must look up in the in-scope
  set when we find the occurrence of x.

* The requirement to look up the Id in the in-scope set means that we
  must NOT take no-op short cut when the IdSubst is empty.
  We must still look up every Id in the in-scope set.

* (However, we don't need to do so for expressions found in the IdSubst
  itself, whose range is assumed to be correct wrt the in-scope set.)

Why do we make a different choice for the IdSubstEnv than the
TvSubstEnv and CvSubstEnv?

* For Ids, we change the IdInfo all the time (e.g. deleting the
  unfolding), and adding it back later, so using the TyVar convention
  would entail extending the substitution almost all the time

* The simplifier wants to look up in the in-scope set anyway, in case it
  can see a better unfolding from an enclosing case expression

* For TyVars, only coercion variables can possibly change, and they are
  easy to spot
-}

-- | An environment for substituting for 'Id's
type IdSubstEnv = IdEnv CoreExpr

----------------------------
isEmptySubst :: Subst -> Bool
isEmptySubst (Subst _ id_env tv_env cv_env)
  = isEmptyVarEnv id_env && isEmptyVarEnv tv_env && isEmptyVarEnv cv_env

emptySubst :: Subst
emptySubst = Subst emptyInScopeSet emptyVarEnv emptyVarEnv emptyVarEnv

mkEmptySubst :: InScopeSet -> Subst
mkEmptySubst in_scope = Subst in_scope emptyVarEnv emptyVarEnv emptyVarEnv

mkSubst :: InScopeSet -> TvSubstEnv -> CvSubstEnv -> IdSubstEnv -> Subst
mkSubst in_scope tvs cvs ids = Subst in_scope ids tvs cvs

-- | Find the in-scope set: see "CoreSubst#in_scope_invariant"
substInScope :: Subst -> InScopeSet
substInScope (Subst in_scope _ _ _) = in_scope

-- | Remove all substitutions for 'Id's and 'Var's that might have been built up
-- while preserving the in-scope set
zapSubstEnv :: Subst -> Subst
zapSubstEnv (Subst in_scope _ _ _) = Subst in_scope emptyVarEnv emptyVarEnv emptyVarEnv

-- | Add a substitution for an 'Id' to the 'Subst': you must ensure that the in-scope set is
-- such that the "CoreSubst#in_scope_invariant" is true after extending the substitution like this
extendIdSubst :: Subst -> Id -> CoreExpr -> Subst
-- ToDo: add an ASSERT that fvs(subst-result) is already in the in-scope set
extendIdSubst (Subst in_scope ids tvs cvs) v r = Subst in_scope (extendVarEnv ids v r) tvs cvs

-- | Adds multiple 'Id' substitutions to the 'Subst': see also 'extendIdSubst'
extendIdSubstList :: Subst -> [(Id, CoreExpr)] -> Subst
extendIdSubstList (Subst in_scope ids tvs cvs) prs = Subst in_scope (extendVarEnvList ids prs) tvs cvs

-- | Add a substitution for a 'TyVar' to the 'Subst': the 'TyVar' *must*
-- be a real TyVar, and not a CoVar
extend_tv_subst :: Subst -> TyVar -> Type -> Subst
extend_tv_subst (Subst in_scope ids tvs cvs) tv ty
  = ASSERT( isTyVar tv )
    Subst in_scope ids (extendVarEnv tvs tv ty) cvs

-- | Add a substitution for a 'TyVar' to the 'Subst': you must ensure that the in-scope set is
-- such that the "CoreSubst#in_scope_invariant" is true after extending the substitution like this
extendTCvSubst :: Subst -> TyVar -> Type -> Subst
extendTCvSubst subst v r
  | isTyVar v
  = extend_tv_subst subst v r
  | Just co <- isCoercionTy_maybe r
  = extendCvSubst subst v co
  | otherwise
  = pprPanic "CoreSubst.extendTCvSubst" (ppr v <+> ptext (sLit "|->") <+> ppr r)

-- | Adds multiple 'TyVar' substitutions to the 'Subst': see also 'extendTCvSubst'
extendTCvSubstList :: Subst -> [(TyVar,Type)] -> Subst
extendTCvSubstList subst vrs
  = foldl' extend subst vrs
  where extend subst (v, r) = extendTCvSubst subst v r

-- | Add a substitution from a 'CoVar' to a 'Coercion' to the 'Subst': you must ensure that the in-scope set is
-- such that the "CoreSubst#in_scope_invariant" is true after extending the substitution like this
extendCvSubst :: Subst -> CoVar -> Coercion -> Subst
extendCvSubst (Subst in_scope ids tvs cvs) v r = Subst in_scope ids tvs (extendVarEnv cvs v r)

-- | Add a substitution appropriate to the thing being substituted
--   (whether an expression, type, or coercion). See also
--   'extendIdSubst', 'extendTCvSubst'
extendSubst :: Subst -> Var -> CoreArg -> Subst
extendSubst subst var arg
  = case arg of
      Type ty     -> ASSERT( isTyVar var ) extend_tv_subst subst var ty
      Coercion co -> ASSERT( isCoVar var ) extendCvSubst subst var co
      _           -> ASSERT( isId    var ) extendIdSubst subst var arg

extendSubstWithVar :: Subst -> Var -> Var -> Subst
extendSubstWithVar subst v1 v2
  | isTyVar v1 = ASSERT( isTyVar v2 ) extend_tv_subst subst v1 (mkTyVarTy v2)
  | isCoVar v1 = ASSERT( isCoVar v2 ) extendCvSubst subst v1 (mkCoVarCo v2)
  | otherwise  = ASSERT( isId    v2 ) extendIdSubst subst v1 (Var v2)

-- | Add a substitution as appropriate to each of the terms being
--   substituted (whether expressions, types, or coercions). See also
--   'extendSubst'.
extendSubstList :: Subst -> [(Var,CoreArg)] -> Subst
extendSubstList subst []              = subst
extendSubstList subst ((var,rhs):prs) = extendSubstList (extendSubst subst var rhs) prs

-- | Find the substitution for an 'Id' in the 'Subst'
lookupIdSubst :: SDoc -> Subst -> Id -> CoreExpr
lookupIdSubst doc (Subst in_scope ids _ _) v
  | not (isLocalId v) = Var v
  | Just e  <- lookupVarEnv ids       v = e
  | Just v' <- lookupInScope in_scope v = Var v'
        -- Vital! See Note [Extending the Subst]
  | otherwise = WARN( True, ptext (sLit "CoreSubst.lookupIdSubst") <+> doc <+> ppr v
                            $$ ppr in_scope)
                Var v

-- | Find the substitution for a 'TyVar' in the 'Subst'
lookupTCvSubst :: Subst -> TyVar -> Type
lookupTCvSubst (Subst _ _ tvs cvs) v
  | isTyVar v
  = lookupVarEnv tvs v `orElse` Type.mkTyVarTy v
  | otherwise
  = mkCoercionTy $ lookupVarEnv cvs v `orElse` mkCoVarCo v

delBndr :: Subst -> Var -> Subst
delBndr (Subst in_scope ids tvs cvs) v
  | isCoVar v = Subst in_scope ids tvs (delVarEnv cvs v)
  | isTyVar v = Subst in_scope ids (delVarEnv tvs v) cvs
  | otherwise = Subst in_scope (delVarEnv ids v) tvs cvs

delBndrs :: Subst -> [Var] -> Subst
delBndrs (Subst in_scope ids tvs cvs) vs
  = Subst in_scope (delVarEnvList ids vs) (delVarEnvList tvs vs) (delVarEnvList cvs vs)
      -- Easiest thing is just delete all from all!

-- | Simultaneously substitute for a bunch of variables
--   No left-right shadowing
--   ie the substitution for   (\x \y. e) a1 a2
--      so neither x nor y scope over a1 a2
mkOpenSubst :: InScopeSet -> [(Var,CoreArg)] -> Subst
mkOpenSubst in_scope pairs = Subst in_scope
                                   (mkVarEnv [(id,e)  | (id, e) <- pairs, isId id])
                                   (mkVarEnv [(tv,ty) | (tv, Type ty) <- pairs])
                                   (mkVarEnv [(v,co)  | (v, Coercion co) <- pairs])

------------------------------
isInScope :: Var -> Subst -> Bool
isInScope v (Subst in_scope _ _ _) = v `elemInScopeSet` in_scope

-- | Add the 'Var' to the in-scope set, but do not remove
-- any existing substitutions for it
addInScopeSet :: Subst -> VarSet -> Subst
addInScopeSet (Subst in_scope ids tvs cvs) vs
  = Subst (in_scope `extendInScopeSetSet` vs) ids tvs cvs

-- | Add the 'Var' to the in-scope set: as a side effect,
-- and remove any existing substitutions for it
extendInScope :: Subst -> Var -> Subst
extendInScope (Subst in_scope ids tvs cvs) v
  = Subst (in_scope `extendInScopeSet` v)
          (ids `delVarEnv` v) (tvs `delVarEnv` v) (cvs `delVarEnv` v)

-- | Add the 'Var's to the in-scope set: see also 'extendInScope'
extendInScopeList :: Subst -> [Var] -> Subst
extendInScopeList (Subst in_scope ids tvs cvs) vs
  = Subst (in_scope `extendInScopeSetList` vs)
          (ids `delVarEnvList` vs) (tvs `delVarEnvList` vs) (cvs `delVarEnvList` vs)

-- | Optimized version of 'extendInScopeList' that can be used if you are certain
-- all the things being added are 'Id's and hence none are 'TyVar's or 'CoVar's
extendInScopeIds :: Subst -> [Id] -> Subst
extendInScopeIds (Subst in_scope ids tvs cvs) vs
  = Subst (in_scope `extendInScopeSetList` vs)
          (ids `delVarEnvList` vs) tvs cvs

setInScope :: Subst -> InScopeSet -> Subst
setInScope (Subst _ ids tvs cvs) in_scope = Subst in_scope ids tvs cvs

-- Pretty printing, for debugging only

instance Outputable Subst where
  ppr (Subst in_scope ids tvs cvs)
        =  ptext (sLit "<InScope =") <+> braces (fsep (map ppr (varEnvElts (getInScopeVars in_scope))))
        $$ ptext (sLit " IdSubst   =") <+> ppr ids
        $$ ptext (sLit " TvSubst   =") <+> ppr tvs
        $$ ptext (sLit " CvSubst   =") <+> ppr cvs
         <> char '>'

{-
************************************************************************
*                                                                      *
        Substituting expressions
*                                                                      *
************************************************************************
-}

-- | Apply a substitution to an entire 'CoreExpr'. Remember, you may only
-- apply the substitution /once/: see "CoreSubst#apply_once"
--
-- Do *not* attempt to short-cut in the case of an empty substitution!
-- See Note [Extending the Subst]
substExprSC :: SDoc -> Subst -> CoreExpr -> CoreExpr
substExprSC _doc subst orig_expr
  | isEmptySubst subst = orig_expr
  | otherwise          = -- pprTrace "enter subst-expr" (doc $$ ppr orig_expr) $
                         subst_expr subst orig_expr

substExpr :: SDoc -> Subst -> CoreExpr -> CoreExpr
substExpr _doc subst orig_expr = subst_expr subst orig_expr

subst_expr :: Subst -> CoreExpr -> CoreExpr
subst_expr subst expr
  = go expr
  where
    go (Var v)         = lookupIdSubst (text "subst_expr") subst v
    go (Type ty)       = Type (substTy subst ty)
    go (Coercion co)   = Coercion (substCo subst co)
    go (Lit lit)       = Lit lit
    go (App fun arg)   = App (go fun) (go arg)
    go (Tick tickish e) = mkTick (substTickish subst tickish) (go e)
    go (Cast e co)     = Cast (go e) (substCo subst co)
       -- Do not optimise even identity coercions
       -- Reason: substitution applies to the LHS of RULES, and
       --         if you "optimise" an identity coercion, you may
       --         lose a binder. We optimise the LHS of rules at
       --         construction time

    go (Lam bndr body) = Lam bndr' (subst_expr subst' body)
                       where
                         (subst', bndr') = substBndr subst bndr

    go (Let bind body) = Let bind' (subst_expr subst' body)
                       where
                         (subst', bind') = substBind subst bind

    go (Case scrut bndr ty alts) = Case (go scrut) bndr' (substTy subst ty) (map (go_alt subst') alts)
                                 where
                                 (subst', bndr') = substBndr subst bndr

    go_alt subst (con, bndrs, rhs) = (con, bndrs', subst_expr subst' rhs)
                                 where
                                   (subst', bndrs') = substBndrs subst bndrs

-- | Apply a substitution to an entire 'CoreBind', additionally returning an updated 'Subst'
-- that should be used by subsequent substitutions.
substBind, substBindSC :: Subst -> CoreBind -> (Subst, CoreBind)

substBindSC subst bind    -- Short-cut if the substitution is empty
  | not (isEmptySubst subst)
  = substBind subst bind
  | otherwise
  = case bind of
       NonRec bndr rhs -> (subst', NonRec bndr' rhs)
          where
            (subst', bndr') = substBndr subst bndr
       Rec pairs -> (subst', Rec (bndrs' `zip` rhss'))
          where
            (bndrs, rhss)    = unzip pairs
            (subst', bndrs') = substRecBndrs subst bndrs
            rhss' | isEmptySubst subst' = rhss
                  | otherwise           = map (subst_expr subst') rhss

substBind subst (NonRec bndr rhs) = (subst', NonRec bndr' (subst_expr subst rhs))
                                  where
                                    (subst', bndr') = substBndr subst bndr

substBind subst (Rec pairs) = (subst', Rec (bndrs' `zip` rhss'))
                            where
                                (bndrs, rhss)    = unzip pairs
                                (subst', bndrs') = substRecBndrs subst bndrs
                                rhss' = map (subst_expr subst') rhss

-- | De-shadowing the program is sometimes a useful pre-pass. It can be done simply
-- by running over the bindings with an empty substitution, because substitution
-- returns a result that has no-shadowing guaranteed.
--
-- (Actually, within a single /type/ there might still be shadowing, because
-- 'substTy' is a no-op for the empty substitution, but that's probably OK.)
--
-- [Aug 09] This function is not used in GHC at the moment, but seems so
--          short and simple that I'm going to leave it here
deShadowBinds :: CoreProgram -> CoreProgram
deShadowBinds binds = snd (mapAccumL substBind emptySubst binds)

{-
************************************************************************
*                                                                      *
        Substituting binders
*                                                                      *
************************************************************************

Remember that substBndr and friends are used when doing expression
substitution only.  Their only business is substitution, so they
preserve all IdInfo (suitably substituted).  For example, we *want* to
preserve occ info in rules.
-}

-- | Substitutes a 'Var' for another one according to the 'Subst' given, returning
-- the result and an updated 'Subst' that should be used by subsequent substitutions.
-- 'IdInfo' is preserved by this process, although it is substituted into appropriately.
substBndr :: Subst -> Var -> (Subst, Var)
substBndr subst bndr
  | isTyVar bndr  = substTyVarBndr subst bndr
  | isCoVar bndr  = substCoVarBndr subst bndr
  | otherwise     = substIdBndr (text "var-bndr") subst subst bndr

-- | Applies 'substBndr' to a number of 'Var's, accumulating a new 'Subst' left-to-right
substBndrs :: Subst -> [Var] -> (Subst, [Var])
substBndrs subst bndrs = mapAccumL substBndr subst bndrs

-- | Substitute in a mutually recursive group of 'Id's
substRecBndrs :: Subst -> [Id] -> (Subst, [Id])
substRecBndrs subst bndrs
  = (new_subst, new_bndrs)
  where         -- Here's the reason we need to pass rec_subst to subst_id
    (new_subst, new_bndrs) = mapAccumL (substIdBndr (text "rec-bndr") new_subst) subst bndrs

substIdBndr :: SDoc
            -> Subst            -- ^ Substitution to use for the IdInfo
            -> Subst -> Id      -- ^ Substitution and Id to transform
            -> (Subst, Id)      -- ^ Transformed pair
                                -- NB: unfolding may be zapped

substIdBndr _doc rec_subst subst@(Subst in_scope env tvs cvs) old_id
  = -- pprTrace "substIdBndr" (doc $$ ppr old_id $$ ppr in_scope) $
    (Subst (in_scope `extendInScopeSet` new_id) new_env tvs cvs, new_id)
  where
    id1 = uniqAway in_scope old_id      -- id1 is cloned if necessary
    id2 | no_type_change = id1
        | otherwise      = setIdType id1 (substTy subst old_ty)

    old_ty = idType old_id
    no_type_change = (isEmptyVarEnv tvs && isEmptyVarEnv cvs) ||
                     isEmptyVarSet (tyCoVarsOfType old_ty)

        -- new_id has the right IdInfo
        -- The lazy-set is because we're in a loop here, with
        -- rec_subst, when dealing with a mutually-recursive group
    new_id = maybeModifyIdInfo mb_new_info id2
    mb_new_info = substIdInfo rec_subst id2 (idInfo id2)
        -- NB: unfolding info may be zapped

        -- Extend the substitution if the unique has changed
        -- See the notes with substTyVarBndr for the delVarEnv
    new_env | no_change = delVarEnv env old_id
            | otherwise = extendVarEnv env old_id (Var new_id)

    no_change = id1 == old_id
        -- See Note [Extending the Subst]
        -- it's /not/ necessary to check mb_new_info and no_type_change

{-
Now a variant that unconditionally allocates a new unique.
It also unconditionally zaps the OccInfo.
-}

-- | Very similar to 'substBndr', but it always allocates a new 'Unique' for
-- each variable in its output.  It substitutes the IdInfo though.
cloneIdBndr :: Subst -> UniqSupply -> Id -> (Subst, Id)
cloneIdBndr subst us old_id
  = clone_id subst subst (old_id, uniqFromSupply us)

-- | Applies 'cloneIdBndr' to a number of 'Id's, accumulating a final
-- substitution from left to right
cloneIdBndrs :: Subst -> UniqSupply -> [Id] -> (Subst, [Id])
cloneIdBndrs subst us ids
  = mapAccumL (clone_id subst) subst (ids `zip` uniqsFromSupply us)

cloneBndrs :: Subst -> UniqSupply -> [Var] -> (Subst, [Var])
-- Works for all kinds of variables (typically case binders)
-- not just Ids
cloneBndrs subst us vs
  = mapAccumL (\subst (v, u) -> cloneBndr subst u v) subst (vs `zip` uniqsFromSupply us)

cloneBndr :: Subst -> Unique -> Var -> (Subst, Var)
cloneBndr subst uniq v
      | isTyVar v = cloneTyVarBndr subst v uniq
      | otherwise = clone_id subst subst (v,uniq)  -- Works for coercion variables too

-- | Clone a mutually recursive group of 'Id's
cloneRecIdBndrs :: Subst -> UniqSupply -> [Id] -> (Subst, [Id])
cloneRecIdBndrs subst us ids
  = (subst', ids')
  where
    (subst', ids') = mapAccumL (clone_id subst') subst
                               (ids `zip` uniqsFromSupply us)

-- Just like substIdBndr, except that it always makes a new unique
-- It is given the unique to use
clone_id    :: Subst                    -- Substitution for the IdInfo
            -> Subst -> (Id, Unique)    -- Substitution and Id to transform
            -> (Subst, Id)              -- Transformed pair

clone_id rec_subst subst@(Subst in_scope idvs tvs cvs) (old_id, uniq)
  = (Subst (in_scope `extendInScopeSet` new_id) new_idvs tvs new_cvs, new_id)
  where
    id1     = setVarUnique old_id uniq
    id2     = substIdType subst id1
    new_id  = maybeModifyIdInfo (substIdInfo rec_subst id2 (idInfo old_id)) id2
    (new_idvs, new_cvs) | isCoVar old_id = (idvs, extendVarEnv cvs old_id (mkCoVarCo new_id))
                        | otherwise      = (extendVarEnv idvs old_id (Var new_id), cvs)

{-
************************************************************************
*                                                                      *
                Types and Coercions
*                                                                      *
************************************************************************

For types and coercions we just call the corresponding functions in
Type and Coercion, but we have to repackage the substitution, from a
Subst to a TCvSubst.
-}

substTyVarBndr :: Subst -> TyVar -> (Subst, TyVar)
substTyVarBndr (Subst in_scope id_env tv_env cv_env) tv
  = case Type.substTyVarBndr (TCvSubst in_scope tv_env cv_env) tv of
        (TCvSubst in_scope' tv_env' cv_env', tv')
           -> (Subst in_scope' id_env tv_env' cv_env', tv')

cloneTyVarBndr :: Subst -> TyVar -> Unique -> (Subst, TyVar)
cloneTyVarBndr (Subst in_scope id_env tv_env cv_env) tv uniq
  = case Type.cloneTyVarBndr (TCvSubst in_scope tv_env cv_env) tv uniq of
        (TCvSubst in_scope' tv_env' cv_env', tv')
           -> (Subst in_scope' id_env tv_env' cv_env', tv')

substCoVarBndr :: Subst -> TyVar -> (Subst, TyVar)
substCoVarBndr (Subst in_scope id_env tv_env cv_env) cv
  = case Coercion.substCoVarBndr (TCvSubst in_scope tv_env cv_env) cv of
        (TCvSubst in_scope' tv_env' cv_env', cv')
           -> (Subst in_scope' id_env tv_env' cv_env', cv')

-- | See 'Type.substTy'
substTy :: Subst -> Type -> Type
substTy subst ty = Type.substTy (getTCvSubst subst) ty

getTCvSubst :: Subst -> TCvSubst
getTCvSubst (Subst in_scope _ tenv cenv) = TCvSubst in_scope tenv cenv

-- | See 'Coercion.substCo'
substCo :: Subst -> Coercion -> Coercion
substCo subst co = Coercion.substCo (getTCvSubst subst) co

{-
************************************************************************
*                                                                      *
\section{IdInfo substitution}
*                                                                      *
************************************************************************
-}

substIdType :: Subst -> Id -> Id
substIdType subst@(Subst _ _ tv_env cv_env) id
  | (isEmptyVarEnv tv_env && isEmptyVarEnv cv_env) || isEmptyVarSet (tyCoVarsOfType old_ty) = id
  | otherwise   = setIdType id (substTy subst old_ty)
                -- The tyCoVarsOfType is cheaper than it looks
                -- because we cache the free tyvars of the type
                -- in a Note in the id's type itself
  where
    old_ty = idType id

------------------
-- | Substitute into some 'IdInfo' with regard to the supplied new 'Id'.
substIdInfo :: Subst -> Id -> IdInfo -> Maybe IdInfo
substIdInfo subst new_id info
  | nothing_to_do = Nothing
  | otherwise     = Just (info `setRuleInfo`      substSpec subst new_id old_rules
                               `setUnfoldingInfo` substUnfolding subst old_unf)
  where
    old_rules     = ruleInfo info
    old_unf       = unfoldingInfo info
    nothing_to_do = isEmptyRuleInfo old_rules && isClosedUnfolding old_unf


------------------
-- | Substitutes for the 'Id's within an unfolding
substUnfolding, substUnfoldingSC :: Subst -> Unfolding -> Unfolding
        -- Seq'ing on the returned Unfolding is enough to cause
        -- all the substitutions to happen completely

substUnfoldingSC subst unf       -- Short-cut version
  | isEmptySubst subst = unf
  | otherwise          = substUnfolding subst unf

substUnfolding subst df@(DFunUnfolding { df_bndrs = bndrs, df_args = args })
  = df { df_bndrs = bndrs', df_args = args' }
  where
    (subst',bndrs') = substBndrs subst bndrs
    args'           = map (substExpr (text "subst-unf:dfun") subst') args

substUnfolding subst unf@(CoreUnfolding { uf_tmpl = tmpl, uf_src = src })
        -- Retain an InlineRule!
  | not (isStableSource src)  -- Zap an unstable unfolding, to save substitution work
  = NoUnfolding
  | otherwise                 -- But keep a stable one!
  = seqExpr new_tmpl `seq`
    unf { uf_tmpl = new_tmpl }
  where
    new_tmpl = substExpr (text "subst-unf") subst tmpl

substUnfolding _ unf = unf      -- NoUnfolding, OtherCon

------------------
substIdOcc :: Subst -> Id -> Id
-- These Ids should not be substituted to non-Ids
substIdOcc subst v = case lookupIdSubst (text "substIdOcc") subst v of
                        Var v' -> v'
                        other  -> pprPanic "substIdOcc" (vcat [ppr v <+> ppr other, ppr subst])

------------------
-- | Substitutes for the 'Id's within the 'WorkerInfo' given the new function 'Id'
substSpec :: Subst -> Id -> RuleInfo -> RuleInfo
substSpec subst new_id (RuleInfo rules rhs_fvs)
  = seqRuleInfo new_spec `seq` new_spec
  where
    subst_ru_fn = const (idName new_id)
    new_spec = RuleInfo (map (substRule subst subst_ru_fn) rules)
                        (substDVarSet subst rhs_fvs)

------------------
substRulesForImportedIds :: Subst -> [CoreRule] -> [CoreRule]
substRulesForImportedIds subst rules
  = map (substRule subst not_needed) rules
  where
    not_needed name = pprPanic "substRulesForImportedIds" (ppr name)

------------------
substRule :: Subst -> (Name -> Name) -> CoreRule -> CoreRule

-- The subst_ru_fn argument is applied to substitute the ru_fn field
-- of the rule:
--    - Rules for *imported* Ids never change ru_fn
--    - Rules for *local* Ids are in the IdInfo for that Id,
--      and the ru_fn field is simply replaced by the new name
--      of the Id
substRule _ _ rule@(BuiltinRule {}) = rule
substRule subst subst_ru_fn rule@(Rule { ru_bndrs = bndrs, ru_args = args
                                       , ru_fn = fn_name, ru_rhs = rhs
                                       , ru_local = is_local })
  = rule { ru_bndrs = bndrs'
         , ru_fn    = if is_local
                        then subst_ru_fn fn_name
                        else fn_name
         , ru_args  = map (substExpr doc subst') args
         , ru_rhs   = substExpr (text "foo") subst' rhs }
           -- Do NOT optimise the RHS (previously we did simplOptExpr here)
           -- See Note [Substitute lazily]
  where
    doc = ptext (sLit "subst-rule") <+> ppr fn_name
    (subst', bndrs') = substBndrs subst bndrs

------------------
substVects :: Subst -> [CoreVect] -> [CoreVect]
substVects subst = map (substVect subst)

------------------
substVect :: Subst -> CoreVect -> CoreVect
substVect subst  (Vect v rhs)        = Vect v (simpleOptExprWith subst rhs)
substVect _subst vd@(NoVect _)       = vd
substVect _subst vd@(VectType _ _ _) = vd
substVect _subst vd@(VectClass _)    = vd
substVect _subst vd@(VectInst _)     = vd

------------------
substDVarSet :: Subst -> DVarSet -> DVarSet
substDVarSet subst fvs
  = mkDVarSet $ fst $ foldr (subst_fv subst) ([], emptyVarSet) $ dVarSetElems fvs
  where
<<<<<<< HEAD
    subst_fv subst fv
        | isId fv   = exprFreeVars (lookupIdSubst (text "substVarSet") subst fv)
        | otherwise = tyCoVarsOfType (lookupTCvSubst subst fv)
=======
  subst_fv subst fv acc
     | isId fv = expr_fvs (lookupIdSubst (text "substDVarSet") subst fv) isLocalVar emptyVarSet $! acc
     | otherwise = tyVarsOfTypeAcc (lookupTvSubst subst fv) (const True) emptyVarSet $! acc
>>>>>>> 1e041b73

------------------
substTickish :: Subst -> Tickish Id -> Tickish Id
substTickish subst (Breakpoint n ids) = Breakpoint n (map do_one ids)
 where do_one = getIdFromTrivialExpr . lookupIdSubst (text "subst_tickish") subst
substTickish _subst other = other

{- Note [Substitute lazily]
~~~~~~~~~~~~~~~~~~~~~~~~~~~
The functions that substitute over IdInfo must be pretty lazy, becuause
they are knot-tied by substRecBndrs.

One case in point was Trac #10627 in which a rule for a function 'f'
referred to 'f' (at a differnet type) on the RHS.  But instead of just
substituting in the rhs of the rule, we were calling simpleOptExpr, which
looked at the idInfo for 'f'; result <<loop>>.

In any case we don't need to optimise the RHS of rules, or unfoldings,
because the simplifier will do that.


Note [substTickish]
~~~~~~~~~~~~~~~~~~~~~~
A Breakpoint contains a list of Ids.  What happens if we ever want to
substitute an expression for one of these Ids?

First, we ensure that we only ever substitute trivial expressions for
these Ids, by marking them as NoOccInfo in the occurrence analyser.
Then, when substituting for the Id, we unwrap any type applications
and abstractions to get back to an Id, with getIdFromTrivialExpr.

Second, we have to ensure that we never try to substitute a literal
for an Id in a breakpoint.  We ensure this by never storing an Id with
an unlifted type in a Breakpoint - see Coverage.mkTickish.
Breakpoints can't handle free variables with unlifted types anyway.
-}

{-
Note [Worker inlining]
~~~~~~~~~~~~~~~~~~~~~~
A worker can get sustituted away entirely.
        - it might be trivial
        - it might simply be very small
We do not treat an InlWrapper as an 'occurrence' in the occurrence
analyser, so it's possible that the worker is not even in scope any more.

In all all these cases we simply drop the special case, returning to
InlVanilla.  The WARN is just so I can see if it happens a lot.


************************************************************************
*                                                                      *
        The Very Simple Optimiser
*                                                                      *
************************************************************************

Note [Getting the map/coerce RULE to work]
~~~~~~~~~~~~~~~~~~~~~~~~~~~~~~~~~~~~~~~~~~
TODO (RAE): Update note.

We wish to allow the "map/coerce" RULE to fire:

  {-# RULES "map/coerce" map coerce = coerce #-}

The naive core produced for this is

  forall a b (dict :: Coercible * a b).
    map @a @b (coerce @a @b @dict) = coerce @[a] @[b] @dict'

  where dict' :: Coercible [a] [b]
        dict' = ...

This matches literal uses of `map coerce` in code, but that's not what we
want. We want it to match, say, `map MkAge` (where newtype Age = MkAge Int)
too. Some of this is addressed by compulsorily unfolding coerce on the LHS,
yielding

  forall a b (dict :: Coercible * a b).
    map @a @b (\(x :: a) -> case dict of
      MkCoercible (co :: a ~R# b) -> x |> co) = ...

Getting better. But this isn't exactly what gets produced. This is because
Coercible essentially has ~R# as a superclass, and superclasses get eagerly
extracted during solving. So we get this:

  forall a b (dict :: Coercible * a b).
    case Coercible_SCSel @* @a @b dict of
      _ [Dead] -> map @a @b (\(x :: a) -> case dict of
                               MkCoercible (co :: a ~R# b) -> x |> co) = ...

Unfortunately, this still abstracts over a Coercible dictionary. We really
want it to abstract over the ~R# evidence. So, we have Desugar.unfold_coerce,
which transforms the above to (see also Note [Desugaring coerce as cast] in
Desugar)

  forall a b (co :: a ~R# b).
    let dict = MkCoercible @* @a @b co in
    case Coercible_SCSel @* @a @b dict of
      _ [Dead] -> map @a @b (\(x :: a) -> case dict of
         MkCoercible (co :: a ~R# b) -> x |> co) = let dict = ... in ...

Now, we need simpleOptExpr to fix this up. It does so by taking three
separate actions:
  1. Inline certain non-recursive bindings. The choice whether to inline
     is made in maybe_substitute. Note the rather specific check for
     MkCoercible in there.

  2. Stripping silly case expressions, like the Coercible_SCSel one.
     A case expression is silly if its binder is dead, it has only one,
     DEFAULT, alternative, and the scrutinee is unlifted. (This last bit
     is to make sure we're not changing laziness properties.)
     See the `Case` case of simple_opt_expr's `go` function.

  3. Look for case expressions that unpack something that was
     just packed and inline them. This is also done in simple_opt_expr's
     `go` function.

This is all a fair amount of special-purpose hackery, but it's all for
a good cause. And it won't hurt other RULES and such that it comes across.

-}

simpleOptExpr :: CoreExpr -> CoreExpr
-- Do simple optimisation on an expression
-- The optimisation is very straightforward: just
-- inline non-recursive bindings that are used only once,
-- or where the RHS is trivial
--
-- We also inline bindings that bind a Eq# box: see
-- See Note [Getting the map/coerce RULE to work].
--
-- The result is NOT guaranteed occurrence-analysed, because
-- in  (let x = y in ....) we substitute for x; so y's occ-info
-- may change radically

simpleOptExpr expr
  = -- pprTrace "simpleOptExpr" (ppr init_subst $$ ppr expr)
    simpleOptExprWith init_subst expr
  where
    init_subst = mkEmptySubst (mkInScopeSet (exprFreeVars expr))
        -- It's potentially important to make a proper in-scope set
        -- Consider  let x = ..y.. in \y. ...x...
        -- Then we should remember to clone y before substituting
        -- for x.  It's very unlikely to occur, because we probably
        -- won't *be* substituting for x if it occurs inside a
        -- lambda.
        --
        -- It's a bit painful to call exprFreeVars, because it makes
        -- three passes instead of two (occ-anal, and go)

simpleOptExprWith :: Subst -> InExpr -> OutExpr
simpleOptExprWith subst expr = simple_opt_expr subst (occurAnalyseExpr expr)

----------------------
simpleOptPgm :: DynFlags -> Module
             -> CoreProgram -> [CoreRule] -> [CoreVect]
             -> IO (CoreProgram, [CoreRule], [CoreVect])
simpleOptPgm dflags this_mod binds rules vects
  = do { dumpIfSet_dyn dflags Opt_D_dump_occur_anal "Occurrence analysis"
                       (pprCoreBindings occ_anald_binds $$ pprRules rules );

       ; return (reverse binds', substRulesForImportedIds subst' rules, substVects subst' vects) }
  where
    occ_anald_binds  = occurAnalysePgm this_mod (\_ -> False) {- No rules active -}
                                       rules vects emptyVarEnv binds
    (subst', binds') = foldl do_one (emptySubst, []) occ_anald_binds

    do_one (subst, binds') bind
      = case simple_opt_bind subst bind of
          (subst', Nothing)    -> (subst', binds')
          (subst', Just bind') -> (subst', bind':binds')

----------------------
type InVar   = Var
type OutVar  = Var
type InId    = Id
type OutId   = Id
type InExpr  = CoreExpr
type OutExpr = CoreExpr

-- In these functions the substitution maps InVar -> OutExpr

----------------------
simple_opt_expr :: Subst -> InExpr -> OutExpr
simple_opt_expr subst expr
  = go expr
  where
    in_scope_env = (substInScope subst, simpleUnfoldingFun)

    go (Var v)          = lookupIdSubst (text "simpleOptExpr") subst v
    go (App e1 e2)      = simple_app subst e1 [go e2]
    go (Type ty)        = Type     (substTy subst ty)
    go (Coercion co)    = Coercion (optCoercion (getTCvSubst subst) co)
    go (Lit lit)        = Lit lit
    go (Tick tickish e) = mkTick (substTickish subst tickish) (go e)
    go (Cast e co)      | isReflCo co' = go e
                        | otherwise    = Cast (go e) co'
                        where
                          co' = optCoercion (getTCvSubst subst) co

    go (Let bind body) = case simple_opt_bind subst bind of
                           (subst', Nothing)   -> simple_opt_expr subst' body
                           (subst', Just bind) -> Let bind (simple_opt_expr subst' body)

    go lam@(Lam {})     = go_lam [] subst lam
    go (Case e b ty as)
       -- See Note [Getting the map/coerce RULE to work]
      | isDeadBinder b
      , Just (con, _tys, es) <- exprIsConApp_maybe in_scope_env e'
      , Just (altcon, bs, rhs) <- findAlt (DataAlt con) as
      = case altcon of
          DEFAULT -> go rhs
          _       -> mkLets (catMaybes mb_binds) $ simple_opt_expr subst' rhs
            where (subst', mb_binds) = mapAccumL simple_opt_out_bind subst
                                                 (zipEqual "simpleOptExpr" bs es)

         -- Note [Getting the map/coerce RULE to work]
      | isDeadBinder b
      , [(DEFAULT, _, rhs)] <- as
      , isUnLiftedType (varType b)
      = go rhs

      | otherwise
      = Case e' b' (substTy subst ty)
                   (map (go_alt subst') as)
        where
          e' = go e
          (subst', b') = subst_opt_bndr subst b

    ----------------------
    go_alt subst (con, bndrs, rhs)
      = (con, bndrs', simple_opt_expr subst' rhs)
      where
        (subst', bndrs') = subst_opt_bndrs subst bndrs

    ----------------------
    -- go_lam tries eta reduction
    go_lam bs' subst (Lam b e)
       = go_lam (b':bs') subst' e
       where
         (subst', b') = subst_opt_bndr subst b
    go_lam bs' subst e
       | Just etad_e <- tryEtaReduce bs e' = etad_e
       | otherwise                         = mkLams bs e'
       where
         bs = reverse bs'
         e' = simple_opt_expr subst e

----------------------
-- simple_app collects arguments for beta reduction
simple_app :: Subst -> InExpr -> [OutExpr] -> CoreExpr
simple_app subst (App e1 e2) as
  = simple_app subst e1 (simple_opt_expr subst e2 : as)
simple_app subst (Lam b e) (a:as)
  = case maybe_substitute subst b a of
      Just ext_subst -> simple_app ext_subst e as
      Nothing        -> Let (NonRec b2 a) (simple_app subst' e as)
  where
    (subst', b') = subst_opt_bndr subst b
    b2 = add_info subst' b b'
simple_app subst (Var v) as
  | isCompulsoryUnfolding (idUnfolding v)
  , isAlwaysActive (idInlineActivation v)
  -- See Note [Unfold compulsory unfoldings in LHSs]
  =  simple_app subst (unfoldingTemplate (idUnfolding v)) as
simple_app subst (Tick t e) as
  -- Okay to do "(Tick t e) x ==> Tick t (e x)"?
  | t `tickishScopesLike` SoftScope
  = mkTick t $ simple_app subst e as
simple_app subst e as
  = foldl App (simple_opt_expr subst e) as

----------------------
simple_opt_bind,simple_opt_bind' :: Subst -> CoreBind -> (Subst, Maybe CoreBind)
simple_opt_bind s b               -- Can add trace stuff here
  = simple_opt_bind' s b

simple_opt_bind' subst (Rec prs)
  = (subst'', res_bind)
  where
    res_bind            = Just (Rec (reverse rev_prs'))
    (subst', bndrs')    = subst_opt_bndrs subst (map fst prs)
    (subst'', rev_prs') = foldl do_pr (subst', []) (prs `zip` bndrs')
    do_pr (subst, prs) ((b,r), b')
       = case maybe_substitute subst b r2 of
           Just subst' -> (subst', prs)
           Nothing     -> (subst,  (b2,r2):prs)
       where
         b2 = add_info subst b b'
         r2 = simple_opt_expr subst r

simple_opt_bind' subst (NonRec b r)
  = simple_opt_out_bind subst (b, simple_opt_expr subst r)

----------------------
simple_opt_out_bind :: Subst -> (InVar, OutExpr) -> (Subst, Maybe CoreBind)
simple_opt_out_bind subst (b, r')
  | Just ext_subst <- maybe_substitute subst b r'
  = (ext_subst, Nothing)
  | otherwise
  = (subst', Just (NonRec b2 r'))
  where
    (subst', b') = subst_opt_bndr subst b
    b2 = add_info subst' b b'

----------------------
maybe_substitute :: Subst -> InVar -> OutExpr -> Maybe Subst
    -- (maybe_substitute subst in_var out_rhs)
    --   either extends subst with (in_var -> out_rhs)
    --   or     returns Nothing
maybe_substitute subst b r
  | Type ty <- r        -- let a::* = TYPE ty in <body>
  = ASSERT( isTyVar b )
    Just (extendTCvSubst subst b ty)

  | Coercion co <- r
  = ASSERT( isCoVar b )
    Just (extendCvSubst subst b co)

  | isId b              -- let x = e in <body>
  , not (isCoVar b)     -- See Note [Do not inline CoVars unconditionally]
                        -- in SimplUtils
  , safe_to_inline (idOccInfo b)
  , isAlwaysActive (idInlineActivation b)       -- Note [Inline prag in simplOpt]
  , not (isStableUnfolding (idUnfolding b))
  , not (isExportedId b)
  , not (isUnLiftedType (idType b)) || exprOkForSpeculation r
  = Just (extendIdSubst subst b r)

  | otherwise
  = Nothing
  where
        -- Unconditionally safe to inline
    safe_to_inline :: OccInfo -> Bool
    safe_to_inline (IAmALoopBreaker {})     = False
    safe_to_inline IAmDead                  = True
    safe_to_inline (OneOcc in_lam one_br _) = (not in_lam && one_br) || trivial
    safe_to_inline NoOccInfo                = trivial

    trivial | exprIsTrivial r = True
            | (Var fun, args) <- collectArgs r
            , Just dc <- isDataConWorkId_maybe fun
            , dc `hasKey` heqDataConKey || dc `hasKey` coercibleDataConKey
            , all exprIsTrivial args = True
                     -- See Note [Getting the map/coerce RULE to work]
            | otherwise = False

----------------------
subst_opt_bndr :: Subst -> InVar -> (Subst, OutVar)
subst_opt_bndr subst bndr
  | isTyVar bndr  = substTyVarBndr subst bndr
  | isCoVar bndr  = substCoVarBndr subst bndr
  | otherwise     = subst_opt_id_bndr subst bndr

subst_opt_id_bndr :: Subst -> InId -> (Subst, OutId)
-- Nuke all fragile IdInfo, unfolding, and RULES;
--    it gets added back later by add_info
-- Rather like SimplEnv.substIdBndr
--
-- It's important to zap fragile OccInfo (which CoreSubst.substIdBndr
-- carefully does not do) because simplOptExpr invalidates it

subst_opt_id_bndr subst@(Subst in_scope id_subst tv_subst cv_subst) old_id
  = (Subst new_in_scope new_id_subst tv_subst cv_subst, new_id)
  where
    id1    = uniqAway in_scope old_id
    id2    = setIdType id1 (substTy subst (idType old_id))
    new_id = zapFragileIdInfo id2       -- Zaps rules, worker-info, unfolding
                                        -- and fragile OccInfo
    new_in_scope = in_scope `extendInScopeSet` new_id

        -- Extend the substitution if the unique has changed,
        -- or there's some useful occurrence information
        -- See the notes with substTyVarBndr for the delSubstEnv
    new_id_subst | new_id /= old_id
                 = extendVarEnv id_subst old_id (Var new_id)
                 | otherwise
                 = delVarEnv id_subst old_id

----------------------
subst_opt_bndrs :: Subst -> [InVar] -> (Subst, [OutVar])
subst_opt_bndrs subst bndrs
  = mapAccumL subst_opt_bndr subst bndrs

----------------------
add_info :: Subst -> InVar -> OutVar -> OutVar
add_info subst old_bndr new_bndr
 | isTyVar old_bndr = new_bndr
 | otherwise        = maybeModifyIdInfo mb_new_info new_bndr
 where mb_new_info = substIdInfo subst new_bndr (idInfo old_bndr)

simpleUnfoldingFun :: IdUnfoldingFun
simpleUnfoldingFun id
  | isAlwaysActive (idInlineActivation id) = idUnfolding id
  | otherwise                              = noUnfolding

{-
Note [Inline prag in simplOpt]
~~~~~~~~~~~~~~~~~~~~~~~~~~~~~~
If there's an INLINE/NOINLINE pragma that restricts the phase in
which the binder can be inlined, we don't inline here; after all,
we don't know what phase we're in.  Here's an example

  foo :: Int -> Int -> Int
  {-# INLINE foo #-}
  foo m n = inner m
     where
       {-# INLINE [1] inner #-}
       inner m = m+n

  bar :: Int -> Int
  bar n = foo n 1

When inlining 'foo' in 'bar' we want the let-binding for 'inner'
to remain visible until Phase 1

Note [Unfold compulsory unfoldings in LHSs]
~~~~~~~~~~~~~~~~~~~~~~~~~~~~~~~~~~~~~~~~~~~
When the user writes `RULES map coerce = coerce` as a rule, the rule
will only ever match if simpleOptExpr replaces coerce by its unfolding
on the LHS, because that is the core that the rule matching engine
will find. So do that for everything that has a compulsory
unfolding. Also see Note [Desugaring coerce as cast] in Desugar.

However, we don't want to inline 'seq', which happens to also have a
compulsory unfolding, so we only do this unfolding only for things
that are always-active.  See Note [User-defined RULES for seq] in MkId.


************************************************************************
*                                                                      *
         exprIsConApp_maybe
*                                                                      *
************************************************************************

Note [exprIsConApp_maybe]
~~~~~~~~~~~~~~~~~~~~~~~~~
exprIsConApp_maybe is a very important function.  There are two principal
uses:
  * case e of { .... }
  * cls_op e, where cls_op is a class operation

In both cases you want to know if e is of form (C e1..en) where C is
a data constructor.

However e might not *look* as if


Note [exprIsConApp_maybe on literal strings]
~~~~~~~~~~~~~~~~~~~~~~~~~~~~~~~~~~~~~~~~~~~~
See #9400.

Conceptually, a string literal "abc" is just ('a':'b':'c':[]), but in Core
they are represented as unpackCString# "abc"# by MkCore.mkStringExprFS, or
unpackCStringUtf8# when the literal contains multi-byte UTF8 characters.

For optimizations we want to be able to treat it as a list, so they can be
decomposed when used in a case-statement. exprIsConApp_maybe detects those
calls to unpackCString# and returns:

Just (':', [Char], ['a', unpackCString# "bc"]).

We need to be careful about UTF8 strings here. ""# contains a ByteString, so
we must parse it back into a FastString to split off the first character.
That way we can treat unpackCString# and unpackCStringUtf8# in the same way.
-}

data ConCont = CC [CoreExpr] Coercion
                  -- Substitution already applied

-- | Returns @Just (dc, [t1..tk], [x1..xn])@ if the argument expression is
-- a *saturated* constructor application of the form @dc t1..tk x1 .. xn@,
-- where t1..tk are the *universally-qantified* type args of 'dc'
exprIsConApp_maybe :: InScopeEnv -> CoreExpr -> Maybe (DataCon, [Type], [CoreExpr])
exprIsConApp_maybe (in_scope, id_unf) expr
  = go (Left in_scope) expr (CC [] (mkRepReflCo (exprType expr)))
  where
    go :: Either InScopeSet Subst
       -> CoreExpr -> ConCont
       -> Maybe (DataCon, [Type], [CoreExpr])
    go subst (Tick t expr) cont
       | not (tickishIsCode t) = go subst expr cont
    go subst (Cast expr co1) (CC [] co2)
       = go subst expr (CC [] (subst_co subst co1 `mkTransCo` co2))
    go subst (App fun arg) (CC args co)
       = go subst fun (CC (subst_arg subst arg : args) co)
    go subst (Lam var body) (CC (arg:args) co)
       | exprIsTrivial arg          -- Don't duplicate stuff!
       = go (extend subst var arg) body (CC args co)
    go (Right sub) (Var v) cont
       = go (Left (substInScope sub))
            (lookupIdSubst (text "exprIsConApp" <+> ppr expr) sub v)
            cont

    go (Left in_scope) (Var fun) cont@(CC args co)

        | Just con <- isDataConWorkId_maybe fun
        , count isValArg args == idArity fun
        = dealWithCoercion co con args

        -- Look through dictionary functions; see Note [Unfolding DFuns]
        | DFunUnfolding { df_bndrs = bndrs, df_con = con, df_args = dfun_args } <- unfolding
        , bndrs `equalLength` args    -- See Note [DFun arity check]
        , let subst = mkOpenSubst in_scope (bndrs `zip` args)
        = dealWithCoercion co con (map (substExpr (text "exprIsConApp1") subst) dfun_args)

        -- Look through unfoldings, but only arity-zero one;
        -- if arity > 0 we are effectively inlining a function call,
        -- and that is the business of callSiteInline.
        -- In practice, without this test, most of the "hits" were
        -- CPR'd workers getting inlined back into their wrappers,
        | idArity fun == 0
        , Just rhs <- expandUnfolding_maybe unfolding
        , let in_scope' = extendInScopeSetSet in_scope (exprFreeVars rhs)
        = go (Left in_scope') rhs cont

        | (fun `hasKey` unpackCStringIdKey)
         || (fun `hasKey` unpackCStringUtf8IdKey)
        , [Lit (MachStr str)] <- args
        = dealWithStringLiteral fun str co
        where
          unfolding = id_unf fun

    go _ _ _ = Nothing

    ----------------------------
    -- Operations on the (Either InScopeSet CoreSubst)
    -- The Left case is wildly dominant
    subst_co (Left {}) co = co
    subst_co (Right s) co = CoreSubst.substCo s co

    subst_arg (Left {}) e = e
    subst_arg (Right s) e = substExpr (text "exprIsConApp2") s e

    extend (Left in_scope) v e = Right (extendSubst (mkEmptySubst in_scope) v e)
    extend (Right s)       v e = Right (extendSubst s v e)

-- See Note [exprIsConApp_maybe on literal strings]
dealWithStringLiteral :: Var -> BS.ByteString -> Coercion
                      -> Maybe (DataCon, [Type], [CoreExpr])

-- This is not possible with user-supplied empty literals, MkCore.mkStringExprFS
-- turns those into [] automatically, but just in case something else in GHC
-- generates a string literal directly.
dealWithStringLiteral _   str co
  | BS.null str
  = dealWithCoercion co nilDataCon [Type charTy]

dealWithStringLiteral fun str co
  = let strFS = mkFastStringByteString str

        char = mkConApp charDataCon [mkCharLit (headFS strFS)]
        charTail = fastStringToByteString (tailFS strFS)

        -- In singleton strings, just add [] instead of unpackCstring# ""#.
        rest = if BS.null charTail
                 then mkConApp nilDataCon [Type charTy]
                 else App (Var fun)
                          (Lit (MachStr charTail))

    in dealWithCoercion co consDataCon [Type charTy, char, rest]

dealWithCoercion :: Coercion -> DataCon -> [CoreExpr]
                 -> Maybe (DataCon, [Type], [CoreExpr])
dealWithCoercion co dc dc_args
  | isReflCo co
  , let (univ_ty_args, rest_args) = splitAtList (dataConUnivTyVars dc) dc_args
  = Just (dc, map exprToType univ_ty_args, rest_args)

  | Pair _from_ty to_ty <- coercionKind co
  , Just (to_tc, to_tc_arg_tys) <- splitTyConApp_maybe to_ty
  , to_tc == dataConTyCon dc
        -- These two tests can fail; we might see
        --      (C x y) `cast` (g :: T a ~ S [a]),
        -- where S is a type function.  In fact, exprIsConApp
        -- will probably not be called in such circumstances,
        -- but there't nothing wrong with it

  =     -- Here we do the KPush reduction rule as described in "Down with kinds"
        -- The transformation applies iff we have
        --      (C e1 ... en) `cast` co
        -- where co :: (T t1 .. tn) ~ to_ty
        -- The left-hand one must be a T, because exprIsConApp returned True
        -- but the right-hand one might not be.  (Though it usually will.)
    let
        tc_arity       = tyConArity to_tc
        dc_univ_tyvars = dataConUnivTyVars dc
        dc_ex_tyvars   = dataConExTyVars dc
        arg_tys        = dataConRepArgTys dc

        non_univ_args  = dropList dc_univ_tyvars dc_args
        (ex_args, val_args) = splitAtList dc_ex_tyvars non_univ_args

        -- Make the "Psi" from the paper
        omegas = decomposeCo tc_arity co
        (psi_subst, to_ex_arg_tys)
          = liftCoSubstWithEx Representational
                              dc_univ_tyvars
                              omegas
                              dc_ex_tyvars
                              (map exprToType ex_args)

          -- Cast the value arguments (which include dictionaries)
        new_val_args = zipWith cast_arg arg_tys val_args
        cast_arg arg_ty arg = mkCast arg (psi_subst arg_ty)

        to_ex_args = map Type to_ex_arg_tys

        dump_doc = vcat [ppr dc,      ppr dc_univ_tyvars, ppr dc_ex_tyvars,
                         ppr arg_tys, ppr dc_args,
                         ppr ex_args, ppr val_args, ppr co, ppr _from_ty, ppr to_ty, ppr to_tc ]
    in
    ASSERT2( eqType _from_ty (mkTyConApp to_tc (map exprToType $ takeList dc_univ_tyvars dc_args)), dump_doc )
    ASSERT2( equalLength val_args arg_tys, dump_doc )
    Just (dc, to_tc_arg_tys, to_ex_args ++ new_val_args)

  | otherwise
  = Nothing

{-
Note [Unfolding DFuns]
~~~~~~~~~~~~~~~~~~~~~~
DFuns look like

  df :: forall a b. (Eq a, Eq b) -> Eq (a,b)
  df a b d_a d_b = MkEqD (a,b) ($c1 a b d_a d_b)
                               ($c2 a b d_a d_b)

So to split it up we just need to apply the ops $c1, $c2 etc
to the very same args as the dfun.  It takes a little more work
to compute the type arguments to the dictionary constructor.

Note [DFun arity check]
~~~~~~~~~~~~~~~~~~~~~~~
Here we check that the total number of supplied arguments (inclding
type args) matches what the dfun is expecting.  This may be *less*
than the ordinary arity of the dfun: see Note [DFun unfoldings] in CoreSyn
-}

exprIsLiteral_maybe :: InScopeEnv -> CoreExpr -> Maybe Literal
-- Same deal as exprIsConApp_maybe, but much simpler
-- Nevertheless we do need to look through unfoldings for
-- Integer literals, which are vigorously hoisted to top level
-- and not subsequently inlined
exprIsLiteral_maybe env@(_, id_unf) e
  = case e of
      Lit l     -> Just l
      Tick _ e' -> exprIsLiteral_maybe env e' -- dubious?
      Var v     | Just rhs <- expandUnfolding_maybe (id_unf v)
                -> exprIsLiteral_maybe env rhs
      _         -> Nothing

{-
Note [exprIsLambda_maybe]
~~~~~~~~~~~~~~~~~~~~~~~~~~
exprIsLambda_maybe will, given an expression `e`, try to turn it into the form
`Lam v e'` (returned as `Just (v,e')`). Besides using lambdas, it looks through
casts (using the Push rule), and it unfolds function calls if the unfolding
has a greater arity than arguments are present.

Currently, it is used in Rules.match, and is required to make
"map coerce = coerce" match.
-}

exprIsLambda_maybe :: InScopeEnv -> CoreExpr
                      -> Maybe (Var, CoreExpr,[Tickish Id])
    -- See Note [exprIsLambda_maybe]

-- The simple case: It is a lambda already
exprIsLambda_maybe _ (Lam x e)
    = Just (x, e, [])

-- Still straightforward: Ticks that we can float out of the way
exprIsLambda_maybe (in_scope_set, id_unf) (Tick t e)
    | tickishFloatable t
    , Just (x, e, ts) <- exprIsLambda_maybe (in_scope_set, id_unf) e
    = Just (x, e, t:ts)

-- Also possible: A casted lambda. Push the coercion inside
exprIsLambda_maybe (in_scope_set, id_unf) (Cast casted_e co)
    | Just (x, e,ts) <- exprIsLambda_maybe (in_scope_set, id_unf) casted_e
    -- Only do value lambdas.
    -- this implies that x is not in scope in gamma (makes this code simpler)
    , not (isTyVar x) && not (isCoVar x)
    , ASSERT( not $ x `elemVarSet` tyCoVarsOfCo co) True
    , Just (x',e') <- pushCoercionIntoLambda in_scope_set x e co
    , let res = Just (x',e',ts)
    = --pprTrace "exprIsLambda_maybe:Cast" (vcat [ppr casted_e,ppr co,ppr res)])
      res

-- Another attempt: See if we find a partial unfolding
exprIsLambda_maybe (in_scope_set, id_unf) e
    | (Var f, as, ts) <- collectArgsTicks tickishFloatable e
    , idArity f > length (filter isValArg as)
    -- Make sure there is hope to get a lambda
    , Just rhs <- expandUnfolding_maybe (id_unf f)
    -- Optimize, for beta-reduction
    , let e' =  simpleOptExprWith (mkEmptySubst in_scope_set) (rhs `mkApps` as)
    -- Recurse, because of possible casts
    , Just (x', e'', ts') <- exprIsLambda_maybe (in_scope_set, id_unf) e'
    , let res = Just (x', e'', ts++ts')
    = -- pprTrace "exprIsLambda_maybe:Unfold" (vcat [ppr e, ppr (x',e'')])
      res

exprIsLambda_maybe _ _e
    = -- pprTrace "exprIsLambda_maybe:Fail" (vcat [ppr _e])
      Nothing


pushCoercionIntoLambda
    :: InScopeSet -> Var -> CoreExpr -> Coercion -> Maybe (Var, CoreExpr)
pushCoercionIntoLambda in_scope x e co
    -- This implements the Push rule from the paper on coercions
    -- Compare with simplCast in Simplify
    | ASSERT(not (isTyVar x) && not (isCoVar x)) True
    , Pair s1s2 t1t2 <- coercionKind co
    , Just (_s1,_s2) <- splitFunTy_maybe s1s2
    , Just (t1,_t2) <- splitFunTy_maybe t1t2
    = let [co1, co2] = decomposeCo 2 co
          -- Should we optimize the coercions here?
          -- Otherwise they might not match too well
          x' = x `setIdType` t1
          in_scope' = in_scope `extendInScopeSet` x'
          subst = extendIdSubst (mkEmptySubst in_scope')
                                x
                                (mkCast (Var x') co1)
      in Just (x', subst_expr subst e `mkCast` co2)
    | otherwise
    = pprTrace "exprIsLambda_maybe: Unexpected lambda in case" (ppr (Lam x e))
      Nothing<|MERGE_RESOLUTION|>--- conflicted
+++ resolved
@@ -16,13 +16,8 @@
         deShadowBinds, substSpec, substRulesForImportedIds,
         substTy, substCo, substExpr, substExprSC, substBind, substBindSC,
         substUnfolding, substUnfoldingSC,
-<<<<<<< HEAD
         lookupIdSubst, lookupTCvSubst, substIdOcc,
-        substTickish, substVarSet,
-=======
-        lookupIdSubst, lookupTvSubst, lookupCvSubst, substIdOcc,
         substTickish, substDVarSet,
->>>>>>> 1e041b73
 
         -- ** Operations on substitutions
         emptySubst, mkEmptySubst, mkSubst, mkOpenSubst, substInScope, isEmptySubst,
@@ -57,12 +52,7 @@
         -- We are defining local versions
 import Type     hiding ( substTy, extendTCvSubst, extendTCvSubstList
                        , isInScope, substTyVarBndr, cloneTyVarBndr )
-<<<<<<< HEAD
 import Coercion hiding ( substCo, substCoVarBndr )
-=======
-import TypeRep (tyVarsOfTypeAcc)
-import Coercion hiding ( substTy, substCo, extendTvSubst, substTyVarBndr, substCoVarBndr )
->>>>>>> 1e041b73
 
 import TyCon       ( tyConArity )
 import DataCon
@@ -742,15 +732,9 @@
 substDVarSet subst fvs
   = mkDVarSet $ fst $ foldr (subst_fv subst) ([], emptyVarSet) $ dVarSetElems fvs
   where
-<<<<<<< HEAD
-    subst_fv subst fv
-        | isId fv   = exprFreeVars (lookupIdSubst (text "substVarSet") subst fv)
-        | otherwise = tyCoVarsOfType (lookupTCvSubst subst fv)
-=======
   subst_fv subst fv acc
      | isId fv = expr_fvs (lookupIdSubst (text "substDVarSet") subst fv) isLocalVar emptyVarSet $! acc
-     | otherwise = tyVarsOfTypeAcc (lookupTvSubst subst fv) (const True) emptyVarSet $! acc
->>>>>>> 1e041b73
+     | otherwise = tyCoVarsOfTypeAcc (lookupTCvSubst subst fv) (const True) emptyVarSet $! acc
 
 ------------------
 substTickish :: Subst -> Tickish Id -> Tickish Id
