{-
(c) The University of Glasgow 2006
(c) The GRASP/AQUA Project, Glasgow University, 1992-1998
-}

{-# LANGUAGE CPP, DeriveDataTypeable, DeriveFunctor #-}

-- | CoreSyn holds all the main data types for use by for the Glasgow Haskell Compiler midsection
module CoreSyn (
        -- * Main data types
        Expr(..), Alt, Bind(..), AltCon(..), Arg,
        Tickish(..), TickishScoping(..), TickishPlacement(..),
        CoreProgram, CoreExpr, CoreAlt, CoreBind, CoreArg, CoreBndr,
        TaggedExpr, TaggedAlt, TaggedBind, TaggedArg, TaggedBndr(..), deTagExpr,

        -- ** 'Expr' construction
        mkLets, mkLams,
        mkApps, mkTyApps, mkCoApps, mkVarApps,
        
        mkIntLit, mkIntLitInt,
        mkWordLit, mkWordLitWord,
        mkWord64LitWord64, mkInt64LitInt64,
        mkCharLit, mkStringLit,
        mkFloatLit, mkFloatLitFloat,
        mkDoubleLit, mkDoubleLitDouble,
        
        mkConApp, mkConApp2, mkTyBind, mkCoBind,
        varToCoreExpr, varsToCoreExprs,

        isId, cmpAltCon, cmpAlt, ltAlt,
        
        -- ** Simple 'Expr' access functions and predicates
<<<<<<< HEAD
        bindersOf, bindersOfBinds, rhssOfBind, rhssOfAlts, 
        collectBinders, collectTyAndValBinders,
        collectArgs, flattenBinds,
=======
        bindersOf, bindersOfBinds, rhssOfBind, rhssOfAlts,
        collectBinders, collectTyBinders, collectValBinders, collectTyAndValBinders,
        collectArgs, collectArgsTicks, flattenBinds,
>>>>>>> 30fdf86e

        isValArg, isTypeArg, isTyCoArg, valArgCount, valBndrCount,
        isRuntimeArg, isRuntimeVar,

        tickishCounts, tickishScoped, tickishScopesLike, tickishFloatable,
        tickishCanSplit, mkNoCount, mkNoScope,
        tickishIsCode, tickishPlace,
        tickishContains,

        -- * Unfolding data types
        Unfolding(..),  UnfoldingGuidance(..), UnfoldingSource(..),

        -- ** Constructing 'Unfolding's
        noUnfolding, evaldUnfolding, mkOtherCon,
        unSaturatedOk, needSaturated, boringCxtOk, boringCxtNotOk,
        
        -- ** Predicates and deconstruction on 'Unfolding'
        unfoldingTemplate, expandUnfolding_maybe,
        maybeUnfoldingTemplate, otherCons, 
        isValueUnfolding, isEvaldUnfolding, isCheapUnfolding,
        isExpandableUnfolding, isConLikeUnfolding, isCompulsoryUnfolding,
        isStableUnfolding, hasStableCoreUnfolding_maybe,
        isClosedUnfolding, hasSomeUnfolding, 
        canUnfold, neverUnfoldGuidance, isStableSource,

        -- * Strictness
        seqExpr, seqExprs, seqUnfolding, 

        -- * Annotated expression data types
        AnnExpr, AnnExpr'(..), AnnBind(..), AnnAlt,
        
        -- ** Operations on annotated expressions
        collectAnnArgs, collectAnnArgsTicks,

        -- ** Operations on annotations
        deAnnotate, deAnnotate', deAnnAlt, collectAnnBndrs,

        -- * Core rule data types
        CoreRule(..),   -- CoreSubst, CoreTidy, CoreFVs, PprCore only
        RuleName, RuleFun, IdUnfoldingFun, InScopeEnv,
        
        -- ** Operations on 'CoreRule's 
        seqRules, ruleArity, ruleName, ruleIdName, ruleActivation,
        setRuleIdName,
        isBuiltinRule, isLocalRule, isAutoRule,

        -- * Core vectorisation declarations data type
        CoreVect(..)
    ) where

#include "HsVersions.h"

import CostCentre
import VarEnv( InScopeSet )
import Var
import Type
import Coercion
import Name
import Literal
import DataCon
import Module
import TyCon
import BasicTypes
import DynFlags
import FastString
import Outputable
import Util
import SrcLoc     ( RealSrcSpan, containsSpan )

import Data.Data hiding (TyCon)
import Data.Int
import Data.Word

infixl 4 `mkApps`, `mkTyApps`, `mkVarApps`, `App`, `mkCoApps`
-- Left associative, so that we can say (f `mkTyApps` xs `mkVarApps` ys)

{-
************************************************************************
*                                                                      *
\subsection{The main data types}
*                                                                      *
************************************************************************

These data types are the heart of the compiler
-}

-- | This is the data type that represents GHCs core intermediate language. Currently
-- GHC uses System FC <http://research.microsoft.com/~simonpj/papers/ext-f/> for this purpose,
-- which is closely related to the simpler and better known System F <http://en.wikipedia.org/wiki/System_F>.
--
-- We get from Haskell source to this Core language in a number of stages:
--
-- 1. The source code is parsed into an abstract syntax tree, which is represented
--    by the data type 'HsExpr.HsExpr' with the names being 'RdrName.RdrNames'
--
-- 2. This syntax tree is /renamed/, which attaches a 'Unique.Unique' to every 'RdrName.RdrName'
--    (yielding a 'Name.Name') to disambiguate identifiers which are lexically identical. 
--    For example, this program:
--
-- @
--      f x = let f x = x + 1
--            in f (x - 2)
-- @
--
--    Would be renamed by having 'Unique's attached so it looked something like this:
--
-- @
--      f_1 x_2 = let f_3 x_4 = x_4 + 1
--                in f_3 (x_2 - 2)
-- @
--    But see Note [Shadowing] below.
--
-- 3. The resulting syntax tree undergoes type checking (which also deals with instantiating
--    type class arguments) to yield a 'HsExpr.HsExpr' type that has 'Id.Id' as it's names.
--
-- 4. Finally the syntax tree is /desugared/ from the expressive 'HsExpr.HsExpr' type into
--    this 'Expr' type, which has far fewer constructors and hence is easier to perform
--    optimization, analysis and code generation on.
--
-- The type parameter @b@ is for the type of binders in the expression tree.
--
-- The language consists of the following elements:
--
-- *  Variables
--
-- *  Primitive literals
--
-- *  Applications: note that the argument may be a 'Type'.
--
--    See "CoreSyn#let_app_invariant" for another invariant
--
-- *  Lambda abstraction
--
-- *  Recursive and non recursive @let@s. Operationally
--    this corresponds to allocating a thunk for the things
--    bound and then executing the sub-expression.
--    
--    #top_level_invariant#
--    #letrec_invariant#
--    
--    The right hand sides of all top-level and recursive @let@s
--    /must/ be of lifted type (see "Type#type_classification" for
--    the meaning of /lifted/ vs. /unlifted/).
--    
--    See Note [CoreSyn let/app invariant]
--
--    #type_let#
--    We allow a /non-recursive/ let to bind a type variable, thus:
--    
--    > Let (NonRec tv (Type ty)) body
--    
--    This can be very convenient for postponing type substitutions until
--    the next run of the simplifier.
--    
--    At the moment, the rest of the compiler only deals with type-let
--    in a Let expression, rather than at top level.  We may want to revist
--    this choice.
--
-- *  Case split. Operationally this corresponds to evaluating
--    the scrutinee (expression examined) to weak head normal form
--    and then examining at most one level of resulting constructor (i.e. you
--    cannot do nested pattern matching directly with this).
--    
--    The binder gets bound to the value of the scrutinee,
--    and the 'Type' must be that of all the case alternatives
--    
--    #case_invariants#
--    This is one of the more complicated elements of the Core language, 
--    and comes with a number of restrictions:
--    
--    1. The list of alternatives may be empty; 
--       See Note [Empty case alternatives]
--
--    2. The 'DEFAULT' case alternative must be first in the list, 
--       if it occurs at all.
--    
--    3. The remaining cases are in order of increasing 
--         tag  (for 'DataAlts') or
--         lit  (for 'LitAlts').
--       This makes finding the relevant constructor easy, 
--       and makes comparison easier too.
--    
--    4. The list of alternatives must be exhaustive. An /exhaustive/ case 
--       does not necessarily mention all constructors:
--    
--       @
--            data Foo = Red | Green | Blue
--       ... case x of 
--            Red   -> True
--            other -> f (case x of 
--                            Green -> ...
--                            Blue  -> ... ) ...
--       @
--    
--       The inner case does not need a @Red@ alternative, because @x@ 
--       can't be @Red@ at that program point.
--
-- *  Cast an expression to a particular type. 
--    This is used to implement @newtype@s (a @newtype@ constructor or 
--    destructor just becomes a 'Cast' in Core) and GADTs.
--
-- *  Notes. These allow general information to be added to expressions
--    in the syntax tree
--
-- *  A type: this should only show up at the top level of an Arg
--
-- *  A coercion

-- If you edit this type, you may need to update the GHC formalism
-- See Note [GHC Formalism] in coreSyn/CoreLint.lhs
data Expr b
  = Var   Id
  | Lit   Literal
  | App   (Expr b) (Arg b)
  | Lam   b (Expr b)
  | Let   (Bind b) (Expr b)
  | Case  (Expr b) b Type [Alt b]       -- See #case_invariant#
  | Cast  (Expr b) Coercion
  | Tick  (Tickish Id) (Expr b)
  | Type  Type
  | Coercion Coercion
  deriving (Data, Typeable)

-- | Type synonym for expressions that occur in function argument positions.
-- Only 'Arg' should contain a 'Type' at top level, general 'Expr' should not
type Arg b = Expr b

-- | A case split alternative. Consists of the constructor leading to the alternative,
-- the variables bound from the constructor, and the expression to be executed given that binding.
-- The default alternative is @(DEFAULT, [], rhs)@

-- If you edit this type, you may need to update the GHC formalism
-- See Note [GHC Formalism] in coreSyn/CoreLint.lhs
type Alt b = (AltCon, [b], Expr b)

-- | A case alternative constructor (i.e. pattern match)

-- If you edit this type, you may need to update the GHC formalism
-- See Note [GHC Formalism] in coreSyn/CoreLint.lhs
data AltCon 
  = DataAlt DataCon   --  ^ A plain data constructor: @case e of { Foo x -> ... }@.
                      -- Invariant: the 'DataCon' is always from a @data@ type, and never from a @newtype@

  | LitAlt  Literal   -- ^ A literal: @case e of { 1 -> ... }@
                      -- Invariant: always an *unlifted* literal
                      -- See Note [Literal alternatives]
                      
  | DEFAULT           -- ^ Trivial alternative: @case e of { _ -> ... }@
   deriving (Eq, Ord, Data, Typeable)

-- | Binding, used for top level bindings in a module and local bindings in a @let@.

-- If you edit this type, you may need to update the GHC formalism
-- See Note [GHC Formalism] in coreSyn/CoreLint.lhs
data Bind b = NonRec b (Expr b)
            | Rec [(b, (Expr b))]
  deriving (Data, Typeable)

{-
Note [Shadowing]
~~~~~~~~~~~~~~~~
While various passes attempt to rename on-the-fly in a manner that
avoids "shadowing" (thereby simplifying downstream optimizations),
neither the simplifier nor any other pass GUARANTEES that shadowing is
avoided. Thus, all passes SHOULD work fine even in the presence of
arbitrary shadowing in their inputs.

In particular, scrutinee variables `x` in expressions of the form
`Case e x t` are often renamed to variables with a prefix
"wild_". These "wild" variables may appear in the body of the
case-expression, and further, may be shadowed within the body.

So the Unique in an Var is not really unique at all.  Still, it's very
useful to give a constant-time equality/ordering for Vars, and to give
a key that can be used to make sets of Vars (VarSet), or mappings from
Vars to other things (VarEnv).   Moreover, if you do want to eliminate
shadowing, you can give a new Unique to an Id without changing its
printable name, which makes debugging easier.

Note [Literal alternatives]
~~~~~~~~~~~~~~~~~~~~~~~~~~~
Literal alternatives (LitAlt lit) are always for *un-lifted* literals.
We have one literal, a literal Integer, that is lifted, and we don't
allow in a LitAlt, because LitAlt cases don't do any evaluation. Also
(see Trac #5603) if you say
    case 3 of
      S# x -> ...
      J# _ _ -> ...
(where S#, J# are the constructors for Integer) we don't want the
simplifier calling findAlt with argument (LitAlt 3).  No no.  Integer
literals are an opaque encoding of an algebraic data type, not of
an unlifted literal, like all the others.


-------------------------- CoreSyn INVARIANTS ---------------------------

Note [CoreSyn top-level invariant]
~~~~~~~~~~~~~~~~~~~~~~~~~~~~~~~~~~~
See #toplevel_invariant#

Note [CoreSyn letrec invariant]
~~~~~~~~~~~~~~~~~~~~~~~~~~~~~~~
See #letrec_invariant#

Note [CoreSyn let/app invariant]
~~~~~~~~~~~~~~~~~~~~~~~~~~~~~~~~
The let/app invariant
     the right hand side of of a non-recursive 'Let', and
     the argument of an 'App',
    /may/ be of unlifted type, but only if
    the expression is ok-for-speculation.

This means that the let can be floated around
without difficulty. For example, this is OK:

   y::Int# = x +# 1#

But this is not, as it may affect termination if the
expression is floated out:

   y::Int# = fac 4#

In this situation you should use @case@ rather than a @let@. The function
'CoreUtils.needsCaseBinding' can help you determine which to generate, or
alternatively use 'MkCore.mkCoreLet' rather than this constructor directly,
which will generate a @case@ if necessary

Th let/app invariant is initially enforced by DsUtils.mkCoreLet and mkCoreApp

Note [CoreSyn case invariants]
~~~~~~~~~~~~~~~~~~~~~~~~~~~~~~
See #case_invariants#

Note [CoreSyn let goal]
~~~~~~~~~~~~~~~~~~~~~~~
* The simplifier tries to ensure that if the RHS of a let is a constructor
  application, its arguments are trivial, so that the constructor can be
  inlined vigorously.

Note [Type let]
~~~~~~~~~~~~~~~
See #type_let#

Note [Empty case alternatives]
~~~~~~~~~~~~~~~~~~~~~~~~~~~~~~
The alternatives of a case expression should be exhaustive.  A case expression
can have empty alternatives if (and only if) the scrutinee is bound to raise
an exception or diverge.  So:
   Case (error Int "Hello") b Bool []
is fine, and has type Bool.  This is one reason we need a type on 
the case expression: if the alternatives are empty we can't get the type
from the alternatives!  I'll write this
   case (error Int "Hello") of Bool {}
with the return type just before the alternatives.

Here's another example:
  data T
  f :: T -> Bool
  f = \(x:t). case x of Bool {}
Since T has no data constructors, the case alternatives are of course
empty.  However note that 'x' is not bound to a visibly-bottom value;
it's the *type* that tells us it's going to diverge.  Its a bit of a
degnerate situation but we do NOT want to replace
   case x of Bool {}   -->   error Bool "Inaccessible case"
because x might raise an exception, and *that*'s what we want to see!
(Trac #6067 is an example.) To preserve semantics we'd have to say
   x `seq` error Bool "Inaccessible case"   
 but the 'seq' is just a case, so we are back to square 1.  Or I suppose
we could say
   x |> UnsafeCoerce T Bool
but that loses all trace of the fact that this originated with an empty
set of alternatives.

We can use the empty-alternative construct to coerce error values from
one type to another.  For example

    f :: Int -> Int
    f n = error "urk"
   
    g :: Int -> (# Char, Bool #)
    g x = case f x of { 0 -> ..., n -> ... }

Then if we inline f in g's RHS we get
    case (error Int "urk") of (# Char, Bool #) { ... }
and we can discard the alternatives since the scrutinee is bottom to give
    case (error Int "urk") of (# Char, Bool #) {}

This is nicer than using an unsafe coerce between Int ~ (# Char,Bool #),
if for no other reason that we don't need to instantiate the (~) at an 
unboxed type.


************************************************************************
*                                                                      *
              Ticks
*                                                                      *
************************************************************************
-}

-- | Allows attaching extra information to points in expressions

-- If you edit this type, you may need to update the GHC formalism
-- See Note [GHC Formalism] in coreSyn/CoreLint.lhs
data Tickish id =
    -- | An @{-# SCC #-}@ profiling annotation, either automatically
    -- added by the desugarer as a result of -auto-all, or added by
    -- the user.
    ProfNote {
      profNoteCC    :: CostCentre, -- ^ the cost centre
      profNoteCount :: !Bool,      -- ^ bump the entry count?
      profNoteScope :: !Bool       -- ^ scopes over the enclosed expression
                                   -- (i.e. not just a tick)
    }

  -- | A "tick" used by HPC to track the execution of each
  -- subexpression in the original source code.
  | HpcTick {
      tickModule :: Module,
      tickId     :: !Int
    }

  -- | A breakpoint for the GHCi debugger.  This behaves like an HPC
  -- tick, but has a list of free variables which will be available
  -- for inspection in GHCi when the program stops at the breakpoint.
  --
  -- NB. we must take account of these Ids when (a) counting free variables,
  -- and (b) substituting (don't substitute for them)
  | Breakpoint
    { breakpointId     :: !Int
    , breakpointFVs    :: [id]  -- ^ the order of this list is important:
                                -- it matches the order of the lists in the
                                -- appropriate entry in HscTypes.ModBreaks.
                                --
                                -- Careful about substitution!  See
                                -- Note [substTickish] in CoreSubst.
    }

  -- | A source note.
  --
  -- Source notes are pure annotations: Their presence should neither
  -- influence compilation nor execution. The semantics are given by
  -- causality: The presence of a source note means that a local
  -- change in the referenced source code span will possibly provoke
  -- the generated code to change. On the flip-side, the functionality
  -- of annotated code *must* be invariant against changes to all
  -- source code *except* the spans referenced in the source notes
  -- (see "Causality of optimized Haskell" paper for details).
  --
  -- Therefore extending the scope of any given source note is always
  -- valid. Note that it is still undesirable though, as this reduces
  -- their usefulness for debugging and profiling. Therefore we will
  -- generally try only to make use of this property where it is
  -- neccessary to enable optimizations.
  | SourceNote
    { sourceSpan :: RealSrcSpan -- ^ Source covered
    , sourceName :: String      -- ^ Name for source location
                                --   (uses same names as CCs)
    }

  deriving (Eq, Ord, Data, Typeable)

-- | A "counting tick" (where tickishCounts is True) is one that
-- counts evaluations in some way.  We cannot discard a counting tick,
-- and the compiler should preserve the number of counting ticks as
-- far as possible.
--
-- However, we still allow the simplifier to increase or decrease
-- sharing, so in practice the actual number of ticks may vary, except
-- that we never change the value from zero to non-zero or vice versa.
tickishCounts :: Tickish id -> Bool
tickishCounts n@ProfNote{} = profNoteCount n
tickishCounts HpcTick{}    = True
tickishCounts Breakpoint{} = True
tickishCounts _            = False


-- | Specifies the scoping behaviour of ticks. This governs the
-- behaviour of ticks that care about the covered code and the cost
-- associated with it. Important for ticks relating to profiling.
data TickishScoping =
    -- | No scoping: The tick does not care about what code it
    -- covers. Transformations can freely move code inside as well as
    -- outside without any additional annotation obligations
    NoScope

    -- | Soft scoping: We want all code that is covered to stay
    -- covered.  Note that this scope type does not forbid
    -- transformations from happening, as as long as all results of
    -- the transformations are still covered by this tick or a copy of
    -- it. For example
    --
    --   let x = tick<...> (let y = foo in bar) in baz
    --     ===>
    --   let x = tick<...> bar; y = tick<...> foo in baz
    --
    -- Is a valid transformation as far as "bar" and "foo" is
    -- concerned, because both still are scoped over by the tick.
    --
    -- Note though that one might object to the "let" not being
    -- covered by the tick any more. However, we are generally lax
    -- with this - constant costs don't matter too much, and given
    -- that the "let" was effectively merged we can view it as having
    -- lost its identity anyway.
    --
    -- Also note that this scoping behaviour allows floating a tick
    -- "upwards" in pretty much any situation. For example:
    --
    --   case foo of x -> tick<...> bar
    --     ==>
    --   tick<...> case foo of x -> bar
    --
    -- While this is always leagl, we want to make a best effort to
    -- only make us of this where it exposes transformation
    -- opportunities.
  | SoftScope

    -- | Cost centre scoping: We don't want any costs to move to other
    -- cost-centre stacks. This means we not only want no code or cost
    -- to get moved out of their cost centres, but we also object to
    -- code getting associated with new cost-centre ticks - or
    -- changing the order in which they get applied.
    --
    -- A rule of thumb is that we don't want any code to gain new
    -- annotations. However, there are notable exceptions, for
    -- example:
    --
    --   let f = \y -> foo in tick<...> ... (f x) ...
    --     ==>
    --   tick<...> ... foo[x/y] ...
    --
    -- In-lining lambdas like this is always legal, because inlining a
    -- function does not change the cost-centre stack when the
    -- function is called.
  | CostCentreScope

  deriving (Eq)

-- | Returns the intended scoping rule for a Tickish
tickishScoped :: Tickish id -> TickishScoping
tickishScoped n@ProfNote{}
  | profNoteScope n        = CostCentreScope
  | otherwise              = NoScope
tickishScoped HpcTick{}    = NoScope
tickishScoped Breakpoint{} = CostCentreScope
   -- Breakpoints are scoped: eventually we're going to do call
   -- stacks, but also this helps prevent the simplifier from moving
   -- breakpoints around and changing their result type (see #1531).
tickishScoped SourceNote{} = SoftScope

-- | Returns whether the tick scoping rule is at least as permissive
-- as the given scoping rule.
tickishScopesLike :: Tickish id -> TickishScoping -> Bool
tickishScopesLike t scope = tickishScoped t `like` scope
  where NoScope         `like` _               = True
        _               `like` NoScope         = False
        SoftScope       `like` _               = True
        _               `like` SoftScope       = False
        CostCentreScope `like` _               = True

-- | Returns @True@ for ticks that can be floated upwards easily even
-- where it might change execution counts, such as:
--
--   Just (tick<...> foo)
--     ==>
--   tick<...> (Just foo)
--
-- This is a combination of @tickishSoftScope@ and
-- @tickishCounts@. Note that in principle splittable ticks can become
-- floatable using @mkNoTick@ -- even though there's currently no
-- tickish for which that is the case.
tickishFloatable :: Tickish id -> Bool
tickishFloatable t = t `tickishScopesLike` SoftScope && not (tickishCounts t)

-- | Returns @True@ for a tick that is both counting /and/ scoping and
-- can be split into its (tick, scope) parts using 'mkNoScope' and
-- 'mkNoTick' respectively.
tickishCanSplit :: Tickish id -> Bool
tickishCanSplit ProfNote{profNoteScope = True, profNoteCount = True}
                   = True
tickishCanSplit _  = False

mkNoCount :: Tickish id -> Tickish id
mkNoCount n | not (tickishCounts n)   = n
            | not (tickishCanSplit n) = panic "mkNoCount: Cannot split!"
mkNoCount n@ProfNote{}                = n {profNoteCount = False}
mkNoCount _                           = panic "mkNoCount: Undefined split!"

mkNoScope :: Tickish id -> Tickish id
mkNoScope n | tickishScoped n == NoScope  = n
            | not (tickishCanSplit n)     = panic "mkNoScope: Cannot split!"
mkNoScope n@ProfNote{}                    = n {profNoteScope = False}
mkNoScope _                               = panic "mkNoScope: Undefined split!"

-- | Return @True@ if this source annotation compiles to some backend
-- code. Without this flag, the tickish is seen as a simple annotation
-- that does not have any associated evaluation code.
--
-- What this means that we are allowed to disregard the tick if doing
-- so means that we can skip generating any code in the first place. A
-- typical example is top-level bindings:
--
--   foo = tick<...> \y -> ...
--     ==>
--   foo = \y -> tick<...> ...
--
-- Here there is just no operational difference between the first and
-- the second version. Therefore code generation should simply
-- translate the code as if it found the latter.
tickishIsCode :: Tickish id -> Bool
tickishIsCode SourceNote{} = False
tickishIsCode _tickish     = True  -- all the rest for now


-- | Governs the kind of expression that the tick gets placed on when
-- annotating for example using @mkTick@. If we find that we want to
-- put a tickish on an expression ruled out here, we try to float it
-- inwards until we find a suitable expression.
data TickishPlacement =

    -- | Place ticks exactly on run-time expressions. We can still
    -- move the tick through pure compile-time constructs such as
    -- other ticks, casts or type lambdas. This is the most
    -- restrictive placement rule for ticks, as all tickishs have in
    -- common that they want to track runtime processes. The only
    -- legal placement rule for counting ticks.
    PlaceRuntime

    -- | As @PlaceRuntime@, but we float the tick through all
    -- lambdas. This makes sense where there is little difference
    -- between annotating the lambda and annotating the lambda's code.
  | PlaceNonLam

    -- | In addition to floating through lambdas, cost-centre style
    -- tickishs can also be moved from constructors, non-function
    -- variables and literals. For example:
    --
    --   let x = scc<...> C (scc<...> y) (scc<...> 3) in ...
    --
    -- Neither the constructor application, the variable or the
    -- literal are likely to have any cost worth mentioning. And even
    -- if y names a thunk, the call would not care about the
    -- evaluation context. Therefore removing all annotations in the
    -- above example is safe.
  | PlaceCostCentre

  deriving (Eq)

-- | Placement behaviour we want for the ticks
tickishPlace :: Tickish id -> TickishPlacement
tickishPlace n@ProfNote{}
  | profNoteCount n        = PlaceRuntime
  | otherwise              = PlaceCostCentre
tickishPlace HpcTick{}     = PlaceRuntime
tickishPlace Breakpoint{}  = PlaceRuntime
tickishPlace SourceNote{}  = PlaceNonLam

-- | Returns whether one tick "contains" the other one, therefore
-- making the second tick redundant.
tickishContains :: Eq b => Tickish b -> Tickish b -> Bool
tickishContains (SourceNote sp1 n1) (SourceNote sp2 n2)
  = n1 == n2 && containsSpan sp1 sp2
tickishContains t1 t2
  = t1 == t2

{-
************************************************************************
*                                                                      *
\subsection{Transformation rules}
*                                                                      *
************************************************************************

The CoreRule type and its friends are dealt with mainly in CoreRules,
but CoreFVs, Subst, PprCore, CoreTidy also inspect the representation.
-}

-- | A 'CoreRule' is:
--
-- * \"Local\" if the function it is a rule for is defined in the
--   same module as the rule itself.
--
-- * \"Orphan\" if nothing on the LHS is defined in the same module
--   as the rule itself
data CoreRule
  = Rule { 
        ru_name :: RuleName,            -- ^ Name of the rule, for communication with the user
        ru_act  :: Activation,          -- ^ When the rule is active

        -- Rough-matching stuff
        -- see comments with InstEnv.ClsInst( is_cls, is_rough )
        ru_fn    :: Name,               -- ^ Name of the 'Id.Id' at the head of this rule
        ru_rough :: [Maybe Name],       -- ^ Name at the head of each argument to the left hand side
        
        -- Proper-matching stuff
        -- see comments with InstEnv.ClsInst( is_tvs, is_tys )
        ru_bndrs :: [CoreBndr],         -- ^ Variables quantified over
        ru_args  :: [CoreExpr],         -- ^ Left hand side arguments
        
        -- And the right-hand side
        ru_rhs   :: CoreExpr,           -- ^ Right hand side of the rule
                                        -- Occurrence info is guaranteed correct
                                        -- See Note [OccInfo in unfoldings and rules]

        -- Locality
        ru_auto :: Bool,        -- ^ @True@  <=> this rule is auto-generated
                                --   @False@ <=> generated at the users behest
                                --   Main effect: reporting of orphan-hood

        ru_local :: Bool        -- ^ @True@ iff the fn at the head of the rule is
                                -- defined in the same module as the rule
                                -- and is not an implicit 'Id' (like a record selector,
                                -- class operation, or data constructor)

                -- NB: ru_local is *not* used to decide orphan-hood
                --      c.g. MkIface.coreRuleToIfaceRule
    }

  -- | Built-in rules are used for constant folding
  -- and suchlike.  They have no free variables.
  | BuiltinRule {               
        ru_name  :: RuleName,   -- ^ As above
        ru_fn    :: Name,       -- ^ As above
        ru_nargs :: Int,        -- ^ Number of arguments that 'ru_try' consumes,
                                -- if it fires, including type arguments
        ru_try   :: RuleFun
                -- ^ This function does the rewrite.  It given too many
                -- arguments, it simply discards them; the returned 'CoreExpr'
                -- is just the rewrite of 'ru_fn' applied to the first 'ru_nargs' args
    }
                -- See Note [Extra args in rule matching] in Rules.lhs

type RuleFun = DynFlags -> InScopeEnv -> Id -> [CoreExpr] -> Maybe CoreExpr
type InScopeEnv = (InScopeSet, IdUnfoldingFun)

type IdUnfoldingFun = Id -> Unfolding
-- A function that embodies how to unfold an Id if you need
-- to do that in the Rule.  The reason we need to pass this info in
-- is that whether an Id is unfoldable depends on the simplifier phase

isBuiltinRule :: CoreRule -> Bool
isBuiltinRule (BuiltinRule {}) = True
isBuiltinRule _                = False

isAutoRule :: CoreRule -> Bool
isAutoRule (BuiltinRule {}) = False
isAutoRule (Rule { ru_auto = is_auto }) = is_auto

-- | The number of arguments the 'ru_fn' must be applied 
-- to before the rule can match on it
ruleArity :: CoreRule -> Int
ruleArity (BuiltinRule {ru_nargs = n}) = n
ruleArity (Rule {ru_args = args})      = length args

ruleName :: CoreRule -> RuleName
ruleName = ru_name

ruleActivation :: CoreRule -> Activation
ruleActivation (BuiltinRule { })       = AlwaysActive
ruleActivation (Rule { ru_act = act }) = act

-- | The 'Name' of the 'Id.Id' at the head of the rule left hand side
ruleIdName :: CoreRule -> Name
ruleIdName = ru_fn

isLocalRule :: CoreRule -> Bool
isLocalRule = ru_local

-- | Set the 'Name' of the 'Id.Id' at the head of the rule left hand side
setRuleIdName :: Name -> CoreRule -> CoreRule
setRuleIdName nm ru = ru { ru_fn = nm }

{-
************************************************************************
*                                                                      *
\subsection{Vectorisation declarations}
*                                                                      *
************************************************************************

Representation of desugared vectorisation declarations that are fed to the vectoriser (via
'ModGuts').
-}

data CoreVect = Vect      Id   CoreExpr
              | NoVect    Id
              | VectType  Bool TyCon (Maybe TyCon)
              | VectClass TyCon                     -- class tycon
              | VectInst  Id                        -- instance dfun (always SCALAR)  !!!FIXME: should be superfluous now

{-
************************************************************************
*                                                                      *
                Unfoldings
*                                                                      *
************************************************************************

The @Unfolding@ type is declared here to avoid numerous loops
-}

-- | Records the /unfolding/ of an identifier, which is approximately the form the
-- identifier would have if we substituted its definition in for the identifier.
-- This type should be treated as abstract everywhere except in "CoreUnfold"
data Unfolding
  = NoUnfolding        -- ^ We have no information about the unfolding

  | OtherCon [AltCon]  -- ^ It ain't one of these constructors.
                       -- @OtherCon xs@ also indicates that something has been evaluated
                       -- and hence there's no point in re-evaluating it.
                       -- @OtherCon []@ is used even for non-data-type values
                       -- to indicated evaluated-ness.  Notably:
                       --
                       -- > data C = C !(Int -> Int)
                       -- > case x of { C f -> ... }
                       --
                       -- Here, @f@ gets an @OtherCon []@ unfolding.

  | DFunUnfolding {     -- The Unfolding of a DFunId  
                        -- See Note [DFun unfoldings]
                        --     df = /\a1..am. \d1..dn. MkD t1 .. tk
                        --                                 (op1 a1..am d1..dn)
                        --                                 (op2 a1..am d1..dn)
        df_bndrs :: [Var],      -- The bound variables [a1..m],[d1..dn]
        df_con   :: DataCon,    -- The dictionary data constructor (never a newtype datacon)
        df_args  :: [CoreExpr]  -- Args of the data con: types, superclasses and methods,
    }                           -- in positional order

  | CoreUnfolding {             -- An unfolding for an Id with no pragma, 
                                -- or perhaps a NOINLINE pragma
                                -- (For NOINLINE, the phase, if any, is in the 
                                -- InlinePragInfo for this Id.)
        uf_tmpl       :: CoreExpr,        -- Template; occurrence info is correct
        uf_src        :: UnfoldingSource, -- Where the unfolding came from
        uf_is_top     :: Bool,          -- True <=> top level binding
        uf_is_value   :: Bool,          -- exprIsHNF template (cached); it is ok to discard 
                                        --      a `seq` on this variable
        uf_is_conlike :: Bool,          -- True <=> applicn of constructor or CONLIKE function
                                        --      Cached version of exprIsConLike
        uf_is_work_free :: Bool,                -- True <=> doesn't waste (much) work to expand 
                                        --          inside an inlining
                                        --      Cached version of exprIsCheap
        uf_expandable :: Bool,          -- True <=> can expand in RULE matching
                                        --      Cached version of exprIsExpandable
        uf_guidance   :: UnfoldingGuidance      -- Tells about the *size* of the template.
    }
  -- ^ An unfolding with redundant cached information. Parameters:
  --
  --  uf_tmpl: Template used to perform unfolding; 
  --           NB: Occurrence info is guaranteed correct: 
  --               see Note [OccInfo in unfoldings and rules]
  --
  --  uf_is_top: Is this a top level binding?
  --
  --  uf_is_value: 'exprIsHNF' template (cached); it is ok to discard a 'seq' on
  --     this variable
  --
  --  uf_is_work_free:  Does this waste only a little work if we expand it inside an inlining?
  --     Basically this is a cached version of 'exprIsWorkFree'
  --
  --  uf_guidance:  Tells us about the /size/ of the unfolding template


------------------------------------------------
data UnfoldingSource
  = -- See also Note [Historical note: unfoldings for wrappers]
   
    InlineRhs          -- The current rhs of the function
                       -- Replace uf_tmpl each time around

  | InlineStable       -- From an INLINE or INLINABLE pragma 
                       --   INLINE     if guidance is UnfWhen
                       --   INLINABLE  if guidance is UnfIfGoodArgs/UnfoldNever
                       -- (well, technically an INLINABLE might be made
                       -- UnfWhen if it was small enough, and then
                       -- it will behave like INLINE outside the current
                       -- module, but that is the way automatic unfoldings
                       -- work so it is consistent with the intended
                       -- meaning of INLINABLE).
                       --
                       -- uf_tmpl may change, but only as a result of
                       -- gentle simplification, it doesn't get updated
                       -- to the current RHS during compilation as with
                       -- InlineRhs.
                       --
                       -- See Note [InlineRules]

  | InlineCompulsory   -- Something that *has* no binding, so you *must* inline it
                       -- Only a few primop-like things have this property 
                       -- (see MkId.lhs, calls to mkCompulsoryUnfolding).
                       -- Inline absolutely always, however boring the context.



-- | 'UnfoldingGuidance' says when unfolding should take place
data UnfoldingGuidance
  = UnfWhen {   -- Inline without thinking about the *size* of the uf_tmpl
                -- Used (a) for small *and* cheap unfoldings
                --      (b) for INLINE functions 
                -- See Note [INLINE for small functions] in CoreUnfold
      ug_arity    :: Arity,             -- Number of value arguments expected

      ug_unsat_ok  :: Bool,     -- True <=> ok to inline even if unsaturated
      ug_boring_ok :: Bool      -- True <=> ok to inline even if the context is boring
                -- So True,True means "always"
    }

  | UnfIfGoodArgs {     -- Arose from a normal Id; the info here is the
                        -- result of a simple analysis of the RHS

      ug_args ::  [Int],  -- Discount if the argument is evaluated.
                          -- (i.e., a simplification will definitely
                          -- be possible).  One elt of the list per *value* arg.

      ug_size :: Int,     -- The "size" of the unfolding.

      ug_res :: Int       -- Scrutinee discount: the discount to substract if the thing is in
    }                     -- a context (case (thing args) of ...),
                          -- (where there are the right number of arguments.)

  | UnfNever        -- The RHS is big, so don't inline it
  deriving (Eq)

{-
Note [Historical note: unfoldings for wrappers]
~~~~~~~~~~~~~~~~~~~~~~~~~~~~~~~~~~~~~~~~~~~~~~~
We used to have a nice clever scheme in interface files for
wrappers. A wrapper's unfolding can be reconstructed from its worker's
id and its strictness. This decreased .hi file size (sometimes
significantly, for modules like GHC.Classes with many high-arity w/w
splits) and had a slight corresponding effect on compile times.

However, when we added the second demand analysis, this scheme lead to
some Core lint errors. The second analysis could change the strictness
signatures, which sometimes resulted in a wrapper's regenerated
unfolding applying the wrapper to too many arguments.

Instead of repairing the clever .hi scheme, we abandoned it in favor
of simplicity. The .hi sizes are usually insignificant (excluding the
+1M for base libraries), and compile time barely increases (~+1% for
nofib). The nicer upshot is that the UnfoldingSource no longer mentions
an Id, so, eg, substitutions need not traverse them.


Note [DFun unfoldings]
~~~~~~~~~~~~~~~~~~~~~~
The Arity in a DFunUnfolding is total number of args (type and value)
that the DFun needs to produce a dictionary.  That's not necessarily 
related to the ordinary arity of the dfun Id, esp if the class has
one method, so the dictionary is represented by a newtype.  Example

     class C a where { op :: a -> Int }
     instance C a -> C [a] where op xs = op (head xs)

The instance translates to

     $dfCList :: forall a. C a => C [a]  -- Arity 2!
     $dfCList = /\a.\d. $copList {a} d |> co
 
     $copList :: forall a. C a => [a] -> Int  -- Arity 2!
     $copList = /\a.\d.\xs. op {a} d (head xs)

Now we might encounter (op (dfCList {ty} d) a1 a2)
and we want the (op (dfList {ty} d)) rule to fire, because $dfCList
has all its arguments, even though its (value) arity is 2.  That's
why we record the number of expected arguments in the DFunUnfolding.

Note that although it's an Arity, it's most convenient for it to give
the *total* number of arguments, both type and value.  See the use
site in exprIsConApp_maybe.
-}

-- Constants for the UnfWhen constructor
needSaturated, unSaturatedOk :: Bool
needSaturated = False
unSaturatedOk = True

boringCxtNotOk, boringCxtOk :: Bool
boringCxtOk    = True
boringCxtNotOk = False

------------------------------------------------
noUnfolding :: Unfolding
-- ^ There is no known 'Unfolding'
evaldUnfolding :: Unfolding
-- ^ This unfolding marks the associated thing as being evaluated

noUnfolding    = NoUnfolding
evaldUnfolding = OtherCon []

mkOtherCon :: [AltCon] -> Unfolding
mkOtherCon = OtherCon

seqUnfolding :: Unfolding -> ()
seqUnfolding (CoreUnfolding { uf_tmpl = e, uf_is_top = top, 
                uf_is_value = b1, uf_is_work_free = b2, 
                uf_expandable = b3, uf_is_conlike = b4,
                uf_guidance = g})
  = seqExpr e `seq` top `seq` b1 `seq` b2 `seq` b3 `seq` b4 `seq` seqGuidance g

seqUnfolding _ = ()

seqGuidance :: UnfoldingGuidance -> ()
seqGuidance (UnfIfGoodArgs ns n b) = n `seq` sum ns `seq` b `seq` ()
seqGuidance _                      = ()

isStableSource :: UnfoldingSource -> Bool
-- Keep the unfolding template
isStableSource InlineCompulsory   = True
isStableSource InlineStable       = True
isStableSource InlineRhs          = False

-- | Retrieves the template of an unfolding: panics if none is known
unfoldingTemplate :: Unfolding -> CoreExpr
unfoldingTemplate = uf_tmpl

-- | Retrieves the template of an unfolding if possible
-- maybeUnfoldingTemplate is used mainly wnen specialising, and we do
-- want to specialise DFuns, so it's important to return a template
-- for DFunUnfoldings
maybeUnfoldingTemplate :: Unfolding -> Maybe CoreExpr
maybeUnfoldingTemplate (CoreUnfolding { uf_tmpl = expr })
  = Just expr
maybeUnfoldingTemplate (DFunUnfolding { df_bndrs = bndrs, df_con = con, df_args = args })
  = Just (mkLams bndrs (mkApps (Var (dataConWorkId con)) args))
maybeUnfoldingTemplate _
  = Nothing

-- | The constructors that the unfolding could never be: 
-- returns @[]@ if no information is available
otherCons :: Unfolding -> [AltCon]
otherCons (OtherCon cons) = cons
otherCons _               = []

-- | Determines if it is certainly the case that the unfolding will
-- yield a value (something in HNF): returns @False@ if unsure
isValueUnfolding :: Unfolding -> Bool
        -- Returns False for OtherCon
isValueUnfolding (CoreUnfolding { uf_is_value = is_evald }) = is_evald
isValueUnfolding _                                          = False

-- | Determines if it possibly the case that the unfolding will
-- yield a value. Unlike 'isValueUnfolding' it returns @True@
-- for 'OtherCon'
isEvaldUnfolding :: Unfolding -> Bool
        -- Returns True for OtherCon
isEvaldUnfolding (OtherCon _)                               = True
isEvaldUnfolding (CoreUnfolding { uf_is_value = is_evald }) = is_evald
isEvaldUnfolding _                                          = False

-- | @True@ if the unfolding is a constructor application, the application
-- of a CONLIKE function or 'OtherCon'
isConLikeUnfolding :: Unfolding -> Bool
isConLikeUnfolding (OtherCon _)                             = True
isConLikeUnfolding (CoreUnfolding { uf_is_conlike = con })  = con
isConLikeUnfolding _                                        = False

-- | Is the thing we will unfold into certainly cheap?
isCheapUnfolding :: Unfolding -> Bool
isCheapUnfolding (CoreUnfolding { uf_is_work_free = is_wf }) = is_wf
isCheapUnfolding _                                           = False

isExpandableUnfolding :: Unfolding -> Bool
isExpandableUnfolding (CoreUnfolding { uf_expandable = is_expable }) = is_expable
isExpandableUnfolding _                                              = False

expandUnfolding_maybe :: Unfolding -> Maybe CoreExpr
-- Expand an expandable unfolding; this is used in rule matching 
--   See Note [Expanding variables] in Rules.lhs
-- The key point here is that CONLIKE things can be expanded
expandUnfolding_maybe (CoreUnfolding { uf_expandable = True, uf_tmpl = rhs }) = Just rhs
expandUnfolding_maybe _                                                       = Nothing

hasStableCoreUnfolding_maybe :: Unfolding -> Maybe Bool
-- Just True  <=> has stable inlining, very keen to inline (eg. INLINE pragma)
-- Just False <=> has stable inlining, open to inlining it (eg. INLINEABLE pragma)
-- Nothing    <=> not stable, or cannot inline it anyway
hasStableCoreUnfolding_maybe (CoreUnfolding { uf_src = src, uf_guidance = guide })
   | isStableSource src
   = case guide of
       UnfWhen {}       -> Just True
       UnfIfGoodArgs {} -> Just False
       UnfNever         -> Nothing
hasStableCoreUnfolding_maybe _ = Nothing

isCompulsoryUnfolding :: Unfolding -> Bool
isCompulsoryUnfolding (CoreUnfolding { uf_src = InlineCompulsory }) = True
isCompulsoryUnfolding _                                             = False

isStableUnfolding :: Unfolding -> Bool
-- True of unfoldings that should not be overwritten 
-- by a CoreUnfolding for the RHS of a let-binding
isStableUnfolding (CoreUnfolding { uf_src = src }) = isStableSource src
isStableUnfolding (DFunUnfolding {})               = True
isStableUnfolding _                                = False

isClosedUnfolding :: Unfolding -> Bool          -- No free variables
isClosedUnfolding (CoreUnfolding {}) = False
isClosedUnfolding (DFunUnfolding {}) = False
isClosedUnfolding _                  = True

-- | Only returns False if there is no unfolding information available at all
hasSomeUnfolding :: Unfolding -> Bool
hasSomeUnfolding NoUnfolding = False
hasSomeUnfolding _           = True

neverUnfoldGuidance :: UnfoldingGuidance -> Bool
neverUnfoldGuidance UnfNever = True
neverUnfoldGuidance _        = False

canUnfold :: Unfolding -> Bool
canUnfold (CoreUnfolding { uf_guidance = g }) = not (neverUnfoldGuidance g)
canUnfold _                                   = False

{-
Note [InlineRules]
~~~~~~~~~~~~~~~~~
When you say 
      {-# INLINE f #-}
      f x = <rhs>
you intend that calls (f e) are replaced by <rhs>[e/x] So we
should capture (\x.<rhs>) in the Unfolding of 'f', and never meddle
with it.  Meanwhile, we can optimise <rhs> to our heart's content,
leaving the original unfolding intact in Unfolding of 'f'. For example
        all xs = foldr (&&) True xs
        any p = all . map p  {-# INLINE any #-}
We optimise any's RHS fully, but leave the InlineRule saying "all . map p",
which deforests well at the call site.

So INLINE pragma gives rise to an InlineRule, which captures the original RHS.

Moreover, it's only used when 'f' is applied to the
specified number of arguments; that is, the number of argument on 
the LHS of the '=' sign in the original source definition. 
For example, (.) is now defined in the libraries like this
   {-# INLINE (.) #-}
   (.) f g = \x -> f (g x)
so that it'll inline when applied to two arguments. If 'x' appeared
on the left, thus
   (.) f g x = f (g x)
it'd only inline when applied to three arguments.  This slightly-experimental
change was requested by Roman, but it seems to make sense.

See also Note [Inlining an InlineRule] in CoreUnfold.


Note [OccInfo in unfoldings and rules]
~~~~~~~~~~~~~~~~~~~~~~~~~~~~~~~~~~~~~~
In unfoldings and rules, we guarantee that the template is occ-analysed,
so that the occurrence info on the binders is correct.  This is important,
because the Simplifier does not re-analyse the template when using it. If
the occurrence info is wrong
  - We may get more simpifier iterations than necessary, because
    once-occ info isn't there
  - More seriously, we may get an infinite loop if there's a Rec
    without a loop breaker marked


************************************************************************
*                                                                      *
                  AltCon
*                                                                      *
************************************************************************
-}

-- The Ord is needed for the FiniteMap used in the lookForConstructor
-- in SimplEnv.  If you declared that lookForConstructor *ignores*
-- constructor-applications with LitArg args, then you could get
-- rid of this Ord.

instance Outputable AltCon where
  ppr (DataAlt dc) = ppr dc
  ppr (LitAlt lit) = ppr lit
  ppr DEFAULT      = ptext (sLit "__DEFAULT")

cmpAlt :: (AltCon, a, b) -> (AltCon, a, b) -> Ordering
cmpAlt (con1, _, _) (con2, _, _) = con1 `cmpAltCon` con2

ltAlt :: (AltCon, a, b) -> (AltCon, a, b) -> Bool
ltAlt a1 a2 = (a1 `cmpAlt` a2) == LT

cmpAltCon :: AltCon -> AltCon -> Ordering
-- ^ Compares 'AltCon's within a single list of alternatives
cmpAltCon DEFAULT      DEFAULT     = EQ
cmpAltCon DEFAULT      _           = LT

cmpAltCon (DataAlt d1) (DataAlt d2) = dataConTag d1 `compare` dataConTag d2
cmpAltCon (DataAlt _)  DEFAULT      = GT
cmpAltCon (LitAlt  l1) (LitAlt  l2) = l1 `compare` l2
cmpAltCon (LitAlt _)   DEFAULT      = GT

cmpAltCon con1 con2 = WARN( True, text "Comparing incomparable AltCons" <+> 
                                  ppr con1 <+> ppr con2 )
                      LT

{-
************************************************************************
*                                                                      *
\subsection{Useful synonyms}
*                                                                      *
************************************************************************

Note [CoreProgram]
~~~~~~~~~~~~~~~~~~
The top level bindings of a program, a CoreProgram, are represented as
a list of CoreBind

 * Later bindings in the list can refer to earlier ones, but not vice
   versa.  So this is OK
      NonRec { x = 4 }
      Rec { p = ...q...x...
          ; q = ...p...x }
      Rec { f = ...p..x..f.. }
      NonRec { g = ..f..q...x.. }
   But it would NOT be ok for 'f' to refer to 'g'.

 * The occurrence analyser does strongly-connected component analysis
   on each Rec binding, and splits it into a sequence of smaller
   bindings where possible.  So the program typically starts life as a
   single giant Rec, which is then dependency-analysed into smaller
   chunks.  
-}

-- If you edit this type, you may need to update the GHC formalism
-- See Note [GHC Formalism] in coreSyn/CoreLint.lhs
type CoreProgram = [CoreBind]   -- See Note [CoreProgram]

-- | The common case for the type of binders and variables when
-- we are manipulating the Core language within GHC
type CoreBndr = Var
-- | Expressions where binders are 'CoreBndr's
type CoreExpr = Expr CoreBndr
-- | Argument expressions where binders are 'CoreBndr's
type CoreArg  = Arg  CoreBndr
-- | Binding groups where binders are 'CoreBndr's
type CoreBind = Bind CoreBndr
-- | Case alternatives where binders are 'CoreBndr's
type CoreAlt  = Alt  CoreBndr

{-
************************************************************************
*                                                                      *
\subsection{Tagging}
*                                                                      *
************************************************************************
-}

-- | Binders are /tagged/ with a t
data TaggedBndr t = TB CoreBndr t       -- TB for "tagged binder"

type TaggedBind t = Bind (TaggedBndr t)
type TaggedExpr t = Expr (TaggedBndr t)
type TaggedArg  t = Arg  (TaggedBndr t)
type TaggedAlt  t = Alt  (TaggedBndr t)

instance Outputable b => Outputable (TaggedBndr b) where
  ppr (TB b l) = char '<' <> ppr b <> comma <> ppr l <> char '>'

instance Outputable b => OutputableBndr (TaggedBndr b) where
  pprBndr _ b = ppr b   -- Simple
  pprInfixOcc  b = ppr b
  pprPrefixOcc b = ppr b

deTagExpr :: TaggedExpr t -> CoreExpr
deTagExpr (Var v)                   = Var v
deTagExpr (Lit l)                   = Lit l
deTagExpr (Type ty)                 = Type ty
deTagExpr (Coercion co)             = Coercion co
deTagExpr (App e1 e2)               = App (deTagExpr e1) (deTagExpr e2)
deTagExpr (Lam (TB b _) e)          = Lam b (deTagExpr e)
deTagExpr (Let bind body)           = Let (deTagBind bind) (deTagExpr body)
deTagExpr (Case e (TB b _) ty alts) = Case (deTagExpr e) b ty (map deTagAlt alts)
deTagExpr (Tick t e)                = Tick t (deTagExpr e)
deTagExpr (Cast e co)               = Cast (deTagExpr e) co

deTagBind :: TaggedBind t -> CoreBind
deTagBind (NonRec (TB b _) rhs) = NonRec b (deTagExpr rhs)
deTagBind (Rec prs)             = Rec [(b, deTagExpr rhs) | (TB b _, rhs) <- prs]

deTagAlt :: TaggedAlt t -> CoreAlt
deTagAlt (con, bndrs, rhs) = (con, [b | TB b _ <- bndrs], deTagExpr rhs)

{-
************************************************************************
*                                                                      *
\subsection{Core-constructing functions with checking}
*                                                                      *
************************************************************************
-}

-- | Apply a list of argument expressions to a function expression in a nested fashion. Prefer to
-- use 'MkCore.mkCoreApps' if possible
mkApps    :: Expr b -> [Arg b]  -> Expr b
-- | Apply a list of type argument expressions to a function expression in a nested fashion
mkTyApps  :: Expr b -> [Type]   -> Expr b
-- | Apply a list of coercion argument expressions to a function expression in a nested fashion
mkCoApps  :: Expr b -> [Coercion] -> Expr b
-- | Apply a list of type or value variables to a function expression in a nested fashion
mkVarApps :: Expr b -> [Var] -> Expr b
-- | Apply a list of argument expressions to a data constructor in a nested fashion. Prefer to
-- use 'MkCore.mkCoreConApps' if possible
mkConApp      :: DataCon -> [Arg b] -> Expr b

mkApps    f args = foldl App                       f args
mkCoApps  f args = foldl (\ e a -> App e (Coercion a)) f args
mkVarApps f vars = foldl (\ e a -> App e (varToCoreExpr a)) f vars
mkConApp con args = mkApps (Var (dataConWorkId con)) args

mkTyApps  f args = foldl (\ e a -> App e (typeOrCoercion a)) f args
  where
    typeOrCoercion ty
      | Just co <- isCoercionTy_maybe ty = Coercion co
      | otherwise                        = Type ty

mkConApp2 :: DataCon -> [Type] -> [Var] -> Expr b
mkConApp2 con tys arg_ids = Var (dataConWorkId con) 
                            `mkApps` map Type tys
                            `mkApps` map varToCoreExpr arg_ids


-- | Create a machine integer literal expression of type @Int#@ from an @Integer@.
-- If you want an expression of type @Int@ use 'MkCore.mkIntExpr'
mkIntLit      :: DynFlags -> Integer -> Expr b
-- | Create a machine integer literal expression of type @Int#@ from an @Int@.
-- If you want an expression of type @Int@ use 'MkCore.mkIntExpr'
mkIntLitInt   :: DynFlags -> Int     -> Expr b

mkIntLit    dflags n = Lit (mkMachInt dflags n)
mkIntLitInt dflags n = Lit (mkMachInt dflags (toInteger n))

-- | Create a machine word literal expression of type  @Word#@ from an @Integer@.
-- If you want an expression of type @Word@ use 'MkCore.mkWordExpr'
mkWordLit     :: DynFlags -> Integer -> Expr b
-- | Create a machine word literal expression of type  @Word#@ from a @Word@.
-- If you want an expression of type @Word@ use 'MkCore.mkWordExpr'
mkWordLitWord :: DynFlags -> Word -> Expr b

mkWordLit     dflags w = Lit (mkMachWord dflags w)
mkWordLitWord dflags w = Lit (mkMachWord dflags (toInteger w))

mkWord64LitWord64 :: Word64 -> Expr b
mkWord64LitWord64 w = Lit (mkMachWord64 (toInteger w))

mkInt64LitInt64 :: Int64 -> Expr b
mkInt64LitInt64 w = Lit (mkMachInt64 (toInteger w))

-- | Create a machine character literal expression of type @Char#@.
-- If you want an expression of type @Char@ use 'MkCore.mkCharExpr'
mkCharLit :: Char -> Expr b
-- | Create a machine string literal expression of type @Addr#@.
-- If you want an expression of type @String@ use 'MkCore.mkStringExpr'
mkStringLit :: String -> Expr b

mkCharLit   c = Lit (mkMachChar c)
mkStringLit s = Lit (mkMachString s)

-- | Create a machine single precision literal expression of type @Float#@ from a @Rational@.
-- If you want an expression of type @Float@ use 'MkCore.mkFloatExpr'
mkFloatLit :: Rational -> Expr b
-- | Create a machine single precision literal expression of type @Float#@ from a @Float@.
-- If you want an expression of type @Float@ use 'MkCore.mkFloatExpr'
mkFloatLitFloat :: Float -> Expr b

mkFloatLit      f = Lit (mkMachFloat f)
mkFloatLitFloat f = Lit (mkMachFloat (toRational f))

-- | Create a machine double precision literal expression of type @Double#@ from a @Rational@.
-- If you want an expression of type @Double@ use 'MkCore.mkDoubleExpr'
mkDoubleLit :: Rational -> Expr b
-- | Create a machine double precision literal expression of type @Double#@ from a @Double@.
-- If you want an expression of type @Double@ use 'MkCore.mkDoubleExpr'
mkDoubleLitDouble :: Double -> Expr b

mkDoubleLit       d = Lit (mkMachDouble d)
mkDoubleLitDouble d = Lit (mkMachDouble (toRational d))

-- | Bind all supplied binding groups over an expression in a nested let expression. Assumes
-- that the rhs satisfies the let/app invariant.  Prefer to use 'MkCore.mkCoreLets' if
-- possible, which does guarantee the invariant
mkLets        :: [Bind b] -> Expr b -> Expr b
-- | Bind all supplied binders over an expression in a nested lambda expression. Prefer to
-- use 'MkCore.mkCoreLams' if possible
mkLams        :: [b] -> Expr b -> Expr b

mkLams binders body = foldr Lam body binders
mkLets binds body   = foldr Let body binds


-- | Create a binding group where a type variable is bound to a type. Per "CoreSyn#type_let",
-- this can only be used to bind something in a non-recursive @let@ expression
mkTyBind :: TyVar -> Type -> CoreBind
mkTyBind tv ty      = NonRec tv (Type ty)

-- | Create a binding group where a type variable is bound to a type. Per "CoreSyn#type_let",
-- this can only be used to bind something in a non-recursive @let@ expression
mkCoBind :: CoVar -> Coercion -> CoreBind
mkCoBind cv co      = NonRec cv (Coercion co)

-- | Convert a binder into either a 'Var' or 'Type' 'Expr' appropriately
varToCoreExpr :: CoreBndr -> Expr b
varToCoreExpr v | isTyVar v = Type (mkOnlyTyVarTy v)
                | isCoVar v = Coercion (mkCoVarCo v)
                | otherwise = ASSERT( isId v ) Var v

varsToCoreExprs :: [CoreBndr] -> [Expr b]
varsToCoreExprs vs = map varToCoreExpr vs

{-
************************************************************************
*                                                                      *
\subsection{Simple access functions}
*                                                                      *
************************************************************************
-}

-- | Extract every variable by this group
bindersOf  :: Bind b -> [b]
-- If you edit this function, you may need to update the GHC formalism
-- See Note [GHC Formalism] in coreSyn/CoreLint.lhs
bindersOf (NonRec binder _) = [binder]
bindersOf (Rec pairs)       = [binder | (binder, _) <- pairs]

-- | 'bindersOf' applied to a list of binding groups
bindersOfBinds :: [Bind b] -> [b]
bindersOfBinds binds = foldr ((++) . bindersOf) [] binds

rhssOfBind :: Bind b -> [Expr b]
rhssOfBind (NonRec _ rhs) = [rhs]
rhssOfBind (Rec pairs)    = [rhs | (_,rhs) <- pairs]

rhssOfAlts :: [Alt b] -> [Expr b]
rhssOfAlts alts = [e | (_,_,e) <- alts]

-- | Collapse all the bindings in the supplied groups into a single
-- list of lhs\/rhs pairs suitable for binding in a 'Rec' binding group
flattenBinds :: [Bind b] -> [(b, Expr b)]
flattenBinds (NonRec b r : binds) = (b,r) : flattenBinds binds
flattenBinds (Rec prs1   : binds) = prs1 ++ flattenBinds binds
flattenBinds []                   = []

-- | We often want to strip off leading lambdas before getting down to
-- business. This function is your friend.
collectBinders               :: Expr b -> ([b],         Expr b)
-- | Collect type and value binders from nested lambdas, stopping
-- right before any "forall"s within a non-forall. For example,
-- forall (a :: *) (b :: Foo ~ Bar) (c :: *). Baz -> forall (d :: *). Blob
-- will pull out the binders for a, b, c, and Baz, but not for d or anything
-- within Blob. This is to coordinate with tcSplitSigmaTy.
collectTyAndValBinders       :: CoreExpr -> ([TyVar], [Id], CoreExpr)

collectBinders expr
  = go [] expr
  where
    go bs (Lam b e) = go (b:bs) e
    go bs e          = (reverse bs, e)

collectTyAndValBinders expr
  = go_forall [] [] expr
  where go_forall tvs ids (Lam b e)
          | isTyVar b       = go_forall (b:tvs) ids e
          | isCoVar b       = go_forall tvs (b:ids) e
        go_forall tvs ids e = go_fun tvs ids e
        
        go_fun tvs ids (Lam b e)
          | isId b          = go_fun tvs (b:ids) e
        go_fun tvs ids e    = (reverse tvs, reverse ids, e)

-- | Takes a nested application expression and returns the the function
-- being applied and the arguments to which it is applied
collectArgs :: Expr b -> (Expr b, [Arg b])
collectArgs expr
  = go expr []
  where
    go (App f a) as = go f (a:as)
    go e         as = (e, as)

-- | Like @collectArgs@, but also collects looks through floatable
-- ticks if it means that we can find more arguments.
collectArgsTicks :: (Tickish Id -> Bool) -> Expr b
                 -> (Expr b, [Arg b], [Tickish Id])
collectArgsTicks skipTick expr
  = go expr [] []
  where
    go (App f a)  as ts = go f (a:as) ts
    go (Tick t e) as ts
      | skipTick t      = go e as (t:ts)
    go e          as ts = (e, as, reverse ts)


{-
************************************************************************
*                                                                      *
\subsection{Predicates}
*                                                                      *
************************************************************************

At one time we optionally carried type arguments through to runtime.
@isRuntimeVar v@ returns if (Lam v _) really becomes a lambda at runtime,
i.e. if type applications are actual lambdas because types are kept around
at runtime.  Similarly isRuntimeArg.  
-}

-- | Will this variable exist at runtime?
isRuntimeVar :: Var -> Bool
isRuntimeVar = isId 

-- | Will this argument expression exist at runtime?
isRuntimeArg :: CoreExpr -> Bool
isRuntimeArg = isValArg

-- | Returns @True@ for value arguments, false for type args
-- NB: coercions are value arguments (zero width, to be sure,
-- like State#, but still value args).
isValArg :: Expr b -> Bool
isValArg e = not (isTypeArg e)

-- | Returns @True@ iff the expression is a 'Type' or 'Coercion'
-- expression at its top level
isTyCoArg :: Expr b -> Bool
isTyCoArg (Type {})     = True
isTyCoArg (Coercion {}) = True
isTyCoArg _             = False

-- | Returns @True@ iff the expression is a 'Type' expression at its
-- top level.  Note this does NOT include 'Coercion's.
isTypeArg :: Expr b -> Bool
isTypeArg (Type {}) = True
isTypeArg _         = False

-- | The number of binders that bind values rather than types
valBndrCount :: [CoreBndr] -> Int
valBndrCount = count isId

-- | The number of argument expressions that are values rather than types at their top level
valArgCount :: [Arg b] -> Int
valArgCount = count isValArg

{-
************************************************************************
*                                                                      *
\subsection{Seq stuff}
*                                                                      *
************************************************************************
-}

seqExpr :: CoreExpr -> ()
seqExpr (Var v)         = v `seq` ()
seqExpr (Lit lit)       = lit `seq` ()
seqExpr (App f a)       = seqExpr f `seq` seqExpr a
seqExpr (Lam b e)       = seqBndr b `seq` seqExpr e
seqExpr (Let b e)       = seqBind b `seq` seqExpr e
seqExpr (Case e b t as) = seqExpr e `seq` seqBndr b `seq` seqType t `seq` seqAlts as
seqExpr (Cast e co)     = seqExpr e `seq` seqCo co
seqExpr (Tick n e)      = seqTickish n `seq` seqExpr e
seqExpr (Type t)        = seqType t
seqExpr (Coercion co)   = seqCo co

seqExprs :: [CoreExpr] -> ()
seqExprs [] = ()
seqExprs (e:es) = seqExpr e `seq` seqExprs es

seqTickish :: Tickish Id -> ()
seqTickish ProfNote{ profNoteCC = cc } = cc `seq` ()
seqTickish HpcTick{} = ()
seqTickish Breakpoint{ breakpointFVs = ids } = seqBndrs ids
seqTickish SourceNote{} = ()

seqBndr :: CoreBndr -> ()
seqBndr b = b `seq` ()

seqBndrs :: [CoreBndr] -> ()
seqBndrs [] = ()
seqBndrs (b:bs) = seqBndr b `seq` seqBndrs bs

seqBind :: Bind CoreBndr -> ()
seqBind (NonRec b e) = seqBndr b `seq` seqExpr e
seqBind (Rec prs)    = seqPairs prs

seqPairs :: [(CoreBndr, CoreExpr)] -> ()
seqPairs [] = ()
seqPairs ((b,e):prs) = seqBndr b `seq` seqExpr e `seq` seqPairs prs

seqAlts :: [CoreAlt] -> ()
seqAlts [] = ()
seqAlts ((c,bs,e):alts) = c `seq` seqBndrs bs `seq` seqExpr e `seq` seqAlts alts

seqRules :: [CoreRule] -> ()
seqRules [] = ()
seqRules (Rule { ru_bndrs = bndrs, ru_args = args, ru_rhs = rhs } : rules) 
  = seqBndrs bndrs `seq` seqExprs (rhs:args) `seq` seqRules rules
seqRules (BuiltinRule {} : rules) = seqRules rules

{-
************************************************************************
*                                                                      *
\subsection{Annotated core}
*                                                                      *
************************************************************************
-}

-- | Annotated core: allows annotation at every node in the tree
type AnnExpr bndr annot = (annot, AnnExpr' bndr annot)

-- | A clone of the 'Expr' type but allowing annotation at every tree node
data AnnExpr' bndr annot
  = AnnVar      Id
  | AnnLit      Literal
  | AnnLam      bndr (AnnExpr bndr annot)
  | AnnApp      (AnnExpr bndr annot) (AnnExpr bndr annot)
  | AnnCase     (AnnExpr bndr annot) bndr Type [AnnAlt bndr annot]
  | AnnLet      (AnnBind bndr annot) (AnnExpr bndr annot)
  | AnnCast     (AnnExpr bndr annot) (annot, Coercion)
                   -- Put an annotation on the (root of) the coercion
  | AnnTick     (Tickish Id) (AnnExpr bndr annot)
  | AnnType     Type
  | AnnCoercion Coercion

-- | A clone of the 'Alt' type but allowing annotation at every tree node
type AnnAlt bndr annot = (AltCon, [bndr], AnnExpr bndr annot)

-- | A clone of the 'Bind' type but allowing annotation at every tree node
data AnnBind bndr annot
  = AnnNonRec bndr (AnnExpr bndr annot)
  | AnnRec    [(bndr, AnnExpr bndr annot)]

-- | Takes a nested application expression and returns the the function
-- being applied and the arguments to which it is applied
collectAnnArgs :: AnnExpr b a -> (AnnExpr b a, [AnnExpr b a])
collectAnnArgs expr
  = go expr []
  where
    go (_, AnnApp f a) as = go f (a:as)
    go e               as = (e, as)

collectAnnArgsTicks :: (Tickish Var -> Bool) -> AnnExpr b a
                       -> (AnnExpr b a, [AnnExpr b a], [Tickish Var])
collectAnnArgsTicks tickishOk expr
  = go expr [] []
  where
    go (_, AnnApp f a)  as ts = go f (a:as) ts
    go (_, AnnTick t e) as ts | tickishOk t
                              = go e as (t:ts)
    go e                as ts = (e, as, reverse ts)

deAnnotate :: AnnExpr bndr annot -> Expr bndr
deAnnotate (_, e) = deAnnotate' e

deAnnotate' :: AnnExpr' bndr annot -> Expr bndr
deAnnotate' (AnnType t)           = Type t
deAnnotate' (AnnCoercion co)      = Coercion co
deAnnotate' (AnnVar  v)           = Var v
deAnnotate' (AnnLit  lit)         = Lit lit
deAnnotate' (AnnLam  binder body) = Lam binder (deAnnotate body)
deAnnotate' (AnnApp  fun arg)     = App (deAnnotate fun) (deAnnotate arg)
deAnnotate' (AnnCast e (_,co))    = Cast (deAnnotate e) co
deAnnotate' (AnnTick tick body)   = Tick tick (deAnnotate body)

deAnnotate' (AnnLet bind body)
  = Let (deAnnBind bind) (deAnnotate body)
  where
    deAnnBind (AnnNonRec var rhs) = NonRec var (deAnnotate rhs)
    deAnnBind (AnnRec pairs) = Rec [(v,deAnnotate rhs) | (v,rhs) <- pairs]

deAnnotate' (AnnCase scrut v t alts)
  = Case (deAnnotate scrut) v t (map deAnnAlt alts)

deAnnAlt :: AnnAlt bndr annot -> Alt bndr
deAnnAlt (con,args,rhs) = (con,args,deAnnotate rhs)

-- | As 'collectBinders' but for 'AnnExpr' rather than 'Expr'
collectAnnBndrs :: AnnExpr bndr annot -> ([bndr], AnnExpr bndr annot)
collectAnnBndrs e
  = collect [] e
  where
    collect bs (_, AnnLam b body) = collect (b:bs) body
    collect bs body               = (reverse bs, body)<|MERGE_RESOLUTION|>--- conflicted
+++ resolved
@@ -30,15 +30,9 @@
         isId, cmpAltCon, cmpAlt, ltAlt,
         
         -- ** Simple 'Expr' access functions and predicates
-<<<<<<< HEAD
         bindersOf, bindersOfBinds, rhssOfBind, rhssOfAlts, 
         collectBinders, collectTyAndValBinders,
-        collectArgs, flattenBinds,
-=======
-        bindersOf, bindersOfBinds, rhssOfBind, rhssOfAlts,
-        collectBinders, collectTyBinders, collectValBinders, collectTyAndValBinders,
         collectArgs, collectArgsTicks, flattenBinds,
->>>>>>> 30fdf86e
 
         isValArg, isTypeArg, isTyCoArg, valArgCount, valBndrCount,
         isRuntimeArg, isRuntimeVar,
