
%
% (c) The University of Glasgow 2006
% (c) The GRASP/AQUA Project, Glasgow University, 1993-1998
%

A ``lint'' pass to check for Core correctness

\begin{code}
{-# LANGUAGE CPP #-}
{-# OPTIONS_GHC -fprof-auto #-}

module CoreLint ( lintCoreBindings, lintUnfolding, lintExpr ) where

#include "HsVersions.h"

import CoreSyn
import CoreFVs
import CoreUtils
import Bag
import Literal
import DataCon
import TysWiredIn
import TysPrim
import Var
import VarEnv
import VarSet
import Name
import Id
import PprCore
import ErrUtils
import Coercion
import SrcLoc
import Kind
import Type
import TyCoRep
import TyCon
import CoAxiom
import BasicTypes
import StaticFlags
import ListSetOps
import PrelNames
import Outputable
import FastString
import Util
import OptCoercion ( checkAxInstCo )
import Control.Monad
import MonadUtils
import Data.Maybe
import Pair
\end{code}

Note [GHC Formalism]
~~~~~~~~~~~~~~~~~~~~
This file implements the type-checking algorithm for System FC, the "official"
name of the Core language. Type safety of FC is heart of the claim that
executables produced by GHC do not have segmentation faults. Thus, it is
useful to be able to reason about System FC independently of reading the code.
To this purpose, there is a document core-spec.pdf built in docs/core-spec that
contains a formalism of the types and functions dealt with here. If you change
just about anything in this file or you change other types/functions throughout
the Core language (all signposted to this note), you should update that
formalism. See docs/core-spec/README for more info about how to do so.

Note [check vs lint]
~~~~~~~~~~~~~~~~~~~~
This file implements both a type checking algorithm and also general sanity
checking. For example, the "sanity checking" checks for TyConApp on the left
of an AppTy, which should never happen. These sanity checks don't really
affect any notion of type soundness. Yet, it is convenient to do the sanity
checks at the same time as the type checks. So, we use the following naming
convention:

- Functions that begin with 'lint'... are involved in type checking. These
  functions might also do some sanity checking.

- Functions that begin with 'check'... are *not* involved in type checking.
  They exist only for sanity checking.

Issues surrounding variable naming, shadowing, and such are considered *not*
to be part of type checking, as the formalism omits these details.

%************************************************************************
%*                                                                      *
\subsection[lintCoreBindings]{@lintCoreBindings@: Top-level interface}
%*                                                                      *
%************************************************************************

Checks that a set of core bindings is well-formed.  The PprStyle and String
just control what we print in the event of an error.  The Bool value
indicates whether we have done any specialisation yet (in which case we do
some extra checks).

We check for
        (a) type errors
        (b) Out-of-scope type variables
        (c) Out-of-scope local variables
        (d) Ill-kinded types

If we have done specialisation the we check that there are
        (a) No top-level bindings of primitive (unboxed type)

Outstanding issues:

    --
    -- Things are *not* OK if:
    --
    --  * Unsaturated type app before specialisation has been done;
    --
    --  * Oversaturated type app after specialisation (eta reduction
    --   may well be happening...);


Note [Linting type lets]
~~~~~~~~~~~~~~~~~~~~~~~~
In the desugarer, it's very very convenient to be able to say (in effect)
        let a = Type Int in <body>
That is, use a type let.   See Note [Type let] in CoreSyn.

However, when linting <body> we need to remember that a=Int, else we might
reject a correct program.  So we carry a type substitution (in this example
[a -> Int]) and apply this substitution before comparing types.  The functin
        lintInTy :: Type -> LintM Type
returns a substituted type; that's the only reason it returns anything.

When we encounter a binder (like x::a) we must apply the substitution
to the type of the binding variable.  lintBinders does this.

For Ids, the type-substituted Id is added to the in_scope set (which
itself is part of the TCvSubst we are carrying down), and when we
find an occurrence of an Id, we fetch it from the in-scope set.

\begin{code}
lintCoreBindings :: [Var] -> CoreProgram -> (Bag MsgDoc, Bag MsgDoc)
--   Returns (warnings, errors)
-- If you edit this function, you may need to update the GHC formalism
-- See Note [GHC Formalism]
lintCoreBindings local_in_scope binds
  = initL $
    addLoc TopLevelBindings        $
    addInScopeVars local_in_scope  $
    addInScopeVars binders         $
        -- Put all the top-level binders in scope at the start
        -- This is because transformation rules can bring something
        -- into use 'unexpectedly'
    do { checkL (null dups) (dupVars dups)
       ; checkL (null ext_dups) (dupExtVars ext_dups)
       ; mapM lint_bind binds }
  where
    binders = bindersOfBinds binds
    (_, dups) = removeDups compare binders

    -- dups_ext checks for names with different uniques
    -- but but the same External name M.n.  We don't
    -- allow this at top level:
    --    M.n{r3}  = ...
    --    M.n{r29} = ...
    -- because they both get the same linker symbol
    ext_dups = snd (removeDups ord_ext (map Var.varName binders))
    ord_ext n1 n2 | Just m1 <- nameModule_maybe n1
                  , Just m2 <- nameModule_maybe n2
                  = compare (m1, nameOccName n1) (m2, nameOccName n2)
                  | otherwise = LT

    -- If you edit this function, you may need to update the GHC formalism
    -- See Note [GHC Formalism]
    lint_bind (Rec prs)         = mapM_ (lintSingleBinding TopLevel Recursive) prs
    lint_bind (NonRec bndr rhs) = lintSingleBinding TopLevel NonRecursive (bndr,rhs)
\end{code}

%************************************************************************
%*                                                                      *
\subsection[lintUnfolding]{lintUnfolding}
%*                                                                      *
%************************************************************************

We use this to check all unfoldings that come in from interfaces
(it is very painful to catch errors otherwise):

\begin{code}
lintUnfolding :: SrcLoc
              -> [Var]          -- Treat these as in scope
              -> CoreExpr
              -> Maybe MsgDoc   -- Nothing => OK

lintUnfolding locn vars expr
  | isEmptyBag errs = Nothing
  | otherwise       = Just (pprMessageBag errs)
  where
    (_warns, errs) = initL (addLoc (ImportedUnfolding locn) $
                            addInScopeVars vars            $
                            lintCoreExpr expr)

lintExpr :: [Var]               -- Treat these as in scope
         -> CoreExpr
         -> Maybe MsgDoc        -- Nothing => OK

lintExpr vars expr
  | isEmptyBag errs = Nothing
  | otherwise       = Just (pprMessageBag errs)
  where
    (_warns, errs) = initL (addLoc TopLevelBindings $
                            addInScopeVars vars     $
                            lintCoreExpr expr)
\end{code}

%************************************************************************
%*                                                                      *
\subsection[lintCoreBinding]{lintCoreBinding}
%*                                                                      *
%************************************************************************

Check a core binding, returning the list of variables bound.

\begin{code}
lintSingleBinding :: TopLevelFlag -> RecFlag -> (Id, CoreExpr) -> LintM ()
-- If you edit this function, you may need to update the GHC formalism
-- See Note [GHC Formalism]
lintSingleBinding top_lvl_flag rec_flag (binder,rhs)
  = addLoc (RhsOf binder) $
         -- Check the rhs
    do { ty <- lintCoreExpr rhs
       ; lintBinder binder -- Check match to RHS type
       ; binder_ty <- applySubstTy binder_ty
       ; ensureEqTys binder_ty ty (mkRhsMsg binder (ptext (sLit "RHS")) ty)

        -- Check the let/app invariant
        -- See Note [CoreSyn let/app invariant] in CoreSyn
       ; checkL (not (isUnLiftedType binder_ty)
            || (isNonRec rec_flag && exprOkForSpeculation rhs))
           (mkRhsPrimMsg binder rhs)

        -- Check that if the binder is top-level or recursive, it's not demanded
       ; checkL (not (isStrictId binder)
            || (isNonRec rec_flag && not (isTopLevel top_lvl_flag)))
           (mkStrictMsg binder)

        -- Check that if the binder is local, it is not marked as exported
       ; checkL (not (isExportedId binder) || isTopLevel top_lvl_flag)
           (mkNonTopExportedMsg binder)

        -- Check that if the binder is local, it does not have an external name
       ; checkL (not (isExternalName (Var.varName binder)) || isTopLevel top_lvl_flag)
           (mkNonTopExternalNameMsg binder)

        -- Check whether binder's specialisations contain any out-of-scope variables
       ; mapM_ (lintBndrIdInScope binder) bndr_vars

       ; when (isStrongLoopBreaker (idOccInfo binder) && isInlinePragma (idInlinePragma binder))
              (addWarnL (ptext (sLit "INLINE binder is (non-rule) loop breaker:") <+> ppr binder))
              -- Only non-rule loop breakers inhibit inlining

      -- Check whether arity and demand type are consistent (only if demand analysis
      -- already happened)
      --
      -- Note (Apr 2014): this is actually ok.  See Note [Demand analysis for trivial right-hand sides]
      --                  in DmdAnal.  After eta-expansion in CorePrep the rhs is no longer trivial.
      --       ; let dmdTy = idStrictness binder
      --       ; checkL (case dmdTy of
      --                  StrictSig dmd_ty -> idArity binder >= dmdTypeDepth dmd_ty || exprIsTrivial rhs)
      --           (mkArityMsg binder)

       ; lintIdUnfolding binder binder_ty (idUnfolding binder) }

        -- We should check the unfolding, if any, but this is tricky because
        -- the unfolding is a SimplifiableCoreExpr. Give up for now.
   where
    binder_ty                  = idType binder
    bndr_vars                  = varSetElems (idFreeVars binder)

    -- If you edit this function, you may need to update the GHC formalism
    -- See Note [GHC Formalism]
    lintBinder var | isId var  = lintIdBndr var $ \_ -> (return ())
                   | otherwise = return ()

lintIdUnfolding :: Id -> Type -> Unfolding -> LintM ()
lintIdUnfolding bndr bndr_ty (CoreUnfolding { uf_tmpl = rhs, uf_src = src })
  | isStableSource src
  = do { ty <- lintCoreExpr rhs
       ; ensureEqTys bndr_ty ty (mkRhsMsg bndr (ptext (sLit "unfolding")) ty) }
lintIdUnfolding  _ _ _
  = return ()       -- We could check more
\end{code}

%************************************************************************
%*                                                                      *
\subsection[lintCoreExpr]{lintCoreExpr}
%*                                                                      *
%************************************************************************

\begin{code}
type InType      = Type
type InCoercion  = Coercion
type InVar       = Var
type InTyCoVar   = Var

type OutType     = Type -- Substitution has been applied to this,
                        -- but has not been linted yet
type OutKind     = Kind

type LintedType  = Type -- Substitution applied, and type is linted
type LintedKind  = Kind

type OutCoercion    = Coercion
type OutCoercionArg = CoercionArg
type OutVar         = Var
type OutTyVar       = TyVar
type OutTyCoVar     = Var

lintCoreExpr :: CoreExpr -> LintM OutType
-- The returned type has the substitution from the monad
-- already applied to it:
--      lintCoreExpr e subst = exprType (subst e)
--
-- The returned "type" can be a kind, if the expression is (Type ty)

-- If you edit this function, you may need to update the GHC formalism
-- See Note [GHC Formalism]
lintCoreExpr (Var var)
  = do  { checkL (not (var == oneTupleDataConId))
                 (ptext (sLit "Illegal one-tuple"))

        ; checkL (isId var && not (isCoVar var))
                 (ptext (sLit "Non term variable") <+> ppr var)

        ; checkDeadIdOcc var
        ; var' <- lookupIdInScope var
        ; return (idType var') }

lintCoreExpr (Lit lit)
  = return (literalType lit)

lintCoreExpr (Cast expr co)
  = do { expr_ty <- lintCoreExpr expr
-- RAE       ; checkL (not (isReflCo co))
-- RAE                (ptext (sLit "Cast by Refl in expression:") <+> ppr e)
-- RAE This check fails, because of (at least) a failure to use mkCast in Specialise.specExpr
       ; co' <- applySubstCo co
       ; (_, k2, from_ty, to_ty, r) <- lintCoercion co'
       ; lintL (classifiesTypeWithValues k2)
               (ptext (sLit "Target of cast not # or *:") <+> ppr co)
       ; lintRole co' Representational r
       ; ensureEqTys from_ty expr_ty (mkCastErr expr co' from_ty expr_ty)
       ; return to_ty }

lintCoreExpr (Tick (Breakpoint _ ids) expr)
  = do forM_ ids $ \id -> do
         checkDeadIdOcc id
         lookupIdInScope id
       lintCoreExpr expr

lintCoreExpr (Tick _other_tickish expr)
  = lintCoreExpr expr

lintCoreExpr (Let (NonRec tv (Type ty)) body)
  | isTyVar tv
  =     -- See Note [Linting type lets]
    do  { ty' <- applySubstTy ty
        ; lintTyCoBndr tv              $ \ tv' ->
    do  { addLoc (RhsOf tv) $ lintTyKind tv' ty'
                -- Now extend the substitution so we
                -- take advantage of it in the body
        ; extendSubstL tv' ty'       $
          addLoc (BodyOfLetRec [tv]) $
          lintCoreExpr body } }

lintCoreExpr (Let (NonRec bndr rhs) body)
  | isId bndr
  = do  { lintSingleBinding NotTopLevel NonRecursive (bndr,rhs)
        ; addLoc (BodyOfLetRec [bndr])
                 (lintAndScopeId bndr $ \_ -> (lintCoreExpr body)) }

  | otherwise
  = failWithL (mkLetErr bndr rhs)       -- Not quite accurate

lintCoreExpr (Let (Rec pairs) body)
  = lintAndScopeIds bndrs       $ \_ ->
    do  { checkL (null dups) (dupVars dups)
        ; mapM_ (lintSingleBinding NotTopLevel Recursive) pairs
        ; addLoc (BodyOfLetRec bndrs) (lintCoreExpr body) }
  where
    bndrs = map fst pairs
    (_, dups) = removeDups compare bndrs

lintCoreExpr e@(App _ _)
    = do { fun_ty <- lintCoreExpr fun
         ; addLoc (AnExpr e) $ foldM lintCoreArg fun_ty args }
  where
    (fun, args) = collectArgs e

lintCoreExpr (Lam var expr)
  = addLoc (LambdaBodyOf var) $
    lintBinder var $ \ var' ->
    do { body_ty <- lintCoreExpr expr
       ; return $ mkPiType var' body_ty }

lintCoreExpr e@(Case scrut var alt_ty alts) =
       -- Check the scrutinee
  do { scrut_ty <- lintCoreExpr scrut
     ; alt_ty   <- lintInTy alt_ty
     ; var_ty   <- lintInTy (idType var)

     ; case tyConAppTyCon_maybe (idType var) of
         Just tycon
              | debugIsOn &&
                isAlgTyCon tycon &&
                not (isFamilyTyCon tycon || isAbstractTyCon tycon) &&
                null (tyConDataCons tycon) ->
                  pprTrace "Lint warning: case binder's type has no constructors" (ppr var <+> ppr (idType var))
                        -- This can legitimately happen for type families
                      $ return ()
         _otherwise -> return ()

        -- Don't use lintIdBndr on var, because unboxed tuple is legitimate

     ; subst <- getTCvSubst
     ; ensureEqTys var_ty scrut_ty (mkScrutMsg var var_ty scrut_ty subst)

     ; lintAndScopeId var $ \_ ->
       do { -- Check the alternatives
            mapM_ (lintCoreAlt scrut_ty alt_ty) alts
          ; checkCaseAlts e scrut_ty alts
          ; return alt_ty } }

-- This case can't happen; linting types in expressions gets routed through
-- lintCoreArgs
lintCoreExpr (Type ty)
  = pprPanic "lintCoreExpr" (ppr ty)

lintCoreExpr (Coercion co)
  = do { (k1, k2, ty1, ty2, role) <- lintInCo co
       ; return (mkHeteroCoercionType role k1 k2 ty1 ty2) }

\end{code}

%************************************************************************
%*                                                                      *
\subsection[lintCoreArgs]{lintCoreArgs}
%*                                                                      *
%************************************************************************

The basic version of these functions checks that the argument is a
subtype of the required type, as one would expect.

\begin{code}
lintCoreArg  :: OutType -> CoreArg -> LintM OutType
lintCoreArg fun_ty (Type arg_ty)
  = do { checkL (not (isCoercionTy arg_ty))
                (ptext (sLit "Unnecessary coercion-to-type injection:")
                  <+> ppr arg_ty)
       ; arg_ty' <- applySubstTy arg_ty
       ; lintTyApp fun_ty arg_ty' }

lintCoreArg fun_ty (Coercion arg_co)
  = do { arg_co' <- applySubstCo arg_co
       ; lintCoApp fun_ty arg_co' }

lintCoreArg fun_ty arg
  = do { arg_ty <- lintCoreExpr arg
       ; checkL (not (isUnLiftedType arg_ty) || exprOkForSpeculation arg)
                (mkLetAppMsg arg)
       ; lintValApp arg fun_ty arg_ty }

-----------------
lintAltBinders :: OutType     -- Scrutinee type
               -> OutType     -- Constructor type
               -> [OutVar]    -- Binders
               -> LintM ()
-- If you edit this function, you may need to update the GHC formalism
-- See Note [GHC Formalism]
lintAltBinders scrut_ty con_ty []
  = ensureEqTys con_ty scrut_ty (mkBadPatMsg con_ty scrut_ty)
lintAltBinders scrut_ty con_ty (bndr:bndrs)
  | isTyVar bndr
  = do { con_ty' <- lintTyApp con_ty (mkOnlyTyVarTy bndr)
       ; lintAltBinders scrut_ty con_ty' bndrs }
  | isCoVar bndr
  = do { con_ty' <- lintCoApp con_ty (mkCoVarCo bndr)
       ; lintAltBinders scrut_ty con_ty' bndrs }
  | otherwise
  = do { con_ty' <- lintValApp (Var bndr) con_ty (idType bndr)
       ; lintAltBinders scrut_ty con_ty' bndrs }

-----------------
lintTyApp :: OutType -> OutType -> LintM OutType
lintTyApp fun_ty arg_ty
  | Just (bndr,body_ty) <- splitForAllTy_maybe fun_ty
  , Just tv <- binderVar_maybe bndr
  , isTyVar tv
  = do  { lintTyKind tv arg_ty
        ; return (substTyWith [tv] [arg_ty] body_ty) }

  | otherwise
  = failWithL (mkTyAppMsg fun_ty arg_ty)

-----------------
lintCoApp :: OutType -> OutCoercion -> LintM OutType
lintCoApp fun_ty arg_co
  | Just (bndr,body_ty) <- splitForAllTy_maybe fun_ty
  , Just covar <- binderVar_maybe bndr
  , isId covar
  = do { (_, _, t1, t2, rAct) <- lintCoercion arg_co
       ; let (_, _, t1', t2', rExp) = coVarKindsTypesRole covar
       ; ensureEqTys t1' t1 (mkCoAppMsg t1' t1 (Just CLeft))
       ; ensureEqTys t2' t2 (mkCoAppMsg t2' t2 (Just CRight))
       ; lintRole arg_co rExp rAct
       ; return (substTyWith [covar] [CoercionTy arg_co] body_ty) }
  | otherwise
  = failWithL (mkCoAppMsg fun_ty (CoercionTy arg_co) Nothing)

-----------------
lintValApp :: CoreExpr -> OutType -> OutType -> LintM OutType
lintValApp arg fun_ty arg_ty
  | Just (arg,res) <- splitFunTy_maybe fun_ty
  = do { ensureEqTys arg arg_ty err1
       ; return res }
  | otherwise
  = failWithL err2
  where
    err1 = mkAppMsg       fun_ty arg_ty arg
    err2 = mkNonFunAppMsg fun_ty arg_ty arg
\end{code}

\begin{code}
lintTyKind :: OutTyVar -> OutType -> LintM ()
-- Both args have had substitution applied

-- If you edit this function, you may need to update the GHC formalism
-- See Note [GHC Formalism]
lintTyKind tyvar arg_ty
        -- Arg type might be boxed for a function with an uncommitted
        -- tyvar; notably this is used so that we can give
        --      error :: forall a:*. String -> a
        -- and then apply it to both boxed and unboxed types.
  = do { arg_kind <- lintType arg_ty
       ; unless (arg_kind `eqType` tyvar_kind)
                (addErrL (mkKindErrMsg tyvar arg_ty $$ (text "xx" <+> ppr arg_kind))) }
  where
    tyvar_kind = tyVarKind tyvar

checkDeadIdOcc :: Id -> LintM ()
-- Occurrences of an Id should never be dead....
-- except when we are checking a case pattern
checkDeadIdOcc id
  | isDeadOcc (idOccInfo id)
  = do { in_case <- inCasePat
       ; checkL in_case
                (ptext (sLit "Occurrence of a dead Id") <+> ppr id) }
  | otherwise
  = return ()
\end{code}


%************************************************************************
%*                                                                      *
\subsection[lintCoreAlts]{lintCoreAlts}
%*                                                                      *
%************************************************************************

\begin{code}
checkCaseAlts :: CoreExpr -> OutType -> [CoreAlt] -> LintM ()
-- a) Check that the alts are non-empty
-- b1) Check that the DEFAULT comes first, if it exists
-- b2) Check that the others are in increasing order
-- c) Check that there's a default for infinite types
-- NB: Algebraic cases are not necessarily exhaustive, because
--     the simplifer correctly eliminates case that can't
--     possibly match.

checkCaseAlts e ty alts =
  do { checkL (all non_deflt con_alts) (mkNonDefltMsg e)
     ; checkL (increasing_tag con_alts) (mkNonIncreasingAltsMsg e)

          -- For types Int#, Word# with an infinite (well, large!) number of
          -- possible values, there should usually be a DEFAULT case
          -- But (see Note [Empty case alternatives] in CoreSyn) it's ok to
          -- have *no* case alternatives.
          -- In effect, this is a kind of partial test. I suppose it's possible
          -- that we might *know* that 'x' was 1 or 2, in which case
          --   case x of { 1 -> e1; 2 -> e2 }
          -- would be fine.
     ; checkL (isJust maybe_deflt || not is_infinite_ty || null alts)
              (nonExhaustiveAltsMsg e) }
  where
    (con_alts, maybe_deflt) = findDefault alts

        -- Check that successive alternatives have increasing tags
    increasing_tag (alt1 : rest@( alt2 : _)) = alt1 `ltAlt` alt2 && increasing_tag rest
    increasing_tag _                         = True

    non_deflt (DEFAULT, _, _) = False
    non_deflt _               = True

    is_infinite_ty = case tyConAppTyCon_maybe ty of
                        Nothing    -> False
                        Just tycon -> isPrimTyCon tycon
\end{code}

\begin{code}
lintAltExpr :: CoreExpr -> OutType -> LintM ()
lintAltExpr expr ann_ty
  = do { actual_ty <- lintCoreExpr expr
       ; ensureEqTys actual_ty ann_ty (mkCaseAltMsg expr actual_ty ann_ty) }

lintCoreAlt :: OutType          -- Type of scrutinee
            -> OutType          -- Type of the alternative
            -> CoreAlt
            -> LintM ()
-- If you edit this function, you may need to update the GHC formalism
-- See Note [GHC Formalism]
lintCoreAlt _ alt_ty (DEFAULT, args, rhs) =
  do { lintL (null args) (mkDefaultArgsMsg args)
     ; lintAltExpr rhs alt_ty }

lintCoreAlt scrut_ty alt_ty (LitAlt lit, args, rhs)
  | litIsLifted lit
  = failWithL integerScrutinisedMsg
  | otherwise
  = do { lintL (null args) (mkDefaultArgsMsg args)
       ; ensureEqTys lit_ty scrut_ty (mkBadPatMsg lit_ty scrut_ty)
       ; lintAltExpr rhs alt_ty }
  where
    lit_ty = literalType lit

lintCoreAlt scrut_ty alt_ty alt@(DataAlt con, args, rhs)
  | isNewTyCon (dataConTyCon con)
  = addErrL (mkNewTyDataConAltMsg scrut_ty alt)
  | Just (tycon, tycon_arg_tys) <- splitTyConApp_maybe scrut_ty
  = addLoc (CaseAlt alt) $  do
    {   -- First instantiate the universally quantified
        -- type variables of the data constructor
        -- We've already check
      lintL (tycon == dataConTyCon con) (mkBadConMsg tycon con)
    ; let con_payload_ty = applyTys (dataConRepType con) tycon_arg_tys

        -- And now bring the new binders into scope
    ; lintBinders args $ \ args' -> do
    { addLoc (CasePat alt) (lintAltBinders scrut_ty con_payload_ty args')
    ; lintAltExpr rhs alt_ty } }

  | otherwise   -- Scrut-ty is wrong shape
  = addErrL (mkBadAltMsg scrut_ty alt)
\end{code}

%************************************************************************
%*                                                                      *
\subsection[lint-types]{Types}
%*                                                                      *
%************************************************************************

\begin{code}
-- When we lint binders, we (one at a time and in order):
--  1. Lint var types or kinds (possibly substituting)
--  2. Add the binder to the in scope set, and if its a coercion var,
--     we may extend the substitution to reflect its (possibly) new kind
lintBinders :: [Var] -> ([Var] -> LintM a) -> LintM a
lintBinders [] linterF = linterF []
lintBinders (var:vars) linterF = lintBinder var $ \var' ->
                                 lintBinders vars $ \ vars' ->
                                 linterF (var':vars')

-- If you edit this function, you may need to update the GHC formalism
-- See Note [GHC Formalism]
lintBinder :: Var -> (Var -> LintM a) -> LintM a
lintBinder var linterF
  |  isTyVar var
  || isCoVar var = lintTyCoBndr var linterF
  | otherwise    = lintIdBndr var linterF

lintTyCoBndr :: InTyCoVar -> (OutTyCoVar -> LintM a) -> LintM a
lintTyCoBndr tv thing_inside
  = do { subst <- getTCvSubst
       ; let (subst', tv') = substTyCoVarBndr subst tv
       ; lintTyCoBndrKind tv'
       ; updateTCvSubst subst' (thing_inside tv') }

lintIdBndr :: Id -> (Id -> LintM a) -> LintM a
-- Do substitution on the type of a binder and add the var with this
-- new type to the in-scope set of the second argument
-- ToDo: lint its rules

lintIdBndr id linterF
  = do  { lintAndScopeId id $ \id' -> linterF id' }

lintAndScopeIds :: [Var] -> ([Var] -> LintM a) -> LintM a
lintAndScopeIds ids linterF
  = go ids
  where
    go []       = linterF []
    go (id:ids) = lintAndScopeId id $ \id ->
                  lintAndScopeIds ids $ \ids ->
                  linterF (id:ids)

lintAndScopeId :: InVar -> (OutVar -> LintM a) -> LintM a
lintAndScopeId id linterF
  = do { ty <- lintInTy (idType id)
       ; let id' = setIdType id ty
       ; addInScopeVar id' $ (linterF id') }
\end{code}


%************************************************************************
%*                                                                      *
             Types
%*                                                                      *
%************************************************************************

\begin{code}
lintInTy :: InType -> LintM LintedType
-- Types only, not kinds
-- Check the type, and apply the substitution to it
-- See Note [Linting type lets]
lintInTy ty
  = addLoc (InType ty) $
    do  { ty' <- applySubstTy ty
        ; _k  <- lintType ty'
        ; return ty' }

-------------------
lintTyCoBndrKind :: OutTyVar -> LintM ()
-- Handles both type and kind foralls.
lintTyCoBndrKind tv = lintKind (varType tv)

-------------------
lintType :: OutType -> LintM LintedKind
-- The returned Kind has itself been linted

-- If you edit this function, you may need to update the GHC formalism
-- See Note [GHC Formalism]
lintType (TyVarTy tv)
  = do { checkL (isTyVar tv) (mkBadTyVarMsg tv)
       ; lintTyCoVarInScope tv
       ; return (tyVarKind tv) }
         -- We checked its kind when we added it to the envt

lintType ty@(AppTy t1 t2)
  | TyConApp {} <- t1
  = failWithL $ ptext (sLit "TyConApp to the left of AppTy:") <+> ppr ty
  | otherwise
  = do { k1 <- lintType t1
       ; k2 <- lintType t2
       ; lint_ty_app ty k1 [(t2,k2)] }

lintType ty@(TyConApp tc tys)
  | Just ty' <- coreView ty
  = lintType ty'   -- Expand type synonyms, so that we do not bogusly complain
                   --  about un-saturated type synonyms

<<<<<<< HEAD
  | isUnLiftedTyCon tc || isSynTyCon tc
=======
  | isUnLiftedTyCon tc || isTypeSynonymTyCon tc || isTypeFamilyTyCon tc
       -- See Note [The kind invariant] in TypeRep
>>>>>>> 0511c0ab
       -- Also type synonyms and type families
  , length tys < tyConArity tc
  = failWithL (hang (ptext (sLit "Un-saturated type application")) 2 (ppr ty))

  | otherwise
  = do { ks <- mapM lintType tys
       ; lint_ty_app ty (tyConKind tc) (tys `zip` ks) }

-- arrows can related *unlifted* kinds, so this has to be separate from
-- a dependent forall.
lintType ty@(ForAllTy (Anon t1) t2) 
  = do { k1 <- lintType t1
       ; k2 <- lintType t2
       ; lintArrow (ptext (sLit "type or kind") <+> quotes (ppr ty)) k1 k2 }

lintType (ForAllTy (Named tv _vis) ty)
  = do { lintTyCoBndrKind tv
       ; k <- addInScopeVar tv (lintType ty) 
       ; return k }

lintType ty@(LitTy l) = lintTyLit l >> return (typeKind ty)

lintType (CastTy ty co)
  = do { k1 <- lintType ty
       ; (k1', k2) <- lintStarCoercion Representational co
       ; ensureEqTys k1 k1' (mkCastErr ty co k1' k1)
       ; return k2 }

lintType (CoercionTy co)
  = do { (k1, k2, ty1, ty2, r) <- lintCoercion co
       ; return $ mkHeteroCoercionType r k1 k2 ty1 ty2 }

\end{code}


\begin{code}
lintKind :: OutKind -> LintM ()
-- If you edit this function, you may need to update the GHC formalism
-- See Note [GHC Formalism]
lintKind k = do { sk <- lintType k
                ; unless ((isStarKind sk) || (isUnliftedTypeKind sk))
                         (addErrL (hang (ptext (sLit "Ill-kinded kind:") <+> ppr k)
                                      2 (ptext (sLit "has kind:") <+> ppr sk))) }

-- confirms that a type is really *
lintStar :: SDoc -> OutKind -> LintM ()
lintStar doc k
  = lintL (isStarKind k) (ptext (sLit "Non-* kind when * expected:") <+> ppr k $$
                           ptext (sLit "when checking") <+> doc)
\end{code}


\begin{code}
lintArrow :: SDoc -> LintedKind -> LintedKind -> LintM LintedKind
-- If you edit this function, you may need to update the GHC formalism
-- See Note [GHC Formalism]
lintArrow what k1 k2   -- Eg lintArrow "type or kind `blah'" k1 k2
                       -- or lintarrow "coercion `blah'" k1 k2
  = do { unless (okArrowArgKind k1)    (addErrL (msg (ptext (sLit "argument")) k1))
       ; unless (okArrowResultKind k2) (addErrL (msg (ptext (sLit "result"))   k2))
       ; return liftedTypeKind }
  where
    msg ar k
      = vcat [ hang (ptext (sLit "Ill-kinded") <+> ar)
                  2 (ptext (sLit "in") <+> what)
             , what <+> ptext (sLit "kind:") <+> ppr k ]

lint_ty_app :: Type -> LintedKind -> [(LintedType,LintedKind)] -> LintM LintedKind
lint_ty_app ty k tys
  = lint_app (ptext (sLit "type") <+> quotes (ppr ty)) k tys

----------------
lint_co_app :: Coercion -> LintedKind -> [(LintedType,LintedKind)] -> LintM LintedKind
lint_co_app ty k tys
  = lint_app (ptext (sLit "coercion") <+> quotes (ppr ty)) k tys

----------------
lintTyLit :: TyLit -> LintM ()
lintTyLit (NumTyLit n)
  | n >= 0    = return ()
  | otherwise = failWithL msg
    where msg = ptext (sLit "Negative type literal:") <+> integer n
lintTyLit (StrTyLit _) = return ()

lint_app :: SDoc -> LintedKind -> [(LintedType,LintedKind)] -> LintM Kind
-- (lint_app d fun_kind arg_tys)
--    We have an application (f arg_ty1 .. arg_tyn),
--    where f :: fun_kind
-- Takes care of linting the OutTypes

-- If you edit this function, you may need to update the GHC formalism
-- See Note [GHC Formalism]
lint_app doc kfn kas
    = foldlM go_app kfn kas
  where
    fail_msg = vcat [ hang (ptext (sLit "Kind application error in")) 2 doc
                    , nest 2 (ptext (sLit "Function kind =") <+> ppr kfn)
                    , nest 2 (ptext (sLit "Arg kinds =") <+> ppr kas) ]

    go_app kfn ka
      | Just kfn' <- coreView kfn
      = go_app kfn' ka

    go_app (ForAllTy (Anon kfa) kfb) (_,ka)
      = do { unless (ka `eqType` kfa 
                    || (isStarKind kfa && isUnliftedTypeKind ka) -- TODO (RAE): Remove this horrible hack
                    ) (addErrL fail_msg)
           ; return kfb }

    go_app (ForAllTy (Named kv _vis) kfn) (ta,ka)
      = do { unless (ka `eqType` tyVarKind kv) (addErrL fail_msg)
           ; return (substTyWith [kv] [ta] kfn) }

    go_app _ _ = failWithL fail_msg
\end{code}

%************************************************************************
%*                                                                      *
         Linting coercions
%*                                                                      *
%************************************************************************

\begin{code}
lintInCo :: InCoercion -> LintM (LintedKind, LintedKind, LintedType, LintedType, Role)
-- Check the coercion, and apply the substitution to it
-- See Note [Linting type lets]
lintInCo co
  = addLoc (InCo co) $
    do  { co' <- applySubstCo co
        ; lintCoercion co' }

-- lints a coercion, confirming that its lh kind and its rh kind are both *
-- also ensures that the role is as requested
lintStarCoercion :: Role -> OutCoercion -> LintM (LintedType, LintedType)
lintStarCoercion r_exp g
  = do { (k1, k2, t1, t2, r) <- lintCoercion g
       ; lintStar (ptext (sLit "the kind of the left type in") <+> ppr g) k1
       ; lintStar (ptext (sLit "the kind of the right type in") <+> ppr g) k2
       ; lintRole g r_exp r
       ; return (t1, t2) }

lintCoercion :: OutCoercion -> LintM (LintedKind, LintedKind, LintedType, LintedType, Role)
-- Check the kind of a coercion term, returning the kind
-- Post-condition: the returned OutTypes are lint-free

-- If you edit this function, you may need to update the GHC formalism
-- See Note [GHC Formalism]
lintCoercion co@(Refl r ty)
  = do { checkL (not $ isCoercionTy ty)
                (ptext (sLit "Refl (CoercionTy ...):") <+> ppr co)
       ; k <- lintType ty
       ; return (k, k, ty, ty, r) }

lintCoercion co@(TyConAppCo r tc cos)
  | tc `hasKey` funTyConKey
  , [TyCoArg co1,TyCoArg co2] <- cos
  = do { (k1,k'1,s1,t1,r1) <- lintCoercion co1
       ; (k2,k'2,s2,t2,r2) <- lintCoercion co2
       ; k <- lintArrow (ptext (sLit "coercion") <+> quotes (ppr co)) k1 k2
       ; k' <- lintArrow (ptext (sLit "coercion") <+> quotes (ppr co)) k'1 k'2
       ; lintRole co1 r r1
       ; lintRole co2 r r2
       ; return (k, k', mkFunTy s1 s2, mkFunTy t1 t2, r) }

  | Just {} <- synTyConDefn_maybe tc
  = failWithL (ptext (sLit "Synonym in TyConAppCo:") <+> ppr co)

  | otherwise
  = do { (k's, ks, ss, ts, rs) <- mapAndUnzip5M lintCoercionArg cos
       ; k' <- lint_co_app co (tyConKind tc) (ss `zip` k's)
       ; k <- lint_co_app co (tyConKind tc) (ts `zip` ks)
       ; _ <- zipWith3M lintRole cos (tyConRolesX r tc) rs
       ; return (k', k, mkTyConApp tc ss, mkTyConApp tc ts, r) }

lintCoercion co@(AppCo co1 co2)
  | TyConAppCo {} <- co1
  = failWithL (ptext (sLit "TyConAppCo to the left of AppCo:") <+> ppr co)
  | Refl _ (TyConApp {}) <- co1
  = failWithL (ptext (sLit "Refl (TyConApp ...) to the left of AppCo:") <+> ppr co)
  | otherwise
  = do { (k1,k2,s1,s2,r1) <- lintCoercion co1
       ; (k'1, k'2, t1, t2, r2) <- lintCoercionArg co2
       ; k3 <- lint_co_app co k1 [(t1,k'1)]
       ; k4 <- lint_co_app co k2 [(t2,k'2)]
       ; if r1 == Phantom
         then lintL (r2 == Phantom || r2 == Nominal)
                     (ptext (sLit "Second argument in AppCo cannot be R:") $$
                      ppr co)
         else lintRole co Nominal r2
       ; return (k3, k4, mkAppTy s1 t1, mkAppTy s2 t2, r1) }

----------
lintCoercion (ForAllCo (TyHomo tv) co)
  = do { (k1, k2, t1, t2, r) <- addInScopeVar tv (lintCoercion co)
                            -- visibility shouldn't matter
       ; let tyl = mkNamedForAllTy tv Invisible t1
       ; let tyr = mkNamedForAllTy tv Invisible t2
       ; k1' <- lintType tyl
       ; k2' <- lintType tyr
       ; ensureEqTys k1 k1' (mkBadForAllKindMsg CLeft co k1 k1')
       ; ensureEqTys k2 k2' (mkBadForAllKindMsg CRight co k2 k2')
       ; return (k1, k2, tyl, tyr, r) }

lintCoercion g@(ForAllCo (TyHetero h tv1 tv2 cv) co)
  = do { (k3, k4, t1, t2, r) <- addInScopeVars [tv1, tv2, cv] $ lintCoercion co
       ; (k1, k2) <- lintStarCoercion r h
       ; lintL (not (k1 `eqType` k2)) (mkBadHeteroCoMsg h g)
       ; ensureEqTys k1 (tyVarKind tv1) (mkBadHeteroVarMsg CLeft k1 tv1 g)
       ; ensureEqTys k2 (tyVarKind tv2) (mkBadHeteroVarMsg CRight k2 tv2 g)
       ; ensureEqTys (mkCoercionType Nominal (mkOnlyTyVarTy tv1) (mkOnlyTyVarTy tv2))
                  (coVarKind cv) (mkBadHeteroCoVarMsg tv1 tv2 cv g)
       ; let tyl = mkNamedForAllTy tv1 Invisible t1
       ; let tyr = mkNamedForAllTy tv2 Invisible t2
       ; k3' <- lintType tyl
       ; k4' <- lintType tyr
       ; ensureEqTys k3 k3' (mkBadForAllKindMsg CLeft co k3 k3')
       ; ensureEqTys k4 k4' (mkBadForAllKindMsg CRight co k4 k4')
       ; return (k3, k4, tyl, tyr, r) }

lintCoercion (ForAllCo (CoHomo cv) co)
  = do { lintL (cv `freeInCoercion` co) (mkFreshnessViolationMsg cv co)
       ; (k1, k2, t1, t2, r) <- addInScopeVar cv $ lintCoercion co
       ; let tyl = mkNamedForAllTy cv Invisible t1
       ; let tyr = mkNamedForAllTy cv Invisible t2
       ; k1' <- lintType tyl
       ; k2' <- lintType tyr
       ; ensureEqTys k1 k1' (mkBadForAllKindMsg CLeft co k1 k1')
       ; ensureEqTys k2 k2' (mkBadForAllKindMsg CRight co k2 k2')
       ; return (k1, k2, tyl, tyr, r) }

lintCoercion g@(ForAllCo (CoHetero h cv1 cv2) co)
  = do { lintL (cv1 `freeInCoercion` co) (mkFreshnessViolationMsg cv1 co)
       ; lintL (cv2 `freeInCoercion` co) (mkFreshnessViolationMsg cv2 co)
       ; (k1, k2, t1, t2, r) <- addInScopeVars [cv1, cv2] $ lintCoercion co
       ; (phi1, phi2) <- lintStarCoercion r h
       ; lintL (not (phi1 `eqType` phi2)) (mkBadHeteroCoMsg h g)
       ; ensureEqTys phi1 (coVarKind cv1) (mkBadHeteroVarMsg CLeft phi1 cv1 g)
       ; ensureEqTys phi2 (coVarKind cv2) (mkBadHeteroVarMsg CRight phi2 cv2 g)
       ; let tyl = mkNamedForAllTy cv1 Invisible t1
       ; let tyr = mkNamedForAllTy cv2 Invisible t2
       ; k1' <- lintType tyl
       ; k2' <- lintType tyr
       ; ensureEqTys k1 k1' (mkBadForAllKindMsg CLeft co k1 k1')
       ; ensureEqTys k2 k2' (mkBadForAllKindMsg CRight co k2 k2')
       ; return (k1, k2, tyl, tyr, r) }

lintCoercion (CoVarCo cv)
  | not (isCoVar cv)
  = failWithL (hang (ptext (sLit "Bad CoVarCo:") <+> ppr cv)
                  2 (ptext (sLit "With offending type:") <+> ppr (varType cv)))
  | otherwise
  = do { lintTyCoVarInScope cv
       ; cv' <- lookupIdInScope cv 
       ; return $ coVarKindsTypesRole cv' }

lintCoercion co@(PhantomCo h ty1 ty2)
  = do { (k1, k2) <- lintStarCoercion Representational h
       ; k1' <- lintType ty1
       ; k2' <- lintType ty2
       ; ensureEqTys k1 k1' (mkBadPhantomCoMsg CLeft  co)
       ; ensureEqTys k2 k2' (mkBadPhantomCoMsg CRight co)
       ; return (k1, k2, ty1, ty2, Phantom) }

lintCoercion (UnsafeCo r ty1 ty2)
  = do { k1 <- lintType ty1
       ; k2 <- lintType ty2
       ; return (k1, k2, ty1, ty2, r) }

lintCoercion (SymCo co) 
  = do { (k1, k2, ty1, ty2, r) <- lintCoercion co
       ; return (k2, k1, ty2, ty1, r) }

lintCoercion co@(TransCo co1 co2)
  = do { (k1a, _k1b, ty1a, ty1b, r1) <- lintCoercion co1
       ; (_k2a, k2b, ty2a, ty2b, r2) <- lintCoercion co2
       ; lintL (ty1b `eqType` ty2a)
               (hang (ptext (sLit "Trans coercion mis-match:") <+> ppr co)
                   2 (vcat [ppr ty1a, ppr ty1b, ppr ty2a, ppr ty2b]))
       ; lintRole co r1 r2
       ; return (k1a, k2b, ty1a, ty2b, r1) }

lintCoercion the_co@(NthCo n co)
  = do { (_, _, s, t, r) <- lintCoercion co
       ; case (splitForAllTy_maybe s, splitForAllTy_maybe t) of
         { (Just (bndr_s, _ty_s), Just (bndr_t, _ty_t))
             |  n == 0
             -> return (ks, kt, ts, tt, r)
             where
               ts = binderType bndr_s
               tt = binderType bndr_t
               ks = typeKind ts
               kt = typeKind tt
               
         ; _ -> case (splitTyConApp_maybe s, splitTyConApp_maybe t) of
         { (Just (tc_s, tys_s), Just (tc_t, tys_t))
             | tc_s == tc_t
             , tys_s `equalLength` tys_t
             , n < length tys_s
             -> do { lintL (not (isCoercionTy ts)) (mkNthIsCoMsg CLeft the_co)
                   ; lintL (not (isCoercionTy tt)) (mkNthIsCoMsg CRight the_co)
                   ; return (ks, kt, ts, tt, tr) }
             where
               ts = getNth tys_s n
               tt = getNth tys_t n
               tr = nthRole r tc_s n
               ks = typeKind ts
               kt = typeKind tt

         ; _ -> failWithL (hang (ptext (sLit "Bad getNth:"))
                              2 (ppr the_co $$ ppr s $$ ppr t)) }}}

lintCoercion the_co@(LRCo lr co)
  = do { (_,_,s,t,r) <- lintCoercion co
       ; lintRole co Nominal r
       ; case (splitAppTy_maybe s, splitAppTy_maybe t) of
           (Just s_pr, Just t_pr) 
             -> do { lintL (not (isCoercionTy s_pick)) (mkNthIsCoMsg CLeft the_co)
                   ; lintL (not (isCoercionTy t_pick)) (mkNthIsCoMsg CRight the_co)
                   ; return (ks_pick, kt_pick, s_pick, t_pick, Nominal) }
             where
               s_pick  = pickLR lr s_pr
               t_pick  = pickLR lr t_pr
               ks_pick = typeKind s_pick
               kt_pick = typeKind t_pick

           _ -> failWithL (hang (ptext (sLit "Bad LRCo:"))
                              2 (ppr the_co $$ ppr s $$ ppr t)) }

lintCoercion (InstCo co arg)
  = do { (k3, k4, t1',t2', r) <- lintCoercion co
       ; (k1',k2',s1,s2, r') <- lintCoercionArg arg
       ; lintRole arg Nominal r'
       ; case (splitForAllTy_maybe t1', splitForAllTy_maybe t2') of
          (Just (bndr1,t1), Just (bndr2,t2))
            | Just tv1 <- binderVar_maybe bndr1
            , Just tv2 <- binderVar_maybe bndr2
            , k1' `eqType` tyVarKind tv1
            , k2' `eqType` tyVarKind tv2
            -> return (k3, k4,
                       substTyWith [tv1] [s1] t1, 
                       substTyWith [tv2] [s2] t2, r) 
            | otherwise
            -> failWithL (ptext (sLit "Kind mis-match in inst coercion"))
          _ -> failWithL (ptext (sLit "Bad argument of inst")) }

lintCoercion co@(AxiomInstCo con ind cos)
  = do { unless (0 <= ind && ind < brListLength (coAxiomBranches con))
                (bad_ax (ptext (sLit "index out of range")))
       ; let CoAxBranch { cab_tvs   = ktvs
                        , cab_roles = roles
                        , cab_lhs   = lhs
                        , cab_rhs   = rhs } = coAxiomNthBranch con ind
       ; unless (equalLength ktvs cos) (bad_ax (ptext (sLit "lengths")))
       ; subst <- getTCvSubst
       ; let empty_subst = zapTCvSubst subst
       ; (subst_l, subst_r) <- foldlM check_ki
                                      (empty_subst, empty_subst)
                                      (zip3 ktvs roles cos)
       ; let lhs' = substTys subst_l lhs
             rhs' = substTy subst_r rhs
       ; case checkAxInstCo co of
           Just bad_branch -> bad_ax $ ptext (sLit "inconsistent with") <+> (pprCoAxBranch (coAxiomTyCon con) bad_branch)
           Nothing -> return ()
       ; let s2 = mkTyConApp (coAxiomTyCon con) lhs'
       ; return (typeKind s2, typeKind rhs', s2, rhs', coAxiomRole con) }
  where
    bad_ax what = addErrL (hang (ptext (sLit "Bad axiom application") <+> parens what)
                        2 (ppr co))

    check_ki (subst_l, subst_r) (ktv, role, arg)
      = do { (k', k'', s', t', r) <- lintCoercionArg arg
           ; lintRole arg role r
           ; let ktv_kind_l = substTy subst_l (tyVarKind ktv)
                 ktv_kind_r = substTy subst_r (tyVarKind ktv)
           ; unless (k' `eqType` ktv_kind_l) 
                    (bad_ax (ptext (sLit "check_ki1") <+> vcat [ ppr co, ppr k', ppr ktv, ppr ktv_kind_l ] ))
           ; unless (k'' `eqType` ktv_kind_r)
                    (bad_ax (ptext (sLit "check_ki2") <+> vcat [ ppr co, ppr k'', ppr ktv, ppr ktv_kind_r ] ))
           ; return (extendTCvSubst subst_l ktv s', 
                     extendTCvSubst subst_r ktv t') }

lintCoercion (CoherenceCo co1 co2)
  = do { (_, k2, t1, t2, r) <- lintCoercion co1
       ; let lhsty = mkCastTy t1 co2
       ; k1' <- lintType lhsty
       ; return (k1', k2, lhsty, t2, r) }

lintCoercion (KindCo co)
  = do { (k1, k2, _, _, _) <- lintCoercion co
       ; return (liftedTypeKind, liftedTypeKind, k1, k2, Representational) }

lintCoercion (SubCo co')
  = do { (k1,k2,s,t,r) <- lintCoercion co'
       ; lintRole co' Nominal r
       ; return (k1,k2,s,t,Representational) }

lintCoercion this@(AxiomRuleCo co ts cs)
  = do _ks <- mapM lintType ts
       eqs <- mapM lintCoercion cs

       let tyNum = length ts

       case compare (coaxrTypeArity co) tyNum of
         EQ -> return ()
         LT -> err "Too many type arguments"
                    [ text "expected" <+> int (coaxrTypeArity co)
                    , text "provided" <+> int tyNum ]
         GT -> err "Not enough type arguments"
                    [ text "expected" <+> int (coaxrTypeArity co)
                          , text "provided" <+> int tyNum ]
       lintRoles 0 (coaxrAsmpRoles co) eqs

       case coaxrProves co ts [ Pair l r | (_,_,l,r,_) <- eqs ] of
         Nothing -> err "Malformed use of AxiomRuleCo" [ ppr this ]
         Just (Pair l r) ->
           do kL <- lintType l
              kR <- lintType r
              return (kL, kR, l, r, coaxrRole co)
  where
  err m xs  = failWithL $
                hang (text m) 2 $ vcat (text "Rule:" <+> ppr (coaxrName co) : xs)

  lintRoles n (e : es) ((_,_,_,_,r) : rs)
    | e == r    = lintRoles (n+1) es rs
    | otherwise = err "Argument roles mismatch"
                      [ text "In argument:" <+> int (n+1)
                      , text "Expected:" <+> ppr e
                      , text "Found:" <+> ppr r ]
  lintRoles _ [] []  = return ()
  lintRoles n [] rs  = err "Too many coercion arguments"
                          [ text "Expected:" <+> int n
                          , text "Provided:" <+> int (n + length rs) ]

  lintRoles n es []  = err "Not enough coercion arguments"
                          [ text "Expected:" <+> int (n + length es)
                          , text "Provided:" <+> int n ]

----------
lintCoercionArg :: OutCoercionArg
                -> LintM (LintedKind, LintedKind, LintedType, LintedType, Role)
lintCoercionArg (TyCoArg co) = lintCoercion co
lintCoercionArg (CoCoArg r co1 co2)
  = do { phi1 <- lintCoercion co1
       ; phi2 <- lintCoercion co2
       ; return ( phi_to_ty phi1, phi_to_ty phi2
                , CoercionTy co1, CoercionTy co2, r) }
  where phi_to_ty (a,b,c,d,e) = mkHeteroCoercionType e a b c d
\end{code}

Note [FreeIn...]
~~~~~~~~~~~~~~~~~~~~~
The proof of consistency of the type system depends on a freeness condition
in the premises of ForAllCo (CoHetero ...). This condition states that the coercion
variables quantified over do not appear in the erased form of coercion
in the quantification. See http://www.cis.upenn.edu/~sweirich/papers/nokinds-extended.pdf

\begin{code}

freeInCoercion :: CoVar -> Coercion -> Bool
freeInCoercion v (Refl _ t)                = freeInType v t
freeInCoercion v (TyConAppCo _ _ args)     = all (freeInCoercionArg v) args
freeInCoercion v (AppCo g w)               = (freeInCoercion v g) &&
                                             (freeInCoercionArg v w)
freeInCoercion v (ForAllCo (TyHomo a) g)   = (freeInTyVar v a) &&
                                             (freeInCoercion v g)
freeInCoercion v (ForAllCo (TyHetero h a1 a2 c) g)
  = (freeInCoercion v h) &&
    (freeInTyVar v a1) && (freeInTyVar v a2) &&
    (freeInCoVar v c $ freeInCoercion v g)
freeInCoercion v (ForAllCo (CoHomo c) g)   = freeInCoVar v c $ freeInCoercion v g
freeInCoercion v (ForAllCo (CoHetero h c1 c2) g)
  = (freeInCoercion v h) &&
    (freeInCoVar v c1 $ freeInCoVar v c2 $ freeInCoercion v g)
freeInCoercion v (CoVarCo c)               = freeInCoVar v c True
freeInCoercion v (AxiomInstCo _ _ args)    = all (freeInCoercionArg v) args
freeInCoercion v (PhantomCo h t1 t2)       = freeInCoercion v h && freeInType v t1 && freeInType v t2
freeInCoercion v (UnsafeCo _ t1 t2)        = (freeInType v t1) && (freeInType v t2)
freeInCoercion v (SymCo g)                 = freeInCoercion v g
freeInCoercion v (TransCo g1 g2)           = (freeInCoercion v g1) && (freeInCoercion v g2)
freeInCoercion v (NthCo _ g)               = freeInCoercion v g
freeInCoercion v (LRCo _ g)                = freeInCoercion v g
freeInCoercion v (InstCo g w)              = (freeInCoercion v g) && (freeInCoercionArg v w)
freeInCoercion v (CoherenceCo g _)         = freeInCoercion v g
freeInCoercion v (KindCo g)                = freeInCoercion v g
freeInCoercion v (SubCo g)                 = freeInCoercion v g
freeInCoercion v (AxiomRuleCo _ ts cs)     = all (freeInType v) ts && all (freeInCoercion v) cs

freeInType :: CoVar -> Type -> Bool
freeInType v (TyVarTy tv)       = freeInTyVar v tv
freeInType v (AppTy t1 t2)      = (freeInType v t1) && (freeInType v t2)
freeInType v (TyConApp _ args)  = all (freeInType v) args
freeInType v (ForAllTy bndr ty) = (freeInBinder v bndr) && (freeInType v ty)
freeInType _ (LitTy {})         = True
freeInType v (CastTy t _)       = freeInType v t
freeInType _ (CoercionTy _)     = True

freeInTyVar :: CoVar -> TyVar -> Bool
freeInTyVar v tv = freeInType v (tyVarKind tv)

freeInBinder :: CoVar -> Binder -> Bool
freeInBinder v bndr = freeInType v (binderType bndr)

-- Third parameter is a continuation
freeInCoVar :: CoVar -> CoVar -> Bool -> Bool
freeInCoVar v c cont = freeInType v (varType c) && (v == c || cont)

freeInCoercionArg :: CoVar -> CoercionArg -> Bool
freeInCoercionArg v (TyCoArg g)   = freeInCoercion v g
freeInCoercionArg _ (CoCoArg _ _ _) = True

\end{code}

%************************************************************************
%*                                                                      *
\subsection[lint-monad]{The Lint monad}
%*                                                                      *
%************************************************************************

\begin{code}

-- If you edit this type, you may need to update the GHC formalism
-- See Note [GHC Formalism]
newtype LintM a =
   LintM { unLintM ::
            [LintLocInfo] ->         -- Locations
            TCvSubst ->              -- Current type substitution; we also use this
                                     -- to keep track of all the variables in scope,
                                     -- both Ids and TyVars
            WarnsAndErrs ->           -- Error and warning messages so far
            (Maybe a, WarnsAndErrs) } -- Result and messages (if any)

type WarnsAndErrs = (Bag MsgDoc, Bag MsgDoc)

{-      Note [Type substitution]
        ~~~~~~~~~~~~~~~~~~~~~~~~
Why do we need a type substitution?  Consider
        /\(a:*). \(x:a). /\(a:*). id a x
This is ill typed, because (renaming variables) it is really
        /\(a:*). \(x:a). /\(b:*). id b x
Hence, when checking an application, we can't naively compare x's type
(at its binding site) with its expected type (at a use site).  So we
rename type binders as we go, maintaining a substitution.

The same substitution also supports let-type, current expressed as
        (/\(a:*). body) ty
Here we substitute 'ty' for 'a' in 'body', on the fly.
-}

instance Functor LintM where
      fmap = liftM

instance Applicative LintM where
      pure = return
      (<*>) = ap

instance Monad LintM where
  return x = LintM (\ _   _     errs -> (Just x, errs))
  fail err = failWithL (text err)
  m >>= k  = LintM (\ loc subst errs ->
                       let (res, errs') = unLintM m loc subst errs in
                         case res of
                           Just r -> unLintM (k r) loc subst errs'
                           Nothing -> (Nothing, errs'))

data LintLocInfo
  = RhsOf Id            -- The variable bound
  | LambdaBodyOf Id     -- The lambda-binder
  | BodyOfLetRec [Id]   -- One of the binders
  | CaseAlt CoreAlt     -- Case alternative
  | CasePat CoreAlt     -- The *pattern* of the case alternative
  | AnExpr CoreExpr     -- Some expression
  | ImportedUnfolding SrcLoc -- Some imported unfolding (ToDo: say which)
  | TopLevelBindings
  | InType Type         -- Inside a type
  | InCo   Coercion     -- Inside a coercion
\end{code}


\begin{code}
initL :: LintM a -> WarnsAndErrs    -- Errors and warnings
initL m
  = case unLintM m [] emptyTCvSubst (emptyBag, emptyBag) of
      (_, errs) -> errs
\end{code}

\begin{code}
checkL :: Bool -> MsgDoc -> LintM ()
checkL True  _   = return ()
checkL False msg = failWithL msg

-- like checkL, but relevant to type checking
lintL :: Bool -> MsgDoc -> LintM ()
lintL = checkL

failWithL :: MsgDoc -> LintM a
failWithL msg = LintM $ \ loc subst (warns,errs) ->
                (Nothing, (warns, addMsg subst errs msg loc))

addErrL :: MsgDoc -> LintM ()
addErrL msg = LintM $ \ loc subst (warns,errs) ->
              (Just (), (warns, addMsg subst errs msg loc))

addWarnL :: MsgDoc -> LintM ()
addWarnL msg = LintM $ \ loc subst (warns,errs) ->
              (Just (), (addMsg subst warns msg loc, errs))

addMsg :: TCvSubst ->  Bag MsgDoc -> MsgDoc -> [LintLocInfo] -> Bag MsgDoc
addMsg subst msgs msg locs
  = ASSERT( notNull locs )
    msgs `snocBag` mk_msg msg
  where
   (loc, cxt1) = dumpLoc (head locs)
   cxts        = [snd (dumpLoc loc) | loc <- locs]
   context     | opt_PprStyle_Debug = vcat (reverse cxts) $$ cxt1 $$
                                      ptext (sLit "Substitution:") <+> ppr subst
               | otherwise          = cxt1

   mk_msg msg = mkLocMessage SevWarning (mkSrcSpan loc loc) (context $$ msg)

addLoc :: LintLocInfo -> LintM a -> LintM a
addLoc extra_loc m =
  LintM (\ loc subst errs -> unLintM m (extra_loc:loc) subst errs)

inCasePat :: LintM Bool         -- A slight hack; see the unique call site
inCasePat = LintM $ \ loc _ errs -> (Just (is_case_pat loc), errs)
  where
    is_case_pat (CasePat {} : _) = True
    is_case_pat _other           = False

addInScopeVars :: [Var] -> LintM a -> LintM a
addInScopeVars vars m
  = LintM (\ loc subst errs -> unLintM m loc (extendTCvInScopeList subst vars) errs)

addInScopeVar :: Var -> LintM a -> LintM a
addInScopeVar var m
  = LintM (\ loc subst errs -> unLintM m loc (extendTCvInScope subst var) errs)

updateTCvSubst :: TCvSubst -> LintM a -> LintM a
updateTCvSubst subst' m =
  LintM (\ loc _ errs -> unLintM m loc subst' errs)

getTCvSubst :: LintM TCvSubst
getTCvSubst = LintM (\ _ subst errs -> (Just subst, errs))

applySubstTy :: InType -> LintM OutType
applySubstTy ty = do { subst <- getTCvSubst; return (substTy subst ty) }

applySubstCo :: InCoercion -> LintM OutCoercion
applySubstCo co = do { subst <- getTCvSubst; return (substCo subst co) }

extendSubstL :: TyVar -> Type -> LintM a -> LintM a
extendSubstL tv ty m
  = LintM (\ loc subst errs -> unLintM m loc (extendTCvSubst subst tv ty) errs)
\end{code}

\begin{code}
lookupIdInScope :: Id -> LintM Id
lookupIdInScope id
  | not (mustHaveLocalBinding id)
  = return id   -- An imported Id
  | otherwise
  = do  { subst <- getTCvSubst
        ; case lookupInScope (getTCvInScope subst) id of
                Just v  -> return v
                Nothing -> do { addErrL out_of_scope
                              ; return id } }
  where
    out_of_scope = pprBndr LetBind id <+> ptext (sLit "is out of scope")


oneTupleDataConId :: Id -- Should not happen
oneTupleDataConId = dataConWorkId (tupleCon BoxedTuple 1)

lintBndrIdInScope :: Var -> Var -> LintM ()
lintBndrIdInScope binder id
  = lintInScope msg id
    where
     msg = ptext (sLit "is out of scope inside info for") <+>
           ppr binder

lintTyCoVarInScope :: Var -> LintM ()
lintTyCoVarInScope v = lintInScope (ptext (sLit "is out of scope")) v

lintInScope :: SDoc -> Var -> LintM ()
lintInScope loc_msg var =
 do { subst <- getTCvSubst
    ; lintL (not (mustHaveLocalBinding var) || (var `isInScope` subst))
             (hsep [pprBndr LetBind var, loc_msg]) }

ensureEqTys :: OutType -> OutType -> MsgDoc -> LintM ()
-- check ty2 is subtype of ty1 (ie, has same structure but usage
-- annotations need only be consistent, not equal)
-- Assumes ty1,ty2 are have alrady had the substitution applied
ensureEqTys ty1 ty2 msg = lintL (ty1 `eqType` ty2) msg

lintRole :: Outputable thing
          => thing     -- where the role appeared
          -> Role      -- expected
          -> Role      -- actual
          -> LintM ()
lintRole co r1 r2
  = lintL (r1 == r2)
          (ptext (sLit "Role incompatibility: expected") <+> ppr r1 <> comma <+>
           ptext (sLit "got") <+> ppr r2 $$
           ptext (sLit "in") <+> ppr co)

\end{code}

%************************************************************************
%*                                                                      *
\subsection{Error messages}
%*                                                                      *
%************************************************************************

\begin{code}
dumpLoc :: LintLocInfo -> (SrcLoc, SDoc)

dumpLoc (RhsOf v)
  = (getSrcLoc v, brackets (ptext (sLit "RHS of") <+> pp_binders [v]))

dumpLoc (LambdaBodyOf b)
  = (getSrcLoc b, brackets (ptext (sLit "in body of lambda with binder") <+> pp_binder b))

dumpLoc (BodyOfLetRec [])
  = (noSrcLoc, brackets (ptext (sLit "In body of a letrec with no binders")))

dumpLoc (BodyOfLetRec bs@(_:_))
  = ( getSrcLoc (head bs), brackets (ptext (sLit "in body of letrec with binders") <+> pp_binders bs))

dumpLoc (AnExpr e)
  = (noSrcLoc, text "In the expression:" <+> ppr e)

dumpLoc (CaseAlt (con, args, _))
  = (noSrcLoc, text "In a case alternative:" <+> parens (ppr con <+> pp_binders args))

dumpLoc (CasePat (con, args, _))
  = (noSrcLoc, text "In the pattern of a case alternative:" <+> parens (ppr con <+> pp_binders args))

dumpLoc (ImportedUnfolding locn)
  = (locn, brackets (ptext (sLit "in an imported unfolding")))
dumpLoc TopLevelBindings
  = (noSrcLoc, Outputable.empty)
dumpLoc (InType ty)
  = (noSrcLoc, text "In the type" <+> quotes (ppr ty))
dumpLoc (InCo co)
  = (noSrcLoc, text "In the coercion" <+> quotes (ppr co))

pp_binders :: [Var] -> SDoc
pp_binders bs = sep (punctuate comma (map pp_binder bs))

pp_binder :: Var -> SDoc
pp_binder b | isId b    = hsep [ppr b, dcolon, ppr (idType b)]
            | otherwise = hsep [ppr b, dcolon, ppr (tyVarKind b)]
\end{code}

\begin{code}
------------------------------------------------------
--      Messages for case expressions

mkDefaultArgsMsg :: [Var] -> MsgDoc
mkDefaultArgsMsg args
  = hang (text "DEFAULT case with binders")
         4 (ppr args)

mkCaseAltMsg :: CoreExpr -> Type -> Type -> MsgDoc
mkCaseAltMsg e ty1 ty2
  = hang (text "Type of case alternatives not the same as the annotation on case:")
         4 (vcat [ppr ty1, ppr ty2, ppr e])

mkScrutMsg :: Id -> Type -> Type -> TCvSubst -> MsgDoc
mkScrutMsg var var_ty scrut_ty subst
  = vcat [text "Result binder in case doesn't match scrutinee:" <+> ppr var,
          text "Result binder type:" <+> ppr var_ty,--(idType var),
          text "Scrutinee type:" <+> ppr scrut_ty,
     hsep [ptext (sLit "Current TCv subst"), ppr subst]]

mkNonDefltMsg, mkNonIncreasingAltsMsg :: CoreExpr -> MsgDoc
mkNonDefltMsg e
  = hang (text "Case expression with DEFAULT not at the beginnning") 4 (ppr e)
mkNonIncreasingAltsMsg e
  = hang (text "Case expression with badly-ordered alternatives") 4 (ppr e)

nonExhaustiveAltsMsg :: CoreExpr -> MsgDoc
nonExhaustiveAltsMsg e
  = hang (text "Case expression with non-exhaustive alternatives") 4 (ppr e)

mkBadConMsg :: TyCon -> DataCon -> MsgDoc
mkBadConMsg tycon datacon
  = vcat [
        text "In a case alternative, data constructor isn't in scrutinee type:",
        text "Scrutinee type constructor:" <+> ppr tycon,
        text "Data con:" <+> ppr datacon
    ]

mkBadPatMsg :: Type -> Type -> MsgDoc
mkBadPatMsg con_result_ty scrut_ty
  = vcat [
        text "In a case alternative, pattern result type doesn't match scrutinee type:",
        text "Pattern result type:" <+> ppr con_result_ty,
        text "Scrutinee type:" <+> ppr scrut_ty
    ]

integerScrutinisedMsg :: MsgDoc
integerScrutinisedMsg
  = text "In a LitAlt, the literal is lifted (probably Integer)"

mkBadAltMsg :: Type -> CoreAlt -> MsgDoc
mkBadAltMsg scrut_ty alt
  = vcat [ text "Data alternative when scrutinee is not a tycon application",
           text "Scrutinee type:" <+> ppr scrut_ty,
           text "Alternative:" <+> pprCoreAlt alt ]

mkNewTyDataConAltMsg :: Type -> CoreAlt -> MsgDoc
mkNewTyDataConAltMsg scrut_ty alt
  = vcat [ text "Data alternative for newtype datacon",
           text "Scrutinee type:" <+> ppr scrut_ty,
           text "Alternative:" <+> pprCoreAlt alt ]


------------------------------------------------------
--      Other error messages

mkAppMsg :: Type -> Type -> CoreExpr -> MsgDoc
mkAppMsg fun_ty arg_ty arg
  = vcat [ptext (sLit "Argument value doesn't match argument type:"),
              hang (ptext (sLit "Fun type:")) 4 (ppr fun_ty),
              hang (ptext (sLit "Arg type:")) 4 (ppr arg_ty),
              hang (ptext (sLit "Arg:")) 4 (ppr arg)]

mkNonFunAppMsg :: Type -> Type -> CoreExpr -> MsgDoc
mkNonFunAppMsg fun_ty arg_ty arg
  = vcat [ptext (sLit "Non-function type in function position"),
              hang (ptext (sLit "Fun type:")) 4 (ppr fun_ty),
              hang (ptext (sLit "Arg type:")) 4 (ppr arg_ty),
              hang (ptext (sLit "Arg:")) 4 (ppr arg)]

mkLetErr :: TyVar -> CoreExpr -> MsgDoc
mkLetErr bndr rhs
  = vcat [ptext (sLit "Bad `let' binding:"),
          hang (ptext (sLit "Variable:"))
                 4 (ppr bndr <+> dcolon <+> ppr (varType bndr)),
          hang (ptext (sLit "Rhs:"))
                 4 (ppr rhs)]

mkTyAppMsg :: Type -> Type -> MsgDoc
mkTyAppMsg ty arg_ty
  = vcat [text "Illegal type application:",
              hang (ptext (sLit "Exp type:"))
                 4 (ppr ty <+> dcolon <+> ppr (typeKind ty)),
              hang (ptext (sLit "Arg type:"))
                 4 (ppr arg_ty <+> dcolon <+> ppr (typeKind arg_ty))]

mkCoAppMsg :: Type -> Type -> Maybe LeftOrRight -> MsgDoc
mkCoAppMsg t1 t2 m_lr
  = vcat [text "Illegal coercion application:",
              hang (ptext (sLit "Exp") <+> typename <> colon)
                 4 (ppr t1 <+> dcolon <+> ppr (typeKind t1)),
              hang (ptext (sLit "Arg") <+> typename <> colon)
                 4 (ppr t2 <+> dcolon <+> ppr (typeKind t2))]
  where
    typename | Just CLeft <- m_lr  = ptext (sLit "left-hand type")
             | Just CRight <- m_lr = ptext (sLit "right-hand type")
             | otherwise           = empty

mkRhsMsg :: Id -> SDoc -> Type -> MsgDoc
mkRhsMsg binder what ty
  = vcat
    [hsep [ptext (sLit "The type of this binder doesn't match the type of its") <+> what <> colon,
            ppr binder],
     hsep [ptext (sLit "Binder's type:"), ppr (idType binder)],
     hsep [ptext (sLit "Rhs type:"), ppr ty]]

mkLetAppMsg :: CoreExpr -> MsgDoc
mkLetAppMsg e
  = hang (ptext (sLit "This argument does not satisfy the let/app invariant:"))
       2 (ppr e)

mkRhsPrimMsg :: Id -> CoreExpr -> MsgDoc
mkRhsPrimMsg binder _rhs
  = vcat [hsep [ptext (sLit "The type of this binder is primitive:"),
                     ppr binder],
              hsep [ptext (sLit "Binder's type:"), ppr (idType binder)]
             ]

mkStrictMsg :: Id -> MsgDoc
mkStrictMsg binder
  = vcat [hsep [ptext (sLit "Recursive or top-level binder has strict demand info:"),
                     ppr binder],
              hsep [ptext (sLit "Binder's demand info:"), ppr (idDemandInfo binder)]
             ]

mkNonTopExportedMsg :: Id -> MsgDoc
mkNonTopExportedMsg binder
  = hsep [ptext (sLit "Non-top-level binder is marked as exported:"), ppr binder]

mkNonTopExternalNameMsg :: Id -> MsgDoc
mkNonTopExternalNameMsg binder
  = hsep [ptext (sLit "Non-top-level binder has an external name:"), ppr binder]

mkKindErrMsg :: TyVar -> Type -> MsgDoc
mkKindErrMsg tyvar arg_ty
  = vcat [ptext (sLit "Kinds don't match in type application:"),
          hang (ptext (sLit "Type variable:"))
                 4 (ppr tyvar <+> dcolon <+> ppr (tyVarKind tyvar)),
          hang (ptext (sLit "Arg type:"))
                 4 (ppr arg_ty <+> dcolon <+> ppr (typeKind arg_ty))]

{- Not needed now
mkArityMsg :: Id -> MsgDoc
mkArityMsg binder
  = vcat [hsep [ptext (sLit "Demand type has"),
                ppr (dmdTypeDepth dmd_ty),
                ptext (sLit "arguments, rhs has"),
                ppr (idArity binder),
                ptext (sLit "arguments,"),
                ppr binder],
              hsep [ptext (sLit "Binder's strictness signature:"), ppr dmd_ty]

         ]
           where (StrictSig dmd_ty) = idStrictness binder
-}
mkCastErr :: Outputable casted => casted -> Coercion -> Type -> Type -> MsgDoc
mkCastErr expr co from_ty expr_ty
  = vcat [ptext (sLit "From-type of Cast differs from type of enclosed expression"),
          ptext (sLit "From-type:") <+> ppr from_ty,
          ptext (sLit "Type of enclosed expr:") <+> ppr expr_ty,
          ptext (sLit "Actual enclosed expr:") <+> ppr expr,
          ptext (sLit "Coercion used in cast:") <+> ppr co
         ]

mkBadHeteroCoMsg :: Coercion -> Coercion -> MsgDoc
mkBadHeteroCoMsg h g
  = hang (ptext (sLit "Heterogeneous quantified coercion has a reflexive kind:"))
       2 (vcat [ptext (sLit "Kind coercion:") <+> ppr h,
                ptext (sLit "Overall coercion:") <+> ppr g])

mkBadHeteroVarMsg :: LeftOrRight -> Type -> TyCoVar -> Coercion -> MsgDoc
mkBadHeteroVarMsg lr k tv g
  = hang (ptext (sLit "Kind mismatch in") <+> pprLeftOrRight lr <+>
                ptext (sLit "side of hetero quantification:"))
       2 (vcat [ptext (sLit "Var:") <+> ppr tv,
                ptext (sLit "Expected kind:") <+> ppr k,
                ptext (sLit "In coercion:") <+> ppr g])

mkBadHeteroCoVarMsg :: TyVar -> TyVar -> CoVar -> Coercion -> MsgDoc
mkBadHeteroCoVarMsg tv1 tv2 cv g
  = hang (ptext (sLit "Coercion variable mismatch in TyHetero quantification:"))
       2 (vcat [ptext (sLit "TyVars:") <+> ppr tv1 <> comma <+> ppr tv2,
                ptext (sLit "CoVar:") <+> ppr cv,
                ptext (sLit "In coercion:") <+> ppr g])
        
mkFreshnessViolationMsg :: CoVar -> Coercion -> MsgDoc
mkFreshnessViolationMsg cv co
  = hang (ptext (sLit "CoVar") <+> (ppr cv) <+>
          ptext (sLit "appears in the erased form of the following coercion:"))
       2 (ppr co)

mkNthIsCoMsg :: LeftOrRight -> Coercion -> MsgDoc
mkNthIsCoMsg lr co
  = ptext (sLit "Coercion") <+> (ppr co) <+>
    ptext (sLit "yields a coercion on the") <+> pprLeftOrRight lr <+>
    ptext (sLit "side")

mkBadForAllKindMsg :: LeftOrRight -> Coercion -> Kind -> Kind -> SDoc
mkBadForAllKindMsg lr co co_kind ty_kind
  = (ptext (sLit "Kind mismatch on the") <+> pprLeftOrRight lr <+>
      ptext (sLit "side of the coercion") <+> ppr co)  $$
    (ptext (sLit "Coercion kind:") <+> ppr co_kind) $$
    (ptext (sLit "Forall type kind:") <+> ppr ty_kind)

mkBadPhantomCoMsg :: LeftOrRight -> Coercion -> SDoc
mkBadPhantomCoMsg lr co
  = text "Kind mismatch on the" <+> pprLeftOrRight lr <+>
    text "side of a phantom coercion:" <+> ppr co

mkBadTyVarMsg :: TyCoVar -> SDoc
mkBadTyVarMsg tv
  = ptext (sLit "Non-tyvar used in TyVarTy:")
      <+> ppr tv <+> dcolon <+> ppr (varType tv)

pprLeftOrRight :: LeftOrRight -> MsgDoc
pprLeftOrRight CLeft  = ptext (sLit "left")
pprLeftOrRight CRight = ptext (sLit "right")

dupVars :: [[Var]] -> MsgDoc
dupVars vars
  = hang (ptext (sLit "Duplicate variables brought into scope"))
       2 (ppr vars)

dupExtVars :: [[Name]] -> MsgDoc
dupExtVars vars
  = hang (ptext (sLit "Duplicate top-level variables with the same qualified name"))
       2 (ppr vars)
\end{code}<|MERGE_RESOLUTION|>--- conflicted
+++ resolved
@@ -746,12 +746,7 @@
   = lintType ty'   -- Expand type synonyms, so that we do not bogusly complain
                    --  about un-saturated type synonyms
 
-<<<<<<< HEAD
-  | isUnLiftedTyCon tc || isSynTyCon tc
-=======
   | isUnLiftedTyCon tc || isTypeSynonymTyCon tc || isTypeFamilyTyCon tc
-       -- See Note [The kind invariant] in TypeRep
->>>>>>> 0511c0ab
        -- Also type synonyms and type families
   , length tys < tyConArity tc
   = failWithL (hang (ptext (sLit "Un-saturated type application")) 2 (ppr ty))
