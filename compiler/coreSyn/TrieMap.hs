--- conflicted
+++ resolved
@@ -568,9 +568,8 @@
     go (AxiomInstCo ax ind cs) = km_axiom  >.> lkNamed ax >=> lookupTM ind >=> lkList (lkCA env) cs
     go (AppCo c1 c2)           = km_app    >.> lkC env c1 >=> lkCA env c2
     go (TransCo c1 c2)         = km_trans  >.> lkC env c1 >=> lkC env c2
-<<<<<<< HEAD
     go (PhantomCo h t1 t2)     = km_phant  >.> lkC env h  >=> lkT env t1 >=> lkT env t2
-    go (UnsafeCo r t1 t2)      = km_unsafe >.> lookupTM r >=> lkT env t1 >=> lkT env t2
+    go (UnsafeCo _ r t1 t2)    = km_unsafe >.> lookupTM r >=> lkT env t1 >=> lkT env t2
     go (InstCo c t)            = km_inst   >.> lkC env c  >=> lkCA env t
     go (ForAllCo (TyHomo tv) co)
                                = km_fa_tho
@@ -588,13 +587,6 @@
                                = km_fa_che
                                >.> lkC (extendCME (extendCME env cv1) cv2) co
                                >=> lkC env h >=> lkBndr env cv1 >=> lkBndr env cv2
-=======
-
-    -- the provenance is not used in the map
-    go (UnivCo _ r t1 t2)      = km_univ   >.> lookupTM r >=> lkT env t1 >=> lkT env t2
-    go (InstCo c t)            = km_inst   >.> lkC env c  >=> lkT env t
-    go (ForAllCo v c)          = km_forall >.> lkC (extendCME env v) c >=> lkBndr env v
->>>>>>> 30fdf86e
     go (CoVarCo v)             = km_var    >.> lkVar env v
     go (SymCo c)               = km_sym    >.> lkC env c
     go (NthCo n c)             = km_nth    >.> lookupTM n >=> lkC env c
@@ -623,9 +615,8 @@
 xtC env (AxiomInstCo ax ind cs) f m = m { km_axiom  = km_axiom m  |> xtNamed ax |>> xtInt ind |>> xtList (xtCA env) cs f }
 xtC env (AppCo c1 c2)           f m = m { km_app    = km_app m    |> xtC env c1 |>> xtCA env c2 f }
 xtC env (TransCo c1 c2)         f m = m { km_trans  = km_trans m  |> xtC env c1 |>> xtC env c2 f }
-<<<<<<< HEAD
 xtC env (PhantomCo h t1 t2)     f m = m { km_phant  = km_phant m  |> xtC env h |>> xtT env t1 |>> xtT env t2 f }
-xtC env (UnsafeCo r t1 t2)      f m = m { km_unsafe = km_unsafe m |> xtR r |>> xtT env t1 |>> xtT env t2 f }
+xtC env (UnsafeCo _ r t1 t2)    f m = m { km_unsafe = km_unsafe m |> xtR r |>> xtT env t1 |>> xtT env t2 f }
 xtC env (InstCo c t)            f m = m { km_inst   = km_inst m   |> xtC env c  |>> xtCA env t  f }
 xtC env (ForAllCo (TyHomo tv) co) f m
   = m { km_fa_tho = km_fa_tho m |> xtC (extendCME env tv) co |>> xtBndr env tv f }
@@ -638,13 +629,6 @@
  = m { km_fa_che = km_fa_che m |> xtC (extendCME (extendCME env cv1) cv2) co
                                |>> xtC env h
                                |>> xtBndr env cv1 |>> xtBndr env cv2 f }
-=======
--- the provenance is not used in the map
-xtC env (UnivCo _ r t1 t2)        f m = m { km_univ   = km_univ   m |> xtR r |>> xtT env t1 |>> xtT env t2 f }
-xtC env (InstCo c t)            f m = m { km_inst   = km_inst m   |> xtC env c  |>> xtT env t  f }
-xtC env (ForAllCo v c)          f m = m { km_forall = km_forall m |> xtC (extendCME env v) c
-                                                      |>> xtBndr env v f }
->>>>>>> 30fdf86e
 xtC env (CoVarCo v)             f m = m { km_var    = km_var m |> xtVar env  v f }
 xtC env (SymCo c)               f m = m { km_sym    = km_sym m |> xtC env    c f }
 xtC env (NthCo n c)             f m = m { km_nth    = km_nth m |> xtInt n |>> xtC env c f }
