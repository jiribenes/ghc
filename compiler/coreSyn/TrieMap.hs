--- conflicted
+++ resolved
@@ -3,17 +3,12 @@
 (c) The GRASP/AQUA Project, Glasgow University, 1992-1998
 -}
 
-<<<<<<< HEAD
-{-# LANGUAGE ScopedTypeVariables, RankNTypes, TypeFamilies,
-             GeneralizedNewtypeDeriving #-}
-=======
 {-# LANGUAGE RankNTypes #-}
 {-# LANGUAGE TypeFamilies #-}
 {-# LANGUAGE FlexibleContexts #-}
 {-# LANGUAGE TypeSynonymInstances #-}
 {-# LANGUAGE FlexibleInstances #-}
 {-# LANGUAGE UndecidableInstances #-}
->>>>>>> 96dc041a
 module TrieMap(
    CoreMap, emptyCoreMap, extendCoreMap, lookupCoreMap, foldCoreMap,
    TypeMap, emptyTypeMap, extendTypeMap, lookupTypeMap, foldTypeMap,
@@ -28,7 +23,8 @@
 import Literal
 import Name
 import Type
-import TyCoRep         -- builds maps based on internal structure of types
+import TyCoRep
+import TyCon(TyCon)
 import Var
 import UniqFM
 import Unique( Unique )
@@ -654,242 +650,36 @@
 ************************************************************************
 -}
 
-<<<<<<< HEAD
 -- We should really never care about the contents of a coercion. Instead,
 -- just look up the coercion's type.
-newtype CoercionMap a = CoercionMap (CoreTypeMap a)
+newtype CoercionMap a = CoercionMap (CoercionMapG a)
 
 instance TrieMap CoercionMap where
    type Key CoercionMap = Coercion
-   emptyTM  = CoercionMap EmptyTM
-   lookupTM = lkC emptyCME
-   alterTM  = xtC emptyCME
-   foldTM f (CoercionMap core_tm)      = foldTM f core_tm
-   mapTM f (CoercionMap core_tm)       = CoercionMap (mapTM f core_tm)
-
-lkC :: CmEnv -> Coercion -> CoercionMap a -> Maybe a
-lkC env co (CoercionMap core_tm) = lkCT env (coercionType co) core_tm
-
-xtC :: CmEnv -> Coercion -> XT a -> CoercionMap a -> CoercionMap a
-xtC env co f (CoercionMap m) = CoercionMap (xtCT env (coercionType co) f m)
-=======
-newtype CoercionMap a = CoercionMap (CoercionMapG a)
-
-instance TrieMap CoercionMap where
-    type Key CoercionMap = Coercion
-    emptyTM = CoercionMap emptyTM
-    lookupTM k (CoercionMap m) = lookupTM (deBruijnize k) m
-    alterTM k f (CoercionMap m) = CoercionMap (alterTM (deBruijnize k) f m)
-    foldTM k (CoercionMap m) = foldTM k m
-    mapTM f (CoercionMap m) = CoercionMap (mapTM f m)
+   emptyTM                     = CoercionMap emptyTM
+   lookupTM    (CoercionMap m) = lookupTM (deBruijnize k) m
+   alterTM k f (CoercionMap m) = CoercionMap (alterTM (deBruijnize k) f m)
+   foldTM k    (CoercionMap m) = foldTM k m
+   mapTM f     (CoercionMap m) = CoercionMap (mapTM f m)
 
 type CoercionMapG = GenMap CoercionMapX
-data CoercionMapX a
-  = KM { km_refl   :: RoleMap (TypeMapG a)
-       , km_tc_app :: RoleMap (NameEnv (ListMap CoercionMapG a))
-       , km_app    :: CoercionMapG (CoercionMapG a)
-       , km_forall :: CoercionMapG (BndrMap a) -- See Note [Binders]
-       , km_var    :: VarMap a
-       , km_axiom  :: NameEnv (IntMap.IntMap (ListMap CoercionMapG a))
-       , km_univ   :: RoleMap (TypeMapG (TypeMapG a))
-       , km_sym    :: CoercionMapG a
-       , km_trans  :: CoercionMapG (CoercionMapG a)
-       , km_nth    :: IntMap.IntMap (CoercionMapG a)
-       , km_left   :: CoercionMapG a
-       , km_right  :: CoercionMapG a
-       , km_inst   :: CoercionMapG (TypeMapG a)
-       , km_sub    :: CoercionMapG a
-       , km_axiom_rule :: Map.Map FastString
-                                  (ListMap TypeMapG (ListMap CoercionMapG a))
-       }
-
-instance Eq (DeBruijn Coercion) where
-    D env1 co1 == D env2 co2 = go co1 co2 where
-        go (Refl eq1 ty1) (Refl eq2 ty2)
-            = eq1 == eq2 && D env1 ty1 == D env2 ty2
-        go (TyConAppCo eq1 tc1 cos1) (TyConAppCo eq2 tc2 cos2)
-            = eq1 == eq2 && tc1 == tc2 && D env1 cos1 == D env2 cos2
-        go (AppCo co11 co12) (AppCo co21 co22)
-            = D env1 co11 == D env2 co21 &&
-              D env1 co12 == D env2 co22
-        go (ForAllCo v1 co1) (ForAllCo v2 co2)
-            = D env1 (tyVarKind v1)     == D env2 (tyVarKind v2) &&
-              D (extendCME env1 v1) co1 == D (extendCME env2 v2) co2
-        go (CoVarCo cv1) (CoVarCo cv2)
-            = case (lookupCME env1 cv1, lookupCME env2 cv2) of
-                (Just bv1, Just bv2) -> bv1 == bv2
-                (Nothing, Nothing)   -> cv1 == cv2
-                _ -> False
-        go (AxiomInstCo con1 ind1 cos1) (AxiomInstCo con2 ind2 cos2)
-            = con1 == con2 && ind1 == ind2 && D env1 cos1 == D env2 cos2
-        go (UnivCo _ r1 ty11 ty12) (UnivCo _ r2 ty21 ty22)
-            = r1 == r2 && D env1 ty11 == D env2 ty21 &&
-                          D env1 ty12 == D env2 ty22
-        go (SymCo co1) (SymCo co2)
-            = D env1 co1 == D env2 co2
-        go (TransCo co11 co12) (TransCo co21 co22)
-            = D env1 co11 == D env2 co21 &&
-              D env1 co12 == D env2 co22
-        go (NthCo d1 co1) (NthCo d2 co2)
-            = d1 == d2 && D env1 co1 == D env2 co2
-        go (LRCo d1 co1) (LRCo d2 co2)
-            = d1 == d2 && D env1 co1 == D env2 co2
-        go (InstCo co1 ty1) (InstCo co2 ty2)
-            = D env1 co1 == D env2 co2 && D env1 ty1 == D env2 ty2
-        go (SubCo co1) (SubCo co2)
-            = D env1 co1 == D env2 co2
-        go (AxiomRuleCo a1 ts1 cs1) (AxiomRuleCo a2 ts2 cs2)
-            = a1 == a2 && D env1 ts1 == D env2 ts2 && D env1 cs1 == D env2 cs2
-        go _ _ = False
-
-
-emptyC :: CoercionMapX a
-emptyC = KM { km_refl = emptyTM, km_tc_app = emptyTM
-            , km_app = emptyTM, km_forall = emptyTM
-            , km_var = emptyTM, km_axiom = emptyNameEnv
-            , km_univ = emptyTM, km_sym = emptyTM, km_trans = emptyTM
-            , km_nth = emptyTM, km_left = emptyTM, km_right = emptyTM
-            , km_inst = emptyTM, km_sub = emptyTM
-            , km_axiom_rule = emptyTM }
+newtype CoercionMapX a = CoercionMapX (CoreTypeMapX a)
 
 instance TrieMap CoercionMapX where
-   type Key CoercionMapX = DeBruijn Coercion
-   emptyTM  = emptyC
-   lookupTM = lkC
-   alterTM  = xtC
-   foldTM   = fdC
-   mapTM    = mapC
-
-mapC :: (a->b) -> CoercionMapX a -> CoercionMapX b
-mapC f (KM { km_refl = krefl, km_tc_app = ktc
-           , km_app = kapp, km_forall = kforall
-           , km_var = kvar, km_axiom = kax
-           , km_univ   = kuniv  , km_sym = ksym, km_trans = ktrans
-           , km_nth = knth, km_left = kml, km_right = kmr
-           , km_inst = kinst, km_sub = ksub
-           , km_axiom_rule = kaxr })
-  = KM { km_refl   = mapTM (mapTM f) krefl
-       , km_tc_app = mapTM (mapNameEnv (mapTM f)) ktc
-       , km_app    = mapTM (mapTM f) kapp
-       , km_forall = mapTM (mapTM f) kforall
-       , km_var    = mapTM f kvar
-       , km_axiom  = mapNameEnv (IntMap.map (mapTM f)) kax
-       , km_univ   = mapTM (mapTM (mapTM f)) kuniv
-       , km_sym    = mapTM f ksym
-       , km_trans  = mapTM (mapTM f) ktrans
-       , km_nth    = IntMap.map (mapTM f) knth
-       , km_left   = mapTM f kml
-       , km_right  = mapTM f kmr
-       , km_inst   = mapTM (mapTM f) kinst
-       , km_sub    = mapTM f ksub
-       , km_axiom_rule = mapTM (mapTM (mapTM f)) kaxr
-       }
+  type Key CoercionMapX = DeBruijn Coercion
+  emptyTM = CoercionMapX emptyTM
+  lookupTM = lkC
+  alterTM  = xtC
+  foldTM f (CoercionMapX core_tm) = foldTM f core_tm
+  mapTM f (CoercionMapX core_tm)  = CoercionMapX (mapTM f core_tm)
 
 lkC :: DeBruijn Coercion -> CoercionMapX a -> Maybe a
-lkC (D env co) m = go co m
-  where
-    go (Refl r ty)             = km_refl   >.> lookupTM r >=> lkG (D env ty)
-    go (TyConAppCo r tc cs)    = km_tc_app >.> lookupTM r >=> lkNamed tc >=>
-                                    lkList (lkG . D env) cs
-    go (AxiomInstCo ax ind cs) = km_axiom  >.> lkNamed ax >=> lookupTM ind >=>
-                                    lkList (lkG . D env) cs
-    go (AppCo c1 c2)           = km_app    >.> lkG (D env c1) >=> lkG (D env c2)
-    go (TransCo c1 c2)         = km_trans  >.> lkG (D env c1) >=> lkG (D env c2)
-
-    -- the provenance is not used in the map
-    go (UnivCo _ r t1 t2)      = km_univ   >.> lookupTM r >=> lkG (D env t1) >=>
-                                    lkG (D env t2)
-    go (InstCo c t)            = km_inst   >.> lkG (D env c)  >=> lkG (D env t)
-    go (ForAllCo v c)          = km_forall >.> lkG (D (extendCME env v) c) >=>
-                                    lkBndr env v
-    go (CoVarCo v)             = km_var    >.> lkVar env v
-    go (SymCo c)               = km_sym    >.> lkG (D env c)
-    go (NthCo n c)             = km_nth    >.> lookupTM n >=> lkG (D env c)
-    go (LRCo CLeft  c)         = km_left   >.> lkG (D env c)
-    go (LRCo CRight c)         = km_right  >.> lkG (D env c)
-    go (SubCo c)               = km_sub    >.> lkG (D env c)
-    go (AxiomRuleCo co ts cs)  = km_axiom_rule >.>
-                                    lookupTM (coaxrName co) >=>
-                                    lkList (lkG . D env) ts >=>
-                                    lkList (lkG . D env) cs
-
+lkC env (D env co) (CoercionMapX core_tm) = lkCT env (D env $ coercionType co)
+                                            core_tm
 
 xtC :: DeBruijn Coercion -> XT a -> CoercionMapX a -> CoercionMapX a
-xtC (D env c) f m = case c of
- Refl r ty          -> m { km_refl   = km_refl m   |> xtR r
-                                                  |>> xtG (D env ty) f }
- TyConAppCo r tc cs -> m { km_tc_app = km_tc_app m |> xtR r |>> xtNamed tc
-                                                  |>> xtList (xtG . D env) cs f}
- AxiomInstCo ax ind cs -> m { km_axiom  = km_axiom m |> xtNamed ax |>> xtInt ind
-                                                  |>> xtList (xtG . D env) cs f}
- AppCo c1 c2        -> m { km_app    = km_app m    |> xtG (D env c1)
-                                                  |>> xtG (D env c2) f }
- TransCo c1 c2      -> m { km_trans  = km_trans m  |> xtG (D env c1)
-                                                  |>> xtG (D env c2) f }
- -- the provenance is not used in the map
- UnivCo _ r t1 t2   -> m { km_univ   = km_univ m   |> xtR r
-                                                  |>> xtG (D env t1)
-                                                  |>> xtG (D env t2) f }
- InstCo c t         -> m { km_inst   = km_inst m   |> xtG (D env c)
-                                                  |>> xtG (D env t) f}
- ForAllCo v c       -> m { km_forall = km_forall m
-                                                |> xtG (D (extendCME env v) c)
-                                               |>> xtBndr env v f }
- CoVarCo v          -> m { km_var    = km_var m    |> xtVar env  v f }
- SymCo c            -> m { km_sym    = km_sym m    |> xtG (D env c) f }
- NthCo n c          -> m { km_nth    = km_nth m    |> xtInt n
-                                                  |>> xtG (D env c) f }
- LRCo CLeft  c      -> m { km_left   = km_left m   |> xtG (D env c) f }
- LRCo CRight c      -> m { km_right  = km_right m  |> xtG (D env c) f }
- SubCo c            -> m { km_sub    = km_sub m    |> xtG (D env c) f }
- AxiomRuleCo co ts cs -> m { km_axiom_rule = km_axiom_rule m
-                                                |>  alterTM (coaxrName co)
-                                                |>> xtList (xtG . D env) ts
-                                                |>> xtList (xtG . D env) cs f }
-
-fdC :: (a -> b -> b) -> CoercionMapX a -> b -> b
-fdC k m = foldTM (foldTM k) (km_refl m)
-        . foldTM (foldTM (foldTM k)) (km_tc_app m)
-        . foldTM (foldTM k) (km_app m)
-        . foldTM (foldTM k) (km_forall m)
-        . foldTM k (km_var m)
-        . foldTM (foldTM (foldTM k)) (km_axiom m)
-        . foldTM (foldTM (foldTM k)) (km_univ   m)
-        . foldTM k (km_sym m)
-        . foldTM (foldTM k) (km_trans m)
-        . foldTM (foldTM k) (km_nth m)
-        . foldTM k          (km_left m)
-        . foldTM k          (km_right m)
-        . foldTM (foldTM k) (km_inst m)
-        . foldTM k          (km_sub m)
-        . foldTM (foldTM (foldTM k)) (km_axiom_rule m)
-
-newtype RoleMap a = RM { unRM :: (IntMap.IntMap a) }
-
-instance TrieMap RoleMap where
-  type Key RoleMap = Role
-  emptyTM = RM emptyTM
-  lookupTM = lkR
-  alterTM = xtR
-  foldTM = fdR
-  mapTM = mapR
-
-lkR :: Role -> RoleMap a -> Maybe a
-lkR Nominal          = lookupTM 1 . unRM
-lkR Representational = lookupTM 2 . unRM
-lkR Phantom          = lookupTM 3 . unRM
-
-xtR :: Role -> XT a -> RoleMap a -> RoleMap a
-xtR Nominal          f = RM . alterTM 1 f . unRM
-xtR Representational f = RM . alterTM 2 f . unRM
-xtR Phantom          f = RM . alterTM 3 f . unRM
-
-fdR :: (a -> b -> b) -> RoleMap a -> b -> b
-fdR f (RM m) = foldTM f m
-
-mapR :: (a -> b) -> RoleMap a -> RoleMap b
-mapR f = RM . mapTM f . unRM
->>>>>>> 96dc041a
+xtC (D env co) f (CoercionMapX m)
+  = CoercionMapX (xtCT (D env $ coercionType co) f m)
 
 {-
 ************************************************************************
@@ -899,38 +689,191 @@
 ************************************************************************
 -}
 
-<<<<<<< HEAD
--- NB: This respects the Note [Non-trivial definitional equality] in
--- TyCoRep. CoreTypeMap assumes any queries are with types of the same
--- kind as those stored in the map. It thus ignores casts/coercions.
-data CoreTypeMap a
-  = EmptyTM
-  | TM { tm_var    :: VarMap a
-       , tm_app    :: CoreTypeMap (CoreTypeMap a)
-       , tm_fun    :: CoreTypeMap (CoreTypeMap a)
-       , tm_tc_app :: NameEnv (ListMap CoreTypeMap a)
-       , tm_forall :: CoreTypeMap (BinderMap a)
+-- | @CoreTypeMap a@ is a map from 'Type' to @a@.  CoreTypeMap lookup
+-- ignores casts and coercions, respecting the
+-- Note [Non-trivial definitional equality] in TyCoRep. Only look up
+-- types of the right kind here.
+newtype CoreTypeMap a = CoreTypeMap (CoreTypeMapG a)
+
+-- | @CoreTypeMapG a@ is a map from @DeBruijn Type@ to @a@.  The extended
+-- key makes it suitable for recursive traversal, since it can track binders,
+-- but it is strictly internal to this module.  If you are including a 'TypeMap'
+-- inside another 'TrieMap', this is the type you want.
+type CoreTypeMapG = GenMap CoreTypeMapX
+
+-- | @CoreTypeMapX a@ is the base map from @DeBruijn Type@ to @a@, but without the
+-- 'GenMap' optimization.
+data CoreTypeMapX a
+  = TM { tm_var    :: VarMap a
+       , tm_app    :: TypeMapG (TypeMapG ((TypeMapG a))
+       , tm_fun    :: TypeMapG (TypeMapG a)
+       , tm_tc_app :: NameEnv (ListMap TypeMapG a)
+       , tm_forall :: TypeMapG (BndrMapG a) -- See Note [Binders]
        , tm_tylit  :: TyLitMap a
        , tm_coerce :: Maybe a
        }
 
--- This is the real, kinded type map. It just looks up a kind, followed
--- by the type. All kinds are of sort *, so the first lookup is guaranteed
--- to be well-kinded.
-newtype TypeMap a
-  = TypeMap (CoreTypeMap (CoreTypeMap a))
-
--- | A 'LooseTypeMap' doesn't do a kind-check. Thus, when lookup up (t |> g),
--- you'll find entries inserted under (t), even if (g) is non-reflexive.
-newtype LooseTypeMap a
-  = LooseTypeMap (CoreTypeMap a)
-=======
+instance TrieMap CoreTypeMapX where
+   type Key TypeMapX = DeBruijn EType
+   emptyTM  = emptyCT
+   lookupTM = lkCT
+   alterTM  = xtCT
+   foldTM   = fdCT
+   mapTM    = mapCT
+
+instance Eq (DeBruijn EType) where
+  env_t@(D env t) == env_t'@(D env' t')
+    = case (t, t') of
+        (ETyVarTy v, ETyVarTy v')
+            -> case (lookupCME env v, lookupCME env' v') of
+                (Just bv, Just bv') -> bv == bv'
+                (Nothing, Nothing)  -> v == v'
+                _ -> False
+        (EAppTy t1 k2 t2, EAppTy t1' k2' t2')
+            -> D env t1 == D env' t1' && D env k2 == D env' k2'
+            && D env t2 == D env' t2'
+             -- See Note [Non-trivial definitional equality] in TyCoRep
+        (EForAllTy (EAnon t1) t2, EForAllTy (EAnon t1') t2')
+            -> D env t1 == D env' t1' && D env t2 == D env' t2'
+        (ETyConApp tc tys, ETyConApp tc' tys')
+            -> tc == tc' && D env tys == D env' tys'
+        (ELitTy l, ELitTy l')
+            -> l == l'
+        (EForAllTy (ENamed tv k _) ty, EForAllTy (ENamed tv' k' _) ty')
+            -> D env k                 == D env' k' &&
+               D (extendCME env tv) ty == D (extendCME env' tv') ty'
+        (ECoercionTy, ECoercionTy)
+            -> True
+        _ -> False
+
+instance Outputable a => Outputable (CoreTypeMap a) where
+  ppr m = text "TypeMap elts" <+> ppr (foldTM (:) m [])
+
+emptyCT :: CoreTypeMapX a
+emptyCT = TM { tm_var  = emptyTM
+             , tm_app  = EmptyMap
+             , tm_fun  = EmptyMap
+             , tm_tc_app = emptyNameEnv
+             , tm_forall = EmptyMap
+             , tm_tylit  = emptyTyLitMap
+             , tm_coerce = Nothing }
+
+mapCT :: (a->b) -> CoreTypeMapX a -> CoreTypeMapX b
+mapCT f (TM { tm_var  = tvar, tm_app = tapp, tm_fun = tfun
+            , tm_tc_app = ttcapp, tm_forall = tforall, tm_tylit = tlit
+            , tm_coerce = tcoerce })
+  = TM { tm_var    = mapTM f tvar
+       , tm_app    = mapTM (mapTM f) tapp
+       , tm_fun    = mapTM (mapTM f) tfun
+       , tm_tc_app = mapNameEnv (mapTM f) ttcapp
+       , tm_forall = mapTM (mapTM f) tforall
+       , tm_tylit  = mapTM f tlit
+       , tm_coerce = fmap f tcoerce }
+
+-----------------
+lkCT :: DeBruijn EType -> CoreTypeMapX a -> Maybe a
+lkCT (D env ty) m = go ty m
+  where
+    go (ETyVarTy v)                   = tm_var    >.> lkVar env v
+    go (EAppTy t1 k2 t2)              = tm_app    >.> lkG (D env t1) >=> lkG (D env k2)
+                                                  >=> lkG (D env t2)
+    go (EForAllTy (EAnon t1) t2)      = tm_fun    >.> lkG (D env t1) >=> lkG (D env t2)
+    go (ETyConApp tc tys)             = tm_tc_app >.> lkNamed tc >=> lkList (lkG . D env) tys
+    go (ELitTy l)                     = tm_tylit  >.> lkTyLit l
+    go (EForAllTy (ENamed tv k _) ty) = tm_forall >.> lkG (D (extendCME env tv) ty)
+                                                  >=> lkBndrE env k
+
+-----------------
+xtCT :: DeBruijn EType -> XT a -> CoreTypeMapX a -> CoreTypeMapX a
+
+xtCT (D env (ETyVarTy v))       f m = m { tm_var    = tm_var m |> xtVar env v f }
+xtCT (D env (EAppTy t1 k2 t2))  f m = m { tm_app    = tm_app m |> xtG (D env t1)
+                                                               |>> xtG (D env k2)
+                                                               |>> xtG (D env t2) f }
+xtCT (D env (ETyConApp tc tys)) f m = m { tm_tc_app = tm_tc_app m |> xtNamed tc
+                                                |>> xtList (xtG . D env) tys f }
+xtCT (D _   (ELitTy l))         f m = m { tm_tylit  = tm_tylit m |> xtTyLit l f }
+xtCT (D _   ECoercionTy)        f m = m { tm_coerce = tm_coerce m |> f
+
+xtCT (D env (EForAllTy (EAnon t1) t2))       f m
+  = m { tm_fun    = tm_fun m |> xtG (D env t1) |>> xtG (D env t2) f }
+xtCT (D env (EForAllTy (ENamed tv k _) ty))  f m
+  = m { tm_forall = tm_forall m |> xtG (D (extendCME env tv) ty)
+                                |>> xtBndrE env k f }
+
+fdCT :: (a -> b -> b) -> CoreTypeMapX a -> b -> b
+fdCT k m = foldTM k (tm_var m)
+         . foldTM (foldTM k) (tm_app m)
+         . foldTM (foldTM k) (tm_fun m)
+         . foldTM (foldTM k) (tm_tc_app m)
+         . foldTM (foldTM k) (tm_forall m)
+         . foldTyLit k (tm_tylit m)
+         . foldMaybe k (tm_coerce m)
+
+------------------------
+data TyLitMap a = TLM { tlm_number :: Map.Map Integer a
+                      , tlm_string :: Map.Map FastString a
+                      }
+
+instance TrieMap TyLitMap where
+   type Key TyLitMap = TyLit
+   emptyTM  = emptyTyLitMap
+   lookupTM = lkTyLit
+   alterTM  = xtTyLit
+   foldTM   = foldTyLit
+   mapTM    = mapTyLit
+
+emptyTyLitMap :: TyLitMap a
+emptyTyLitMap = TLM { tlm_number = Map.empty, tlm_string = Map.empty }
+
+mapTyLit :: (a->b) -> TyLitMap a -> TyLitMap b
+mapTyLit f (TLM { tlm_number = tn, tlm_string = ts })
+  = TLM { tlm_number = Map.map f tn, tlm_string = Map.map f ts }
+
+lkTyLit :: TyLit -> TyLitMap a -> Maybe a
+lkTyLit l =
+  case l of
+    NumTyLit n -> tlm_number >.> Map.lookup n
+    StrTyLit n -> tlm_string >.> Map.lookup n
+
+xtTyLit :: TyLit -> XT a -> TyLitMap a -> TyLitMap a
+xtTyLit l f m =
+  case l of
+    NumTyLit n -> m { tlm_number = tlm_number m |> Map.alter f n }
+    StrTyLit n -> m { tlm_string = tlm_string m |> Map.alter f n }
+
+foldTyLit :: (a -> b -> b) -> TyLitMap a -> b -> b
+foldTyLit l m = flip (Map.fold l) (tlm_string m)
+              . flip (Map.fold l) (tlm_number m)
+
+-------------------------------------------------
+-- | @TypeMapX a@ is keyed over @DeBruijn Type@, but is not optimized.
+newtype TypeMapX a = TypeMapX (CoreTypeMapG (CoreTypeMapG a))
+type TypeMapG = GenMap TypeMapX
+
+instance TrieMap TypeMapX where
+  type Key TypeMapX = DeBruijn Type
+  emptyTM  = TypeMapX emptyTM
+  lookupTM = lkT
+  alterTM  = xtT
+
+  foldTM f (TypeMapX core_tm) = foldTM (foldTM f) core_tm
+  mapTM f (TypeMapX core_tm)  = TypeMapX (mapTM (mapTM f) core_tm)
+
+lkT :: DeBruijn Type -> TypeMapX a -> Maybe a
+lkT (D env ty) (TypeMapX m) = lkCT (D env $ coreEraseType (typeKind ty)) m
+                          >>= lkCT env (D env (coreEraseType ty))
+
+xtT :: DeBruijn Type -> XT a -> TypeMapX a -> TypeMapX a
+xtT (D env ty) f (TypeMapX m)
+  = TypeMapX (m |> xtCT (D env $ coreEraseType (typeKind ty))
+                |>> xtCT (D env (coreEraseType ty)) f)
+
 -- | @TypeMap a@ is a map from 'Type' to @a@.  If you are a client, this
 -- is the type you want.
 newtype TypeMap a = TypeMap (TypeMapG a)
 
 -- Below are some client-oriented functions which operate on 'TypeMap'.
->>>>>>> 96dc041a
 
 instance TrieMap TypeMap where
     type Key TypeMap = Type
@@ -948,324 +891,22 @@
 
 lookupTypeMap :: TypeMap a -> Type -> Maybe a
 lookupTypeMap cm t = lookupTM t cm
-<<<<<<< HEAD
 
 extendTypeMap :: TypeMap a -> Type -> a -> TypeMap a
-extendTypeMap m t v = alterTM t (\_ -> Just v) m
-
-wrapEmptyTypeMap :: CoreTypeMap a
-wrapEmptyTypeMap = TM { tm_var    = emptyTM
-                      , tm_app    = emptyTM
-                      , tm_fun    = emptyTM
-                      , tm_tc_app = emptyNameEnv
-                      , tm_forall = EmptyTM
-                      , tm_tylit  = emptyTyLitMap
-                      , tm_coerce = Nothing }
-
-instance TrieMap CoreTypeMap where
-   type Key CoreTypeMap = Type
-   emptyTM  = EmptyTM
-   lookupTM = lkCT emptyCME
-   alterTM  = xtCT emptyCME
-   foldTM   = fdCT
-   mapTM    = mapCT
-
-instance TrieMap TypeMap where
-  type Key TypeMap = Type
-  emptyTM = TypeMap EmptyTM
-  lookupTM = lkT emptyCME
-  alterTM  = xtT emptyCME
-
-  mapTM f (TypeMap core_tm) = TypeMap (mapTM (mapTM f) core_tm)
-  foldTM f (TypeMap core_tm) = foldTM (foldTM f) core_tm
+extendTypeMap m t v = alterTM t (const (Just v)) m
+
+-- | A 'LooseTypeMap' doesn't do a kind-check. Thus, when lookup up (t |> g),
+-- you'll find entries inserted under (t), even if (g) is non-reflexive.
+newtype LooseTypeMap a
+  = LooseTypeMap (CoreTypeMapG a)
 
 instance TrieMap LooseTypeMap where
   type Key LooseTypeMap = Type
   emptyTM = LooseTypeMap emptyTM
-  lookupTM ty (LooseTypeMap core_tm) = lookupTM ty core_tm
-  alterTM ty xt (LooseTypeMap core_tm) = LooseTypeMap (alterTM ty xt core_tm)
-  mapTM f (LooseTypeMap core_tm) = LooseTypeMap (mapTM f core_tm)
-  foldTM f (LooseTypeMap core_tm) = foldTM f core_tm
-
-mapCT :: (a->b) -> CoreTypeMap a -> CoreTypeMap b
-mapCT _ EmptyTM = EmptyTM
-mapCT f (TM { tm_var  = tvar, tm_app = tapp, tm_fun = tfun
-            , tm_tc_app = ttcapp, tm_forall = tforall, tm_tylit = tlit
-            , tm_coerce = tco })
-=======
-
--- Returns the type map entries that have keys starting with the given tycon.
--- This only considers saturated applications (i.e. TyConApp ones).
-lookupTypeMapTyCon :: TypeMap a -> TyCon -> [a]
-lookupTypeMapTyCon (TypeMap EmptyMap) _ = []
-lookupTypeMapTyCon (TypeMap (SingletonMap (D _ (TyConApp tc' _)) v)) tc
-    | tc' == tc = [v]
-    | otherwise = []
-lookupTypeMapTyCon (TypeMap SingletonMap{}) _ = []
-lookupTypeMapTyCon (TypeMap (MultiMap TM { tm_tc_app = cs })) tc =
-  case lookupUFM cs tc of
-    Nothing -> []
-    Just xs -> foldTM (:) xs []
-
-extendTypeMap :: TypeMap a -> Type -> a -> TypeMap a
-extendTypeMap m t v = alterTM t (const (Just v)) m
-
--- | @TypeMapG a@ is a map from @DeBruijn Type@ to @a@.  The extended
--- key makes it suitable for recursive traversal, since it can track binders,
--- but it is strictly internal to this module.  If you are including a 'TypeMap'
--- inside another 'TrieMap', this is the type you want.
-type TypeMapG = GenMap TypeMapX
-
--- | @TypeMapX a@ is the base map from @DeBruijn Type@ to @a@, but without the
--- 'GenMap' optimization.
-data TypeMapX a
-  = TM { tm_var    :: VarMap a
-       , tm_app    :: TypeMapG (TypeMapG a)
-       , tm_fun    :: TypeMapG (TypeMapG a)
-       , tm_tc_app :: NameEnv (ListMap TypeMapG a)
-       , tm_forall :: TypeMapG (BndrMap a) -- See Note [Binders]
-       , tm_tylit  :: TyLitMap a
-       }
-
-instance TrieMap TypeMapX where
-   type Key TypeMapX = DeBruijn Type
-   emptyTM  = emptyT
-   lookupTM = lkT
-   alterTM  = xtT
-   foldTM   = fdT
-   mapTM    = mapT
-
-instance Eq (DeBruijn Type) where
-  env_t@(D env t) == env_t'@(D env' t')
-    | Just new_t  <- coreView t  = D env new_t == env_t'
-    | Just new_t' <- coreView t' = env_t       == D env' new_t'
-    | otherwise                  =
-      case (t, t') of
-        (TyVarTy v, TyVarTy v')
-            -> case (lookupCME env v, lookupCME env' v') of
-                (Just bv, Just bv') -> bv == bv'
-                (Nothing, Nothing)  -> v == v'
-                _ -> False
-        (AppTy t1 t2, AppTy t1' t2')
-            -> D env t1 == D env' t1' && D env t2 == D env' t2'
-        (FunTy t1 t2, FunTy t1' t2')
-            -> D env t1 == D env' t1' && D env t2 == D env' t2'
-        (TyConApp tc tys, TyConApp tc' tys')
-            -> tc == tc' && D env tys == D env' tys'
-        (LitTy l, LitTy l')
-            -> l == l'
-        (ForAllTy tv ty, ForAllTy tv' ty')
-            -> D env (tyVarKind tv)    == D env' (tyVarKind tv') &&
-               D (extendCME env tv) ty == D (extendCME env' tv') ty'
-        _ -> False
-
-instance Outputable a => Outputable (TypeMap a) where
-  ppr m = text "TypeMap elts" <+> ppr (foldTM (:) m [])
-
-emptyT :: TypeMapX a
-emptyT = TM { tm_var  = emptyTM
-            , tm_app  = EmptyMap
-            , tm_fun  = EmptyMap
-            , tm_tc_app = emptyNameEnv
-            , tm_forall = EmptyMap
-            , tm_tylit  = emptyTyLitMap }
-
-mapT :: (a->b) -> TypeMapX a -> TypeMapX b
-mapT f (TM { tm_var  = tvar, tm_app = tapp, tm_fun = tfun
-           , tm_tc_app = ttcapp, tm_forall = tforall, tm_tylit = tlit })
->>>>>>> 96dc041a
-  = TM { tm_var    = mapTM f tvar
-       , tm_app    = mapTM (mapTM f) tapp
-       , tm_fun    = mapTM (mapTM f) tfun
-       , tm_tc_app = mapNameEnv (mapTM f) ttcapp
-       , tm_forall = mapTM (mapTM f) tforall
-       , tm_tylit  = mapTM f tlit
-       , tm_coerce = fmap f tco
-       }
-
------------------
-<<<<<<< HEAD
-lkT :: CmEnv -> Type -> TypeMap a -> Maybe a
-lkT env ty (TypeMap m) = lkCT env (typeKind ty) m >>= lkCT env ty
-
-lkCT :: CmEnv -> Type -> CoreTypeMap a -> Maybe a
-lkCT env ty m
-  | EmptyTM <- m = Nothing
-  | otherwise    = go ty m
-  where
-    go ty | Just ty' <- coreView ty = go ty'
-    go (TyVarTy v)          = tm_var    >.> lkVar env v
-    go (AppTy t1 t2)        = tm_app    >.> lkCT env t1 >=> lkCT env t2
-    go (TyConApp tc tys)    = tm_tc_app >.> lkNamed tc >=> lkList (lkCT env) tys
-    go (LitTy l)            = tm_tylit  >.> lkTyLit l
-    go (ForAllTy bndr ty)   = tm_forall >.> lkCT env' ty >=> lkB env bndr
-      where env'
-              | Just tv <- binderVar_maybe bndr = extendCME env tv
-              | otherwise                       = env
-    go (CastTy ty _)        = go ty
-    go (CoercionTy {})      = tm_coerce
-
------------------
-xtT :: CmEnv -> Type -> XT a -> TypeMap a -> TypeMap a
-xtT env ty f (TypeMap m) = TypeMap (m |> xtCT env (typeKind ty) |>> xtCT env ty f)
-
-xtCT :: CmEnv -> Type -> XT a -> CoreTypeMap a -> CoreTypeMap a
-xtCT env ty f m
-  | EmptyTM <- m            = xtCT env ty  f wrapEmptyTypeMap
-  | Just ty' <- coreView ty = xtCT env ty' f m
-
-xtCT env (TyVarTy v)       f  m     = m { tm_var    = tm_var m |> xtVar env v f }
-xtCT env (AppTy t1 t2)     f  m     = m { tm_app    = tm_app m |> xtCT env t1 |>> xtCT env t2 f }
-xtCT env (ForAllTy bndr ty) f m     = m { tm_forall = tm_forall m
-                                                 |> xtCT env' ty
-                                                 |>> xtB env bndr f }
-  where env'
-          | Just tv <- binderVar_maybe bndr = extendCME env tv
-          | otherwise                       = env
-xtCT env (TyConApp tc tys) f  m     = m { tm_tc_app = tm_tc_app m |> xtNamed tc
-                                                 |>> xtList (xtCT env) tys f }
-xtCT _   (LitTy l)         f  m     = m { tm_tylit  = tm_tylit m |> xtTyLit l f }
-xtCT env (CastTy ty _)     f  m     = xtCT env ty f m
-xtCT _   (CoercionTy {})   f  m     = m { tm_coerce = tm_coerce m |> f }
-
-fdCT :: (a -> b -> b) -> CoreTypeMap a -> b -> b
-fdCT _ EmptyTM = \z -> z
-fdCT k m = foldTM k (tm_var m)
-=======
-lkT :: DeBruijn Type -> TypeMapX a -> Maybe a
-lkT (D env ty) m = go ty m
-  where
-    go ty | Just ty' <- coreView ty = go ty'
-    go (TyVarTy v)       = tm_var    >.> lkVar env v
-    go (AppTy t1 t2)     = tm_app    >.> lkG (D env t1) >=> lkG (D env t2)
-    go (FunTy t1 t2)     = tm_fun    >.> lkG (D env t1) >=> lkG (D env t2)
-    go (TyConApp tc tys) = tm_tc_app >.> lkNamed tc >=> lkList (lkG . D env) tys
-    go (LitTy l)         = tm_tylit  >.> lkTyLit l
-    go (ForAllTy tv ty)  = tm_forall >.> lkG (D (extendCME env tv) ty)
-                                     >=> lkBndr env tv
-
-
------------------
-xtT :: DeBruijn Type -> XT a -> TypeMapX a -> TypeMapX a
-xtT (D env ty) f m
-  | Just ty' <- coreView ty = xtT (D env ty') f m
-
-xtT (D env (TyVarTy v))       f m = m { tm_var    = tm_var m |> xtVar env v f }
-xtT (D env (AppTy t1 t2))     f m = m { tm_app    = tm_app m |> xtG (D env t1)
-                                                 |>> xtG (D env t2) f }
-xtT (D env (FunTy t1 t2))     f m = m { tm_fun    = tm_fun m |> xtG (D env t1)
-                                                 |>> xtG (D env t2) f }
-xtT (D env (ForAllTy tv ty))  f m = m { tm_forall = tm_forall m
-                                                |> xtG (D (extendCME env tv) ty)
-                                                |>> xtBndr env tv f }
-xtT (D env (TyConApp tc tys)) f m = m { tm_tc_app = tm_tc_app m |> xtNamed tc
-                                                |>> xtList (xtG . D env) tys f }
-xtT (D _   (LitTy l))         f m = m { tm_tylit  = tm_tylit m |> xtTyLit l f }
-
-fdT :: (a -> b -> b) -> TypeMapX a -> b -> b
-fdT k m = foldTM k (tm_var m)
->>>>>>> 96dc041a
-        . foldTM (foldTM k) (tm_app m)
-        . foldTM (foldTM k) (tm_fun m)
-        . foldTM (foldTM k) (tm_tc_app m)
-        . foldTM (foldTM k) (tm_forall m)
-        . foldTyLit k (tm_tylit m)
-        . foldMaybe k (tm_coerce m)
-
-------------------------
-data BinderMap a
-  = BM { bm_named_vis   :: VarMap a
-       , bm_named_invis :: VarMap a
-       , bm_anon        :: TypeMap a
-       }
-
-instance Outputable a => Outputable (BinderMap a) where
-  ppr m = text "BinderMap elts" <+> ppr (foldBinderMap (:) [] m)
-
-foldBinderMap :: (a -> b -> b) -> b -> BinderMap a -> b
-foldBinderMap k z m = fdB k m z
-
-emptyBinderMap :: BinderMap a
-emptyBinderMap = BM { bm_named_vis   = emptyTM
-                    , bm_named_invis = emptyTM
-                    , bm_anon        = emptyTM }
-
-instance TrieMap BinderMap where
-   type Key BinderMap = Binder
-   emptyTM  = emptyBinderMap
-   lookupTM = lkB emptyCME
-   alterTM  = xtB emptyCME
-   foldTM   = fdB
-   mapTM    = mapB
-
-mapB :: (a->b) -> BinderMap a -> BinderMap b
-mapB f (BM { bm_named_vis = n_vis, bm_named_invis = n_invis,
-             bm_anon = anon })
-  = BM { bm_named_vis   = mapTM f n_vis
-       , bm_named_invis = mapTM f n_invis
-       , bm_anon        = mapTM f anon
-       }
-
-lkB :: CmEnv -> Binder -> BinderMap a -> Maybe a
-lkB env = go
-  where
-    go bndr
-      | Just v <- binderVar_maybe bndr
-      = case binderVisibility bndr of
-          Visible   -> bm_named_vis   >.> lkVar env v
-          Invisible -> bm_named_invis >.> lkVar env v
-      | otherwise
-      = bm_anon >.> lkT env (binderType bndr)
-
-xtB :: CmEnv -> Binder -> XT a -> BinderMap a -> BinderMap a
-xtB env bndr f m
-  | Just v <- binderVar_maybe bndr
-  = case binderVisibility bndr of
-      Visible ->   m { bm_named_vis   = bm_named_vis m   |> xtVar env v f }
-      Invisible -> m { bm_named_invis = bm_named_invis m |> xtVar env v f }
-  | otherwise
-  = m { bm_anon = bm_anon m |> xtT env (binderType bndr) f }
-
-fdB :: (a -> b -> b) -> BinderMap a -> b -> b
-fdB k m = foldTM k (bm_named_vis m)
-        . foldTM k (bm_named_invis m)
-        . foldTM k (bm_anon m)
-
-------------------------
-data TyLitMap a = TLM { tlm_number :: Map.Map Integer a
-                      , tlm_string :: Map.Map FastString a
-                      }
-
-instance TrieMap TyLitMap where
-   type Key TyLitMap = TyLit
-   emptyTM  = emptyTyLitMap
-   lookupTM = lkTyLit
-   alterTM  = xtTyLit
-   foldTM   = foldTyLit
-   mapTM    = mapTyLit
-
-emptyTyLitMap :: TyLitMap a
-emptyTyLitMap = TLM { tlm_number = Map.empty, tlm_string = Map.empty }
-
-mapTyLit :: (a->b) -> TyLitMap a -> TyLitMap b
-mapTyLit f (TLM { tlm_number = tn, tlm_string = ts })
-  = TLM { tlm_number = Map.map f tn, tlm_string = Map.map f ts }
-
-lkTyLit :: TyLit -> TyLitMap a -> Maybe a
-lkTyLit l =
-  case l of
-    NumTyLit n -> tlm_number >.> Map.lookup n
-    StrTyLit n -> tlm_string >.> Map.lookup n
-
-xtTyLit :: TyLit -> XT a -> TyLitMap a -> TyLitMap a
-xtTyLit l f m =
-  case l of
-    NumTyLit n -> m { tlm_number = tlm_number m |> Map.alter f n }
-    StrTyLit n -> m { tlm_string = tlm_string m |> Map.alter f n }
-
-foldTyLit :: (a -> b -> b) -> TyLitMap a -> b -> b
-foldTyLit l m = flip (Map.fold l) (tlm_string m)
-              . flip (Map.fold l) (tlm_number m)
+  lookupTM k (LooseTypeMap m) = lookupTM (deBruijnize (coreEraseType k)) m
+  alterTM k f (LooseTypeMap m) = LooseTypeMap (alterTM (deBruijnize (coreEraseType k)) f m)
+  foldTM f (LooseTypeMap m) = foldTM f m
+  mapTM f (LooseTypeMap m) = LooseTypeMap (mapTM f m)
 
 {-
 ************************************************************************
@@ -1322,7 +963,7 @@
 -- not pick up an entry in the 'TrieMap' for @\(x :: Bool) -> ()@:
 -- we can disambiguate this by matching on the type (or kind, if this
 -- a binder in a type) of the binder.
-type BndrMap = TypeMapG
+type BndrMap = CoreTypeMapG
 
 -- Note [Binders]
 -- ~~~~~~~~~~~~~~
@@ -1330,10 +971,16 @@
 -- of these data types have binding forms.
 
 lkBndr :: CmEnv -> Var -> BndrMap a -> Maybe a
-lkBndr env v m = lkG (D env (varType v)) m
+lkBndr env v m = lkBndrE env (coreEraseType (varType v)) m
+
+lkBndrE :: CmEnv -> EType -> BndrMap a -> Maybe a
+lkBndrE env t m = lkG (D env t) m
 
 xtBndr :: CmEnv -> Var -> XT a -> BndrMap a -> BndrMap a
-xtBndr env v f = xtG (D env (varType v)) f
+xtBndr env v f = xtBndrE env (coreEraseType (varType v)) f
+
+xtBndrE :: CmEnv -> EType -> BndrMap a -> BndrMap a
+xtBndrE env t f = xtG (D env t) f
 
 --------- Variable occurrence -------------
 data VarMap a = VM { vm_bvar   :: BoundVarMap a  -- Bound variable
