--- conflicted
+++ resolved
@@ -1011,10 +1011,5 @@
         ty'     = Type.substTy subst ty
 	eta_id' = uniqAway (getTCvInScope subst) $
 		  mkSysLocal (fsLit "eta") (mkBuiltinUnique n) ty'
-<<<<<<< HEAD
 	subst'  = extendTCvInScope subst eta_id'		  
-\end{code}
-=======
-	subst'  = extendTvInScope subst eta_id'		  
-\end{code}
->>>>>>> 2070a8f3
+\end{code}