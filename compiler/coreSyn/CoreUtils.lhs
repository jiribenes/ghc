%
% (c) The University of Glasgow 2006
% (c) The GRASP/AQUA Project, Glasgow University, 1992-1998
%

Utility functions on @Core@ syntax

\begin{code}
-- | Commonly useful utilites for manipulating the Core language
module CoreUtils (
        -- * Constructing expressions
        mkCast,
        mkTick, mkTickNoHNF, tickHNFArgs,
        bindNonRec, needsCaseBinding,
        mkAltExpr,

        -- * Taking expressions apart
        findDefault, findAlt, isDefaultAlt,
        mergeAlts, trimConArgs, filterAlts,

        -- * Properties of expressions
        exprType, coreAltType, coreAltsType,
        exprIsDupable, exprIsTrivial, getIdFromTrivialExpr, exprIsBottom,
        exprIsCheap, exprIsExpandable, exprIsCheap', CheapAppFun,
        exprIsHNF, exprOkForSpeculation, exprOkForSideEffects, exprIsWorkFree,
        exprIsBig, exprIsConLike,
        rhsIsStatic, isCheapApp, isExpandableApp,

        -- * Expression and bindings size
        coreBindsSize, exprSize,
        CoreStats(..), coreBindsStats,

        -- * Equality
        cheapEqExpr, eqExpr,

        -- * Eta reduction
        tryEtaReduce,

        -- * Manipulating data constructors and types
        applyTypeToArgs, applyTypeToArg,
        dataConRepInstPat, dataConRepFSInstPat
    ) where

#include "HsVersions.h"

import CoreSyn
import PprCore
import CoreFVs( exprFreeVars )
import Var
import SrcLoc
import VarEnv
import VarSet
import Name
import Literal
import DataCon
import PrimOp
import Id
import IdInfo
import Type
import Coercion
import TyCon
import Unique
import Outputable
import TysPrim
import DynFlags
import FastString
import Maybes
import Platform
import Util
import Pair
import Data.List
\end{code}


%************************************************************************
%*                                                                      *
\subsection{Find the type of a Core atom/expression}
%*                                                                      *
%************************************************************************

\begin{code}
exprType :: CoreExpr -> Type
-- ^ Recover the type of a well-typed Core expression. Fails when
-- applied to the actual 'CoreSyn.Type' expression as it cannot
-- really be said to have a type
exprType (Var var)           = idType var
exprType (Lit lit)           = literalType lit
exprType (Coercion co)       = coercionType co
exprType (Let bind body)     
  | NonRec tv rhs <- bind    -- See Note [Type bindings]
  , Type ty <- rhs           = substTyWith [tv] [ty] (exprType body)
  | otherwise                = exprType body
exprType (Case _ _ ty _)     = ty
exprType (Cast _ co)         = pSnd (coercionKind co)
exprType (Tick _ e)          = exprType e
exprType (Lam binder expr)   = mkPiType binder (exprType expr)
exprType e@(App _ _)
  = case collectArgs e of
        (fun, args) -> applyTypeToArgs e (exprType fun) args

exprType other = pprTrace "exprType" (pprCoreExpr other) alphaTy

coreAltType :: CoreAlt -> Type
-- ^ Returns the type of the alternatives right hand side
coreAltType (_,bs,rhs)
  | any bad_binder bs = expandTypeSynonyms ty
  | otherwise         = ty    -- Note [Existential variables and silly type synonyms]
  where
    ty           = exprType rhs
    free_tvs     = tyCoVarsOfType ty
    bad_binder b = b `elemVarSet` free_tvs

coreAltsType :: [CoreAlt] -> Type
-- ^ Returns the type of the first alternative, which should be the same as for all alternatives
coreAltsType (alt:_) = coreAltType alt
coreAltsType []      = panic "corAltsType"
\end{code}

Note [Type bindings]
~~~~~~~~~~~~~~~~~~~~
Core does allow type bindings, although such bindings are
not much used, except in the output of the desuguarer.
Example:
     let a = Int in (\x:a. x)
Given this, exprType must be careful to substitute 'a' in the 
result type (Trac #8522).

Note [Existential variables and silly type synonyms]
~~~~~~~~~~~~~~~~~~~~~~~~~~~~~~~~~~~~~~~~~~~~~~~~~~~~
Consider
        data T = forall a. T (Funny a)
        type Funny a = Bool
        f :: T -> Bool
        f (T x) = x

Now, the type of 'x' is (Funny a), where 'a' is existentially quantified.
That means that 'exprType' and 'coreAltsType' may give a result that *appears*
to mention an out-of-scope type variable.  See Trac #3409 for a more real-world
example.

Various possibilities suggest themselves:

 - Ignore the problem, and make Lint not complain about such variables

 - Expand all type synonyms (or at least all those that discard arguments)
      This is tricky, because at least for top-level things we want to
      retain the type the user originally specified.

 - Expand synonyms on the fly, when the problem arises. That is what
   we are doing here.  It's not too expensive, I think.

Note that there might be existentially quantified coercion variables, too.

\begin{code}
applyTypeToArg :: Type -> CoreExpr -> Type
-- ^ Determines the type resulting from applying an expression with given type
-- to a given argument expression
applyTypeToArg fun_ty (Type arg_ty) = applyTy fun_ty arg_ty
applyTypeToArg fun_ty (Coercion co) = applyTy fun_ty (mkCoercionTy co)
applyTypeToArg fun_ty _             = funResultTy fun_ty

applyTypeToArgs :: CoreExpr -> Type -> [CoreExpr] -> Type
-- ^ A more efficient version of 'applyTypeToArg' when we have several arguments.
-- The first argument is just for debugging, and gives some context
<<<<<<< HEAD
applyTypeToArgs _ op_ty [] = op_ty

applyTypeToArgs e op_ty (arg : args)
  | Type ty <- arg
  =     -- Accumulate type arguments so we can instantiate all at once
    go [ty] args
  | Coercion co <- arg
  = go [mkCoercionTy co] args
  where
    go rev_tys (Type ty : args)     = go (ty:rev_tys) args
    go rev_tys (Coercion co : args) = go (mkCoercionTy co : rev_tys) args
    go rev_tys rest_args            = applyTypeToArgs e op_ty' rest_args
                                 where
                                   op_ty' = applyTysD msg op_ty (reverse rev_tys)
                                   msg = ptext (sLit "applyTypeToArgs") <+>
                                         panic_msg e op_ty

applyTypeToArgs e op_ty (_ : args)
  = case (splitFunTy_maybe op_ty) of
        Just (_, res_ty) -> applyTypeToArgs e res_ty args
        Nothing -> pprPanic "applyTypeToArgs" (panic_msg e op_ty)

panic_msg :: CoreExpr -> Type -> SDoc
panic_msg e op_ty = pprCoreExpr e $$ ppr op_ty
=======
applyTypeToArgs e op_ty args
  = go op_ty args
  where
    go op_ty []               = op_ty
    go op_ty (Type ty : args) = go_ty_args op_ty [ty] args
    go op_ty (_ : args)       | Just (_, res_ty) <- splitFunTy_maybe op_ty
                              = go res_ty args
    go _ _ = pprPanic "applyTypeToArgs" panic_msg

    -- go_ty_args: accumulate type arguments so we can instantiate all at once
    go_ty_args op_ty rev_tys (Type ty : args) 
       = go_ty_args op_ty (ty:rev_tys) args
    go_ty_args op_ty rev_tys args
       = go (applyTysD panic_msg_w_hdr op_ty (reverse rev_tys)) args
    
    panic_msg_w_hdr = hang (ptext (sLit "applyTypeToArgs")) 2 panic_msg
    panic_msg = vcat [ ptext (sLit "Expression:") <+> pprCoreExpr e
                     , ptext (sLit "Type:") <+> ppr op_ty
                     , ptext (sLit "Args:") <+> ppr args ]
>>>>>>> 3e633d9b
\end{code}

%************************************************************************
%*                                                                      *
\subsection{Attaching notes}
%*                                                                      *
%************************************************************************

\begin{code}
-- | Wrap the given expression in the coercion safely, dropping
-- identity coercions and coalescing nested coercions
mkCast :: CoreExpr -> Coercion -> CoreExpr
mkCast e co | ASSERT2( coercionRole co == Representational
                     , ptext (sLit "coercion") <+> ppr co <+> ptext (sLit "passed to mkCast") <+> ppr e <+> ptext (sLit "has wrong role") <+> ppr (coercionRole co) )
              isReflCo co = e

mkCast (Coercion e_co) co 
  | isCoercionType (pSnd (coercionKind co))
       -- The guard here checks that g has a (~#) on both sides,
       -- otherwise decomposeCo fails.  Can in principle happen
       -- with unsafeCoerce
  = Coercion (mkCoCast e_co co)

mkCast (Cast expr co2) co
  = WARN(let { Pair  from_ty  _to_ty  = coercionKind co;
               Pair _from_ty2  to_ty2 = coercionKind co2} in
            not (from_ty `eqType` to_ty2),
             vcat ([ ptext (sLit "expr:") <+> ppr expr
                   , ptext (sLit "co2:") <+> ppr co2
                   , ptext (sLit "co:") <+> ppr co ]) )
    mkCast expr (mkTransCo co2 co)

mkCast expr co
  = let Pair from_ty _to_ty = coercionKind co in
--    if to_ty `eqType` from_ty
--    then expr
--    else
        WARN(not (from_ty `eqType` exprType expr), text "Trying to coerce" <+> text "(" <> ppr expr $$ text "::" <+> ppr (exprType expr) <> text ")" $$ ppr co $$ pprEqPred (coercionKind co))
         (Cast expr co)
\end{code}

\begin{code}
-- | Wraps the given expression in the source annotation, dropping the
-- annotation if possible.
mkTick :: Tickish Id -> CoreExpr -> CoreExpr

mkTick t (Var x)
  | isFunTy (idType x) = Tick t (Var x)
  | otherwise
  = if tickishCounts t
       then if tickishScoped t && tickishCanSplit t
               then Tick (mkNoScope t) (Var x)
               else Tick t (Var x)
       else Var x

mkTick t (Cast e co)
  = Cast (mkTick t e) co -- Move tick inside cast

mkTick _ (Coercion co) = Coercion co

mkTick t (Lit l)
  | not (tickishCounts t) = Lit l

mkTick t expr@(App f arg)
  | not (isRuntimeArg arg) = App (mkTick t f) arg
  | isSaturatedConApp expr
    = if not (tickishCounts t)
         then tickHNFArgs t expr
         else if tickishScoped t && tickishCanSplit t
                 then Tick (mkNoScope t) (tickHNFArgs (mkNoCount t) expr)
                 else Tick t expr

mkTick t (Lam x e)
     -- if this is a type lambda, or the tick does not count entries,
     -- then we can push the tick inside:
  | not (isRuntimeVar x) || not (tickishCounts t) = Lam x (mkTick t e)
     -- if it is both counting and scoped, we split the tick into its
     -- two components, keep the counting tick on the outside of the lambda
     -- and push the scoped tick inside.  The point of this is that the
     -- counting tick can probably be floated, and the lambda may then be
     -- in a position to be beta-reduced.
  | tickishScoped t && tickishCanSplit t
         = Tick (mkNoScope t) (Lam x (mkTick (mkNoCount t) e))
     -- just a counting tick: leave it on the outside
  | otherwise        = Tick t (Lam x e)

mkTick t other = Tick t other

isSaturatedConApp :: CoreExpr -> Bool
isSaturatedConApp e = go e []
  where go (App f a) as = go f (a:as)
        go (Var fun) args
           = isConLikeId fun && idArity fun == valArgCount args
        go (Cast f _) as = go f as
        go _ _ = False

mkTickNoHNF :: Tickish Id -> CoreExpr -> CoreExpr
mkTickNoHNF t e
  | exprIsHNF e = tickHNFArgs t e
  | otherwise   = mkTick t e

-- push a tick into the arguments of a HNF (call or constructor app)
tickHNFArgs :: Tickish Id -> CoreExpr -> CoreExpr
tickHNFArgs t e = push t e
 where
  push t (App f (Type u)) = App (push t f) (Type u)
  push t (App f arg) = App (push t f) (mkTick t arg)
  push _t e = e
\end{code}

%************************************************************************
%*                                                                      *
\subsection{Other expression construction}
%*                                                                      *
%************************************************************************

\begin{code}
bindNonRec :: Id -> CoreExpr -> CoreExpr -> CoreExpr
-- ^ @bindNonRec x r b@ produces either:
--
-- > let x = r in b
--
-- or:
--
-- > case r of x { _DEFAULT_ -> b }
--
-- depending on whether we have to use a @case@ or @let@
-- binding for the expression (see 'needsCaseBinding').
-- It's used by the desugarer to avoid building bindings
-- that give Core Lint a heart attack, although actually
-- the simplifier deals with them perfectly well. See
-- also 'MkCore.mkCoreLet'
bindNonRec bndr rhs body
  | needsCaseBinding (idType bndr) rhs = Case rhs bndr (exprType body) [(DEFAULT, [], body)]
  | otherwise                          = Let (NonRec bndr rhs) body

-- | Tests whether we have to use a @case@ rather than @let@ binding for this expression
-- as per the invariants of 'CoreExpr': see "CoreSyn#let_app_invariant"
needsCaseBinding :: Type -> CoreExpr -> Bool
needsCaseBinding ty rhs = isUnLiftedType ty && not (exprOkForSpeculation rhs)
        -- Make a case expression instead of a let
        -- These can arise either from the desugarer,
        -- or from beta reductions: (\x.e) (x +# y)
\end{code}

\begin{code}
mkAltExpr :: AltCon     -- ^ Case alternative constructor
          -> [CoreBndr] -- ^ Things bound by the pattern match
          -> [Type]     -- ^ The type arguments to the case alternative
          -> CoreExpr
-- ^ This guy constructs the value that the scrutinee must have
-- given that you are in one particular branch of a case
mkAltExpr (DataAlt con) args inst_tys
  = mkConApp con (map Type inst_tys ++ varsToCoreExprs args)
mkAltExpr (LitAlt lit) [] []
  = Lit lit
mkAltExpr (LitAlt _) _ _ = panic "mkAltExpr LitAlt"
mkAltExpr DEFAULT _ _ = panic "mkAltExpr DEFAULT"
\end{code}


%************************************************************************
%*                                                                      *
\subsection{Taking expressions apart}
%*                                                                      *
%************************************************************************

The default alternative must be first, if it exists at all.
This makes it easy to find, though it makes matching marginally harder.

\begin{code}
-- | Extract the default case alternative
findDefault :: [(AltCon, [a], b)] -> ([(AltCon, [a], b)], Maybe b)
findDefault ((DEFAULT,args,rhs) : alts) = ASSERT( null args ) (alts, Just rhs)
findDefault alts                        =                     (alts, Nothing)

isDefaultAlt :: (AltCon, a, b) -> Bool
isDefaultAlt (DEFAULT, _, _) = True
isDefaultAlt _               = False


-- | Find the case alternative corresponding to a particular
-- constructor: panics if no such constructor exists
findAlt :: AltCon -> [(AltCon, a, b)] -> Maybe (AltCon, a, b)
    -- A "Nothing" result *is* legitmiate
    -- See Note [Unreachable code]
findAlt con alts
  = case alts of
        (deflt@(DEFAULT,_,_):alts) -> go alts (Just deflt)
        _                          -> go alts Nothing
  where
    go []                     deflt = deflt
    go (alt@(con1,_,_) : alts) deflt
      = case con `cmpAltCon` con1 of
          LT -> deflt   -- Missed it already; the alts are in increasing order
          EQ -> Just alt
          GT -> ASSERT( not (con1 == DEFAULT) ) go alts deflt

---------------------------------
mergeAlts :: [(AltCon, a, b)] -> [(AltCon, a, b)] -> [(AltCon, a, b)]
-- ^ Merge alternatives preserving order; alternatives in
-- the first argument shadow ones in the second
mergeAlts [] as2 = as2
mergeAlts as1 [] = as1
mergeAlts (a1:as1) (a2:as2)
  = case a1 `cmpAlt` a2 of
        LT -> a1 : mergeAlts as1      (a2:as2)
        EQ -> a1 : mergeAlts as1      as2       -- Discard a2
        GT -> a2 : mergeAlts (a1:as1) as2


---------------------------------
trimConArgs :: AltCon -> [CoreArg] -> [CoreArg]
-- ^ Given:
--
-- > case (C a b x y) of
-- >        C b x y -> ...
--
-- We want to drop the leading type argument of the scrutinee
-- leaving the arguments to match agains the pattern

trimConArgs DEFAULT      args = ASSERT( null args ) []
trimConArgs (LitAlt _)   args = ASSERT( null args ) []
trimConArgs (DataAlt dc) args = dropList (dataConUnivTyVars dc) args
\end{code}

\begin{code}
filterAlts :: [Unique]             -- ^ Supply of uniques used in case we have to manufacture a new AltCon
           -> Type                 -- ^ Type of scrutinee (used to prune possibilities)
           -> [AltCon]             -- ^ 'imposs_cons': constructors known to be impossible due to the form of the scrutinee
           -> [(AltCon, [Var], a)] -- ^ Alternatives
           -> ([AltCon], Bool, [(AltCon, [Var], a)])
             -- Returns:
             --  1. Constructors that will never be encountered by the 
             --     *default* case (if any).  A superset of imposs_cons
             --  2. Whether we managed to refine the default alternative into a specific constructor (for statistics only)
             --  3. The new alternatives, trimmed by
             --        a) remove imposs_cons
             --        b) remove constructors which can't match because of GADTs
             --      and with the DEFAULT expanded to a DataAlt if there is exactly
             --      remaining constructor that can match
             --
             -- NB: the final list of alternatives may be empty:
             -- This is a tricky corner case.  If the data type has no constructors,
             -- which GHC allows, or if the imposs_cons covers all constructors (after taking 
             -- account of GADTs), then no alternatives can match.
             --
             -- If callers need to preserve the invariant that there is always at least one branch
             -- in a "case" statement then they will need to manually add a dummy case branch that just
             -- calls "error" or similar.
filterAlts us ty imposs_cons alts 
  | Just (tycon, inst_tys) <- splitTyConApp_maybe ty
  = filter_alts tycon inst_tys
  | otherwise
  = (imposs_cons, False, alts)
  where
    (alts_wo_default, maybe_deflt) = findDefault alts
    alt_cons = [con | (con,_,_) <- alts_wo_default]

    filter_alts tycon inst_tys 
      = (imposs_deflt_cons, refined_deflt, merged_alts)
     where
       trimmed_alts = filterOut (impossible_alt inst_tys) alts_wo_default

       imposs_deflt_cons = nub (imposs_cons ++ alt_cons)
         -- "imposs_deflt_cons" are handled 
         --   EITHER by the context, 
         --   OR by a non-DEFAULT branch in this case expression.

       merged_alts  = mergeAlts trimmed_alts (maybeToList maybe_deflt')
         -- We need the mergeAlts in case the new default_alt 
         -- has turned into a constructor alternative.
         -- The merge keeps the inner DEFAULT at the front, if there is one
         -- and interleaves the alternatives in the right order

       (refined_deflt, maybe_deflt') = case maybe_deflt of
          Nothing -> (False, Nothing)
          Just deflt_rhs 
             | isAlgTyCon tycon            -- It's a data type, tuple, or unboxed tuples.  
             , not (isNewTyCon tycon)      -- We can have a newtype, if we are just doing an eval:
                                           --      case x of { DEFAULT -> e }
                                           -- and we don't want to fill in a default for them!
             , Just all_cons <- tyConDataCons_maybe tycon
             , let imposs_data_cons = [con | DataAlt con <- imposs_deflt_cons]   -- We now know it's a data type 
                   impossible con   = con `elem` imposs_data_cons || dataConCannotMatch inst_tys con
             -> case filterOut impossible all_cons of
                  -- Eliminate the default alternative
                  -- altogether if it can't match:
                  []    -> (False, Nothing)
                  -- It matches exactly one constructor, so fill it in:
                  [con] -> (True, Just (DataAlt con, ex_tvs ++ arg_ids, deflt_rhs))
                    where (ex_tvs, arg_ids) = dataConRepInstPat us con inst_tys
                  _     -> (False, Just (DEFAULT, [], deflt_rhs))

             | debugIsOn, isAlgTyCon tycon
             , null (tyConDataCons tycon)
             , not (isFamilyTyCon tycon || isAbstractTyCon tycon)
                   -- Check for no data constructors
                   -- This can legitimately happen for abstract types and type families,
                   -- so don't report that
             -> pprTrace "prepareDefault" (ppr tycon)
                (False, Just (DEFAULT, [], deflt_rhs))

             | otherwise -> (False, Just (DEFAULT, [], deflt_rhs))

    impossible_alt :: [Type] -> (AltCon, a, b) -> Bool
    impossible_alt _ (con, _, _) | con `elem` imposs_cons = True
    impossible_alt inst_tys (DataAlt con, _, _) = dataConCannotMatch inst_tys con
    impossible_alt _  _                         = False
\end{code}

Note [Unreachable code]
~~~~~~~~~~~~~~~~~~~~~~~
It is possible (although unusual) for GHC to find a case expression
that cannot match.  For example:

     data Col = Red | Green | Blue
     x = Red
     f v = case x of
              Red -> ...
              _ -> ...(case x of { Green -> e1; Blue -> e2 })...

Suppose that for some silly reason, x isn't substituted in the case
expression.  (Perhaps there's a NOINLINE on it, or profiling SCC stuff
gets in the way; cf Trac #3118.)  Then the full-lazines pass might produce
this

     x = Red
     lvl = case x of { Green -> e1; Blue -> e2 })
     f v = case x of
             Red -> ...
             _ -> ...lvl...

Now if x gets inlined, we won't be able to find a matching alternative
for 'Red'.  That's because 'lvl' is unreachable.  So rather than crashing
we generate (error "Inaccessible alternative").

Similar things can happen (augmented by GADTs) when the Simplifier
filters down the matching alternatives in Simplify.rebuildCase.


%************************************************************************
%*                                                                      *
             exprIsTrivial
%*                                                                      *
%************************************************************************

Note [exprIsTrivial]
~~~~~~~~~~~~~~~~~~~~
@exprIsTrivial@ is true of expressions we are unconditionally happy to
                duplicate; simple variables and constants, and type
                applications.  Note that primop Ids aren't considered
                trivial unless

Note [Variable are trivial]
~~~~~~~~~~~~~~~~~~~~~~~~~~~
There used to be a gruesome test for (hasNoBinding v) in the
Var case:
        exprIsTrivial (Var v) | hasNoBinding v = idArity v == 0
The idea here is that a constructor worker, like \$wJust, is
really short for (\x -> \$wJust x), because \$wJust has no binding.
So it should be treated like a lambda.  Ditto unsaturated primops.
But now constructor workers are not "have-no-binding" Ids.  And
completely un-applied primops and foreign-call Ids are sufficiently
rare that I plan to allow them to be duplicated and put up with
saturating them.

Note [Tick trivial]
~~~~~~~~~~~~~~~~~~~
Ticks are not trivial.  If we treat "tick<n> x" as trivial, it will be
inlined inside lambdas and the entry count will be skewed, for
example.  Furthermore "scc<n> x" will turn into just "x" in mkTick.

\begin{code}
exprIsTrivial :: CoreExpr -> Bool
exprIsTrivial (Var _)          = True        -- See Note [Variables are trivial]
exprIsTrivial (Type _)        = True
exprIsTrivial (Coercion _)     = True
exprIsTrivial (Lit lit)        = litIsTrivial lit
exprIsTrivial (App e arg)      = not (isRuntimeArg arg) && exprIsTrivial e
exprIsTrivial (Tick _ _)       = False  -- See Note [Tick trivial]
exprIsTrivial (Cast e _)       = exprIsTrivial e
exprIsTrivial (Lam b body)     = not (isRuntimeVar b) && exprIsTrivial body
exprIsTrivial _                = False
\end{code}

When substituting in a breakpoint we need to strip away the type cruft
from a trivial expression and get back to the Id.  The invariant is
that the expression we're substituting was originally trivial
according to exprIsTrivial.

\begin{code}
getIdFromTrivialExpr :: CoreExpr -> Id
getIdFromTrivialExpr e = go e
  where go (Var v) = v
        go (App f t) | not (isRuntimeArg t) = go f
        go (Cast e _) = go e
        go (Lam b e) | not (isRuntimeVar b) = go e
        go e = pprPanic "getIdFromTrivialExpr" (ppr e)
\end{code}

exprIsBottom is a very cheap and cheerful function; it may return
False for bottoming expressions, but it never costs much to ask.  See
also CoreArity.exprBotStrictness_maybe, but that's a bit more
expensive.

\begin{code}
exprIsBottom :: CoreExpr -> Bool
exprIsBottom e
  = go 0 e
  where
    go n (Var v) = isBottomingId v &&  n >= idArity v
    go n (App e a) | isTypeArg a = go n e
                   | otherwise   = go (n+1) e
    go n (Tick _ e)              = go n e
    go n (Cast e _)              = go n e
    go n (Let _ e)               = go n e
    go _ _                       = False
\end{code}


%************************************************************************
%*                                                                      *
             exprIsDupable
%*                                                                      *
%************************************************************************

Note [exprIsDupable]
~~~~~~~~~~~~~~~~~~~~
@exprIsDupable@ is true of expressions that can be duplicated at a modest
                cost in code size.  This will only happen in different case
                branches, so there's no issue about duplicating work.

                That is, exprIsDupable returns True of (f x) even if
                f is very very expensive to call.

                Its only purpose is to avoid fruitless let-binding
                and then inlining of case join points


\begin{code}
exprIsDupable :: DynFlags -> CoreExpr -> Bool
exprIsDupable dflags e
  = isJust (go dupAppSize e)
  where
    go :: Int -> CoreExpr -> Maybe Int
    go n (Type {})     = Just n
    go n (Coercion {}) = Just n
    go n (Var {})      = decrement n
    go n (Tick _ e)    = go n e
    go n (Cast e _)    = go n e
    go n (App f a) | Just n' <- go n a = go n' f
    go n (Lit lit) | litIsDupable dflags lit = decrement n
    go _ _ = Nothing

    decrement :: Int -> Maybe Int
    decrement 0 = Nothing
    decrement n = Just (n-1)

dupAppSize :: Int
dupAppSize = 8   -- Size of term we are prepared to duplicate
                 -- This is *just* big enough to make test MethSharing
                 -- inline enough join points.  Really it should be
                 -- smaller, and could be if we fixed Trac #4960.
\end{code}

%************************************************************************
%*                                                                      *
             exprIsCheap, exprIsExpandable
%*                                                                      *
%************************************************************************

Note [exprIsWorkFree]
~~~~~~~~~~~~~~~~~~~~~
exprIsWorkFree is used when deciding whether to inline something; we
don't inline it if doing so might duplicate work, by peeling off a
complete copy of the expression.  Here we do not want even to
duplicate a primop (Trac #5623):
   eg   let x = a #+ b in x +# x
   we do not want to inline/duplicate x

Previously we were a bit more liberal, which led to the primop-duplicating
problem.  However, being more conservative did lead to a big regression in
one nofib benchmark, wheel-sieve1.  The situation looks like this:

   let noFactor_sZ3 :: GHC.Types.Int -> GHC.Types.Bool
       noFactor_sZ3 = case s_adJ of _ { GHC.Types.I# x_aRs ->
         case GHC.Prim.<=# x_aRs 2 of _ {
           GHC.Types.False -> notDivBy ps_adM qs_adN;
           GHC.Types.True -> lvl_r2Eb }}
       go = \x. ...(noFactor (I# y))....(go x')...

The function 'noFactor' is heap-allocated and then called.  Turns out
that 'notDivBy' is strict in its THIRD arg, but that is invisible to
the caller of noFactor, which therefore cannot do w/w and
heap-allocates noFactor's argument.  At the moment (May 12) we are just
going to put up with this, because the previous more aggressive inlining 
(which treated 'noFactor' as work-free) was duplicating primops, which 
in turn was making inner loops of array calculations runs slow (#5623)

\begin{code}
exprIsWorkFree :: CoreExpr -> Bool
-- See Note [exprIsWorkFree]
exprIsWorkFree e = go 0 e
  where    -- n is the number of value arguments
    go _ (Lit {})                     = True
    go _ (Type {})                    = True
    go _ (Coercion {})                = True
    go n (Cast e _)                   = go n e
    go n (Case scrut _ _ alts)        = foldl (&&) (exprIsWorkFree scrut) 
                                              [ go n rhs | (_,_,rhs) <- alts ]
         -- See Note [Case expressions are work-free]
    go _ (Let {})                     = False
    go n (Var v)                      = isCheapApp v n
    go n (Tick t e) | tickishCounts t = False
                    | otherwise       = go n e
    go n (Lam x e)  | isRuntimeVar x = n==0 || go (n-1) e
                    | otherwise      = go n e
    go n (App f e)  | isRuntimeArg e = exprIsWorkFree e && go (n+1) f
                    | otherwise      = go n f
\end{code}

Note [Case expressions are work-free]
~~~~~~~~~~~~~~~~~~~~~~~~~~~~~~~~~~~~~
Are case-expressions work-free?  Consider
    let v = case x of (p,q) -> p
        go = \y -> ...case v of ...
Should we inline 'v' at its use site inside the loop?  At the moment
we do.  I experimented with saying that case are *not* work-free, but
that increased allocation slightly.  It's a fairly small effect, and at
the moment we go for the slightly more aggressive version which treats
(case x of ....) as work-free if the alternatives are.


Note [exprIsCheap]   See also Note [Interaction of exprIsCheap and lone variables]
~~~~~~~~~~~~~~~~~~   in CoreUnfold.lhs
@exprIsCheap@ looks at a Core expression and returns \tr{True} if
it is obviously in weak head normal form, or is cheap to get to WHNF.
[Note that that's not the same as exprIsDupable; an expression might be
big, and hence not dupable, but still cheap.]

By ``cheap'' we mean a computation we're willing to:
        push inside a lambda, or
        inline at more than one place
That might mean it gets evaluated more than once, instead of being
shared.  The main examples of things which aren't WHNF but are
``cheap'' are:

  *     case e of
          pi -> ei
        (where e, and all the ei are cheap)

  *     let x = e in b
        (where e and b are cheap)

  *     op x1 ... xn
        (where op is a cheap primitive operator)

  *     error "foo"
        (because we are happy to substitute it inside a lambda)

Notice that a variable is considered 'cheap': we can push it inside a lambda,
because sharing will make sure it is only evaluated once.

Note [exprIsCheap and exprIsHNF]
~~~~~~~~~~~~~~~~~~~~~~~~~~~~~~~~
Note that exprIsHNF does not imply exprIsCheap.  Eg
        let x = fac 20 in Just x
This responds True to exprIsHNF (you can discard a seq), but
False to exprIsCheap.

\begin{code}
exprIsCheap :: CoreExpr -> Bool
exprIsCheap = exprIsCheap' isCheapApp

exprIsExpandable :: CoreExpr -> Bool
exprIsExpandable = exprIsCheap' isExpandableApp -- See Note [CONLIKE pragma] in BasicTypes

exprIsCheap' :: CheapAppFun -> CoreExpr -> Bool
exprIsCheap' _        (Lit _)      = True
exprIsCheap' _        (Type _)    = True
exprIsCheap' _        (Coercion _) = True
exprIsCheap' _        (Var _)      = True
exprIsCheap' good_app (Cast e _)   = exprIsCheap' good_app e
exprIsCheap' good_app (Lam x e)    = isRuntimeVar x
                                  || exprIsCheap' good_app e

exprIsCheap' good_app (Case e _ _ alts) = exprIsCheap' good_app e &&
                                          and [exprIsCheap' good_app rhs | (_,_,rhs) <- alts]
        -- Experimentally, treat (case x of ...) as cheap
        -- (and case __coerce x etc.)
        -- This improves arities of overloaded functions where
        -- there is only dictionary selection (no construction) involved

exprIsCheap' good_app (Tick t e)
  | tickishCounts t = False
  | otherwise       = exprIsCheap' good_app e
     -- never duplicate ticks.  If we get this wrong, then HPC's entry
     -- counts will be off (check test in libraries/hpc/tests/raytrace)

exprIsCheap' good_app (Let (NonRec _ b) e)
  = exprIsCheap' good_app b && exprIsCheap' good_app e
exprIsCheap' good_app (Let (Rec prs) e)
  = all (exprIsCheap' good_app . snd) prs && exprIsCheap' good_app e

exprIsCheap' good_app other_expr        -- Applications and variables
  = go other_expr []
  where
        -- Accumulate value arguments, then decide
    go (Cast e _) val_args                 = go e val_args
    go (App f a) val_args | isRuntimeArg a = go f (a:val_args)
                          | otherwise      = go f val_args

    go (Var _) [] = True        
         -- Just a type application of a variable
         -- (f t1 t2 t3) counts as WHNF
         -- This case is probably handeld by the good_app case
         -- below, which should have a case for n=0, but putting
         -- it here too is belt and braces; and it's such a common
         -- case that checking for null directly seems like a 
         -- good plan

    go (Var f) args
       | good_app f (length args) 
       = go_pap args

       | otherwise
        = case idDetails f of
                RecSelId {}         -> go_sel args
                ClassOpId {}        -> go_sel args
                PrimOpId op         -> go_primop op args
                _ | isBottomingId f -> True
                  | otherwise       -> False
                        -- Application of a function which
                        -- always gives bottom; we treat this as cheap
                        -- because it certainly doesn't need to be shared!

    go _ _ = False

    --------------
    go_pap args = all (exprIsCheap' good_app) args
        -- Used to be "all exprIsTrivial args" due to concerns about
        -- duplicating nested constructor applications, but see #4978.
        -- The principle here is that
        --    let x = a +# b in c *# x
        -- should behave equivalently to
        --    c *# (a +# b)
        -- Since lets with cheap RHSs are accepted,
        -- so should paps with cheap arguments

    --------------
    go_primop op args = primOpIsCheap op && all (exprIsCheap' good_app) args
        -- In principle we should worry about primops
        -- that return a type variable, since the result
        -- might be applied to something, but I'm not going
        -- to bother to check the number of args

    --------------
    go_sel [arg] = exprIsCheap' good_app arg    -- I'm experimenting with making record selection
    go_sel _     = False                -- look cheap, so we will substitute it inside a
                                        -- lambda.  Particularly for dictionary field selection.
                -- BUT: Take care with (sel d x)!  The (sel d) might be cheap, but
                --      there's no guarantee that (sel d x) will be too.  Hence (n_val_args == 1)

-------------------------------------
type CheapAppFun = Id -> Int -> Bool  
  -- Is an application of this function to n *value* args 
  -- always cheap, assuming the arguments are cheap?  
  -- Mainly true of partial applications, data constructors,
  -- and of course true if the number of args is zero

isCheapApp :: CheapAppFun
isCheapApp fn n_val_args
  =  isDataConWorkId fn 
  || n_val_args == 0 
  || n_val_args < idArity fn

isExpandableApp :: CheapAppFun
isExpandableApp fn n_val_args
  =  isConLikeId fn
  || n_val_args < idArity fn
  || go n_val_args (idType fn)
  where
  -- See if all the arguments are PredTys (implicit params or classes)
  -- If so we'll regard it as expandable; see Note [Expandable overloadings]
  -- This incidentally picks up the (n_val_args = 0) case
     go 0 _ = True
     go n_val_args ty
       | Just (_, ty) <- splitForAllTy_maybe ty   = go n_val_args ty
       | Just (arg, ty) <- splitFunTy_maybe ty
       , isPredTy arg                             = go (n_val_args-1) ty
       | otherwise                                = False
\end{code}

Note [Expandable overloadings]
~~~~~~~~~~~~~~~~~~~~~~~~~~~~~~
Suppose the user wrote this
   {-# RULE  forall x. foo (negate x) = h x #-}
   f x = ....(foo (negate x))....
He'd expect the rule to fire. But since negate is overloaded, we might
get this:
    f = \d -> let n = negate d in \x -> ...foo (n x)...
So we treat the application of a function (negate in this case) to a
*dictionary* as expandable.  In effect, every function is CONLIKE when
it's applied only to dictionaries.


%************************************************************************
%*                                                                      *
             exprOkForSpeculation
%*                                                                      *
%************************************************************************

\begin{code}
-----------------------------
-- | 'exprOkForSpeculation' returns True of an expression that is:
--
--  * Safe to evaluate even if normal order eval might not
--    evaluate the expression at all, or
--
--  * Safe /not/ to evaluate even if normal order would do so
--
-- It is usually called on arguments of unlifted type, but not always
-- In particular, Simplify.rebuildCase calls it on lifted types
-- when a 'case' is a plain 'seq'. See the example in
-- Note [exprOkForSpeculation: case expressions] below
--
-- Precisely, it returns @True@ iff:
--
--  * The expression guarantees to terminate,
--  * soon,
--  * without raising an exception,
--  * without causing a side effect (e.g. writing a mutable variable)
--
-- Note that if @exprIsHNF e@, then @exprOkForSpecuation e@.
-- As an example of the considerations in this test, consider:
--
-- > let x = case y# +# 1# of { r# -> I# r# }
-- > in E
--
-- being translated to:
--
-- > case y# +# 1# of { r# ->
-- >    let x = I# r#
-- >    in E
-- > }
--
-- We can only do this if the @y + 1@ is ok for speculation: it has no
-- side effects, and can't diverge or raise an exception.
exprOkForSpeculation, exprOkForSideEffects :: Expr b -> Bool
exprOkForSpeculation = expr_ok primOpOkForSpeculation
exprOkForSideEffects = expr_ok primOpOkForSideEffects
  -- Polymorphic in binder type
  -- There is one call at a non-Id binder type, in SetLevels

expr_ok :: (PrimOp -> Bool) -> Expr b -> Bool
expr_ok _ (Lit _)      = True
expr_ok _ (Type _)     = True
expr_ok _ (Coercion _) = True
expr_ok primop_ok (Var v)      = app_ok primop_ok v []
expr_ok primop_ok (Cast e _)   = expr_ok primop_ok e

-- Tick annotations that *tick* cannot be speculated, because these
-- are meant to identify whether or not (and how often) the particular
-- source expression was evaluated at runtime.
expr_ok primop_ok (Tick tickish e)
   | tickishCounts tickish = False
   | otherwise             = expr_ok primop_ok e

expr_ok primop_ok (Case e _ _ alts)
  =  expr_ok primop_ok e  -- Note [exprOkForSpeculation: case expressions]
  && all (\(_,_,rhs) -> expr_ok primop_ok rhs) alts
  && altsAreExhaustive alts     -- Note [Exhaustive alts]

expr_ok primop_ok other_expr
  = case collectArgs other_expr of
        (Var f, args) -> app_ok primop_ok f args
        _             -> False

-----------------------------
app_ok :: (PrimOp -> Bool) -> Id -> [Expr b] -> Bool
app_ok primop_ok fun args
  = case idDetails fun of
      DFunId _ new_type ->  not new_type
         -- DFuns terminate, unless the dict is implemented 
         -- with a newtype in which case they may not

      DataConWorkId {} -> True
                -- The strictness of the constructor has already
                -- been expressed by its "wrapper", so we don't need
                -- to take the arguments into account

      PrimOpId op
        | isDivOp op              -- Special case for dividing operations that fail
        , [arg1, Lit lit] <- args -- only if the divisor is zero
        -> not (isZeroLit lit) && expr_ok primop_ok arg1
                  -- Often there is a literal divisor, and this
                  -- can get rid of a thunk in an inner looop

        | DataToTagOp <- op      -- See Note [dataToTag speculation]
        -> True

        | otherwise
        -> primop_ok op        -- A bit conservative: we don't really need
        && all (expr_ok primop_ok) args
                                  
                                  -- to care about lazy arguments, but this is easy

      _other -> isUnLiftedType (idType fun)          -- c.f. the Var case of exprIsHNF
             || idArity fun > n_val_args             -- Partial apps
             || (n_val_args == 0 && 
                 isEvaldUnfolding (idUnfolding fun)) -- Let-bound values
             where
               n_val_args = valArgCount args

-----------------------------
altsAreExhaustive :: [Alt b] -> Bool
-- True  <=> the case alternatives are definiely exhaustive
-- False <=> they may or may not be
altsAreExhaustive []
  = False    -- Should not happen
altsAreExhaustive ((con1,_,_) : alts)
  = case con1 of
      DEFAULT   -> True
      LitAlt {} -> False
      DataAlt c -> 1 + length alts == tyConFamilySize (dataConTyCon c)
      -- It is possible to have an exhaustive case that does not
      -- enumerate all constructors, notably in a GADT match, but
      -- we behave conservatively here -- I don't think it's important
      -- enough to deserve special treatment

-- | True of dyadic operators that can fail only if the second arg is zero!
isDivOp :: PrimOp -> Bool
-- This function probably belongs in PrimOp, or even in
-- an automagically generated file.. but it's such a
-- special case I thought I'd leave it here for now.
isDivOp IntQuotOp        = True
isDivOp IntRemOp         = True
isDivOp WordQuotOp       = True
isDivOp WordRemOp        = True
isDivOp FloatDivOp       = True
isDivOp DoubleDivOp      = True
isDivOp _                = False
\end{code}

Note [exprOkForSpeculation: case expressions]
~~~~~~~~~~~~~~~~~~~~~~~~~~~~~~~~~~~~~~~~~~~~~
It's always sound for exprOkForSpeculation to return False, and we
don't want it to take too long, so it bales out on complicated-looking
terms.  Notably lets, which can be stacked very deeply; and in any
case the argument of exprOkForSpeculation is usually in a strict context,
so any lets will have been floated away.

However, we keep going on case-expressions.  An example like this one
showed up in DPH code (Trac #3717):
    foo :: Int -> Int
    foo 0 = 0
    foo n = (if n < 5 then 1 else 2) `seq` foo (n-1)

If exprOkForSpeculation doesn't look through case expressions, you get this:
    T.$wfoo =
      \ (ww :: GHC.Prim.Int#) ->
        case ww of ds {
          __DEFAULT -> case (case <# ds 5 of _ {
                          GHC.Types.False -> lvl1;
                          GHC.Types.True -> lvl})
                       of _ { __DEFAULT ->
                       T.$wfoo (GHC.Prim.-# ds_XkE 1) };
          0 -> 0
        }

The inner case is redundant, and should be nuked.

Note [Exhaustive alts]
~~~~~~~~~~~~~~~~~~~~~~
We might have something like
  case x of {
    A -> ...
    _ -> ...(case x of { B -> ...; C -> ... })...
Here, the inner case is fine, because the A alternative
can't happen, but it's not ok to float the inner case outside
the outer one (even if we know x is evaluated outside), because
then it would be non-exhaustive. See Trac #5453.

Similarly, this is a valid program (albeit a slightly dodgy one)
   let v = case x of { B -> ...; C -> ... }
   in case x of
         A -> ...
         _ ->  ...v...v....
But we don't want to speculate the v binding.

One could try to be clever, but the easy fix is simpy to regard
a non-exhaustive case as *not* okForSpeculation.


Note [dataToTag speculation]
~~~~~~~~~~~~~~~~~~~~~~~~~~~~
Is this OK?
   f x = let v::Int# = dataToTag# x
         in ...
We say "yes", even though 'x' may not be evaluated.  Reasons

  * dataToTag#'s strictness means that its argument often will be
    evaluated, but FloatOut makes that temporarily untrue
         case x of y -> let v = dataToTag# y in ...
    -->
         case x of y -> let v = dataToTag# x in ...
    Note that we look at 'x' instead of 'y' (this is to improve
    floating in FloatOut).  So Lint complains.

    Moreover, it really *might* improve floating to let the
    v-binding float out

  * CorePrep makes sure dataToTag#'s argument is evaluated, just
    before code gen.  Until then, it's not guaranteed


%************************************************************************
%*                                                                      *
             exprIsHNF, exprIsConLike
%*                                                                      *
%************************************************************************

\begin{code}
-- Note [exprIsHNF]             See also Note [exprIsCheap and exprIsHNF]
-- ~~~~~~~~~~~~~~~~
-- | exprIsHNF returns true for expressions that are certainly /already/
-- evaluated to /head/ normal form.  This is used to decide whether it's ok
-- to change:
--
-- > case x of _ -> e
--
--    into:
--
-- > e
--
-- and to decide whether it's safe to discard a 'seq'.
--
-- So, it does /not/ treat variables as evaluated, unless they say they are.
-- However, it /does/ treat partial applications and constructor applications
-- as values, even if their arguments are non-trivial, provided the argument
-- type is lifted. For example, both of these are values:
--
-- > (:) (f x) (map f xs)
-- > map (...redex...)
--
-- because 'seq' on such things completes immediately.
--
-- For unlifted argument types, we have to be careful:
--
-- > C (f x :: Int#)
--
-- Suppose @f x@ diverges; then @C (f x)@ is not a value. However this can't
-- happen: see "CoreSyn#let_app_invariant". This invariant states that arguments of
-- unboxed type must be ok-for-speculation (or trivial).
exprIsHNF :: CoreExpr -> Bool           -- True => Value-lambda, constructor, PAP
exprIsHNF = exprIsHNFlike isDataConWorkId isEvaldUnfolding
\end{code}

\begin{code}
-- | Similar to 'exprIsHNF' but includes CONLIKE functions as well as
-- data constructors. Conlike arguments are considered interesting by the
-- inliner.
exprIsConLike :: CoreExpr -> Bool       -- True => lambda, conlike, PAP
exprIsConLike = exprIsHNFlike isConLikeId isConLikeUnfolding

-- | Returns true for values or value-like expressions. These are lambdas,
-- constructors / CONLIKE functions (as determined by the function argument)
-- or PAPs.
--
exprIsHNFlike :: (Var -> Bool) -> (Unfolding -> Bool) -> CoreExpr -> Bool
exprIsHNFlike is_con is_con_unf = is_hnf_like
  where
    is_hnf_like (Var v) -- NB: There are no value args at this point
      =  is_con v       -- Catches nullary constructors,
                        --      so that [] and () are values, for example
      || idArity v > 0  -- Catches (e.g.) primops that don't have unfoldings
      || is_con_unf (idUnfolding v)
        -- Check the thing's unfolding; it might be bound to a value
        -- We don't look through loop breakers here, which is a bit conservative
        -- but otherwise I worry that if an Id's unfolding is just itself,
        -- we could get an infinite loop

    is_hnf_like (Lit _)          = True
    is_hnf_like (Type _)         = True       -- Types are honorary Values;
                                              -- we don't mind copying them
    is_hnf_like (Coercion _)     = True       -- Same for coercions
    is_hnf_like (Lam b e)        = isRuntimeVar b || is_hnf_like e
    is_hnf_like (Tick tickish e) = not (tickishCounts tickish)
                                      && is_hnf_like e
                                      -- See Note [exprIsHNF Tick]
    is_hnf_like (Cast e _)           = is_hnf_like e
    is_hnf_like (App e (Type _))     = is_hnf_like e
    is_hnf_like (App e (Coercion _)) = is_hnf_like e
    is_hnf_like (App e a)            = app_is_value e [a]
    is_hnf_like (Let _ e)            = is_hnf_like e  -- Lazy let(rec)s don't affect us
    is_hnf_like _                    = False

    -- There is at least one value argument
    app_is_value :: CoreExpr -> [CoreArg] -> Bool
    app_is_value (Var fun) args
      = idArity fun > valArgCount args    -- Under-applied function
        || is_con fun                     --  or constructor-like
    app_is_value (Tick _ f) as = app_is_value f as
    app_is_value (Cast f _) as = app_is_value f as
    app_is_value (App f a)  as = app_is_value f (a:as)
    app_is_value _          _  = False

{-
Note [exprIsHNF Tick]

We can discard source annotations on HNFs as long as they aren't
tick-like:

  scc c (\x . e)    =>  \x . e
  scc c (C x1..xn)  =>  C x1..xn

So we regard these as HNFs.  Tick annotations that tick are not
regarded as HNF if the expression they surround is HNF, because the
tick is there to tell us that the expression was evaluated, so we
don't want to discard a seq on it.
-}
\end{code}


%************************************************************************
%*                                                                      *
             Instantiating data constructors
%*                                                                      *
%************************************************************************

These InstPat functions go here to avoid circularity between DataCon and Id

\begin{code}
dataConRepInstPat   ::                 [Unique] -> DataCon -> [Type] -> ([TyVar], [Id])
dataConRepFSInstPat :: [FastString] -> [Unique] -> DataCon -> [Type] -> ([TyVar], [Id])

dataConRepInstPat   = dataConInstPat (repeat ((fsLit "ipv")))
dataConRepFSInstPat = dataConInstPat

dataConInstPat :: [FastString]          -- A long enough list of FSs to use for names
               -> [Unique]              -- An equally long list of uniques, at least one for each binder
               -> DataCon
               -> [Type]                -- Types to instantiate the universally quantified tyvars
               -> ([TyVar], [Id])          -- Return instantiated variables
-- dataConInstPat arg_fun fss us con inst_tys returns a triple
-- (ex_tvs, arg_ids),
--
--   ex_tvs are intended to be used as binders for existential type args
--
--   arg_ids are indended to be used as binders for value arguments,
--     and their types have been instantiated with inst_tys and ex_tys
--     The arg_ids include both evidence and
--     programmer-specified arguments (both after rep-ing)
--
-- Example.
--  The following constructor T1
--
--  data T a where
--    T1 :: forall b. Int -> b -> T(a,b)
--    ...
--
--  has representation type
--   forall a. forall a1. forall b. (a ~ (a1,b)) =>
--     Int -> b -> T a
--
--  dataConInstPat fss us T1 (a1',b') will return
--
--  ([a1'', b''], [c :: (a1', b')~(a1'', b''), x :: Int, y :: b''])
--
--  where the double-primed variables are created with the FastStrings and
--  Uniques given as fss and us
dataConInstPat fss uniqs con inst_tys 
  = ASSERT( univ_tvs `equalLength` inst_tys )
    (ex_bndrs, arg_ids)
  where 
    univ_tvs = dataConUnivTyVars con
    ex_tvs   = dataConExTyCoVars con
    arg_tys  = dataConRepArgTys con

    n_ex = length ex_tvs

      -- split the Uniques and FastStrings
    (ex_uniqs, id_uniqs) = splitAt n_ex uniqs
    (ex_fss,   id_fss)   = splitAt n_ex fss

      -- Make the instantiating substitution for universals
    univ_subst = zipOpenTCvSubst univ_tvs inst_tys

      -- Make existential type variables, applyingn and extending the substitution
    (full_subst, ex_bndrs) = mapAccumL mk_ex_var univ_subst 
                                       (zip3 ex_tvs ex_fss ex_uniqs)

    mk_ex_var :: TCvSubst -> (TyVar, FastString, Unique) -> (TCvSubst, TyVar)
    mk_ex_var subst (tv, fs, uniq) = (Type.extendTCvSubst subst tv (mkTyCoVarTy new_tv)
                                     , new_tv)
      where
        new_tv
          | isTyVar tv
          = mkTyVar (mkSysTvName uniq fs) kind
          | otherwise
          = ASSERT( isCoVar tv )
            mkCoVar (mkSystemVarName uniq fs) kind
          
        kind     = Type.substTy subst (tyVarKind tv)

      -- Make value vars, instantiating types
    arg_ids = zipWith3 mk_id_var id_uniqs id_fss arg_tys
    mk_id_var uniq fs ty = mkUserLocal (mkVarOccFS fs) uniq 
                                       (Type.substTy full_subst ty) noSrcSpan
\end{code}

%************************************************************************
%*                                                                      *
         Equality
%*                                                                      *
%************************************************************************

\begin{code}
-- | A cheap equality test which bales out fast!
--      If it returns @True@ the arguments are definitely equal,
--      otherwise, they may or may not be equal.
--
-- See also 'exprIsBig'
cheapEqExpr :: Expr b -> Expr b -> Bool

cheapEqExpr (Var v1)   (Var v2)   = v1==v2
cheapEqExpr (Lit lit1) (Lit lit2) = lit1 == lit2
cheapEqExpr (Type t1) (Type t2) = t1 `eqType` t2
cheapEqExpr (Coercion c1) (Coercion c2) = c1 `eqCoercion` c2

cheapEqExpr (App f1 a1) (App f2 a2)
  = f1 `cheapEqExpr` f2 && a1 `cheapEqExpr` a2

cheapEqExpr (Cast e1 t1) (Cast e2 t2)
  = e1 `cheapEqExpr` e2 && t1 `eqCoercion` t2

cheapEqExpr _ _ = False
\end{code}

\begin{code}
exprIsBig :: Expr b -> Bool
-- ^ Returns @True@ of expressions that are too big to be compared by 'cheapEqExpr'
exprIsBig (Lit _)      = False
exprIsBig (Var _)      = False
exprIsBig (Type _)    = False
exprIsBig (Coercion _) = False
exprIsBig (Lam _ e)    = exprIsBig e
exprIsBig (App f a)    = exprIsBig f || exprIsBig a
exprIsBig (Cast e _)   = exprIsBig e    -- Hopefully coercions are not too big!
exprIsBig _            = True
\end{code}

\begin{code}
eqExpr :: InScopeSet -> CoreExpr -> CoreExpr -> Bool
-- Compares for equality, modulo alpha
eqExpr in_scope e1 e2
  = go (mkRnEnv2 in_scope) e1 e2
  where
    go env (Var v1) (Var v2)
      | rnOccL env v1 == rnOccR env v2
      = True

    go _   (Lit lit1)    (Lit lit2)      = lit1 == lit2
    go env (Type t1)    (Type t2)        = eqTypeX env t1 t2
    go env (Coercion co1) (Coercion co2) = eqCoercionX env co1 co2
    go env (Cast e1 co1) (Cast e2 co2) = eqCoercionX env co1 co2 && go env e1 e2
    go env (App f1 a1)   (App f2 a2)   = go env f1 f2 && go env a1 a2
    go env (Tick n1 e1)  (Tick n2 e2)  = go_tickish env n1 n2 && go env e1 e2

    go env (Lam b1 e1)  (Lam b2 e2)
      =  eqTypeX env (varType b1) (varType b2)   -- False for Id/TyVar combination
      && go (rnBndr2 env b1 b2) e1 e2

    go env (Let (NonRec v1 r1) e1) (Let (NonRec v2 r2) e2)
      =  go env r1 r2  -- No need to check binder types, since RHSs match
      && go (rnBndr2 env v1 v2) e1 e2

    go env (Let (Rec ps1) e1) (Let (Rec ps2) e2)
      = all2 (go env') rs1 rs2 && go env' e1 e2
      where
        (bs1,rs1) = unzip ps1
        (bs2,rs2) = unzip ps2
        env' = rnBndrs2 env bs1 bs2

    go env (Case e1 b1 t1 a1) (Case e2 b2 t2 a2)
      | null a1   -- See Note [Empty case alternatives] in TrieMap
      = null a2 && go env e1 e2 && eqTypeX env t1 t2
      | otherwise
      =  go env e1 e2 && all2 (go_alt (rnBndr2 env b1 b2)) a1 a2

    go _ _ _ = False

    -----------
    go_alt env (c1, bs1, e1) (c2, bs2, e2)
      = c1 == c2 && go (rnBndrs2 env bs1 bs2) e1 e2

    -----------
    go_tickish env (Breakpoint lid lids) (Breakpoint rid rids)
      = lid == rid  &&  map (rnOccL env) lids == map (rnOccR env) rids
    go_tickish _ l r = l == r
\end{code}

%************************************************************************
%*                                                                      *
\subsection{The size of an expression}
%*                                                                      *
%************************************************************************

\begin{code}
data CoreStats = CS { cs_tm :: Int    -- Terms
                    , cs_ty :: Int    -- Types
                    , cs_co :: Int }  -- Coercions


instance Outputable CoreStats where 
 ppr (CS { cs_tm = i1, cs_ty = i2, cs_co = i3 })
   = braces (sep [ptext (sLit "terms:")     <+> intWithCommas i1 <> comma,
                  ptext (sLit "types:")     <+> intWithCommas i2 <> comma,
                  ptext (sLit "coercions:") <+> intWithCommas i3])

plusCS :: CoreStats -> CoreStats -> CoreStats
plusCS (CS { cs_tm = p1, cs_ty = q1, cs_co = r1 })
       (CS { cs_tm = p2, cs_ty = q2, cs_co = r2 })
  = CS { cs_tm = p1+p2, cs_ty = q1+q2, cs_co = r1+r2 }

zeroCS, oneTM :: CoreStats
zeroCS = CS { cs_tm = 0, cs_ty = 0, cs_co = 0 }
oneTM  = zeroCS { cs_tm = 1 }

sumCS :: (a -> CoreStats) -> [a] -> CoreStats
sumCS f = foldr (plusCS . f) zeroCS

coreBindsStats :: [CoreBind] -> CoreStats
coreBindsStats = sumCS bindStats

bindStats :: CoreBind -> CoreStats
bindStats (NonRec v r) = bindingStats v r
bindStats (Rec prs)    = sumCS (\(v,r) -> bindingStats v r) prs

bindingStats :: Var -> CoreExpr -> CoreStats
bindingStats v r = bndrStats v `plusCS` exprStats r

bndrStats :: Var -> CoreStats
bndrStats v = oneTM `plusCS` tyStats (varType v)

exprStats :: CoreExpr -> CoreStats
exprStats (Var {})        = oneTM
exprStats (Lit {})        = oneTM
exprStats (Type t)        = tyStats t
exprStats (Coercion c)    = coStats c
exprStats (App f a)       = exprStats f `plusCS` exprStats a
exprStats (Lam b e)       = bndrStats b `plusCS` exprStats e
exprStats (Let b e)       = bindStats b `plusCS` exprStats e
exprStats (Case e b _ as) = exprStats e `plusCS` bndrStats b `plusCS` sumCS altStats as
exprStats (Cast e co)     = coStats co `plusCS` exprStats e
exprStats (Tick _ e)      = exprStats e

altStats :: CoreAlt -> CoreStats
altStats (_, bs, r) = altBndrStats bs `plusCS` exprStats r

altBndrStats :: [Var] -> CoreStats
-- Charge one for the alternative, not for each binder
altBndrStats vs = oneTM `plusCS` sumCS (tyStats . varType) vs

tyStats :: Type -> CoreStats
tyStats ty = zeroCS { cs_ty = typeSize ty }

coStats :: Coercion -> CoreStats
coStats co = zeroCS { cs_co = coercionSize co }
\end{code}


\begin{code}
coreBindsSize :: [CoreBind] -> Int
-- We use coreBindStats for user printout
-- but this one is a quick and dirty basis for
-- the simplifier's tick limit
coreBindsSize bs = foldr ((+) . bindSize) 0 bs

exprSize :: CoreExpr -> Int
-- ^ A measure of the size of the expressions, strictly greater than 0
-- It also forces the expression pretty drastically as a side effect
-- Counts *leaves*, not internal nodes. Types and coercions are not counted.
exprSize (Var v)         = v `seq` 1
exprSize (Lit lit)       = lit `seq` 1
exprSize (App f a)       = exprSize f + exprSize a
exprSize (Lam b e)       = bndrSize b + exprSize e
exprSize (Let b e)       = bindSize b + exprSize e
exprSize (Case e b t as) = seqType t `seq` exprSize e + bndrSize b + 1 + foldr ((+) . altSize) 0 as
exprSize (Cast e co)     = (seqCo co `seq` 1) + exprSize e
exprSize (Tick n e)      = tickSize n + exprSize e
exprSize (Type t)        = seqType t `seq` 1
exprSize (Coercion co)   = seqCo co `seq` 1

tickSize :: Tickish Id -> Int
tickSize (ProfNote cc _ _) = cc `seq` 1
tickSize _ = 1 -- the rest are strict

bndrSize :: Var -> Int
bndrSize b | isTyVar b = seqType (tyVarKind b) `seq` 1
           | otherwise = seqType (idType b)             `seq`
                         megaSeqIdInfo (idInfo b)       `seq`
                         1

bndrsSize :: [Var] -> Int
bndrsSize = sum . map bndrSize

bindSize :: CoreBind -> Int
bindSize (NonRec b e) = bndrSize b + exprSize e
bindSize (Rec prs)    = foldr ((+) . pairSize) 0 prs

pairSize :: (Var, CoreExpr) -> Int
pairSize (b,e) = bndrSize b + exprSize e

altSize :: CoreAlt -> Int
altSize (c,bs,e) = c `seq` bndrsSize bs + exprSize e
\end{code}


%************************************************************************
%*                                                                      *
<<<<<<< HEAD
\subsection{Hashing}
%*                                                                      *
%************************************************************************

\begin{code}
hashExpr :: CoreExpr -> Int
-- ^ Two expressions that hash to the same @Int@ may be equal (but may not be)
-- Two expressions that hash to the different Ints are definitely unequal.
--
-- The emphasis is on a crude, fast hash, rather than on high precision.
--
-- But unequal here means \"not identical\"; two alpha-equivalent
-- expressions may hash to the different Ints.
--
-- We must be careful that @\\x.x@ and @\\y.y@ map to the same hash code,
-- (at least if we want the above invariant to be true).

hashExpr e = fromIntegral (hash_expr (1,emptyVarEnv) e .&. 0x7fffffff)
             -- UniqFM doesn't like negative Ints

type HashEnv = (Int, VarEnv Int)  -- Hash code for bound variables

hash_expr :: HashEnv -> CoreExpr -> Word32
-- Word32, because we're expecting overflows here, and overflowing
-- signed types just isn't cool.  In C it's even undefined.
hash_expr env (Tick _ e)              = hash_expr env e
hash_expr env (Cast e _)              = hash_expr env e
hash_expr env (Var v)                 = hashVar env v
hash_expr _   (Lit lit)               = fromIntegral (hashLiteral lit)
hash_expr env (App f e)               = hash_expr env f * fast_hash_expr env e
hash_expr env (Let (NonRec b r) e)    = hash_expr (extend_env env b) e * fast_hash_expr env r
hash_expr env (Let (Rec ((b,_):_)) e) = hash_expr (extend_env env b) e
hash_expr _   (Let (Rec []) _)        = panic "hash_expr: Let (Rec []) _"
hash_expr env (Case e _ _ _)          = hash_expr env e
hash_expr env (Lam b e)               = hash_expr (extend_env env b) e
hash_expr env (Coercion co)           = fast_hash_co env co
hash_expr _   (Type _)                = WARN(True, text "hash_expr: type") 1
-- Shouldn't happen.  Better to use WARN than trace, because trace
-- prevents the CPR optimisation kicking in for hash_expr.

fast_hash_expr :: HashEnv -> CoreExpr -> Word32
fast_hash_expr env (Var v)       = hashVar env v
fast_hash_expr env (Type t)      = fast_hash_type env t
fast_hash_expr env (Coercion co) = fast_hash_co env co
fast_hash_expr _   (Lit lit)     = fromIntegral (hashLiteral lit)
fast_hash_expr env (Cast e _)    = fast_hash_expr env e
fast_hash_expr env (Tick _ e)    = fast_hash_expr env e
fast_hash_expr env (App _ a)     = fast_hash_expr env a -- A bit idiosyncratic ('a' not 'f')!
fast_hash_expr _   _             = 1

fast_hash_type :: HashEnv -> Type -> Word32
fast_hash_type env ty
  | Just tv <- getTyVar_maybe ty            = hashVar env tv
  | Just (tc,tys) <- splitTyConApp_maybe ty = let hash_tc = fromIntegral (hashName (tyConName tc))
                                              in foldr (\t n -> fast_hash_type env t + n) hash_tc tys
  | otherwise                               = 1

fast_hash_co :: HashEnv -> Coercion -> Word32
fast_hash_co env co
  | Just cv <- getCoVar_maybe co               = hashVar env cv
  | Just (tc,args) <- splitTyConAppCo_maybe co = let hash_tc = fromIntegral (hashName (tyConName tc))
                                                 in foldr (\c n -> fast_hash_co_arg env c + n) hash_tc args
  | otherwise                                  = 1

fast_hash_co_arg :: HashEnv -> CoercionArg -> Word32
fast_hash_co_arg env arg
  | Just (c1, c2) <- splitCoCoArg_maybe arg
  = fast_hash_co env c1 + fast_hash_co env c2
  | otherwise
  = fast_hash_co env (stripTyCoArg arg)

extend_env :: HashEnv -> Var -> (Int, VarEnv Int)
extend_env (n,env) b = (n+1, extendVarEnv env b n)

hashVar :: HashEnv -> Var -> Word32
hashVar (_,env) v
 = fromIntegral (lookupVarEnv env v `orElse` hashName (idName v))
\end{code}


%************************************************************************
%*                                                                      *
=======
>>>>>>> 3e633d9b
                Eta reduction
%*                                                                      *
%************************************************************************

Note [Eta reduction conditions]
~~~~~~~~~~~~~~~~~~~~~~~~~~~~~~~
We try for eta reduction here, but *only* if we get all the way to an
trivial expression.  We don't want to remove extra lambdas unless we
are going to avoid allocating this thing altogether.

There are some particularly delicate points here:

* We want to eta-reduce if doing so leaves a trivial expression,
  *including* a cast.  For example
       \x. f |> co  -->  f |> co
  (provided co doesn't mention x)

* Eta reduction is not valid in general:
        \x. bot  /=  bot
  This matters, partly for old-fashioned correctness reasons but,
  worse, getting it wrong can yield a seg fault. Consider
        f = \x.f x
        h y = case (case y of { True -> f `seq` True; False -> False }) of
                True -> ...; False -> ...

  If we (unsoundly) eta-reduce f to get f=f, the strictness analyser
  says f=bottom, and replaces the (f `seq` True) with just
  (f `cast` unsafe-co).  BUT, as thing stand, 'f' got arity 1, and it
  *keeps* arity 1 (perhaps also wrongly).  So CorePrep eta-expands
  the definition again, so that it does not termninate after all.
  Result: seg-fault because the boolean case actually gets a function value.
  See Trac #1947.

  So it's important to do the right thing.

* Note [Arity care]: we need to be careful if we just look at f's
  arity. Currently (Dec07), f's arity is visible in its own RHS (see
  Note [Arity robustness] in SimplEnv) so we must *not* trust the
  arity when checking that 'f' is a value.  Otherwise we will
  eta-reduce
      f = \x. f x
  to
      f = f
  Which might change a terminating program (think (f `seq` e)) to a
  non-terminating one.  So we check for being a loop breaker first.

  However for GlobalIds we can look at the arity; and for primops we
  must, since they have no unfolding.

* Regardless of whether 'f' is a value, we always want to
  reduce (/\a -> f a) to f
  This came up in a RULE: foldr (build (/\a -> g a))
  did not match           foldr (build (/\b -> ...something complex...))
  The type checker can insert these eta-expanded versions,
  with both type and dictionary lambdas; hence the slightly
  ad-hoc isDictId

* Never *reduce* arity. For example
      f = \xy. g x y
  Then if h has arity 1 we don't want to eta-reduce because then
  f's arity would decrease, and that is bad

These delicacies are why we don't use exprIsTrivial and exprIsHNF here.
Alas.

Note [Eta reduction with casted arguments]
~~~~~~~~~~~~~~~~~~~~~~~~~~~~~~~~~~~~~~~~~~
Consider
    (\(x:t3). f (x |> g)) :: t3 -> t2
  where
    f :: t1 -> t2
    g :: t3 ~ t1
This should be eta-reduced to

    f |> (sym g -> t2)

So we need to accumulate a coercion, pushing it inward (past
variable arguments only) thus:
   f (x |> co_arg) |> co  -->  (f |> (sym co_arg -> co)) x
   f (x:t)         |> co  -->  (f |> (t -> co)) x
   f @ a           |> co  -->  (f |> (forall a.co)) @ a
   f @ (g:t1~t2)   |> co  -->  (f |> (t1~t2 => co)) @ (g:t1~t2)
These are the equations for ok_arg.

It's true that we could also hope to eta reduce these:
    (\xy. (f x |> g) y)
    (\xy. (f x y) |> g)
But the simplifier pushes those casts outwards, so we don't
need to address that here.

\begin{code}
tryEtaReduce :: [Var] -> CoreExpr -> Maybe CoreExpr
tryEtaReduce bndrs body
  = go (reverse bndrs) body (mkReflCo Representational (exprType body))
  where
    incoming_arity = count isId bndrs

    go :: [Var]            -- Binders, innermost first, types [a3,a2,a1]
       -> CoreExpr         -- Of type tr
       -> Coercion         -- Of type tr ~ ts
       -> Maybe CoreExpr   -- Of type a1 -> a2 -> a3 -> ts
    -- See Note [Eta reduction with casted arguments]
    -- for why we have an accumulating coercion
    go [] fun co
      | ok_fun fun 
      , let used_vars = exprFreeVars fun `unionVarSet` tyCoVarsOfCo co
      , not (any (`elemVarSet` used_vars) bndrs)
      = Just (mkCast fun co)   -- Check for any of the binders free in the result
                               -- including the accumulated coercion

    go (b : bs) (App fun arg) co
      | Just co' <- ok_arg b arg co
      = go bs fun co'

    go _ _ _  = Nothing         -- Failure!

    ---------------
    -- Note [Eta reduction conditions]
<<<<<<< HEAD
    ok_fun (App fun (Type ty))
        | not (any (`elemVarSet` tyCoVarsOfType ty) bndrs)
        =  ok_fun fun
    ok_fun (Var fun_id)
        =  not (fun_id `elem` bndrs)
        && (ok_fun_id fun_id || all ok_lam bndrs)
    ok_fun _fun = False
=======
    ok_fun (App fun (Type {})) = ok_fun fun
    ok_fun (Cast fun _)        = ok_fun fun
    ok_fun (Var fun_id)        = ok_fun_id fun_id || all ok_lam bndrs
    ok_fun _fun                = False
>>>>>>> 3e633d9b

    ---------------
    ok_fun_id fun = fun_arity fun >= incoming_arity

    ---------------
    fun_arity fun             -- See Note [Arity care]
       | isLocalId fun
       , isStrongLoopBreaker (idOccInfo fun) = 0
       | arity > 0                           = arity
       | isEvaldUnfolding (idUnfolding fun)  = 1  
            -- See Note [Eta reduction of an eval'd function]
       | otherwise                           = 0
       where
         arity = idArity fun

    ---------------
    ok_lam v = isTyVar v || isEvVar v

    ---------------
    ok_arg :: Var              -- Of type bndr_t
           -> CoreExpr         -- Of type arg_t
           -> Coercion         -- Of kind (t1~t2)
           -> Maybe Coercion   -- Of type (arg_t -> t1 ~  bndr_t -> t2)
                               --   (and similarly for tyvars, coercion args)
    -- See Note [Eta reduction with casted arguments]
    ok_arg bndr (Type ty) co
       | Just tv <- getTyVar_maybe ty
       , bndr == tv  = Just (mkForAllCo_TyHomo tv co)
    ok_arg bndr (Coercion co1) co2
       | Just cv <- getCoVar_maybe co1
       , bndr == cv  = Just (mkForAllCo_CoHomo cv co2)
    ok_arg bndr (Var v) co
       | bndr == v   = Just (mkFunCo Representational
                                     (mkReflCo Representational (idType bndr)) co)
    ok_arg bndr (Cast (Var v) co_arg) co
       | bndr == v  = Just (mkFunCo Representational (mkSymCo co_arg) co)
       -- The simplifier combines multiple casts into one,
       -- so we can have a simple-minded pattern match here
    ok_arg _ _ _ = Nothing
\end{code}

Note [Eta reduction of an eval'd function]
~~~~~~~~~~~~~~~~~~~~~~~~~~~~~~~~~~~~~~~~~~
In Haskell is is not true that    f = \x. f x
because f might be bottom, and 'seq' can distinguish them.

But it *is* true that   f = f `seq` \x. f x 
and we'd like to simplify the latter to the former.  This amounts
to the rule that 
  * when there is just *one* value argument,
  * f is not bottom
we can eta-reduce    \x. f x  ===>  f

This turned up in Trac #7542.  


%************************************************************************
%*                                                                      *
\subsection{Determining non-updatable right-hand-sides}
%*                                                                      *
%************************************************************************

Top-level constructor applications can usually be allocated
statically, but they can't if the constructor, or any of the
arguments, come from another DLL (because we can't refer to static
labels in other DLLs).

If this happens we simply make the RHS into an updatable thunk,
and 'execute' it rather than allocating it statically.

\begin{code}
-- | This function is called only on *top-level* right-hand sides.
-- Returns @True@ if the RHS can be allocated statically in the output,
-- with no thunks involved at all.
rhsIsStatic :: Platform -> (Name -> Bool) -> CoreExpr -> Bool
-- It's called (i) in TidyPgm.hasCafRefs to decide if the rhs is, or
-- refers to, CAFs; (ii) in CoreToStg to decide whether to put an
-- update flag on it and (iii) in DsExpr to decide how to expand
-- list literals
--
-- The basic idea is that rhsIsStatic returns True only if the RHS is
--      (a) a value lambda
--      (b) a saturated constructor application with static args
--
-- BUT watch out for
--  (i) Any cross-DLL references kill static-ness completely
--      because they must be 'executed' not statically allocated
--      ("DLL" here really only refers to Windows DLLs, on other platforms,
--      this is not necessary)
--
-- (ii) We treat partial applications as redexes, because in fact we
--      make a thunk for them that runs and builds a PAP
--      at run-time.  The only appliations that are treated as
--      static are *saturated* applications of constructors.

-- We used to try to be clever with nested structures like this:
--              ys = (:) w ((:) w [])
-- on the grounds that CorePrep will flatten ANF-ise it later.
-- But supporting this special case made the function much more
-- complicated, because the special case only applies if there are no
-- enclosing type lambdas:
--              ys = /\ a -> Foo (Baz ([] a))
-- Here the nested (Baz []) won't float out to top level in CorePrep.
--
-- But in fact, even without -O, nested structures at top level are
-- flattened by the simplifier, so we don't need to be super-clever here.
--
-- Examples
--
--      f = \x::Int. x+7        TRUE
--      p = (True,False)        TRUE
--
--      d = (fst p, False)      FALSE because there's a redex inside
--                              (this particular one doesn't happen but...)
--
--      h = D# (1.0## /## 2.0##)        FALSE (redex again)
--      n = /\a. Nil a                  TRUE
--
--      t = /\a. (:) (case w a of ...) (Nil a)  FALSE (redex)
--
--
-- This is a bit like CoreUtils.exprIsHNF, with the following differences:
--    a) scc "foo" (\x -> ...) is updatable (so we catch the right SCC)
--
--    b) (C x xs), where C is a contructor is updatable if the application is
--         dynamic
--
--    c) don't look through unfolding of f in (f x).

rhsIsStatic platform is_dynamic_name rhs = is_static False rhs
  where
  is_static :: Bool     -- True <=> in a constructor argument; must be atomic
            -> CoreExpr -> Bool

  is_static False (Lam b e)             = isRuntimeVar b || is_static False e
  is_static in_arg (Tick n e)           = not (tickishIsCode n)
                                            && is_static in_arg e
  is_static in_arg (Cast e _)           = is_static in_arg e
  is_static _      (Coercion {})        = True   -- Behaves just like a literal
  is_static _      (Lit (LitInteger {})) = False
  is_static _      (Lit (MachLabel {})) = False
  is_static _      (Lit _)              = True
        -- A MachLabel (foreign import "&foo") in an argument
        -- prevents a constructor application from being static.  The
        -- reason is that it might give rise to unresolvable symbols
        -- in the object file: under Linux, references to "weak"
        -- symbols from the data segment give rise to "unresolvable
        -- relocation" errors at link time This might be due to a bug
        -- in the linker, but we'll work around it here anyway.
        -- SDM 24/2/2004

  is_static in_arg other_expr = go other_expr 0
   where
    go (Var f) n_val_args
        | (platformOS platform /= OSMinGW32) ||
          not (is_dynamic_name (idName f))
        =  saturated_data_con f n_val_args
        || (in_arg && n_val_args == 0)
                -- A naked un-applied variable is *not* deemed a static RHS
                -- E.g.         f = g
                -- Reason: better to update so that the indirection gets shorted
                --         out, and the true value will be seen
                -- NB: if you change this, you'll break the invariant that THUNK_STATICs
                --     are always updatable.  If you do so, make sure that non-updatable
                --     ones have enough space for their static link field!

    go (App f a) n_val_args
        | isTypeArg a                    = go f n_val_args
        | not in_arg && is_static True a = go f (n_val_args + 1)
        -- The (not in_arg) checks that we aren't in a constructor argument;
        -- if we are, we don't allow (value) applications of any sort
        --
        -- NB. In case you wonder, args are sometimes not atomic.  eg.
        --   x = D# (1.0## /## 2.0##)
        -- can't float because /## can fail.

    go (Tick n f) n_val_args = not (tickishIsCode n) && go f n_val_args
    go (Cast e _) n_val_args = go e n_val_args
    go _          _          = False

    saturated_data_con f n_val_args
        = case isDataConWorkId_maybe f of
            Just dc -> n_val_args == dataConRepArity dc
            Nothing -> False
\end{code}<|MERGE_RESOLUTION|>--- conflicted
+++ resolved
@@ -162,44 +162,21 @@
 applyTypeToArgs :: CoreExpr -> Type -> [CoreExpr] -> Type
 -- ^ A more efficient version of 'applyTypeToArg' when we have several arguments.
 -- The first argument is just for debugging, and gives some context
-<<<<<<< HEAD
-applyTypeToArgs _ op_ty [] = op_ty
-
-applyTypeToArgs e op_ty (arg : args)
-  | Type ty <- arg
-  =     -- Accumulate type arguments so we can instantiate all at once
-    go [ty] args
-  | Coercion co <- arg
-  = go [mkCoercionTy co] args
-  where
-    go rev_tys (Type ty : args)     = go (ty:rev_tys) args
-    go rev_tys (Coercion co : args) = go (mkCoercionTy co : rev_tys) args
-    go rev_tys rest_args            = applyTypeToArgs e op_ty' rest_args
-                                 where
-                                   op_ty' = applyTysD msg op_ty (reverse rev_tys)
-                                   msg = ptext (sLit "applyTypeToArgs") <+>
-                                         panic_msg e op_ty
-
-applyTypeToArgs e op_ty (_ : args)
-  = case (splitFunTy_maybe op_ty) of
-        Just (_, res_ty) -> applyTypeToArgs e res_ty args
-        Nothing -> pprPanic "applyTypeToArgs" (panic_msg e op_ty)
-
-panic_msg :: CoreExpr -> Type -> SDoc
-panic_msg e op_ty = pprCoreExpr e $$ ppr op_ty
-=======
 applyTypeToArgs e op_ty args
   = go op_ty args
   where
-    go op_ty []               = op_ty
-    go op_ty (Type ty : args) = go_ty_args op_ty [ty] args
-    go op_ty (_ : args)       | Just (_, res_ty) <- splitFunTy_maybe op_ty
-                              = go res_ty args
+    go op_ty []                   = op_ty
+    go op_ty (Type ty : args)     = go_ty_args op_ty [ty] args
+    go op_ty (Coercion co : args) = go_ty_args op_ty [CoercionTy co] args
+    go op_ty (_ : args)           | Just (_, res_ty) <- splitFunTy_maybe op_ty
+                                  = go res_ty args
     go _ _ = pprPanic "applyTypeToArgs" panic_msg
 
     -- go_ty_args: accumulate type arguments so we can instantiate all at once
     go_ty_args op_ty rev_tys (Type ty : args) 
        = go_ty_args op_ty (ty:rev_tys) args
+    go_ty_args op_ty rev_tys (Coercion co : args)
+       = go_ty_args op_ty (CoercionTy co : rev_tys) args
     go_ty_args op_ty rev_tys args
        = go (applyTysD panic_msg_w_hdr op_ty (reverse rev_tys)) args
     
@@ -207,7 +184,6 @@
     panic_msg = vcat [ ptext (sLit "Expression:") <+> pprCoreExpr e
                      , ptext (sLit "Type:") <+> ppr op_ty
                      , ptext (sLit "Args:") <+> ppr args ]
->>>>>>> 3e633d9b
 \end{code}
 
 %************************************************************************
@@ -1530,91 +1506,6 @@
 
 %************************************************************************
 %*                                                                      *
-<<<<<<< HEAD
-\subsection{Hashing}
-%*                                                                      *
-%************************************************************************
-
-\begin{code}
-hashExpr :: CoreExpr -> Int
--- ^ Two expressions that hash to the same @Int@ may be equal (but may not be)
--- Two expressions that hash to the different Ints are definitely unequal.
---
--- The emphasis is on a crude, fast hash, rather than on high precision.
---
--- But unequal here means \"not identical\"; two alpha-equivalent
--- expressions may hash to the different Ints.
---
--- We must be careful that @\\x.x@ and @\\y.y@ map to the same hash code,
--- (at least if we want the above invariant to be true).
-
-hashExpr e = fromIntegral (hash_expr (1,emptyVarEnv) e .&. 0x7fffffff)
-             -- UniqFM doesn't like negative Ints
-
-type HashEnv = (Int, VarEnv Int)  -- Hash code for bound variables
-
-hash_expr :: HashEnv -> CoreExpr -> Word32
--- Word32, because we're expecting overflows here, and overflowing
--- signed types just isn't cool.  In C it's even undefined.
-hash_expr env (Tick _ e)              = hash_expr env e
-hash_expr env (Cast e _)              = hash_expr env e
-hash_expr env (Var v)                 = hashVar env v
-hash_expr _   (Lit lit)               = fromIntegral (hashLiteral lit)
-hash_expr env (App f e)               = hash_expr env f * fast_hash_expr env e
-hash_expr env (Let (NonRec b r) e)    = hash_expr (extend_env env b) e * fast_hash_expr env r
-hash_expr env (Let (Rec ((b,_):_)) e) = hash_expr (extend_env env b) e
-hash_expr _   (Let (Rec []) _)        = panic "hash_expr: Let (Rec []) _"
-hash_expr env (Case e _ _ _)          = hash_expr env e
-hash_expr env (Lam b e)               = hash_expr (extend_env env b) e
-hash_expr env (Coercion co)           = fast_hash_co env co
-hash_expr _   (Type _)                = WARN(True, text "hash_expr: type") 1
--- Shouldn't happen.  Better to use WARN than trace, because trace
--- prevents the CPR optimisation kicking in for hash_expr.
-
-fast_hash_expr :: HashEnv -> CoreExpr -> Word32
-fast_hash_expr env (Var v)       = hashVar env v
-fast_hash_expr env (Type t)      = fast_hash_type env t
-fast_hash_expr env (Coercion co) = fast_hash_co env co
-fast_hash_expr _   (Lit lit)     = fromIntegral (hashLiteral lit)
-fast_hash_expr env (Cast e _)    = fast_hash_expr env e
-fast_hash_expr env (Tick _ e)    = fast_hash_expr env e
-fast_hash_expr env (App _ a)     = fast_hash_expr env a -- A bit idiosyncratic ('a' not 'f')!
-fast_hash_expr _   _             = 1
-
-fast_hash_type :: HashEnv -> Type -> Word32
-fast_hash_type env ty
-  | Just tv <- getTyVar_maybe ty            = hashVar env tv
-  | Just (tc,tys) <- splitTyConApp_maybe ty = let hash_tc = fromIntegral (hashName (tyConName tc))
-                                              in foldr (\t n -> fast_hash_type env t + n) hash_tc tys
-  | otherwise                               = 1
-
-fast_hash_co :: HashEnv -> Coercion -> Word32
-fast_hash_co env co
-  | Just cv <- getCoVar_maybe co               = hashVar env cv
-  | Just (tc,args) <- splitTyConAppCo_maybe co = let hash_tc = fromIntegral (hashName (tyConName tc))
-                                                 in foldr (\c n -> fast_hash_co_arg env c + n) hash_tc args
-  | otherwise                                  = 1
-
-fast_hash_co_arg :: HashEnv -> CoercionArg -> Word32
-fast_hash_co_arg env arg
-  | Just (c1, c2) <- splitCoCoArg_maybe arg
-  = fast_hash_co env c1 + fast_hash_co env c2
-  | otherwise
-  = fast_hash_co env (stripTyCoArg arg)
-
-extend_env :: HashEnv -> Var -> (Int, VarEnv Int)
-extend_env (n,env) b = (n+1, extendVarEnv env b n)
-
-hashVar :: HashEnv -> Var -> Word32
-hashVar (_,env) v
- = fromIntegral (lookupVarEnv env v `orElse` hashName (idName v))
-\end{code}
-
-
-%************************************************************************
-%*                                                                      *
-=======
->>>>>>> 3e633d9b
                 Eta reduction
 %*                                                                      *
 %************************************************************************
@@ -1733,20 +1624,10 @@
 
     ---------------
     -- Note [Eta reduction conditions]
-<<<<<<< HEAD
-    ok_fun (App fun (Type ty))
-        | not (any (`elemVarSet` tyCoVarsOfType ty) bndrs)
-        =  ok_fun fun
-    ok_fun (Var fun_id)
-        =  not (fun_id `elem` bndrs)
-        && (ok_fun_id fun_id || all ok_lam bndrs)
-    ok_fun _fun = False
-=======
     ok_fun (App fun (Type {})) = ok_fun fun
     ok_fun (Cast fun _)        = ok_fun fun
     ok_fun (Var fun_id)        = ok_fun_id fun_id || all ok_lam bndrs
     ok_fun _fun                = False
->>>>>>> 3e633d9b
 
     ---------------
     ok_fun_id fun = fun_arity fun >= incoming_arity
