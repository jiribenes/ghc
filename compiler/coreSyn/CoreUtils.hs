{-
(c) The University of Glasgow 2006
(c) The GRASP/AQUA Project, Glasgow University, 1992-1998


Utility functions on @Core@ syntax
-}

{-# LANGUAGE CPP #-}

-- | Commonly useful utilites for manipulating the Core language
module CoreUtils (
        -- * Constructing expressions
        mkCast,
        mkTick, mkTicks, mkTickNoHNF, tickHNFArgs,
        bindNonRec, needsCaseBinding,
        mkAltExpr,

        -- * Taking expressions apart
        findDefault, findAlt, isDefaultAlt,
        mergeAlts, trimConArgs, filterAlts,

        -- * Properties of expressions
        exprType, coreAltType, coreAltsType,
        exprIsDupable, exprIsTrivial, getIdFromTrivialExpr, exprIsBottom,
        exprIsCheap, exprIsExpandable, exprIsCheap', CheapAppFun,
        exprIsHNF, exprOkForSpeculation, exprOkForSideEffects, exprIsWorkFree,
        exprIsBig, exprIsConLike,
        rhsIsStatic, isCheapApp, isExpandableApp,

        -- * Expression and bindings size
        coreBindsSize, exprSize,
        CoreStats(..), coreBindsStats,

        -- * Equality
        cheapEqExpr, cheapEqExpr', eqExpr,
        diffExpr, diffBinds,

        -- * Eta reduction
        tryEtaReduce,

        -- * Manipulating data constructors and types
        applyTypeToArgs, applyTypeToArg,
        dataConRepInstPat, dataConRepFSInstPat,

        -- * Working with ticks
        stripTicksTop, stripTicksTopE, stripTicksTopT, stripTicks,
    ) where

#include "HsVersions.h"

import CoreSyn
import PprCore
import CoreFVs( exprFreeVars )
import Var
import SrcLoc
import VarEnv
import VarSet
import Name
import Literal
import DataCon
import PrimOp
import Id
import IdInfo
import Type
import Coercion
import TyCon
import Unique
import Outputable
import TysPrim
import DynFlags
import FastString
import Maybes
import Platform
import Util
import Pair
import Data.Function       ( on )
import Data.List
import Data.Ord            ( comparing )
import Control.Applicative
#if __GLASGOW_HASKELL__ < 709
import Data.Traversable    ( traverse )
#endif
import OrdList

{-
************************************************************************
*                                                                      *
\subsection{Find the type of a Core atom/expression}
*                                                                      *
************************************************************************
-}

exprType :: CoreExpr -> Type
-- ^ Recover the type of a well-typed Core expression. Fails when
-- applied to the actual 'CoreSyn.Type' expression as it cannot
-- really be said to have a type
exprType (Var var)           = idType var
exprType (Lit lit)           = literalType lit
exprType (Coercion co)       = coercionType co
exprType (Let bind body)
  | NonRec tv rhs <- bind    -- See Note [Type bindings]
  , Type ty <- rhs           = substTyWith [tv] [ty] (exprType body)
  | otherwise                = exprType body
exprType (Case _ _ ty _)     = ty
exprType (Cast _ co)         = pSnd (coercionKind co)
exprType (Tick _ e)          = exprType e
exprType (Lam binder expr)   = mkPiType binder (exprType expr)
exprType e@(App _ _)
  = case collectArgs e of
        (fun, args) -> applyTypeToArgs e (exprType fun) args

exprType other = pprTrace "exprType" (pprCoreExpr other) alphaTy

coreAltType :: CoreAlt -> Type
-- ^ Returns the type of the alternatives right hand side
coreAltType (_,bs,rhs)
  | any bad_binder bs = expandTypeSynonyms ty
  | otherwise         = ty    -- Note [Existential variables and silly type synonyms]
  where
    ty           = exprType rhs
    free_tvs     = tyCoVarsOfType ty
    bad_binder b = b `elemVarSet` free_tvs

coreAltsType :: [CoreAlt] -> Type
-- ^ Returns the type of the first alternative, which should be the same as for all alternatives
coreAltsType (alt:_) = coreAltType alt
coreAltsType []      = panic "corAltsType"

{-
Note [Type bindings]
~~~~~~~~~~~~~~~~~~~~
Core does allow type bindings, although such bindings are
not much used, except in the output of the desuguarer.
Example:
     let a = Int in (\x:a. x)
Given this, exprType must be careful to substitute 'a' in the
result type (Trac #8522).

Note [Existential variables and silly type synonyms]
~~~~~~~~~~~~~~~~~~~~~~~~~~~~~~~~~~~~~~~~~~~~~~~~~~~~
Consider
        data T = forall a. T (Funny a)
        type Funny a = Bool
        f :: T -> Bool
        f (T x) = x

Now, the type of 'x' is (Funny a), where 'a' is existentially quantified.
That means that 'exprType' and 'coreAltsType' may give a result that *appears*
to mention an out-of-scope type variable.  See Trac #3409 for a more real-world
example.

Various possibilities suggest themselves:

 - Ignore the problem, and make Lint not complain about such variables

 - Expand all type synonyms (or at least all those that discard arguments)
      This is tricky, because at least for top-level things we want to
      retain the type the user originally specified.

 - Expand synonyms on the fly, when the problem arises. That is what
   we are doing here.  It's not too expensive, I think.

Note that there might be existentially quantified coercion variables, too.
-}

applyTypeToArg :: Type -> CoreExpr -> Type
-- ^ Determines the type resulting from applying an expression with given type
-- to a given argument expression
applyTypeToArg fun_ty (Type arg_ty) = applyTy fun_ty arg_ty
applyTypeToArg fun_ty (Coercion co) = applyTy fun_ty (mkCoercionTy co)
applyTypeToArg fun_ty _             = funResultTy fun_ty

applyTypeToArgs :: CoreExpr -> Type -> [CoreExpr] -> Type
-- ^ A more efficient version of 'applyTypeToArg' when we have several arguments.
-- The first argument is just for debugging, and gives some context
applyTypeToArgs e op_ty args
  = go op_ty args
  where
    go op_ty []                   = op_ty
    go op_ty (Type ty : args)     = go_ty_args op_ty [ty] args
    go op_ty (Coercion co : args) = go_ty_args op_ty [mkCoercionTy co] args
    go op_ty (_ : args)           | Just (_, res_ty) <- splitFunTy_maybe op_ty
                                  = go res_ty args
    go _ _ = pprPanic "applyTypeToArgs" panic_msg

    -- go_ty_args: accumulate type arguments so we can instantiate all at once
    go_ty_args op_ty rev_tys (Type ty : args)
       = go_ty_args op_ty (ty:rev_tys) args
    go_ty_args op_ty rev_tys (Coercion co : args)
       = go_ty_args op_ty (mkCoercionTy co : rev_tys) args
    go_ty_args op_ty rev_tys args
       = go (applyTysD panic_msg_w_hdr op_ty (reverse rev_tys)) args

    panic_msg_w_hdr = hang (ptext (sLit "applyTypeToArgs")) 2 panic_msg
    panic_msg = vcat [ ptext (sLit "Expression:") <+> pprCoreExpr e
                     , ptext (sLit "Type:") <+> ppr op_ty
                     , ptext (sLit "Args:") <+> ppr args ]

{-
************************************************************************
*                                                                      *
\subsection{Attaching notes}
*                                                                      *
************************************************************************
-}

-- | Wrap the given expression in the coercion safely, dropping
-- identity coercions and coalescing nested coercions
mkCast :: CoreExpr -> Coercion -> CoreExpr
mkCast e co | ASSERT2( coercionRole co == Representational
                     , ptext (sLit "coercion") <+> ppr co <+> ptext (sLit "passed to mkCast") <+> ppr e <+> ptext (sLit "has wrong role") <+> ppr (coercionRole co) )
              isReflCo co = e

mkCast (Coercion e_co) co 
  | isCoercionType (pSnd (coercionKind co))
       -- The guard here checks that g has a (~#) on both sides,
       -- otherwise decomposeCo fails.  Can in principle happen
       -- with unsafeCoerce
  = Coercion (mkCoCast e_co co)

mkCast (Cast expr co2) co
  = WARN(let { Pair  from_ty  _to_ty  = coercionKind co;
               Pair _from_ty2  to_ty2 = coercionKind co2} in
            not (from_ty `eqType` to_ty2),
             vcat ([ ptext (sLit "expr:") <+> ppr expr
                   , ptext (sLit "co2:") <+> ppr co2
                   , ptext (sLit "co:") <+> ppr co ]) )
    mkCast expr (mkTransCo co2 co)

mkCast (Tick t expr) co
   = Tick t (mkCast expr co)

mkCast expr co
  = let Pair from_ty _to_ty = coercionKind co in
--    if to_ty `eqType` from_ty
--    then expr
--    else
        WARN(not (from_ty `eqType` exprType expr), text "Trying to coerce" <+> text "(" <> ppr expr $$ text "::" <+> ppr (exprType expr) <> text ")" $$ ppr co $$ ppr (coercionType co))
         (Cast expr co)

-- | Wraps the given expression in the source annotation, dropping the
-- annotation if possible.
mkTick :: Tickish Id -> CoreExpr -> CoreExpr
mkTick t orig_expr = mkTick' id id orig_expr
 where
  -- Some ticks (cost-centres) can be split in two, with the
  -- non-counting part having laxer placement properties.
  canSplit = tickishCanSplit t && tickishPlace (mkNoCount t) /= tickishPlace t

  mkTick' :: (CoreExpr -> CoreExpr) -- ^ apply after adding tick (float through)
          -> (CoreExpr -> CoreExpr) -- ^ apply before adding tick (float with)
          -> CoreExpr               -- ^ current expression
          -> CoreExpr
  mkTick' top rest expr = case expr of

    -- Cost centre ticks should never be reordered relative to each
    -- other. Therefore we can stop whenever two collide.
    Tick t2 e
      | ProfNote{} <- t2, ProfNote{} <- t -> top $ Tick t $ rest expr

    -- Otherwise we assume that ticks of different placements float
    -- through each other.
      | tickishPlace t2 /= tickishPlace t -> mkTick' (top . Tick t2) rest e

    -- For annotations this is where we make sure to not introduce
    -- redundant ticks.
      | tickishContains t t2              -> mkTick' top rest e
      | tickishContains t2 t              -> orig_expr
      | otherwise                         -> mkTick' top (rest . Tick t2) e

    -- Ticks don't care about types, so we just float all ticks
    -- through them. Note that it's not enough to check for these
    -- cases top-level. While mkTick will never produce Core with type
    -- expressions below ticks, such constructs can be the result of
    -- unfoldings. We therefore make an effort to put everything into
    -- the right place no matter what we start with.
    Cast e co   -> mkTick' (top . flip Cast co) rest e
    Coercion co -> Coercion co

    Lam x e
      -- Always float through type lambdas. Even for non-type lambdas,
      -- floating is allowed for all but the most strict placement rule.
      | not (isRuntimeVar x) || tickishPlace t /= PlaceRuntime
      -> mkTick' (top . Lam x) rest e

      -- If it is both counting and scoped, we split the tick into its
      -- two components, often allowing us to keep the counting tick on
      -- the outside of the lambda and push the scoped tick inside.
      -- The point of this is that the counting tick can probably be
      -- floated, and the lambda may then be in a position to be
      -- beta-reduced.
      | canSplit
      -> top $ Tick (mkNoScope t) $ rest $ Lam x $ mkTick (mkNoCount t) e

    App f arg
      -- Always float through type applications.
      | not (isRuntimeArg arg)
      -> mkTick' (top . flip App arg) rest f

      -- We can also float through constructor applications, placement
      -- permitting. Again we can split.
      | isSaturatedConApp expr && (tickishPlace t==PlaceCostCentre || canSplit)
      -> if tickishPlace t == PlaceCostCentre
         then top $ rest $ tickHNFArgs t expr
         else top $ Tick (mkNoScope t) $ rest $ tickHNFArgs (mkNoCount t) expr

    Var x
      | not (isFunTy (idType x)) && tickishPlace t == PlaceCostCentre
      -> orig_expr
      | canSplit
      -> top $ Tick (mkNoScope t) $ rest expr

    Lit{}
      | tickishPlace t == PlaceCostCentre
      -> orig_expr

    -- Catch-all: Annotate where we stand
    _any -> top $ Tick t $ rest expr

mkTicks :: [Tickish Id] -> CoreExpr -> CoreExpr
mkTicks ticks expr = foldr mkTick expr ticks

isSaturatedConApp :: CoreExpr -> Bool
isSaturatedConApp e = go e []
  where go (App f a) as = go f (a:as)
        go (Var fun) args
           = isConLikeId fun && idArity fun == valArgCount args
        go (Cast f _) as = go f as
        go _ _ = False

mkTickNoHNF :: Tickish Id -> CoreExpr -> CoreExpr
mkTickNoHNF t e
  | exprIsHNF e = tickHNFArgs t e
  | otherwise   = mkTick t e

-- push a tick into the arguments of a HNF (call or constructor app)
tickHNFArgs :: Tickish Id -> CoreExpr -> CoreExpr
tickHNFArgs t e = push t e
 where
  push t (App f (Type u)) = App (push t f) (Type u)
  push t (App f arg) = App (push t f) (mkTick t arg)
  push _t e = e

-- | Strip ticks satisfying a predicate from top of an expression
stripTicksTop :: (Tickish Id -> Bool) -> Expr b -> ([Tickish Id], Expr b)
stripTicksTop p = go []
  where go ts (Tick t e) | p t = go (t:ts) e
        go ts other            = (reverse ts, other)

-- | Strip ticks satisfying a predicate from top of an expression,
-- returning the remaining expresion
stripTicksTopE :: (Tickish Id -> Bool) -> Expr b -> Expr b
stripTicksTopE p = go
  where go (Tick t e) | p t = go e
        go other            = other

-- | Strip ticks satisfying a predicate from top of an expression,
-- returning the ticks
stripTicksTopT :: (Tickish Id -> Bool) -> Expr b -> [Tickish Id]
stripTicksTopT p = go []
  where go ts (Tick t e) | p t = go (t:ts) e
        go ts _                = ts

-- | Completely strip ticks satisfying a predicate from an
-- expression. Note this is O(n) in the size of the expression!
stripTicks :: (Tickish Id -> Bool) -> Expr b -> ([Tickish Id], Expr b)
stripTicks p expr = (fromOL ticks, expr')
  where (ticks, expr') = go expr
        -- Note that  OrdList (Tickish Id) is a Monoid, which makes
        -- ((,) (OrdList (Tickish Id))) an Applicative.
        go (App e a)        = App <$> go e <*> go a
        go (Lam b e)        = Lam b <$> go e
        go (Let b e)        = Let <$> go_bs b <*> go e
        go (Case e b t as)  = Case <$> go e <*> pure b <*> pure t
                                   <*> traverse go_a as
        go (Cast e c)       = Cast <$> go e <*> pure c
        go (Tick t e)
          | p t             = let (ts, e') = go e in (t `consOL` ts, e')
          | otherwise       = Tick t <$> go e
        go other            = pure other
        go_bs (NonRec b e)  = NonRec b <$> go e
        go_bs (Rec bs)      = Rec <$> traverse go_b bs
        go_b (b, e)         = (,) <$> pure b <*> go e
        go_a (c,bs,e)       = (,,) <$> pure c <*> pure bs <*> go e

{-
************************************************************************
*                                                                      *
\subsection{Other expression construction}
*                                                                      *
************************************************************************
-}

bindNonRec :: Id -> CoreExpr -> CoreExpr -> CoreExpr
-- ^ @bindNonRec x r b@ produces either:
--
-- > let x = r in b
--
-- or:
--
-- > case r of x { _DEFAULT_ -> b }
--
-- depending on whether we have to use a @case@ or @let@
-- binding for the expression (see 'needsCaseBinding').
-- It's used by the desugarer to avoid building bindings
-- that give Core Lint a heart attack, although actually
-- the simplifier deals with them perfectly well. See
-- also 'MkCore.mkCoreLet'
bindNonRec bndr rhs body
  | needsCaseBinding (idType bndr) rhs = Case rhs bndr (exprType body) [(DEFAULT, [], body)]
  | otherwise                          = Let (NonRec bndr rhs) body

-- | Tests whether we have to use a @case@ rather than @let@ binding for this expression
-- as per the invariants of 'CoreExpr': see "CoreSyn#let_app_invariant"
needsCaseBinding :: Type -> CoreExpr -> Bool
needsCaseBinding ty rhs = isUnLiftedType ty && not (exprOkForSpeculation rhs)
        -- Make a case expression instead of a let
        -- These can arise either from the desugarer,
        -- or from beta reductions: (\x.e) (x +# y)

mkAltExpr :: AltCon     -- ^ Case alternative constructor
          -> [CoreBndr] -- ^ Things bound by the pattern match
          -> [Type]     -- ^ The type arguments to the case alternative
          -> CoreExpr
-- ^ This guy constructs the value that the scrutinee must have
-- given that you are in one particular branch of a case
mkAltExpr (DataAlt con) args inst_tys
  = mkConApp con (map Type inst_tys ++ varsToCoreExprs args)
mkAltExpr (LitAlt lit) [] []
  = Lit lit
mkAltExpr (LitAlt _) _ _ = panic "mkAltExpr LitAlt"
mkAltExpr DEFAULT _ _ = panic "mkAltExpr DEFAULT"

{-
************************************************************************
*                                                                      *
\subsection{Taking expressions apart}
*                                                                      *
************************************************************************

The default alternative must be first, if it exists at all.
This makes it easy to find, though it makes matching marginally harder.
-}

-- | Extract the default case alternative
findDefault :: [(AltCon, [a], b)] -> ([(AltCon, [a], b)], Maybe b)
findDefault ((DEFAULT,args,rhs) : alts) = ASSERT( null args ) (alts, Just rhs)
findDefault alts                        =                     (alts, Nothing)

isDefaultAlt :: (AltCon, a, b) -> Bool
isDefaultAlt (DEFAULT, _, _) = True
isDefaultAlt _               = False


-- | Find the case alternative corresponding to a particular
-- constructor: panics if no such constructor exists
findAlt :: AltCon -> [(AltCon, a, b)] -> Maybe (AltCon, a, b)
    -- A "Nothing" result *is* legitmiate
    -- See Note [Unreachable code]
findAlt con alts
  = case alts of
        (deflt@(DEFAULT,_,_):alts) -> go alts (Just deflt)
        _                          -> go alts Nothing
  where
    go []                     deflt = deflt
    go (alt@(con1,_,_) : alts) deflt
      = case con `cmpAltCon` con1 of
          LT -> deflt   -- Missed it already; the alts are in increasing order
          EQ -> Just alt
          GT -> ASSERT( not (con1 == DEFAULT) ) go alts deflt

---------------------------------
mergeAlts :: [(AltCon, a, b)] -> [(AltCon, a, b)] -> [(AltCon, a, b)]
-- ^ Merge alternatives preserving order; alternatives in
-- the first argument shadow ones in the second
mergeAlts [] as2 = as2
mergeAlts as1 [] = as1
mergeAlts (a1:as1) (a2:as2)
  = case a1 `cmpAlt` a2 of
        LT -> a1 : mergeAlts as1      (a2:as2)
        EQ -> a1 : mergeAlts as1      as2       -- Discard a2
        GT -> a2 : mergeAlts (a1:as1) as2


---------------------------------
trimConArgs :: AltCon -> [CoreArg] -> [CoreArg]
-- ^ Given:
--
-- > case (C a b x y) of
-- >        C b x y -> ...
--
-- We want to drop the leading type argument of the scrutinee
-- leaving the arguments to match agains the pattern

trimConArgs DEFAULT      args = ASSERT( null args ) []
trimConArgs (LitAlt _)   args = ASSERT( null args ) []
trimConArgs (DataAlt dc) args = dropList (dataConUnivTyVars dc) args

filterAlts :: [Unique]             -- ^ Supply of uniques used in case we have to manufacture a new AltCon
           -> Type                 -- ^ Type of scrutinee (used to prune possibilities)
           -> [AltCon]             -- ^ 'imposs_cons': constructors known to be impossible due to the form of the scrutinee
           -> [(AltCon, [Var], a)] -- ^ Alternatives
           -> ([AltCon], Bool, [(AltCon, [Var], a)])
             -- Returns:
             --  1. Constructors that will never be encountered by the
             --     *default* case (if any).  A superset of imposs_cons
             --  2. Whether we managed to refine the default alternative into a specific constructor (for statistics only)
             --  3. The new alternatives, trimmed by
             --        a) remove imposs_cons
             --        b) remove constructors which can't match because of GADTs
             --      and with the DEFAULT expanded to a DataAlt if there is exactly
             --      remaining constructor that can match
             --
             -- NB: the final list of alternatives may be empty:
             -- This is a tricky corner case.  If the data type has no constructors,
             -- which GHC allows, or if the imposs_cons covers all constructors (after taking
             -- account of GADTs), then no alternatives can match.
             --
             -- If callers need to preserve the invariant that there is always at least one branch
             -- in a "case" statement then they will need to manually add a dummy case branch that just
             -- calls "error" or similar.
filterAlts us ty imposs_cons alts
  | Just (tycon, inst_tys) <- splitTyConApp_maybe ty
  = filter_alts tycon inst_tys
  | otherwise
  = (imposs_cons, False, alts)
  where
    (alts_wo_default, maybe_deflt) = findDefault alts
    alt_cons = [con | (con,_,_) <- alts_wo_default]

    filter_alts tycon inst_tys
      = (imposs_deflt_cons, refined_deflt, merged_alts)
     where
       trimmed_alts = filterOut (impossible_alt inst_tys) alts_wo_default

       imposs_deflt_cons = nub (imposs_cons ++ alt_cons)
         -- "imposs_deflt_cons" are handled
         --   EITHER by the context,
         --   OR by a non-DEFAULT branch in this case expression.

       merged_alts  = mergeAlts trimmed_alts (maybeToList maybe_deflt')
         -- We need the mergeAlts in case the new default_alt
         -- has turned into a constructor alternative.
         -- The merge keeps the inner DEFAULT at the front, if there is one
         -- and interleaves the alternatives in the right order

       (refined_deflt, maybe_deflt') = case maybe_deflt of
          Nothing -> (False, Nothing)
          Just deflt_rhs
             | isAlgTyCon tycon            -- It's a data type, tuple, or unboxed tuples.
             , not (isNewTyCon tycon)      -- We can have a newtype, if we are just doing an eval:
                                           --      case x of { DEFAULT -> e }
                                           -- and we don't want to fill in a default for them!
             , Just all_cons <- tyConDataCons_maybe tycon
             , let imposs_data_cons = [con | DataAlt con <- imposs_deflt_cons]   -- We now know it's a data type
                   impossible con   = con `elem` imposs_data_cons || dataConCannotMatch inst_tys con
             -> case filterOut impossible all_cons of
                  -- Eliminate the default alternative
                  -- altogether if it can't match:
                  []    -> (False, Nothing)
                  -- It matches exactly one constructor, so fill it in:
                  [con] -> (True, Just (DataAlt con, ex_tvs ++ arg_ids, deflt_rhs))
                    where (ex_tvs, arg_ids) = dataConRepInstPat us con inst_tys
                  _     -> (False, Just (DEFAULT, [], deflt_rhs))

             | debugIsOn, isAlgTyCon tycon
             , null (tyConDataCons tycon)
             , not (isFamilyTyCon tycon || isAbstractTyCon tycon)
                   -- Check for no data constructors
                   -- This can legitimately happen for abstract types and type families,
                   -- so don't report that
             -> pprTrace "prepareDefault" (ppr tycon)
                (False, Just (DEFAULT, [], deflt_rhs))

             | otherwise -> (False, Just (DEFAULT, [], deflt_rhs))

    impossible_alt :: [Type] -> (AltCon, a, b) -> Bool
    impossible_alt _ (con, _, _) | con `elem` imposs_cons = True
    impossible_alt inst_tys (DataAlt con, _, _) = dataConCannotMatch inst_tys con
    impossible_alt _  _                         = False

{-
Note [Unreachable code]
~~~~~~~~~~~~~~~~~~~~~~~
It is possible (although unusual) for GHC to find a case expression
that cannot match.  For example:

     data Col = Red | Green | Blue
     x = Red
     f v = case x of
              Red -> ...
              _ -> ...(case x of { Green -> e1; Blue -> e2 })...

Suppose that for some silly reason, x isn't substituted in the case
expression.  (Perhaps there's a NOINLINE on it, or profiling SCC stuff
gets in the way; cf Trac #3118.)  Then the full-lazines pass might produce
this

     x = Red
     lvl = case x of { Green -> e1; Blue -> e2 })
     f v = case x of
             Red -> ...
             _ -> ...lvl...

Now if x gets inlined, we won't be able to find a matching alternative
for 'Red'.  That's because 'lvl' is unreachable.  So rather than crashing
we generate (error "Inaccessible alternative").

Similar things can happen (augmented by GADTs) when the Simplifier
filters down the matching alternatives in Simplify.rebuildCase.


************************************************************************
*                                                                      *
             exprIsTrivial
*                                                                      *
************************************************************************

Note [exprIsTrivial]
~~~~~~~~~~~~~~~~~~~~
@exprIsTrivial@ is true of expressions we are unconditionally happy to
                duplicate; simple variables and constants, and type
                applications.  Note that primop Ids aren't considered
                trivial unless

Note [Variable are trivial]
~~~~~~~~~~~~~~~~~~~~~~~~~~~
There used to be a gruesome test for (hasNoBinding v) in the
Var case:
        exprIsTrivial (Var v) | hasNoBinding v = idArity v == 0
The idea here is that a constructor worker, like \$wJust, is
really short for (\x -> \$wJust x), because \$wJust has no binding.
So it should be treated like a lambda.  Ditto unsaturated primops.
But now constructor workers are not "have-no-binding" Ids.  And
completely un-applied primops and foreign-call Ids are sufficiently
rare that I plan to allow them to be duplicated and put up with
saturating them.

Note [Tick trivial]
~~~~~~~~~~~~~~~~~~~

Ticks are only trivial if they are pure annotations. If we treat
"tick<n> x" as trivial, it will be inlined inside lambdas and the
entry count will be skewed, for example.  Furthermore "scc<n> x" will
turn into just "x" in mkTick.
-}

exprIsTrivial :: CoreExpr -> Bool
exprIsTrivial (Var _)          = True        -- See Note [Variables are trivial]
exprIsTrivial (Type _)         = True
exprIsTrivial (Coercion _)     = True
exprIsTrivial (Lit lit)        = litIsTrivial lit
exprIsTrivial (App e arg)      = not (isRuntimeArg arg) && exprIsTrivial e
exprIsTrivial (Tick t e)       = not (tickishIsCode t) && exprIsTrivial e
                                 -- See Note [Tick trivial]
exprIsTrivial (Cast e _)       = exprIsTrivial e
exprIsTrivial (Lam b body)     = not (isRuntimeVar b) && exprIsTrivial body
exprIsTrivial _                = False

{-
When substituting in a breakpoint we need to strip away the type cruft
from a trivial expression and get back to the Id.  The invariant is
that the expression we're substituting was originally trivial
according to exprIsTrivial.
-}

getIdFromTrivialExpr :: CoreExpr -> Id
getIdFromTrivialExpr e = go e
  where go (Var v) = v
        go (App f t) | not (isRuntimeArg t) = go f
        go (Tick t e) | not (tickishIsCode t) = go e
        go (Cast e _) = go e
        go (Lam b e) | not (isRuntimeVar b) = go e
        go e = pprPanic "getIdFromTrivialExpr" (ppr e)

{-
exprIsBottom is a very cheap and cheerful function; it may return
False for bottoming expressions, but it never costs much to ask.  See
also CoreArity.exprBotStrictness_maybe, but that's a bit more
expensive.
-}

exprIsBottom :: CoreExpr -> Bool
exprIsBottom e
  = go 0 e
  where
    go n (Var v) = isBottomingId v &&  n >= idArity v
    go n (App e a) | isTypeArg a = go n e
                   | otherwise   = go (n+1) e
    go n (Tick _ e)              = go n e
    go n (Cast e _)              = go n e
    go n (Let _ e)               = go n e
    go _ _                       = False

{-
************************************************************************
*                                                                      *
             exprIsDupable
*                                                                      *
************************************************************************

Note [exprIsDupable]
~~~~~~~~~~~~~~~~~~~~
@exprIsDupable@ is true of expressions that can be duplicated at a modest
                cost in code size.  This will only happen in different case
                branches, so there's no issue about duplicating work.

                That is, exprIsDupable returns True of (f x) even if
                f is very very expensive to call.

                Its only purpose is to avoid fruitless let-binding
                and then inlining of case join points
-}

exprIsDupable :: DynFlags -> CoreExpr -> Bool
exprIsDupable dflags e
  = isJust (go dupAppSize e)
  where
    go :: Int -> CoreExpr -> Maybe Int
    go n (Type {})     = Just n
    go n (Coercion {}) = Just n
    go n (Var {})      = decrement n
    go n (Tick _ e)    = go n e
    go n (Cast e _)    = go n e
    go n (App f a) | Just n' <- go n a = go n' f
    go n (Lit lit) | litIsDupable dflags lit = decrement n
    go _ _ = Nothing

    decrement :: Int -> Maybe Int
    decrement 0 = Nothing
    decrement n = Just (n-1)

dupAppSize :: Int
dupAppSize = 8   -- Size of term we are prepared to duplicate
                 -- This is *just* big enough to make test MethSharing
                 -- inline enough join points.  Really it should be
                 -- smaller, and could be if we fixed Trac #4960.

{-
************************************************************************
*                                                                      *
             exprIsCheap, exprIsExpandable
*                                                                      *
************************************************************************

Note [exprIsWorkFree]
~~~~~~~~~~~~~~~~~~~~~
exprIsWorkFree is used when deciding whether to inline something; we
don't inline it if doing so might duplicate work, by peeling off a
complete copy of the expression.  Here we do not want even to
duplicate a primop (Trac #5623):
   eg   let x = a #+ b in x +# x
   we do not want to inline/duplicate x

Previously we were a bit more liberal, which led to the primop-duplicating
problem.  However, being more conservative did lead to a big regression in
one nofib benchmark, wheel-sieve1.  The situation looks like this:

   let noFactor_sZ3 :: GHC.Types.Int -> GHC.Types.Bool
       noFactor_sZ3 = case s_adJ of _ { GHC.Types.I# x_aRs ->
         case GHC.Prim.<=# x_aRs 2 of _ {
           GHC.Types.False -> notDivBy ps_adM qs_adN;
           GHC.Types.True -> lvl_r2Eb }}
       go = \x. ...(noFactor (I# y))....(go x')...

The function 'noFactor' is heap-allocated and then called.  Turns out
that 'notDivBy' is strict in its THIRD arg, but that is invisible to
the caller of noFactor, which therefore cannot do w/w and
heap-allocates noFactor's argument.  At the moment (May 12) we are just
going to put up with this, because the previous more aggressive inlining
(which treated 'noFactor' as work-free) was duplicating primops, which
in turn was making inner loops of array calculations runs slow (#5623)
-}

exprIsWorkFree :: CoreExpr -> Bool
-- See Note [exprIsWorkFree]
exprIsWorkFree e = go 0 e
  where    -- n is the number of value arguments
    go _ (Lit {})                     = True
    go _ (Type {})                    = True
    go _ (Coercion {})                = True
    go n (Cast e _)                   = go n e
    go n (Case scrut _ _ alts)        = foldl (&&) (exprIsWorkFree scrut)
                                              [ go n rhs | (_,_,rhs) <- alts ]
         -- See Note [Case expressions are work-free]
    go _ (Let {})                     = False
    go n (Var v)                      = isCheapApp v n
    go n (Tick t e) | tickishCounts t = False
                    | otherwise       = go n e
    go n (Lam x e)  | isRuntimeVar x = n==0 || go (n-1) e
                    | otherwise      = go n e
    go n (App f e)  | isRuntimeArg e = exprIsWorkFree e && go (n+1) f
                    | otherwise      = go n f

{-
Note [Case expressions are work-free]
~~~~~~~~~~~~~~~~~~~~~~~~~~~~~~~~~~~~~
Are case-expressions work-free?  Consider
    let v = case x of (p,q) -> p
        go = \y -> ...case v of ...
Should we inline 'v' at its use site inside the loop?  At the moment
we do.  I experimented with saying that case are *not* work-free, but
that increased allocation slightly.  It's a fairly small effect, and at
the moment we go for the slightly more aggressive version which treats
(case x of ....) as work-free if the alternatives are.


Note [exprIsCheap]   See also Note [Interaction of exprIsCheap and lone variables]
~~~~~~~~~~~~~~~~~~   in CoreUnfold.lhs
@exprIsCheap@ looks at a Core expression and returns \tr{True} if
it is obviously in weak head normal form, or is cheap to get to WHNF.
[Note that that's not the same as exprIsDupable; an expression might be
big, and hence not dupable, but still cheap.]

By ``cheap'' we mean a computation we're willing to:
        push inside a lambda, or
        inline at more than one place
That might mean it gets evaluated more than once, instead of being
shared.  The main examples of things which aren't WHNF but are
``cheap'' are:

  *     case e of
          pi -> ei
        (where e, and all the ei are cheap)

  *     let x = e in b
        (where e and b are cheap)

  *     op x1 ... xn
        (where op is a cheap primitive operator)

  *     error "foo"
        (because we are happy to substitute it inside a lambda)

Notice that a variable is considered 'cheap': we can push it inside a lambda,
because sharing will make sure it is only evaluated once.

Note [exprIsCheap and exprIsHNF]
~~~~~~~~~~~~~~~~~~~~~~~~~~~~~~~~
Note that exprIsHNF does not imply exprIsCheap.  Eg
        let x = fac 20 in Just x
This responds True to exprIsHNF (you can discard a seq), but
False to exprIsCheap.
-}

exprIsCheap :: CoreExpr -> Bool
exprIsCheap = exprIsCheap' isCheapApp

exprIsExpandable :: CoreExpr -> Bool
exprIsExpandable = exprIsCheap' isExpandableApp -- See Note [CONLIKE pragma] in BasicTypes

exprIsCheap' :: CheapAppFun -> CoreExpr -> Bool
exprIsCheap' _        (Lit _)      = True
exprIsCheap' _        (Type _)    = True
exprIsCheap' _        (Coercion _) = True
exprIsCheap' _        (Var _)      = True
exprIsCheap' good_app (Cast e _)   = exprIsCheap' good_app e
exprIsCheap' good_app (Lam x e)    = isRuntimeVar x
                                  || exprIsCheap' good_app e

exprIsCheap' good_app (Case e _ _ alts) = exprIsCheap' good_app e &&
                                          and [exprIsCheap' good_app rhs | (_,_,rhs) <- alts]
        -- Experimentally, treat (case x of ...) as cheap
        -- (and case __coerce x etc.)
        -- This improves arities of overloaded functions where
        -- there is only dictionary selection (no construction) involved

exprIsCheap' good_app (Tick t e)
  | tickishCounts t = False
  | otherwise       = exprIsCheap' good_app e
     -- never duplicate counting ticks.  If we get this wrong, then
     -- HPC's entry counts will be off (check test in
     -- libraries/hpc/tests/raytrace)

exprIsCheap' good_app (Let (NonRec _ b) e)
  = exprIsCheap' good_app b && exprIsCheap' good_app e
exprIsCheap' good_app (Let (Rec prs) e)
  = all (exprIsCheap' good_app . snd) prs && exprIsCheap' good_app e

exprIsCheap' good_app other_expr        -- Applications and variables
  = go other_expr []
  where
        -- Accumulate value arguments, then decide
    go (Cast e _) val_args                 = go e val_args
    go (App f a) val_args | isRuntimeArg a = go f (a:val_args)
                          | otherwise      = go f val_args

    go (Var _) [] = True
         -- Just a type application of a variable
         -- (f t1 t2 t3) counts as WHNF
         -- This case is probably handeld by the good_app case
         -- below, which should have a case for n=0, but putting
         -- it here too is belt and braces; and it's such a common
         -- case that checking for null directly seems like a
         -- good plan

    go (Var f) args
       | good_app f (length args)
       = go_pap args

       | otherwise
        = case idDetails f of
                RecSelId {}         -> go_sel args
                ClassOpId {}        -> go_sel args
                PrimOpId op         -> go_primop op args
                _ | isBottomingId f -> True
                  | otherwise       -> False
                        -- Application of a function which
                        -- always gives bottom; we treat this as cheap
                        -- because it certainly doesn't need to be shared!

    go (Tick t e) args
      | not (tickishCounts t) -- don't duplicate counting ticks, see above
      = go e args

    go _ _ = False

    --------------
    go_pap args = all (exprIsCheap' good_app) args
        -- Used to be "all exprIsTrivial args" due to concerns about
        -- duplicating nested constructor applications, but see #4978.
        -- The principle here is that
        --    let x = a +# b in c *# x
        -- should behave equivalently to
        --    c *# (a +# b)
        -- Since lets with cheap RHSs are accepted,
        -- so should paps with cheap arguments

    --------------
    go_primop op args = primOpIsCheap op && all (exprIsCheap' good_app) args
        -- In principle we should worry about primops
        -- that return a type variable, since the result
        -- might be applied to something, but I'm not going
        -- to bother to check the number of args

    --------------
    go_sel [arg] = exprIsCheap' good_app arg    -- I'm experimenting with making record selection
    go_sel _     = False                -- look cheap, so we will substitute it inside a
                                        -- lambda.  Particularly for dictionary field selection.
                -- BUT: Take care with (sel d x)!  The (sel d) might be cheap, but
                --      there's no guarantee that (sel d x) will be too.  Hence (n_val_args == 1)

-------------------------------------
type CheapAppFun = Id -> Int -> Bool
  -- Is an application of this function to n *value* args
  -- always cheap, assuming the arguments are cheap?
  -- Mainly true of partial applications, data constructors,
  -- and of course true if the number of args is zero

isCheapApp :: CheapAppFun
isCheapApp fn n_val_args
  =  isDataConWorkId fn
  || n_val_args == 0
  || n_val_args < idArity fn

isExpandableApp :: CheapAppFun
isExpandableApp fn n_val_args
  =  isConLikeId fn
  || n_val_args < idArity fn
  || go n_val_args (idType fn)
  where
  -- See if all the arguments are PredTys (implicit params or classes)
  -- If so we'll regard it as expandable; see Note [Expandable overloadings]
  -- This incidentally picks up the (n_val_args = 0) case
     go 0 _ = True
     go n_val_args ty
       | Just (bndr, ty) <- splitForAllTy_maybe ty
       = caseBinder bndr
           (\_tv -> go n_val_args ty)
           (\bndr_ty -> isPredTy bndr_ty && go (n_val_args-1) ty)
       | otherwise
       = False

{-
Note [Expandable overloadings]
~~~~~~~~~~~~~~~~~~~~~~~~~~~~~~
Suppose the user wrote this
   {-# RULE  forall x. foo (negate x) = h x #-}
   f x = ....(foo (negate x))....
He'd expect the rule to fire. But since negate is overloaded, we might
get this:
    f = \d -> let n = negate d in \x -> ...foo (n x)...
So we treat the application of a function (negate in this case) to a
*dictionary* as expandable.  In effect, every function is CONLIKE when
it's applied only to dictionaries.


************************************************************************
*                                                                      *
             exprOkForSpeculation
*                                                                      *
************************************************************************
-}

-----------------------------
-- | 'exprOkForSpeculation' returns True of an expression that is:
--
--  * Safe to evaluate even if normal order eval might not
--    evaluate the expression at all, or
--
--  * Safe /not/ to evaluate even if normal order would do so
--
-- It is usually called on arguments of unlifted type, but not always
-- In particular, Simplify.rebuildCase calls it on lifted types
-- when a 'case' is a plain 'seq'. See the example in
-- Note [exprOkForSpeculation: case expressions] below
--
-- Precisely, it returns @True@ iff:
--  a) The expression guarantees to terminate,
--  b) soon,
--  c) without causing a write side effect (e.g. writing a mutable variable)
--  d) without throwing a Haskell exception
--  e) without risking an unchecked runtime exception (array out of bounds,
--     divide by zero)
--
-- For @exprOkForSideEffects@ the list is the same, but omitting (e).
--
-- Note that
--    exprIsHNF            implies exprOkForSpeculation
--    exprOkForSpeculation implies exprOkForSideEffects
--
-- See Note [PrimOp can_fail and has_side_effects] in PrimOp
-- and Note [Implementation: how can_fail/has_side_effects affect transformations]
--
-- As an example of the considerations in this test, consider:
--
-- > let x = case y# +# 1# of { r# -> I# r# }
-- > in E
--
-- being translated to:
--
-- > case y# +# 1# of { r# ->
-- >    let x = I# r#
-- >    in E
-- > }
--
-- We can only do this if the @y + 1@ is ok for speculation: it has no
-- side effects, and can't diverge or raise an exception.
exprOkForSpeculation, exprOkForSideEffects :: Expr b -> Bool
exprOkForSpeculation = expr_ok primOpOkForSpeculation
exprOkForSideEffects = expr_ok primOpOkForSideEffects
  -- Polymorphic in binder type
  -- There is one call at a non-Id binder type, in SetLevels

expr_ok :: (PrimOp -> Bool) -> Expr b -> Bool
expr_ok _ (Lit _)      = True
expr_ok _ (Type _)     = True
expr_ok _ (Coercion _) = True
expr_ok primop_ok (Var v)      = app_ok primop_ok v []
expr_ok primop_ok (Cast e _)   = expr_ok primop_ok e

-- Tick annotations that *tick* cannot be speculated, because these
-- are meant to identify whether or not (and how often) the particular
-- source expression was evaluated at runtime.
expr_ok primop_ok (Tick tickish e)
   | tickishCounts tickish = False
   | otherwise             = expr_ok primop_ok e

expr_ok primop_ok (Case e _ _ alts)
  =  expr_ok primop_ok e  -- Note [exprOkForSpeculation: case expressions]
  && all (\(_,_,rhs) -> expr_ok primop_ok rhs) alts
  && altsAreExhaustive alts     -- Note [Exhaustive alts]

expr_ok primop_ok other_expr
  = case collectArgs other_expr of
        (expr, args) | Var f <- stripTicksTopE (not . tickishCounts) expr
                     -> app_ok primop_ok f args
        _            -> False

-----------------------------
app_ok :: (PrimOp -> Bool) -> Id -> [Expr b] -> Bool
app_ok primop_ok fun args
  = case idDetails fun of
      DFunId _ new_type ->  not new_type
         -- DFuns terminate, unless the dict is implemented
         -- with a newtype in which case they may not

      DataConWorkId {} -> True
                -- The strictness of the constructor has already
                -- been expressed by its "wrapper", so we don't need
                -- to take the arguments into account

      PrimOpId op
        | isDivOp op              -- Special case for dividing operations that fail
        , [arg1, Lit lit] <- args -- only if the divisor is zero
        -> not (isZeroLit lit) && expr_ok primop_ok arg1
                  -- Often there is a literal divisor, and this
                  -- can get rid of a thunk in an inner looop

        | DataToTagOp <- op      -- See Note [dataToTag speculation]
        -> True

        | otherwise
        -> primop_ok op                   -- A bit conservative: we don't really need
        && all (expr_ok primop_ok) args   -- to care about lazy arguments, but this is easy

      _other -> isUnLiftedType (idType fun)          -- c.f. the Var case of exprIsHNF
             || idArity fun > n_val_args             -- Partial apps
             || (n_val_args == 0 &&
                 isEvaldUnfolding (idUnfolding fun)) -- Let-bound values
             where
               n_val_args = valArgCount args

-----------------------------
altsAreExhaustive :: [Alt b] -> Bool
-- True  <=> the case alternatives are definiely exhaustive
-- False <=> they may or may not be
altsAreExhaustive []
  = False    -- Should not happen
altsAreExhaustive ((con1,_,_) : alts)
  = case con1 of
      DEFAULT   -> True
      LitAlt {} -> False
      DataAlt c -> 1 + length alts == tyConFamilySize (dataConTyCon c)
      -- It is possible to have an exhaustive case that does not
      -- enumerate all constructors, notably in a GADT match, but
      -- we behave conservatively here -- I don't think it's important
      -- enough to deserve special treatment

-- | True of dyadic operators that can fail only if the second arg is zero!
isDivOp :: PrimOp -> Bool
-- This function probably belongs in PrimOp, or even in
-- an automagically generated file.. but it's such a
-- special case I thought I'd leave it here for now.
isDivOp IntQuotOp        = True
isDivOp IntRemOp         = True
isDivOp WordQuotOp       = True
isDivOp WordRemOp        = True
isDivOp FloatDivOp       = True
isDivOp DoubleDivOp      = True
isDivOp _                = False

{-
Note [exprOkForSpeculation: case expressions]
~~~~~~~~~~~~~~~~~~~~~~~~~~~~~~~~~~~~~~~~~~~~~
It's always sound for exprOkForSpeculation to return False, and we
don't want it to take too long, so it bales out on complicated-looking
terms.  Notably lets, which can be stacked very deeply; and in any
case the argument of exprOkForSpeculation is usually in a strict context,
so any lets will have been floated away.

However, we keep going on case-expressions.  An example like this one
showed up in DPH code (Trac #3717):
    foo :: Int -> Int
    foo 0 = 0
    foo n = (if n < 5 then 1 else 2) `seq` foo (n-1)

If exprOkForSpeculation doesn't look through case expressions, you get this:
    T.$wfoo =
      \ (ww :: GHC.Prim.Int#) ->
        case ww of ds {
          __DEFAULT -> case (case <# ds 5 of _ {
                          GHC.Types.False -> lvl1;
                          GHC.Types.True -> lvl})
                       of _ { __DEFAULT ->
                       T.$wfoo (GHC.Prim.-# ds_XkE 1) };
          0 -> 0
        }

The inner case is redundant, and should be nuked.

Note [Exhaustive alts]
~~~~~~~~~~~~~~~~~~~~~~
We might have something like
  case x of {
    A -> ...
    _ -> ...(case x of { B -> ...; C -> ... })...
Here, the inner case is fine, because the A alternative
can't happen, but it's not ok to float the inner case outside
the outer one (even if we know x is evaluated outside), because
then it would be non-exhaustive. See Trac #5453.

Similarly, this is a valid program (albeit a slightly dodgy one)
   let v = case x of { B -> ...; C -> ... }
   in case x of
         A -> ...
         _ ->  ...v...v....
But we don't want to speculate the v binding.

One could try to be clever, but the easy fix is simpy to regard
a non-exhaustive case as *not* okForSpeculation.


Note [dataToTag speculation]
~~~~~~~~~~~~~~~~~~~~~~~~~~~~
Is this OK?
   f x = let v::Int# = dataToTag# x
         in ...
We say "yes", even though 'x' may not be evaluated.  Reasons

  * dataToTag#'s strictness means that its argument often will be
    evaluated, but FloatOut makes that temporarily untrue
         case x of y -> let v = dataToTag# y in ...
    -->
         case x of y -> let v = dataToTag# x in ...
    Note that we look at 'x' instead of 'y' (this is to improve
    floating in FloatOut).  So Lint complains.

    Moreover, it really *might* improve floating to let the
    v-binding float out

  * CorePrep makes sure dataToTag#'s argument is evaluated, just
    before code gen.  Until then, it's not guaranteed


************************************************************************
*                                                                      *
             exprIsHNF, exprIsConLike
*                                                                      *
************************************************************************
-}

-- Note [exprIsHNF]             See also Note [exprIsCheap and exprIsHNF]
-- ~~~~~~~~~~~~~~~~
-- | exprIsHNF returns true for expressions that are certainly /already/
-- evaluated to /head/ normal form.  This is used to decide whether it's ok
-- to change:
--
-- > case x of _ -> e
--
--    into:
--
-- > e
--
-- and to decide whether it's safe to discard a 'seq'.
--
-- So, it does /not/ treat variables as evaluated, unless they say they are.
-- However, it /does/ treat partial applications and constructor applications
-- as values, even if their arguments are non-trivial, provided the argument
-- type is lifted. For example, both of these are values:
--
-- > (:) (f x) (map f xs)
-- > map (...redex...)
--
-- because 'seq' on such things completes immediately.
--
-- For unlifted argument types, we have to be careful:
--
-- > C (f x :: Int#)
--
-- Suppose @f x@ diverges; then @C (f x)@ is not a value. However this can't
-- happen: see "CoreSyn#let_app_invariant". This invariant states that arguments of
-- unboxed type must be ok-for-speculation (or trivial).
exprIsHNF :: CoreExpr -> Bool           -- True => Value-lambda, constructor, PAP
exprIsHNF = exprIsHNFlike isDataConWorkId isEvaldUnfolding

-- | Similar to 'exprIsHNF' but includes CONLIKE functions as well as
-- data constructors. Conlike arguments are considered interesting by the
-- inliner.
exprIsConLike :: CoreExpr -> Bool       -- True => lambda, conlike, PAP
exprIsConLike = exprIsHNFlike isConLikeId isConLikeUnfolding

-- | Returns true for values or value-like expressions. These are lambdas,
-- constructors / CONLIKE functions (as determined by the function argument)
-- or PAPs.
--
exprIsHNFlike :: (Var -> Bool) -> (Unfolding -> Bool) -> CoreExpr -> Bool
exprIsHNFlike is_con is_con_unf = is_hnf_like
  where
    is_hnf_like (Var v) -- NB: There are no value args at this point
      =  is_con v       -- Catches nullary constructors,
                        --      so that [] and () are values, for example
      || idArity v > 0  -- Catches (e.g.) primops that don't have unfoldings
      || is_con_unf (idUnfolding v)
        -- Check the thing's unfolding; it might be bound to a value
        -- We don't look through loop breakers here, which is a bit conservative
        -- but otherwise I worry that if an Id's unfolding is just itself,
        -- we could get an infinite loop

    is_hnf_like (Lit _)          = True
    is_hnf_like (Type _)         = True       -- Types are honorary Values;
                                              -- we don't mind copying them
    is_hnf_like (Coercion _)     = True       -- Same for coercions
    is_hnf_like (Lam b e)        = isRuntimeVar b || is_hnf_like e
    is_hnf_like (Tick tickish e) = not (tickishCounts tickish)
                                      && is_hnf_like e
                                      -- See Note [exprIsHNF Tick]
    is_hnf_like (Cast e _)           = is_hnf_like e
    is_hnf_like (App e (Type _))     = is_hnf_like e
    is_hnf_like (App e (Coercion _)) = is_hnf_like e
    is_hnf_like (App e a)            = app_is_value e [a]
    is_hnf_like (Let _ e)            = is_hnf_like e  -- Lazy let(rec)s don't affect us
    is_hnf_like _                    = False

    -- There is at least one value argument
    app_is_value :: CoreExpr -> [CoreArg] -> Bool
    app_is_value (Var fun) args
      = idArity fun > valArgCount args    -- Under-applied function
        || is_con fun                     --  or constructor-like
    app_is_value (Tick _ f) as = app_is_value f as
    app_is_value (Cast f _) as = app_is_value f as
    app_is_value (App f a)  as = app_is_value f (a:as)
    app_is_value _          _  = False

{-
Note [exprIsHNF Tick]

We can discard source annotations on HNFs as long as they aren't
tick-like:

  scc c (\x . e)    =>  \x . e
  scc c (C x1..xn)  =>  C x1..xn

So we regard these as HNFs.  Tick annotations that tick are not
regarded as HNF if the expression they surround is HNF, because the
tick is there to tell us that the expression was evaluated, so we
don't want to discard a seq on it.
-}

{-
************************************************************************
*                                                                      *
             Instantiating data constructors
*                                                                      *
************************************************************************

These InstPat functions go here to avoid circularity between DataCon and Id
-}

dataConRepInstPat   ::                 [Unique] -> DataCon -> [Type] -> ([TyVar], [Id])
dataConRepFSInstPat :: [FastString] -> [Unique] -> DataCon -> [Type] -> ([TyVar], [Id])

dataConRepInstPat   = dataConInstPat (repeat ((fsLit "ipv")))
dataConRepFSInstPat = dataConInstPat

dataConInstPat :: [FastString]          -- A long enough list of FSs to use for names
               -> [Unique]              -- An equally long list of uniques, at least one for each binder
               -> DataCon
               -> [Type]                -- Types to instantiate the universally quantified tyvars
               -> ([TyVar], [Id])       -- Return instantiated variables
-- dataConInstPat arg_fun fss us con inst_tys returns a triple
-- (ex_tvs, arg_ids),
--
--   ex_tvs are intended to be used as binders for existential type args
--
--   arg_ids are indended to be used as binders for value arguments,
--     and their types have been instantiated with inst_tys and ex_tys
--     The arg_ids include both evidence and
--     programmer-specified arguments (both after rep-ing)
--
-- Example.
--  The following constructor T1
--
--  data T a where
--    T1 :: forall b. Int -> b -> T(a,b)
--    ...
--
--  has representation type
--   forall a. forall a1. forall b. (a ~ (a1,b)) =>
--     Int -> b -> T a
--
--  dataConInstPat fss us T1 (a1',b') will return
--
--  ([a1'', b''], [c :: (a1', b')~(a1'', b''), x :: Int, y :: b''])
--
--  where the double-primed variables are created with the FastStrings and
--  Uniques given as fss and us
dataConInstPat fss uniqs con inst_tys
  = ASSERT( univ_tvs `equalLength` inst_tys )
    (ex_bndrs, arg_ids)
  where
    univ_tvs = dataConUnivTyVars con
    ex_tvs   = dataConExTyCoVars con
    arg_tys  = dataConRepArgTys con
    arg_strs = dataConRepStrictness con  -- 1-1 with arg_tys
    n_ex = length ex_tvs

      -- split the Uniques and FastStrings
    (ex_uniqs, id_uniqs) = splitAt n_ex uniqs
    (ex_fss,   id_fss)   = splitAt n_ex fss

      -- Make the instantiating substitution for universals
    univ_subst = zipOpenTCvSubst univ_tvs inst_tys

      -- Make existential type variables, applyingn and extending the substitution
    (full_subst, ex_bndrs) = mapAccumL mk_ex_var univ_subst
                                       (zip3 ex_tvs ex_fss ex_uniqs)

    mk_ex_var :: TCvSubst -> (TyVar, FastString, Unique) -> (TCvSubst, TyVar)
    mk_ex_var subst (tv, fs, uniq) = (Type.extendTCvSubst subst tv (mkTyCoVarTy new_tv)
                                     , new_tv)
      where
        new_tv
          | isTyVar tv
          = mkTyVar (mkSysTvName uniq fs) kind
          | otherwise
          = ASSERT( isCoVar tv )
            mkCoVar (mkSystemVarName uniq fs) kind
          
        kind     = Type.substTy subst (tyVarKind tv)

      -- Make value vars, instantiating types
    arg_ids = zipWith4 mk_id_var id_uniqs id_fss arg_tys arg_strs
    mk_id_var uniq fs ty str
      = mkLocalIdWithInfo name (Type.substTy full_subst ty) info
      where
        name = mkInternalName uniq (mkVarOccFS fs) noSrcSpan
        info | isMarkedStrict str = vanillaIdInfo `setUnfoldingInfo` evaldUnfolding
             | otherwise          = vanillaIdInfo
             -- See Note [Mark evaluated arguments]

{-
Note [Mark evaluated arguments]
~~~~~~~~~~~~~~~~~~~~~~~~~~~~~~~
When pattern matching on a constructor with strict fields, the binder
can have an 'evaldUnfolding'.  Moreover, it *should* have one, so that
when loading an interface file unfolding like:
  data T = MkT !Int
  f x = case x of { MkT y -> let v::Int# = case y of I# n -> n+1
                             in ... }
we don't want Lint to complain.  The 'y' is evaluated, so the
case in the RHS of the binding for 'v' is fine.  But only if we
*know* that 'y' is evaluated.

c.f. add_evals in Simplify.simplAlt

************************************************************************
*                                                                      *
         Equality
*                                                                      *
************************************************************************
-}

-- | A cheap equality test which bales out fast!
--      If it returns @True@ the arguments are definitely equal,
--      otherwise, they may or may not be equal.
--
-- See also 'exprIsBig'
cheapEqExpr :: Expr b -> Expr b -> Bool
cheapEqExpr = cheapEqExpr' (const False)

<<<<<<< HEAD
cheapEqExpr (Var v1)   (Var v2)   = v1==v2
cheapEqExpr (Lit lit1) (Lit lit2) = lit1 == lit2
cheapEqExpr (Type t1) (Type t2) = t1 `eqType` t2
cheapEqExpr (Coercion c1) (Coercion c2) = c1 `eqCoercion` c2
=======
-- | Cheap expression equality test, can ignore ticks by type.
cheapEqExpr' :: (Tickish Id -> Bool) -> Expr b -> Expr b -> Bool
cheapEqExpr' ignoreTick = go_s
  where go_s = go `on` stripTicksTopE ignoreTick
        go (Var v1)   (Var v2)   = v1 == v2
        go (Lit lit1) (Lit lit2) = lit1 == lit2
        go (Type t1)  (Type t2)  = t1 `eqType` t2
        go (Coercion c1) (Coercion c2) = c1 `coreEqCoercion` c2
>>>>>>> 30fdf86e

        go (App f1 a1) (App f2 a2)
          = f1 `go_s` f2 && a1 `go_s` a2

<<<<<<< HEAD
cheapEqExpr (Cast e1 t1) (Cast e2 t2)
  = e1 `cheapEqExpr` e2 && t1 `eqCoercion` t2
=======
        go (Cast e1 t1) (Cast e2 t2)
          = e1 `go_s` e2 && t1 `coreEqCoercion` t2
>>>>>>> 30fdf86e

        go (Tick t1 e1) (Tick t2 e2)
          = t1 == t2 && e1 `go_s` e2

        go _ _ = False
        {-# INLINE go #-}
{-# INLINE cheapEqExpr' #-}

exprIsBig :: Expr b -> Bool
-- ^ Returns @True@ of expressions that are too big to be compared by 'cheapEqExpr'
exprIsBig (Lit _)      = False
exprIsBig (Var _)      = False
exprIsBig (Type _)     = False
exprIsBig (Coercion _) = False
exprIsBig (Lam _ e)    = exprIsBig e
exprIsBig (App f a)    = exprIsBig f || exprIsBig a
exprIsBig (Cast e _)   = exprIsBig e    -- Hopefully coercions are not too big!
exprIsBig (Tick _ e)   = exprIsBig e
exprIsBig _            = True

eqExpr :: InScopeSet -> CoreExpr -> CoreExpr -> Bool
-- Compares for equality, modulo alpha
eqExpr in_scope e1 e2
  = go (mkRnEnv2 in_scope) e1 e2
  where
    go env (Var v1) (Var v2)
      | rnOccL env v1 == rnOccR env v2
      = True

    go _   (Lit lit1)    (Lit lit2)      = lit1 == lit2
    go env (Type t1)    (Type t2)        = eqTypeX env t1 t2
    go env (Coercion co1) (Coercion co2) = eqCoercionX env co1 co2
    go env (Cast e1 co1) (Cast e2 co2) = eqCoercionX env co1 co2 && go env e1 e2
    go env (App f1 a1)   (App f2 a2)   = go env f1 f2 && go env a1 a2
    go env (Tick n1 e1)  (Tick n2 e2)  = eqTickish env n1 n2 && go env e1 e2

    go env (Lam b1 e1)  (Lam b2 e2)
      =  eqTypeX env (varType b1) (varType b2)   -- False for Id/TyVar combination
      && go (rnBndr2 env b1 b2) e1 e2

    go env (Let (NonRec v1 r1) e1) (Let (NonRec v2 r2) e2)
      =  go env r1 r2  -- No need to check binder types, since RHSs match
      && go (rnBndr2 env v1 v2) e1 e2

    go env (Let (Rec ps1) e1) (Let (Rec ps2) e2)
      = length ps1 == length ps2
      && all2 (go env') rs1 rs2 && go env' e1 e2
      where
        (bs1,rs1) = unzip ps1
        (bs2,rs2) = unzip ps2
        env' = rnBndrs2 env bs1 bs2

    go env (Case e1 b1 t1 a1) (Case e2 b2 t2 a2)
      | null a1   -- See Note [Empty case alternatives] in TrieMap
      = null a2 && go env e1 e2 && eqTypeX env t1 t2
      | otherwise
      =  go env e1 e2 && all2 (go_alt (rnBndr2 env b1 b2)) a1 a2

    go _ _ _ = False

    -----------
    go_alt env (c1, bs1, e1) (c2, bs2, e2)
      = c1 == c2 && go (rnBndrs2 env bs1 bs2) e1 e2

eqTickish :: RnEnv2 -> Tickish Id -> Tickish Id -> Bool
eqTickish env (Breakpoint lid lids) (Breakpoint rid rids)
      = lid == rid  &&  map (rnOccL env) lids == map (rnOccR env) rids
eqTickish _ l r = l == r

-- | Finds differences between core expressions, modulo alpha and
-- renaming. Setting @top@ means that the @IdInfo@ of bindings will be
-- checked for differences as well.
diffExpr :: Bool -> RnEnv2 -> CoreExpr -> CoreExpr -> [SDoc]
diffExpr _   env (Var v1)   (Var v2)   | rnOccL env v1 == rnOccR env v2 = []
diffExpr _   _   (Lit lit1) (Lit lit2) | lit1 == lit2                   = []
diffExpr _   env (Type t1)  (Type t2)  | eqTypeX env t1 t2              = []
diffExpr _   env (Coercion co1) (Coercion co2)
                                       | coreEqCoercion2 env co1 co2    = []
diffExpr top env (Cast e1 co1)  (Cast e2 co2)
  | coreEqCoercion2 env co1 co2            = diffExpr top env e1 e2
diffExpr top env (Tick n1 e1)   e2
  | not (tickishIsCode n1)                 = diffExpr top env e1 e2
diffExpr top env e1             (Tick n2 e2)
  | not (tickishIsCode n2)                 = diffExpr top env e1 e2
diffExpr top env (Tick n1 e1)   (Tick n2 e2)
  | eqTickish env n1 n2                    = diffExpr top env e1 e2
 -- The error message of failed pattern matches will contain
 -- generated names, which are allowed to differ.
diffExpr _   _   (App (App (Var absent) _) _)
                 (App (App (Var absent2) _) _)
  | isBottomingId absent && isBottomingId absent2 = []
diffExpr top env (App f1 a1)    (App f2 a2)
  = diffExpr top env f1 f2 ++ diffExpr top env a1 a2
diffExpr top env (Lam b1 e1)  (Lam b2 e2)
  | eqTypeX env (varType b1) (varType b2)   -- False for Id/TyVar combination
  = diffExpr top (rnBndr2 env b1 b2) e1 e2
diffExpr top env (Let bs1 e1) (Let bs2 e2)
  = let (ds, env') = diffBinds top env (flattenBinds [bs1]) (flattenBinds [bs2])
    in ds ++ diffExpr top env' e1 e2
diffExpr top env (Case e1 b1 t1 a1) (Case e2 b2 t2 a2)
  | length a1 == length a2 && not (null a1) || eqTypeX env t1 t2
    -- See Note [Empty case alternatives] in TrieMap
  = diffExpr top env e1 e2 ++ concat (zipWith diffAlt a1 a2)
  where env' = rnBndr2 env b1 b2
        diffAlt (c1, bs1, e1) (c2, bs2, e2)
          | c1 /= c2  = [text "alt-cons " <> ppr c1 <> text " /= " <> ppr c2]
          | otherwise = diffExpr top (rnBndrs2 env' bs1 bs2) e1 e2
diffExpr _  _ e1 e2
  = [fsep [ppr e1, text "/=", ppr e2]]

-- | Finds differences between core bindings, see @diffExpr@.
--
-- The main problem here is that while we expect the binds to have the
-- same order in both lists, this is not guaranteed. To do this
-- properly we'd either have to do some sort of unification or check
-- all possible mappings, which would be seriously expensive. So
-- instead we simply match single bindings as far as we can. This
-- leaves us just with mutually recursive and/or mismatching bindings,
-- which we then specuatively match by ordering them. It's by no means
-- perfect, but gets the job done well enough.
diffBinds :: Bool -> RnEnv2 -> [(Var, CoreExpr)] -> [(Var, CoreExpr)]
          -> ([SDoc], RnEnv2)
diffBinds top env binds1 = go (length binds1) env binds1
 where go _    env []     []
          = ([], env)
       go fuel env binds1 binds2
          -- No binds left to compare? Bail out early.
          | null binds1 || null binds2
          = (warn env binds1 binds2, env)
          -- Iterated over all binds without finding a match? Then
          -- try speculatively matching binders by order.
          | fuel == 0
          = if not $ env `inRnEnvL` fst (head binds1)
            then let env' = uncurry (rnBndrs2 env) $ unzip $
                            zip (sort $ map fst binds1) (sort $ map fst binds2)
                 in go (length binds1) env' binds1 binds2
            -- If we have already tried that, give up
            else (warn env binds1 binds2, env)
       go fuel env ((bndr1,expr1):binds1) binds2
          | let matchExpr (bndr,expr) =
                  (not top || null (diffIdInfo env bndr bndr1)) &&
                  null (diffExpr top (rnBndr2 env bndr1 bndr) expr1 expr)
          , (binds2l, (bndr2,_):binds2r) <- break matchExpr binds2
          = go (length binds1) (rnBndr2 env bndr1 bndr2)
                binds1 (binds2l ++ binds2r)
          | otherwise -- No match, so push back (FIXME O(n^2))
          = go (fuel-1) env (binds1++[(bndr1,expr1)]) binds2
       go _ _ _ _ = panic "diffBinds: impossible" -- GHC isn't smart enough

       -- We have tried everything, but couldn't find a good match. So
       -- now we just return the comparison results when we pair up
       -- the binds in a pseudo-random order.
       warn env binds1 binds2 =
         concatMap (uncurry (diffBind env)) (zip binds1' binds2') ++
         unmatched "unmatched left-hand:" (drop l binds1') ++
         unmatched "unmatched right-hand:" (drop l binds2')
        where binds1' = sortBy (comparing fst) binds1
              binds2' = sortBy (comparing fst) binds2
              l = min (length binds1') (length binds2')
       unmatched _   [] = []
       unmatched txt bs = [text txt $$ ppr (Rec bs)]
       diffBind env (bndr1,expr1) (bndr2,expr2)
         | ds@(_:_) <- diffExpr top env expr1 expr2
         = locBind "in binding" bndr1 bndr2 ds
         | otherwise
         = diffIdInfo env bndr1 bndr2

-- | Find differences in @IdInfo@. We will especially check whether
-- the unfoldings match, if present (see @diffUnfold@).
diffIdInfo :: RnEnv2 -> Var -> Var -> [SDoc]
diffIdInfo env bndr1 bndr2
  | arityInfo info1 == arityInfo info2
    && cafInfo info1 == cafInfo info2
    && oneShotInfo info1 == oneShotInfo info2
    && inlinePragInfo info1 == inlinePragInfo info2
    && occInfo info1 == occInfo info2
    && demandInfo info1 == demandInfo info2
    && callArityInfo info1 == callArityInfo info2
  = locBind "in unfolding of" bndr1 bndr2 $
    diffUnfold env (unfoldingInfo info1) (unfoldingInfo info2)
  | otherwise
  = locBind "in Id info of" bndr1 bndr2
    [fsep [pprBndr LetBind bndr1, text "/=", pprBndr LetBind bndr2]]
  where info1 = idInfo bndr1; info2 = idInfo bndr2

-- | Find differences in unfoldings. Note that we will not check for
-- differences of @IdInfo@ in unfoldings, as this is generally
-- redundant, and can lead to an exponential blow-up in complexity.
diffUnfold :: RnEnv2 -> Unfolding -> Unfolding -> [SDoc]
diffUnfold _   NoUnfolding    NoUnfolding                 = []
diffUnfold _   (OtherCon cs1) (OtherCon cs2) | cs1 == cs2 = []
diffUnfold env (DFunUnfolding bs1 c1 a1)
               (DFunUnfolding bs2 c2 a2)
  | c1 == c2 && length bs1 == length bs2
  = concatMap (uncurry (diffExpr False env')) (zip a1 a2)
  where env' = rnBndrs2 env bs1 bs2
diffUnfold env (CoreUnfolding t1 _ _ v1 cl1 wf1 x1 g1)
               (CoreUnfolding t2 _ _ v2 cl2 wf2 x2 g2)
  | v1 == v2 && cl1 == cl2
    && wf1 == wf2 && x1 == x2 && g1 == g2
  = diffExpr False env t1 t2
diffUnfold _   uf1 uf2
  = [fsep [ppr uf1, text "/=", ppr uf2]]

-- | Add location information to diff messages
locBind :: String -> Var -> Var -> [SDoc] -> [SDoc]
locBind loc b1 b2 diffs = map addLoc diffs
  where addLoc d            = d $$ nest 2 (parens (text loc <+> bindLoc))
        bindLoc | b1 == b2  = ppr b1
                | otherwise = ppr b1 <> char '/' <> ppr b2

{-
************************************************************************
*                                                                      *
\subsection{The size of an expression}
*                                                                      *
************************************************************************
-}

data CoreStats = CS { cs_tm :: Int    -- Terms
                    , cs_ty :: Int    -- Types
                    , cs_co :: Int }  -- Coercions


instance Outputable CoreStats where
 ppr (CS { cs_tm = i1, cs_ty = i2, cs_co = i3 })
   = braces (sep [ptext (sLit "terms:")     <+> intWithCommas i1 <> comma,
                  ptext (sLit "types:")     <+> intWithCommas i2 <> comma,
                  ptext (sLit "coercions:") <+> intWithCommas i3])

plusCS :: CoreStats -> CoreStats -> CoreStats
plusCS (CS { cs_tm = p1, cs_ty = q1, cs_co = r1 })
       (CS { cs_tm = p2, cs_ty = q2, cs_co = r2 })
  = CS { cs_tm = p1+p2, cs_ty = q1+q2, cs_co = r1+r2 }

zeroCS, oneTM :: CoreStats
zeroCS = CS { cs_tm = 0, cs_ty = 0, cs_co = 0 }
oneTM  = zeroCS { cs_tm = 1 }

sumCS :: (a -> CoreStats) -> [a] -> CoreStats
sumCS f = foldr (plusCS . f) zeroCS

coreBindsStats :: [CoreBind] -> CoreStats
coreBindsStats = sumCS bindStats

bindStats :: CoreBind -> CoreStats
bindStats (NonRec v r) = bindingStats v r
bindStats (Rec prs)    = sumCS (\(v,r) -> bindingStats v r) prs

bindingStats :: Var -> CoreExpr -> CoreStats
bindingStats v r = bndrStats v `plusCS` exprStats r

bndrStats :: Var -> CoreStats
bndrStats v = oneTM `plusCS` tyStats (varType v)

exprStats :: CoreExpr -> CoreStats
exprStats (Var {})        = oneTM
exprStats (Lit {})        = oneTM
exprStats (Type t)        = tyStats t
exprStats (Coercion c)    = coStats c
exprStats (App f a)       = exprStats f `plusCS` exprStats a
exprStats (Lam b e)       = bndrStats b `plusCS` exprStats e
exprStats (Let b e)       = bindStats b `plusCS` exprStats e
exprStats (Case e b _ as) = exprStats e `plusCS` bndrStats b `plusCS` sumCS altStats as
exprStats (Cast e co)     = coStats co `plusCS` exprStats e
exprStats (Tick _ e)      = exprStats e

altStats :: CoreAlt -> CoreStats
altStats (_, bs, r) = altBndrStats bs `plusCS` exprStats r

altBndrStats :: [Var] -> CoreStats
-- Charge one for the alternative, not for each binder
altBndrStats vs = oneTM `plusCS` sumCS (tyStats . varType) vs

tyStats :: Type -> CoreStats
tyStats ty = zeroCS { cs_ty = typeSize ty }

coStats :: Coercion -> CoreStats
coStats co = zeroCS { cs_co = coercionSize co }

coreBindsSize :: [CoreBind] -> Int
-- We use coreBindStats for user printout
-- but this one is a quick and dirty basis for
-- the simplifier's tick limit
coreBindsSize bs = foldr ((+) . bindSize) 0 bs

exprSize :: CoreExpr -> Int
-- ^ A measure of the size of the expressions, strictly greater than 0
-- It also forces the expression pretty drastically as a side effect
-- Counts *leaves*, not internal nodes. Types and coercions are not counted.
exprSize (Var v)         = v `seq` 1
exprSize (Lit lit)       = lit `seq` 1
exprSize (App f a)       = exprSize f + exprSize a
exprSize (Lam b e)       = bndrSize b + exprSize e
exprSize (Let b e)       = bindSize b + exprSize e
exprSize (Case e b t as) = seqType t `seq` exprSize e + bndrSize b + 1 + foldr ((+) . altSize) 0 as
exprSize (Cast e co)     = (seqCo co `seq` 1) + exprSize e
exprSize (Tick n e)      = tickSize n + exprSize e
exprSize (Type t)        = seqType t `seq` 1
exprSize (Coercion co)   = seqCo co `seq` 1

tickSize :: Tickish Id -> Int
tickSize (ProfNote cc _ _) = cc `seq` 1
tickSize _ = 1 -- the rest are strict

bndrSize :: Var -> Int
bndrSize b | isTyVar b = seqType (tyVarKind b) `seq` 1
           | otherwise = seqType (idType b)             `seq`
                         megaSeqIdInfo (idInfo b)       `seq`
                         1

bndrsSize :: [Var] -> Int
bndrsSize = sum . map bndrSize

bindSize :: CoreBind -> Int
bindSize (NonRec b e) = bndrSize b + exprSize e
bindSize (Rec prs)    = foldr ((+) . pairSize) 0 prs

pairSize :: (Var, CoreExpr) -> Int
pairSize (b,e) = bndrSize b + exprSize e

altSize :: CoreAlt -> Int
altSize (c,bs,e) = c `seq` bndrsSize bs + exprSize e

{-
************************************************************************
*                                                                      *
                Eta reduction
*                                                                      *
************************************************************************

Note [Eta reduction conditions]
~~~~~~~~~~~~~~~~~~~~~~~~~~~~~~~
We try for eta reduction here, but *only* if we get all the way to an
trivial expression.  We don't want to remove extra lambdas unless we
are going to avoid allocating this thing altogether.

There are some particularly delicate points here:

* We want to eta-reduce if doing so leaves a trivial expression,
  *including* a cast.  For example
       \x. f |> co  -->  f |> co
  (provided co doesn't mention x)

* Eta reduction is not valid in general:
        \x. bot  /=  bot
  This matters, partly for old-fashioned correctness reasons but,
  worse, getting it wrong can yield a seg fault. Consider
        f = \x.f x
        h y = case (case y of { True -> f `seq` True; False -> False }) of
                True -> ...; False -> ...

  If we (unsoundly) eta-reduce f to get f=f, the strictness analyser
  says f=bottom, and replaces the (f `seq` True) with just
  (f `cast` unsafe-co).  BUT, as thing stand, 'f' got arity 1, and it
  *keeps* arity 1 (perhaps also wrongly).  So CorePrep eta-expands
  the definition again, so that it does not termninate after all.
  Result: seg-fault because the boolean case actually gets a function value.
  See Trac #1947.

  So it's important to do the right thing.

* Note [Arity care]: we need to be careful if we just look at f's
  arity. Currently (Dec07), f's arity is visible in its own RHS (see
  Note [Arity robustness] in SimplEnv) so we must *not* trust the
  arity when checking that 'f' is a value.  Otherwise we will
  eta-reduce
      f = \x. f x
  to
      f = f
  Which might change a terminating program (think (f `seq` e)) to a
  non-terminating one.  So we check for being a loop breaker first.

  However for GlobalIds we can look at the arity; and for primops we
  must, since they have no unfolding.

* Regardless of whether 'f' is a value, we always want to
  reduce (/\a -> f a) to f
  This came up in a RULE: foldr (build (/\a -> g a))
  did not match           foldr (build (/\b -> ...something complex...))
  The type checker can insert these eta-expanded versions,
  with both type and dictionary lambdas; hence the slightly
  ad-hoc isDictId

* Never *reduce* arity. For example
      f = \xy. g x y
  Then if h has arity 1 we don't want to eta-reduce because then
  f's arity would decrease, and that is bad

These delicacies are why we don't use exprIsTrivial and exprIsHNF here.
Alas.

Note [Eta reduction with casted arguments]
~~~~~~~~~~~~~~~~~~~~~~~~~~~~~~~~~~~~~~~~~~
Consider
    (\(x:t3). f (x |> g)) :: t3 -> t2
  where
    f :: t1 -> t2
    g :: t3 ~ t1
This should be eta-reduced to

    f |> (sym g -> t2)

So we need to accumulate a coercion, pushing it inward (past
variable arguments only) thus:
   f (x |> co_arg) |> co  -->  (f |> (sym co_arg -> co)) x
   f (x:t)         |> co  -->  (f |> (t -> co)) x
   f @ a           |> co  -->  (f |> (forall a.co)) @ a
   f @ (g:t1~t2)   |> co  -->  (f |> (t1~t2 => co)) @ (g:t1~t2)
These are the equations for ok_arg.

It's true that we could also hope to eta reduce these:
    (\xy. (f x |> g) y)
    (\xy. (f x y) |> g)
But the simplifier pushes those casts outwards, so we don't
need to address that here.
-}

tryEtaReduce :: [Var] -> CoreExpr -> Maybe CoreExpr
tryEtaReduce bndrs body
  = go (reverse bndrs) body (mkReflCo Representational (exprType body))
  where
    incoming_arity = count isId bndrs

    go :: [Var]            -- Binders, innermost first, types [a3,a2,a1]
       -> CoreExpr         -- Of type tr
       -> Coercion         -- Of type tr ~ ts
       -> Maybe CoreExpr   -- Of type a1 -> a2 -> a3 -> ts
    -- See Note [Eta reduction with casted arguments]
    -- for why we have an accumulating coercion
    go [] fun co
      | ok_fun fun
      , let used_vars = exprFreeVars fun `unionVarSet` tyCoVarsOfCo co
      , not (any (`elemVarSet` used_vars) bndrs)
      = Just (mkCast fun co)   -- Check for any of the binders free in the result
                               -- including the accumulated coercion

    go bs (Tick t e) co
      | tickishFloatable t
      = fmap (Tick t) $ go bs e co
      -- Float app ticks: \x -> Tick t (e x) ==> Tick t e

    go (b : bs) (App fun arg) co
      | Just (co', ticks) <- ok_arg b arg co
      = fmap (flip (foldr mkTick) ticks) $ go bs fun co'
            -- Float arg ticks: \x -> e (Tick t x) ==> Tick t e

    go _ _ _  = Nothing         -- Failure!

    ---------------
    -- Note [Eta reduction conditions]
    ok_fun (App fun (Type {})) = ok_fun fun
    ok_fun (Cast fun _)        = ok_fun fun
    ok_fun (Tick _ expr)       = ok_fun expr
    ok_fun (Var fun_id)        = ok_fun_id fun_id || all ok_lam bndrs
    ok_fun _fun                = False

    ---------------
    ok_fun_id fun = fun_arity fun >= incoming_arity

    ---------------
    fun_arity fun             -- See Note [Arity care]
       | isLocalId fun
       , isStrongLoopBreaker (idOccInfo fun) = 0
       | arity > 0                           = arity
       | isEvaldUnfolding (idUnfolding fun)  = 1
            -- See Note [Eta reduction of an eval'd function]
       | otherwise                           = 0
       where
         arity = idArity fun

    ---------------
    ok_lam v = isTyVar v || isEvVar v

    ---------------
    ok_arg :: Var              -- Of type bndr_t
           -> CoreExpr         -- Of type arg_t
           -> Coercion         -- Of kind (t1~t2)
           -> Maybe (Coercion  -- Of type (arg_t -> t1 ~  bndr_t -> t2)
                               --   (and similarly for tyvars, coercion args)
                    , [Tickish Var])
    -- See Note [Eta reduction with casted arguments]
    ok_arg bndr (Type ty) co
       | Just tv <- getTyVar_maybe ty
<<<<<<< HEAD
       , bndr == tv  = Just (mkForAllCo_TyHomo tv co)
    ok_arg bndr (Coercion co1) co2
       | Just cv <- getCoVar_maybe co1
       , bndr == cv  = Just (mkForAllCo_CoHomo cv co2)
=======
       , bndr == tv  = Just (mkForAllCo tv co, [])
>>>>>>> 30fdf86e
    ok_arg bndr (Var v) co
       | bndr == v   = let reflCo = mkReflCo Representational (idType bndr)
                       in Just (mkFunCo Representational reflCo co, [])
    ok_arg bndr (Cast e co_arg) co
       | (ticks, Var v) <- stripTicksTop tickishFloatable e
       , bndr == v
       = Just (mkFunCo Representational (mkSymCo co_arg) co, ticks)
       -- The simplifier combines multiple casts into one,
       -- so we can have a simple-minded pattern match here
    ok_arg bndr (Tick t arg) co
       | tickishFloatable t, Just (co', ticks) <- ok_arg bndr arg co
       = Just (co', t:ticks)

    ok_arg _ _ _ = Nothing

{-
Note [Eta reduction of an eval'd function]
~~~~~~~~~~~~~~~~~~~~~~~~~~~~~~~~~~~~~~~~~~
In Haskell is is not true that    f = \x. f x
because f might be bottom, and 'seq' can distinguish them.

But it *is* true that   f = f `seq` \x. f x
and we'd like to simplify the latter to the former.  This amounts
to the rule that
  * when there is just *one* value argument,
  * f is not bottom
we can eta-reduce    \x. f x  ===>  f

This turned up in Trac #7542.


************************************************************************
*                                                                      *
\subsection{Determining non-updatable right-hand-sides}
*                                                                      *
************************************************************************

Top-level constructor applications can usually be allocated
statically, but they can't if the constructor, or any of the
arguments, come from another DLL (because we can't refer to static
labels in other DLLs).

If this happens we simply make the RHS into an updatable thunk,
and 'execute' it rather than allocating it statically.
-}

-- | This function is called only on *top-level* right-hand sides.
-- Returns @True@ if the RHS can be allocated statically in the output,
-- with no thunks involved at all.
rhsIsStatic :: Platform
            -> (Name -> Bool)         -- Which names are dynamic
            -> (Integer -> CoreExpr)  -- Desugaring for integer literals (disgusting)
                                      -- C.f. Note [Disgusting computation of CafRefs]
                                      --      in TidyPgm
            -> CoreExpr -> Bool
-- It's called (i) in TidyPgm.hasCafRefs to decide if the rhs is, or
-- refers to, CAFs; (ii) in CoreToStg to decide whether to put an
-- update flag on it and (iii) in DsExpr to decide how to expand
-- list literals
--
-- The basic idea is that rhsIsStatic returns True only if the RHS is
--      (a) a value lambda
--      (b) a saturated constructor application with static args
--
-- BUT watch out for
--  (i) Any cross-DLL references kill static-ness completely
--      because they must be 'executed' not statically allocated
--      ("DLL" here really only refers to Windows DLLs, on other platforms,
--      this is not necessary)
--
-- (ii) We treat partial applications as redexes, because in fact we
--      make a thunk for them that runs and builds a PAP
--      at run-time.  The only appliations that are treated as
--      static are *saturated* applications of constructors.

-- We used to try to be clever with nested structures like this:
--              ys = (:) w ((:) w [])
-- on the grounds that CorePrep will flatten ANF-ise it later.
-- But supporting this special case made the function much more
-- complicated, because the special case only applies if there are no
-- enclosing type lambdas:
--              ys = /\ a -> Foo (Baz ([] a))
-- Here the nested (Baz []) won't float out to top level in CorePrep.
--
-- But in fact, even without -O, nested structures at top level are
-- flattened by the simplifier, so we don't need to be super-clever here.
--
-- Examples
--
--      f = \x::Int. x+7        TRUE
--      p = (True,False)        TRUE
--
--      d = (fst p, False)      FALSE because there's a redex inside
--                              (this particular one doesn't happen but...)
--
--      h = D# (1.0## /## 2.0##)        FALSE (redex again)
--      n = /\a. Nil a                  TRUE
--
--      t = /\a. (:) (case w a of ...) (Nil a)  FALSE (redex)
--
--
-- This is a bit like CoreUtils.exprIsHNF, with the following differences:
--    a) scc "foo" (\x -> ...) is updatable (so we catch the right SCC)
--
--    b) (C x xs), where C is a contructor is updatable if the application is
--         dynamic
--
--    c) don't look through unfolding of f in (f x).

rhsIsStatic platform is_dynamic_name cvt_integer rhs = is_static False rhs
  where
  is_static :: Bool     -- True <=> in a constructor argument; must be atomic
            -> CoreExpr -> Bool

  is_static False  (Lam b e)              = isRuntimeVar b || is_static False e
  is_static in_arg (Tick n e)             = not (tickishIsCode n)
                                              && is_static in_arg e
  is_static in_arg (Cast e _)             = is_static in_arg e
  is_static _      (Coercion {})          = True   -- Behaves just like a literal
  is_static in_arg (Lit (LitInteger i _)) = is_static in_arg (cvt_integer i)
  is_static _      (Lit (MachLabel {}))   = False
  is_static _      (Lit _)                = True
        -- A MachLabel (foreign import "&foo") in an argument
        -- prevents a constructor application from being static.  The
        -- reason is that it might give rise to unresolvable symbols
        -- in the object file: under Linux, references to "weak"
        -- symbols from the data segment give rise to "unresolvable
        -- relocation" errors at link time This might be due to a bug
        -- in the linker, but we'll work around it here anyway.
        -- SDM 24/2/2004

  is_static in_arg other_expr = go other_expr 0
   where
    go (Var f) n_val_args
        | (platformOS platform /= OSMinGW32) ||
          not (is_dynamic_name (idName f))
        =  saturated_data_con f n_val_args
        || (in_arg && n_val_args == 0)
                -- A naked un-applied variable is *not* deemed a static RHS
                -- E.g.         f = g
                -- Reason: better to update so that the indirection gets shorted
                --         out, and the true value will be seen
                -- NB: if you change this, you'll break the invariant that THUNK_STATICs
                --     are always updatable.  If you do so, make sure that non-updatable
                --     ones have enough space for their static link field!

    go (App f a) n_val_args
        | isTypeArg a                    = go f n_val_args
        | not in_arg && is_static True a = go f (n_val_args + 1)
        -- The (not in_arg) checks that we aren't in a constructor argument;
        -- if we are, we don't allow (value) applications of any sort
        --
        -- NB. In case you wonder, args are sometimes not atomic.  eg.
        --   x = D# (1.0## /## 2.0##)
        -- can't float because /## can fail.

    go (Tick n f) n_val_args = not (tickishIsCode n) && go f n_val_args
    go (Cast e _) n_val_args = go e n_val_args
    go _          _          = False

    saturated_data_con f n_val_args
        = case isDataConWorkId_maybe f of
            Just dc -> n_val_args == dataConRepArity dc
            Nothing -> False<|MERGE_RESOLUTION|>--- conflicted
+++ resolved
@@ -1430,12 +1430,6 @@
 cheapEqExpr :: Expr b -> Expr b -> Bool
 cheapEqExpr = cheapEqExpr' (const False)
 
-<<<<<<< HEAD
-cheapEqExpr (Var v1)   (Var v2)   = v1==v2
-cheapEqExpr (Lit lit1) (Lit lit2) = lit1 == lit2
-cheapEqExpr (Type t1) (Type t2) = t1 `eqType` t2
-cheapEqExpr (Coercion c1) (Coercion c2) = c1 `eqCoercion` c2
-=======
 -- | Cheap expression equality test, can ignore ticks by type.
 cheapEqExpr' :: (Tickish Id -> Bool) -> Expr b -> Expr b -> Bool
 cheapEqExpr' ignoreTick = go_s
@@ -1443,19 +1437,13 @@
         go (Var v1)   (Var v2)   = v1 == v2
         go (Lit lit1) (Lit lit2) = lit1 == lit2
         go (Type t1)  (Type t2)  = t1 `eqType` t2
-        go (Coercion c1) (Coercion c2) = c1 `coreEqCoercion` c2
->>>>>>> 30fdf86e
+        go (Coercion c1) (Coercion c2) = c1 `eqCoercion` c2
 
         go (App f1 a1) (App f2 a2)
           = f1 `go_s` f2 && a1 `go_s` a2
 
-<<<<<<< HEAD
-cheapEqExpr (Cast e1 t1) (Cast e2 t2)
-  = e1 `cheapEqExpr` e2 && t1 `eqCoercion` t2
-=======
         go (Cast e1 t1) (Cast e2 t2)
-          = e1 `go_s` e2 && t1 `coreEqCoercion` t2
->>>>>>> 30fdf86e
+          = e1 `go_s` e2 && t1 `eqCoercion` t2
 
         go (Tick t1 e1) (Tick t2 e2)
           = t1 == t2 && e1 `go_s` e2
@@ -1940,14 +1928,10 @@
     -- See Note [Eta reduction with casted arguments]
     ok_arg bndr (Type ty) co
        | Just tv <- getTyVar_maybe ty
-<<<<<<< HEAD
-       , bndr == tv  = Just (mkForAllCo_TyHomo tv co)
+       , bndr == tv  = Just (mkForAllCo_TyHomo tv co, [])
     ok_arg bndr (Coercion co1) co2
        | Just cv <- getCoVar_maybe co1
-       , bndr == cv  = Just (mkForAllCo_CoHomo cv co2)
-=======
-       , bndr == tv  = Just (mkForAllCo tv co, [])
->>>>>>> 30fdf86e
+       , bndr == cv  = Just (mkForAllCo_CoHomo cv co2, [])
     ok_arg bndr (Var v) co
        | bndr == v   = let reflCo = mkReflCo Representational (idType bndr)
                        in Just (mkFunCo Representational reflCo co, [])
