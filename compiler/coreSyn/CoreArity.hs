--- conflicted
+++ resolved
@@ -111,12 +111,6 @@
         then typeOneShot (binderType bndr) : go rec_nts ty'
         else go rec_nts ty'
 
-<<<<<<< HEAD
-=======
-      | Just (arg,res) <- splitFunTy_maybe ty
-      = typeOneShot arg : go rec_nts res
-
->>>>>>> 96dc041a
       | Just (tc,tys) <- splitTyConApp_maybe ty
       , Just (ty', _) <- instNewTyCon_maybe tc tys
       , Just rec_nts' <- checkRecTc rec_nts tc  -- See Note [Expanding newtypes]
