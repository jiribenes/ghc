--- conflicted
+++ resolved
@@ -97,11 +97,7 @@
   where
     ty_args        = mkTyCoVarTys (tyConTyCoVars vect_tc)
 
-<<<<<<< HEAD
-    wrap_repr_inst = wrapTypeSingleFamInstBody repr_ax ty_args
-=======
     wrap_repr_inst = wrapTypeUnbranchedFamInstBody repr_ax ty_args
->>>>>>> d2a5a9cf
 
     -- CoreExp to convert the given argument to the generic representation.
     -- We start by doing a case branch on the possible data constructors.
@@ -164,11 +160,7 @@
       arg_ty <- mkPReprType res_ty
       arg <- newLocalVar (fsLit "x") arg_ty
 
-<<<<<<< HEAD
-      result <- from_sum (unwrapTypeSingleFamInstScrut repr_ax ty_args (Var arg))
-=======
       result <- from_sum (unwrapTypeUnbranchedFamInstScrut repr_ax ty_args (Var arg))
->>>>>>> d2a5a9cf
                          repr
       return $ Lam arg result
   where
@@ -224,11 +216,7 @@
       pdata_co <- mkBuiltinCo pdataTyCon
       let co           = mkAppCo pdata_co
                        . mkSymCo
-<<<<<<< HEAD
-                       $ mkSingletonAxInstCo repr_co ty_args
-=======
                        $ mkUnbranchedAxInstCo repr_co ty_args
->>>>>>> d2a5a9cf
 
           scrut   = unwrapFamInstScrut pdata_tc ty_args (Var arg)
 
@@ -292,11 +280,7 @@
 
       pdata_co <- mkBuiltinCo pdataTyCon
       let co           = mkAppCo pdata_co
-<<<<<<< HEAD
-                       $ mkSingletonAxInstCo repr_co var_tys
-=======
                        $ mkUnbranchedAxInstCo repr_co var_tys
->>>>>>> d2a5a9cf
 
       let scrut        = mkCast (Var arg) co
 
@@ -382,11 +366,7 @@
     pdatas_co <- mkBuiltinCo pdatasTyCon
     let co           = mkAppCo pdatas_co
                      . mkSymCo
-<<<<<<< HEAD
-                     $ mkSingletonAxInstCo repr_co ty_args
-=======
                      $ mkUnbranchedAxInstCo repr_co ty_args
->>>>>>> d2a5a9cf
 
     let scrut        = unwrapFamInstScrut pdatas_tc ty_args (Var varg)
     (vars, result)  <- to_sum r
@@ -476,11 +456,7 @@
     -- Build the coercion between PRepr and the instance type
     pdatas_co <- mkBuiltinCo pdatasTyCon
     let co           = mkAppCo pdatas_co
-<<<<<<< HEAD
-                     $ mkSingletonAxInstCo repr_co var_tys
-=======
                      $ mkUnbranchedAxInstCo repr_co var_tys
->>>>>>> d2a5a9cf
 
     let scrut        = mkCast (Var varg) co
 
