--- conflicted
+++ resolved
@@ -104,13 +104,8 @@
            ; case r of
                Yes genv _ x -> return $ Just (new_info genv, x)
                No reason    -> do { unqual <- mkPrintUnqualifiedDs
-<<<<<<< HEAD
                                   ; liftIO $
-                                      printInfoForUser dflags unqual $
-=======
-                                  ; liftIO $ 
                                       printOutputForUser dflags unqual $
->>>>>>> 96dc041a
                                         mkDumpDoc "Warning: vectorisation failure:" reason
                                   ; return Nothing
                                   }
