--- conflicted
+++ resolved
@@ -6,11 +6,7 @@
 import Vectorise.Type.Type
 import Vectorise.Monad
 import Vectorise.Env( GlobalEnv( global_fam_inst_env ) )
-<<<<<<< HEAD
-import BuildTyCl( buildClass, buildDataCon, newTyConRepName )
-=======
-import BuildTyCl( TcMethInfo, buildClass, buildDataCon )
->>>>>>> 1e041b73
+import BuildTyCl( TcMethInfo, buildClass, buildDataCon, newTyConRepName )
 import OccName
 import Class
 import Type
