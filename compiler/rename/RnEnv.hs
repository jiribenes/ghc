{-
(c) The GRASP/AQUA Project, Glasgow University, 1992-2006

\section[RnEnv]{Environment manipulation for the renamer monad}
-}

{-# LANGUAGE CPP #-}

module RnEnv (
        newTopSrcBinder,
        lookupLocatedTopBndrRn, lookupTopBndrRn,
        lookupLocatedOccRn, lookupOccRn, lookupOccRn_maybe,
        lookupLocalOccRn_maybe, lookupInfoOccRn,
        lookupLocalOccThLvl_maybe,
        lookupTypeOccRn, lookupKindOccRn,
        lookupGlobalOccRn, lookupGlobalOccRn_maybe,
<<<<<<< HEAD
        lookupOccRn_overloaded,
        reportUnboundName,
=======
        reportUnboundName, unknownNameSuggestions,
>>>>>>> daa5097f

        HsSigCtxt(..), lookupLocalTcNames, lookupSigOccRn,
        lookupSigCtxtOccRn,

        lookupFixityRn, lookupTyFixityRn,
        lookupInstDeclBndr, lookupSubBndrOcc, lookupFamInstName,
        lookupSubBndrGREs, lookupConstructorFields,
        lookupSyntaxName, lookupSyntaxNames, lookupIfThenElse,
        lookupGreAvailRn,
        getLookupOccRn, addUsedRdrNames,

        newLocalBndrRn, newLocalBndrsRn,
        bindLocalNames, bindLocalNamesFV,
        MiniFixityEnv,
        addLocalFixities,
        bindLocatedLocalsFV, bindLocatedLocalsRn,
        extendTyVarEnvFVRn,

        checkDupRdrNames, checkShadowedRdrNames,
        checkDupNames, checkDupAndShadowedNames, checkTupSize,
        addFvRn, mapFvRn, mapMaybeFvRn, mapFvRnCPS,
        warnUnusedMatches,
        warnUnusedTopBinds, warnUnusedLocalBinds,
        mkFieldEnv,
        dataTcOccs, kindSigErr, perhapsForallMsg, unknownSubordinateErr,
        HsDocContext(..), docOfHsDocContext
    ) where

#include "HsVersions.h"

import LoadIface        ( loadInterfaceForName, loadSrcInterface_maybe )
import IfaceEnv
import HsSyn
import RdrName
import HscTypes
import TcEnv
import TcRnMonad
import RdrHsSyn         ( setRdrNameSpace )
import Name
import NameSet
import NameEnv
import Avail
import Module
import ConLike
import DataCon
import TyCon
import PrelNames        ( mkUnboundName, isUnboundName, rOOT_MAIN, forall_tv_RDR )
import ErrUtils         ( MsgDoc )
import BasicTypes       ( Fixity(..), FixityDirection(..), minPrecedence, defaultFixity )
import SrcLoc
import Outputable
import Util
import Maybes
import BasicTypes       ( TopLevelFlag(..) )
import ListSetOps       ( removeDups )
import DynFlags
import FastString
import Control.Monad
import Data.List
import qualified Data.Set as Set
import ListSetOps       ( minusList )
import Constants        ( mAX_TUPLE_SIZE )

{-
*********************************************************
*                                                      *
                Source-code binders
*                                                      *
*********************************************************

Note [Signature lazy interface loading]
~~~~~~~~~~~~~~~~~~~~~~~~~~~~~~~~~~~~~~~~~~

GHC's lazy interface loading can be a bit confusing, so this Note is an
empirical description of what happens in one interesting case. When
compiling a signature module against an its implementation, we do NOT
load interface files associated with its names until after the type
checking phase.  For example:

    module ASig where
        data T
        f :: T -> T

Suppose we compile this with -sig-of "A is ASig":

    module B where
        data T = T
        f T = T

    module A(module B) where
        import B

During type checking, we'll load A.hi because we need to know what the
RdrEnv for the module is, but we DO NOT load the interface for B.hi!
It's wholly unnecessary: our local definition 'data T' in ASig is all
the information we need to finish type checking.  This is contrast to
type checking of ordinary Haskell files, in which we would not have the
local definition "data T" and would need to consult B.hi immediately.
(Also, this situation never occurs for hs-boot files, since you're not
allowed to reexport from another module.)

After type checking, we then check that the types we provided are
consistent with the backing implementation (in checkHiBootOrHsigIface).
At this point, B.hi is loaded, because we need something to compare
against.

I discovered this behavior when trying to figure out why type class
instances for Data.Map weren't in the EPS when I was type checking a
test very much like ASig (sigof02dm): the associated interface hadn't
been loaded yet!  (The larger issue is a moot point, since an instance
declared in a signature can never be a duplicate.)

This behavior might change in the future.  Consider this
alternate module B:

    module B where
        {-# DEPRECATED T, f "Don't use" #-}
        data T = T
        f T = T

One might conceivably want to report deprecation warnings when compiling
ASig with -sig-of B, in which case we need to look at B.hi to find the
deprecation warnings during renaming.  At the moment, you don't get any
warning until you use the identifier further downstream.  This would
require adjusting addUsedRdrName so that during signature compilation,
we do not report deprecation warnings for LocalDef.  See also
Note [Handling of deprecations]
-}

newTopSrcBinder :: Located RdrName -> RnM Name
newTopSrcBinder (L loc rdr_name)
  | Just name <- isExact_maybe rdr_name
  =     -- This is here to catch
        --   (a) Exact-name binders created by Template Haskell
        --   (b) The PrelBase defn of (say) [] and similar, for which
        --       the parser reads the special syntax and returns an Exact RdrName
        -- We are at a binding site for the name, so check first that it
        -- the current module is the correct one; otherwise GHC can get
        -- very confused indeed. This test rejects code like
        --      data T = (,) Int Int
        -- unless we are in GHC.Tup
    if isExternalName name then
      do { this_mod <- getModule
         ; unless (this_mod == nameModule name)
                  (addErrAt loc (badOrigBinding rdr_name))
         ; return name }
    else   -- See Note [Binders in Template Haskell] in Convert.hs
      do { this_mod <- getModule
         ; externaliseName this_mod name }

  | Just (rdr_mod, rdr_occ) <- isOrig_maybe rdr_name
  = do  { this_mod <- getModule
        ; unless (rdr_mod == this_mod || rdr_mod == rOOT_MAIN)
                 (addErrAt loc (badOrigBinding rdr_name))
        -- When reading External Core we get Orig names as binders,
        -- but they should agree with the module gotten from the monad
        --
        -- We can get built-in syntax showing up here too, sadly.  If you type
        --      data T = (,,,)
        -- the constructor is parsed as a type, and then RdrHsSyn.tyConToDataCon
        -- uses setRdrNameSpace to make it into a data constructors.  At that point
        -- the nice Exact name for the TyCon gets swizzled to an Orig name.
        -- Hence the badOrigBinding error message.
        --
        -- Except for the ":Main.main = ..." definition inserted into
        -- the Main module; ugh!

        -- Because of this latter case, we call newGlobalBinder with a module from
        -- the RdrName, not from the environment.  In principle, it'd be fine to
        -- have an arbitrary mixture of external core definitions in a single module,
        -- (apart from module-initialisation issues, perhaps).
        ; newGlobalBinder rdr_mod rdr_occ loc }

  | otherwise
  = do  { unless (not (isQual rdr_name))
                 (addErrAt loc (badQualBndrErr rdr_name))
                -- Binders should not be qualified; if they are, and with a different
                -- module name, we we get a confusing "M.T is not in scope" error later

        ; stage <- getStage
        ; env <- getGblEnv
        ; if isBrackStage stage then
                -- We are inside a TH bracket, so make an *Internal* name
                -- See Note [Top-level Names in Template Haskell decl quotes] in RnNames
             do { uniq <- newUnique
                ; return (mkInternalName uniq (rdrNameOcc rdr_name) loc) }
          else case tcg_impl_rdr_env env of
            Just gr ->
                -- We're compiling --sig-of, so resolve with respect to this
                -- module.
                -- See Note [Signature parameters in TcGblEnv and DynFlags]
             do { case lookupGlobalRdrEnv gr (rdrNameOcc rdr_name) of
                    -- Be sure to override the loc so that we get accurate
                    -- information later
                    [GRE{ gre_name = n }] -> do
                      -- NB: Just adding this line will not work:
                      --    addUsedRdrName True gre rdr_name
                      -- see Note [Signature lazy interface loading] for
                      -- more details.
                      return (setNameLoc n loc)
                    _ -> do
                      { -- NB: cannot use reportUnboundName rdr_name
                        -- because it looks up in the wrong RdrEnv
                        -- ToDo: more helpful error messages
                      ; addErr (unknownNameErr (pprNonVarNameSpace
                            (occNameSpace (rdrNameOcc rdr_name))) rdr_name)
                      ; return (mkUnboundName rdr_name)
                      }
                }
            Nothing ->
                -- Normal case
             do { this_mod <- getModule
                ; traceRn (text "newTopSrcBinder" <+> (ppr this_mod $$ ppr rdr_name $$ ppr loc))
                ; newGlobalBinder this_mod (rdrNameOcc rdr_name) loc } }

{-
*********************************************************
*                                                      *
        Source code occurrences
*                                                      *
*********************************************************

Looking up a name in the RnEnv.

Note [Type and class operator definitions]
~~~~~~~~~~~~~~~~~~~~~~~~~~~~~~~~~~~~~~~~~~
We want to reject all of these unless we have -XTypeOperators (Trac #3265)
   data a :*: b  = ...
   class a :*: b where ...
   data (:*:) a b  = ....
   class (:*:) a b where ...
The latter two mean that we are not just looking for a
*syntactically-infix* declaration, but one that uses an operator
OccName.  We use OccName.isSymOcc to detect that case, which isn't
terribly efficient, but there seems to be no better way.
-}

lookupTopBndrRn :: RdrName -> RnM Name
lookupTopBndrRn n = do nopt <- lookupTopBndrRn_maybe n
                       case nopt of
                         Just n' -> return n'
                         Nothing -> do traceRn $ (text "lookupTopBndrRn fail" <+> ppr n)
                                       unboundName WL_LocalTop n

lookupLocatedTopBndrRn :: Located RdrName -> RnM (Located Name)
lookupLocatedTopBndrRn = wrapLocM lookupTopBndrRn

lookupTopBndrRn_maybe :: RdrName -> RnM (Maybe Name)
-- Look up a top-level source-code binder.   We may be looking up an unqualified 'f',
-- and there may be several imported 'f's too, which must not confuse us.
-- For example, this is OK:
--      import Foo( f )
--      infix 9 f       -- The 'f' here does not need to be qualified
--      f x = x         -- Nor here, of course
-- So we have to filter out the non-local ones.
--
-- A separate function (importsFromLocalDecls) reports duplicate top level
-- decls, so here it's safe just to choose an arbitrary one.
--
-- There should never be a qualified name in a binding position in Haskell,
-- but there can be if we have read in an external-Core file.
-- The Haskell parser checks for the illegal qualified name in Haskell
-- source files, so we don't need to do so here.

lookupTopBndrRn_maybe rdr_name
  | Just name <- isExact_maybe rdr_name
  = do { name' <- lookupExactOcc name; return (Just name') }

  | Just (rdr_mod, rdr_occ) <- isOrig_maybe rdr_name
        -- This deals with the case of derived bindings, where
        -- we don't bother to call newTopSrcBinder first
        -- We assume there is no "parent" name
  = do  { loc <- getSrcSpanM
        ; n <- newGlobalBinder rdr_mod rdr_occ loc
        ; return (Just n)}

  | otherwise
  = do  {  -- Check for operators in type or class declarations
           -- See Note [Type and class operator definitions]
          let occ = rdrNameOcc rdr_name
        ; when (isTcOcc occ && isSymOcc occ)
               (do { op_ok <- xoptM Opt_TypeOperators
                   ; unless op_ok (addErr (opDeclErr rdr_name)) })

        ; env <- getGlobalRdrEnv
        ; case filter isLocalGRE (lookupGRE_RdrName rdr_name env) of
            [gre] -> return (Just (gre_name gre))
            _     -> return Nothing  -- Ambiguous (can't happen) or unbound
    }

-----------------------------------------------
-- | Lookup an @Exact@ @RdrName@. See Note [Looking up Exact RdrNames].
-- This adds an error if the name cannot be found.
lookupExactOcc :: Name -> RnM Name
lookupExactOcc name
  = do { result <- lookupExactOcc_either name
       ; case result of
           Left err -> do { addErr err
                          ; return name }
           Right name' -> return name' }

-- | Lookup an @Exact@ @RdrName@. See Note [Looking up Exact RdrNames].
-- This never adds an error, but it may return one.
lookupExactOcc_either :: Name -> RnM (Either MsgDoc Name)
-- See Note [Looking up Exact RdrNames]
lookupExactOcc_either name
  | Just thing <- wiredInNameTyThing_maybe name
  , Just tycon <- case thing of
                    ATyCon tc                 -> Just tc
                    AConLike (RealDataCon dc) -> Just (dataConTyCon dc)
                    _                         -> Nothing
  , isTupleTyCon tycon
  = do { checkTupSize (tyConArity tycon)
       ; return (Right name) }

  | isExternalName name
  = return (Right name)

  | otherwise
  = do { env <- getGlobalRdrEnv
       ; let -- See Note [Splicing Exact names]
             main_occ =  nameOccName name
             demoted_occs = case demoteOccName main_occ of
                              Just occ -> [occ]
                              Nothing  -> []
             gres = [ gre | occ <- main_occ : demoted_occs
                          , gre <- lookupGlobalRdrEnv env occ
                          , gre_name gre == name ]
       ; case gres of
           [gre] -> return (Right (gre_name gre))

           []    -> -- See Note [Splicing Exact names]
                    do { lcl_env <- getLocalRdrEnv
                       ; if name `inLocalRdrEnvScope` lcl_env
                         then return (Right name)
                         else
#ifdef GHCI
                         do { th_topnames_var <- fmap tcg_th_topnames getGblEnv
                            ; th_topnames <- readTcRef th_topnames_var
                            ; if name `elemNameSet` th_topnames
                              then return (Right name)
                              else return (Left exact_nm_err)
                            }
#else /* !GHCI */
                         return (Left exact_nm_err)
#endif /* !GHCI */
                       }
           gres -> return (Left (sameNameErr gres))   -- Ugh!  See Note [Template Haskell ambiguity]
       }
  where
    exact_nm_err = hang (ptext (sLit "The exact Name") <+> quotes (ppr name) <+> ptext (sLit "is not in scope"))
                      2 (vcat [ ptext (sLit "Probable cause: you used a unique Template Haskell name (NameU), ")
                              , ptext (sLit "perhaps via newName, but did not bind it")
                              , ptext (sLit "If that's it, then -ddump-splices might be useful") ])

sameNameErr :: [GlobalRdrElt] -> MsgDoc
sameNameErr [] = panic "addSameNameErr: empty list"
sameNameErr gres@(_ : _)
  = hang (ptext (sLit "Same exact name in multiple name-spaces:"))
       2 (vcat (map pp_one sorted_names) $$ th_hint)
  where
    sorted_names = sortWith nameSrcLoc (map gre_name gres)
    pp_one name
      = hang (pprNameSpace (occNameSpace (getOccName name))
              <+> quotes (ppr name) <> comma)
           2 (ptext (sLit "declared at:") <+> ppr (nameSrcLoc name))

    th_hint = vcat [ ptext (sLit "Probable cause: you bound a unique Template Haskell name (NameU),")
                   , ptext (sLit "perhaps via newName, in different name-spaces.")
                   , ptext (sLit "If that's it, then -ddump-splices might be useful") ]


-----------------------------------------------
lookupInstDeclBndr :: Name -> SDoc -> RdrName -> RnM Name
-- This is called on the method name on the left-hand side of an
-- instance declaration binding. eg.  instance Functor T where
--                                       fmap = ...
--                                       ^^^^ called on this
-- Regardless of how many unqualified fmaps are in scope, we want
-- the one that comes from the Functor class.
--
-- Furthermore, note that we take no account of whether the
-- name is only in scope qualified.  I.e. even if method op is
-- in scope as M.op, we still allow plain 'op' on the LHS of
-- an instance decl
--
-- The "what" parameter says "method" or "associated type",
-- depending on what we are looking up
lookupInstDeclBndr cls what rdr
  = do { when (isQual rdr)
              (addErr (badQualBndrErr rdr))
                -- In an instance decl you aren't allowed
                -- to use a qualified name for the method
                -- (Although it'd make perfect sense.)
       ; lookupSubBndrOcc False -- False => we don't give deprecated
                                -- warnings when a deprecated class
                                -- method is defined. We only warn
                                -- when it's used
                          (ParentIs cls) doc rdr }
  where
    doc = what <+> ptext (sLit "of class") <+> quotes (ppr cls)


-----------------------------------------------
lookupFamInstName :: Maybe Name -> Located RdrName -> RnM (Located Name)
-- Used for TyData and TySynonym family instances only,
-- See Note [Family instance binders]
lookupFamInstName (Just cls) tc_rdr  -- Associated type; c.f RnBinds.rnMethodBind
  = wrapLocM (lookupInstDeclBndr cls (ptext (sLit "associated type"))) tc_rdr
lookupFamInstName Nothing tc_rdr     -- Family instance; tc_rdr is an *occurrence*
  = lookupLocatedOccRn tc_rdr

-----------------------------------------------
lookupConstructorFields :: Name -> RnM [FieldLabel]
-- Look up the fields of a given constructor
--   *  For constructors from this module, use the record field env,
--      which is itself gathered from the (as yet un-typechecked)
--      data type decls
--
--    * For constructors from imported modules, use the *type* environment
--      since imported modles are already compiled, the info is conveniently
--      right there

lookupConstructorFields con_name
  = do  { this_mod <- getModule
        ; if nameIsLocalOrFrom this_mod con_name then
          do { field_env <- getRecFieldEnv
             ; return (lookupNameEnv field_env con_name `orElse` []) }
          else
          do { con <- tcLookupDataCon con_name
             ; return (dataConFieldLabels con) } }

-----------------------------------------------
-- Used for record construction and pattern matching
-- When the -XDisambiguateRecordFields flag is on, take account of the
-- constructor name to disambiguate which field to use; it's just the
-- same as for instance decls
--
-- NB: Consider this:
--      module Foo where { data R = R { fld :: Int } }
--      module Odd where { import Foo; fld x = x { fld = 3 } }
-- Arguably this should work, because the reference to 'fld' is
-- unambiguous because there is only one field id 'fld' in scope.
-- But currently it's rejected.

lookupSubBndrOcc :: Bool
                 -> Parent  -- NoParent   => just look it up as usual
                            -- ParentIs p => use p to disambiguate
                 -> SDoc -> RdrName
                 -> RnM Name
lookupSubBndrOcc warnIfDeprec parent doc rdr_name
  | Just n <- isExact_maybe rdr_name   -- This happens in derived code
  = lookupExactOcc n

  | Just (rdr_mod, rdr_occ) <- isOrig_maybe rdr_name
  = lookupOrig rdr_mod rdr_occ

  | otherwise   -- Find all the things the rdr-name maps to
  = do  {       -- and pick the one with the right parent namep
          env <- getGlobalRdrEnv
        ; case lookupSubBndrGREs env parent rdr_name of
                -- NB: lookupGlobalRdrEnv, not lookupGRE_RdrName!
                --     The latter does pickGREs, but we want to allow 'x'
                --     even if only 'M.x' is in scope
            [gre] | isOverloadedRecFldGRE gre ->
                     do { addUsedSelector (gre_name gre)
                        ; return (gre_name gre) }
                  | otherwise ->
                     do { addUsedRdrName warnIfDeprec gre (used_rdr_name gre)
                          -- Add a usage; this is an *occurrence* site
                        ; return (gre_name gre) }
            []    -> do { addErr (unknownSubordinateErr doc rdr_name)
                        ; return (mkUnboundName rdr_name) }
            gres  -> do { addNameClashErrRn rdr_name gres
                        ; return (gre_name (head gres)) } }
  where
    -- Note [Usage for sub-bndrs]
    used_rdr_name gre
      | isQual rdr_name = rdr_name
      | otherwise       = greUsedRdrName gre

lookupSubBndrGREs :: GlobalRdrEnv -> Parent -> RdrName -> [GlobalRdrElt]
-- If Parent = NoParent, just do a normal lookup
-- If Parent = Parent p then find all GREs that
--   (a) have parent p
--   (b) for Unqual, are in scope qualified or unqualified
--       for Qual, are in scope with that qualification
lookupSubBndrGREs env parent rdr_name
  = case parent of
      NoParent   -> pickGREs rdr_name gres
      ParentIs p
        | isUnqual rdr_name -> filter (parent_is p) gres
        | otherwise         -> filter (parent_is p) (pickGREs rdr_name gres)
      FldParent { par_is = p }
        | isUnqual rdr_name -> filter (parent_is p) gres
        | otherwise         -> filter (parent_is p) (pickGREs rdr_name gres)

  where
    gres = lookupGlobalRdrEnv env (rdrNameOcc rdr_name)

    parent_is p (GRE { gre_par = ParentIs p' })             = p == p'
    parent_is p (GRE { gre_par = FldParent { par_is = p'}}) = p == p'
    parent_is _ _                                           = False

{-
Note [Family instance binders]
~~~~~~~~~~~~~~~~~~~~~~~~~~~~~~
Consider
  data family F a
  data instance F T = X1 | X2

The 'data instance' decl has an *occurrence* of F (and T), and *binds*
X1 and X2.  (This is unlike a normal data type declaration which would
bind F too.)  So we want an AvailTC F [X1,X2].

Now consider a similar pair:
  class C a where
    data G a
  instance C S where
    data G S = Y1 | Y2

The 'data G S' *binds* Y1 and Y2, and has an *occurrence* of G.

But there is a small complication: in an instance decl, we don't use
qualified names on the LHS; instead we use the class to disambiguate.
Thus:
  module M where
    import Blib( G )
    class C a where
      data G a
    instance C S where
      data G S = Y1 | Y2
Even though there are two G's in scope (M.G and Blib.G), the occurrence
of 'G' in the 'instance C S' decl is unambiguous, because C has only
one associated type called G. This is exactly what happens for methods,
and it is only consistent to do the same thing for types. That's the
role of the function lookupTcdName; the (Maybe Name) give the class of
the encloseing instance decl, if any.

Note [Looking up Exact RdrNames]
~~~~~~~~~~~~~~~~~~~~~~~~~~~~~~~~
Exact RdrNames are generated by Template Haskell.  See Note [Binders
in Template Haskell] in Convert.

For data types and classes have Exact system Names in the binding
positions for constructors, TyCons etc.  For example
    [d| data T = MkT Int |]
when we splice in and Convert to HsSyn RdrName, we'll get
    data (Exact (system Name "T")) = (Exact (system Name "MkT")) ...
These System names are generated by Convert.thRdrName

But, constructors and the like need External Names, not System Names!
So we do the following

 * In RnEnv.newTopSrcBinder we spot Exact RdrNames that wrap a
   non-External Name, and make an External name for it. This is
   the name that goes in the GlobalRdrEnv

 * When looking up an occurrence of an Exact name, done in
   RnEnv.lookupExactOcc, we find the Name with the right unique in the
   GlobalRdrEnv, and use the one from the envt -- it will be an
   External Name in the case of the data type/constructor above.

 * Exact names are also use for purely local binders generated
   by TH, such as    \x_33. x_33
   Both binder and occurrence are Exact RdrNames.  The occurrence
   gets looked up in the LocalRdrEnv by RnEnv.lookupOccRn, and
   misses, because lookupLocalRdrEnv always returns Nothing for
   an Exact Name.  Now we fall through to lookupExactOcc, which
   will find the Name is not in the GlobalRdrEnv, so we just use
   the Exact supplied Name.

Note [Splicing Exact names]
~~~~~~~~~~~~~~~~~~~~~~~~~~~
Consider the splice $(do { x <- newName "x"; return (VarE x) })
This will generate a (HsExpr RdrName) term that mentions the
Exact RdrName "x_56" (or whatever), but does not bind it.  So
when looking such Exact names we want to check that it's in scope,
otherwise the type checker will get confused.  To do this we need to
keep track of all the Names in scope, and the LocalRdrEnv does just that;
we consult it with RdrName.inLocalRdrEnvScope.

There is another wrinkle.  With TH and -XDataKinds, consider
   $( [d| data Nat = Zero
          data T = MkT (Proxy 'Zero)  |] )
After splicing, but before renaming we get this:
   data Nat_77{tc} = Zero_78{d}
   data T_79{tc} = MkT_80{d} (Proxy 'Zero_78{tc})  |] )
The occurrence of 'Zero in the data type for T has the right unique,
but it has a TcClsName name-space in its OccName.  (This is set by
the ctxt_ns argument of Convert.thRdrName.)  When we check that is
in scope in the GlobalRdrEnv, we need to look up the DataName namespace
too.  (An alternative would be to make the GlobalRdrEnv also have
a Name -> GRE mapping.)

Note [Template Haskell ambiguity]
~~~~~~~~~~~~~~~~~~~~~~~~~~~~~~~~~
The GlobalRdrEnv invariant says that if
  occ -> [gre1, ..., gren]
then the gres have distinct Names (INVARIANT 1 of GlobalRdrEnv).
This is guaranteed by extendGlobalRdrEnvRn (the dups check in add_gre).

So how can we get multiple gres in lookupExactOcc_maybe?  Because in
TH we might use the same TH NameU in two different name spaces.
eg (Trac #7241):
   $(newName "Foo" >>= \o -> return [DataD [] o [] [RecC o []] [''Show]])
Here we generate a type constructor and data constructor with the same
unique, but differnt name spaces.

It'd be nicer to rule this out in extendGlobalRdrEnvRn, but that would
mean looking up the OccName in every name-space, just in case, and that
seems a bit brutal.  So it's just done here on lookup.  But we might
need to revisit that choice.

Note [Usage for sub-bndrs]
~~~~~~~~~~~~~~~~~~~~~~~~~~
If you have this
   import qualified M( C( f ) )
   instance M.C T where
     f x = x
then is the qualified import M.f used?  Obviously yes.
But the RdrName used in the instance decl is unqualified.  In effect,
we fill in the qualification by looking for f's whose class is M.C
But when adding to the UsedRdrNames we must make that qualification
explicit (saying "used  M.f"), otherwise we get "Redundant import of M.f".

So we make up a suitable (fake) RdrName.  But be careful
   import qualifed M
   import M( C(f) )
   instance C T where
     f x = x
Here we want to record a use of 'f', not of 'M.f', otherwise
we'll miss the fact that the qualified import is redundant.

--------------------------------------------------
--              Occurrences
--------------------------------------------------
-}

getLookupOccRn :: RnM (Name -> Maybe Name)
getLookupOccRn
  = do local_env <- getLocalRdrEnv
       return (lookupLocalRdrOcc local_env . nameOccName)

lookupLocatedOccRn :: Located RdrName -> RnM (Located Name)
lookupLocatedOccRn = wrapLocM lookupOccRn

lookupLocalOccRn_maybe :: RdrName -> RnM (Maybe Name)
-- Just look in the local environment
lookupLocalOccRn_maybe rdr_name
  = do { local_env <- getLocalRdrEnv
       ; return (lookupLocalRdrEnv local_env rdr_name) }

lookupLocalOccThLvl_maybe :: Name -> RnM (Maybe (TopLevelFlag, ThLevel))
-- Just look in the local environment
lookupLocalOccThLvl_maybe name
  = do { lcl_env <- getLclEnv
       ; return (lookupNameEnv (tcl_th_bndrs lcl_env) name) }

-- lookupOccRn looks up an occurrence of a RdrName
lookupOccRn :: RdrName -> RnM Name
lookupOccRn rdr_name
  = do { mb_name <- lookupOccRn_maybe rdr_name
       ; case mb_name of
           Just name -> return name
           Nothing   -> reportUnboundName rdr_name }

lookupKindOccRn :: RdrName -> RnM Name
-- Looking up a name occurring in a kind
lookupKindOccRn rdr_name
  = do { mb_name <- lookupOccRn_maybe rdr_name
       ; case mb_name of
           Just name -> return name
           Nothing   -> reportUnboundName rdr_name  }

-- lookupPromotedOccRn looks up an optionally promoted RdrName.
lookupTypeOccRn :: RdrName -> RnM Name
-- see Note [Demotion]
lookupTypeOccRn rdr_name
  = do { mb_name <- lookupOccRn_maybe rdr_name
       ; case mb_name of {
             Just name -> return name ;
             Nothing   -> lookup_demoted rdr_name } }

lookup_demoted :: RdrName -> RnM Name
lookup_demoted rdr_name
  | Just demoted_rdr <- demoteRdrName rdr_name
    -- Maybe it's the name of a *data* constructor
  = do { data_kinds <- xoptM Opt_DataKinds
       ; mb_demoted_name <- lookupOccRn_maybe demoted_rdr
       ; case mb_demoted_name of
           Nothing -> reportUnboundName rdr_name
           Just demoted_name
             | data_kinds ->
             do { whenWOptM Opt_WarnUntickedPromotedConstructors $
                  addWarn (untickedPromConstrWarn demoted_name)
                ; return demoted_name }
             | otherwise  -> unboundNameX WL_Any rdr_name suggest_dk }

  | otherwise
  = reportUnboundName rdr_name

  where
    suggest_dk = ptext (sLit "A data constructor of that name is in scope; did you mean DataKinds?")
    untickedPromConstrWarn name =
      text "Unticked promoted constructor" <> colon <+> quotes (ppr name) <> dot
      $$
      hsep [ text "Use"
           , quotes (char '\'' <> ppr name)
           , text "instead of"
           , quotes (ppr name) <> dot ]

{-
Note [Demotion]
~~~~~~~~~~~~~~~
When the user writes:
  data Nat = Zero | Succ Nat
  foo :: f Zero -> Int

'Zero' in the type signature of 'foo' is parsed as:
  HsTyVar ("Zero", TcClsName)

When the renamer hits this occurrence of 'Zero' it's going to realise
that it's not in scope. But because it is renaming a type, it knows
that 'Zero' might be a promoted data constructor, so it will demote
its namespace to DataName and do a second lookup.

The final result (after the renamer) will be:
  HsTyVar ("Zero", DataName)
-}

--              Use this version to get tracing
--
-- lookupOccRn_maybe, lookupOccRn_maybe' :: RdrName -> RnM (Maybe Name)
-- lookupOccRn_maybe rdr_name
--  = do { mb_res <- lookupOccRn_maybe' rdr_name
--       ; gbl_rdr_env   <- getGlobalRdrEnv
--       ; local_rdr_env <- getLocalRdrEnv
--       ; traceRn $ text "lookupOccRn_maybe" <+>
--           vcat [ ppr rdr_name <+> ppr (getUnique (rdrNameOcc rdr_name))
--                , ppr mb_res
--                , text "Lcl env" <+> ppr local_rdr_env
--                , text "Gbl env" <+> ppr [ (getUnique (nameOccName (gre_name (head gres'))),gres') | gres <- occEnvElts gbl_rdr_env
--                                         , let gres' = filter isLocalGRE gres, not (null gres') ] ]
--       ; return mb_res }

lookupOccRn_maybe :: RdrName -> RnM (Maybe Name)
-- lookupOccRn looks up an occurrence of a RdrName
lookupOccRn_maybe rdr_name
  = do { local_env <- getLocalRdrEnv
       ; case lookupLocalRdrEnv local_env rdr_name of {
          Just name -> return (Just name) ;
          Nothing   -> do
       { mb_name <- lookupGlobalOccRn_maybe rdr_name
       ; case mb_name of {
                Just name  -> return (Just name) ;
                Nothing -> do
       { ns <- lookupQualifiedNameGHCi rdr_name
                      -- This test is not expensive,
                      -- and only happens for failed lookups
       ; case ns of
           (n:_) -> return (Just n)  -- Unlikely to be more than one...?
           []    -> return Nothing } } } } }

lookupGlobalOccRn :: RdrName -> RnM Name
-- lookupGlobalOccRn is like lookupOccRn, except that it looks in the global
-- environment.  Adds an error message if the RdrName is not in scope.
lookupGlobalOccRn rdr_name
  = do { mb_name <- lookupGlobalOccRn_maybe rdr_name
       ; case mb_name of
           Just n  -> return n
           Nothing -> do { traceRn (text "lookupGlobalOccRn" <+> ppr rdr_name)
                         ; unboundName WL_Global rdr_name } }

lookupInfoOccRn :: RdrName -> RnM [Name]
-- lookupInfoOccRn is intended for use in GHCi's ":info" command
-- It finds all the GREs that RdrName could mean, not complaining
-- about ambiguity, but rather returning them all
-- C.f. Trac #9881
lookupInfoOccRn rdr_name
  | Just n <- isExact_maybe rdr_name   -- e.g. (->)
  = return [n]

  | Just (rdr_mod, rdr_occ) <- isOrig_maybe rdr_name
  = do { n <- lookupOrig rdr_mod rdr_occ
       ; return [n] }

  | otherwise
  = do { rdr_env <- getGlobalRdrEnv
       ; let ns = map gre_name (lookupGRE_RdrName rdr_name rdr_env)
       ; qual_ns <- lookupQualifiedNameGHCi rdr_name
       ; return (ns ++ (qual_ns `minusList` ns)) }

lookupGlobalOccRn_maybe :: RdrName -> RnM (Maybe Name)
-- No filter function; does not report an error on failure

lookupGlobalOccRn_maybe rdr_name
  | Just n <- isExact_maybe rdr_name   -- This happens in derived code
  = do { n' <- lookupExactOcc n; return (Just n') }

  | Just (rdr_mod, rdr_occ) <- isOrig_maybe rdr_name
  = do { n <- lookupOrig rdr_mod rdr_occ
       ; return (Just n) }

  | otherwise
  = do  { mb_gre <- lookupGreRn_maybe rdr_name
        ; case mb_gre of
                Nothing  -> return Nothing
                Just gre -> return (Just (gre_name gre)) }


-- | Like 'lookupOccRn_maybe', but with a more informative result if
-- the 'RdrName' happens to be a record selector:
--
--   * Nothing         -> name not in scope (no error reported)
--   * Just (Left x)   -> name uniquely refers to x,
--                        or there is a name clash (reported)
--   * Just (Right xs) -> name refers to one or more (parent, record selector)
--                        pairs; if overload_ok was False, this list will be
--                        a singleton.
lookupOccRn_overloaded  :: Bool -> RdrName -> RnM (Maybe (Either Name [(Name, Name)]))
lookupOccRn_overloaded overload_ok rdr_name
  = do { local_env <- getLocalRdrEnv
       ; case lookupLocalRdrEnv local_env rdr_name of {
          Just name -> return (Just (Left name)) ;
          Nothing   -> do
       { mb_name <- lookupGlobalOccRn_overloaded overload_ok rdr_name
       ; case mb_name of {
           Just name -> return (Just name) ;
           Nothing   -> do
       { ns <- lookupQualifiedNameGHCi rdr_name
                      -- This test is not expensive,
                      -- and only happens for failed lookups
       ; case ns of
           (n:_) -> return $ Just $ Left n  -- Unlikely to be more than one...?
           []    -> return Nothing  } } } } }

lookupGlobalOccRn_overloaded :: Bool -> RdrName -> RnM (Maybe (Either Name [(Name, Name)]))
lookupGlobalOccRn_overloaded overload_ok rdr_name
  | Just n <- isExact_maybe rdr_name   -- This happens in derived code
  = do { n' <- lookupExactOcc n; return (Just (Left n')) }

  | Just (rdr_mod, rdr_occ) <- isOrig_maybe rdr_name
  = do { n <- lookupOrig rdr_mod rdr_occ
       ; return (Just (Left n)) }

  | otherwise
  = do  { env <- getGlobalRdrEnv
        ; case lookupGRE_RdrName rdr_name env of
                []    -> return Nothing
                [gre] | isOverloadedRecFldGRE gre
                         -> do { addUsedRdrName True gre rdr_name
                               ; return (Just (Right [greBits gre])) }
                      | otherwise
                         -> do { addUsedRdrName True gre rdr_name
                               ; return (Just (Left (gre_name gre))) }
                gres  | all isRecFldGRE gres && overload_ok
                         -> do { mapM_ (\ gre -> addUsedRdrName True gre rdr_name) gres
                               ; return (Just (Right (map greBits gres))) }
                gres     -> do { addNameClashErrRn rdr_name gres
                               ; return (Just (Left (gre_name (head gres)))) } }
  where
    greBits (GRE{ gre_name = n, gre_par = FldParent { par_is = p }}) = (p, n)
    greBits gre = pprPanic "lookupGlobalOccRn_overloaded/greBits" (ppr gre)


--------------------------------------------------
--      Lookup in the Global RdrEnv of the module
--------------------------------------------------

lookupGreRn_maybe :: RdrName -> RnM (Maybe GlobalRdrElt)
-- Look up the RdrName in the GlobalRdrEnv
--   Exactly one binding: records it as "used", return (Just gre)
--   No bindings:         return Nothing
--   Many bindings:       report "ambiguous", return an arbitrary (Just gre)
-- (This API is a bit strange; lookupGRERn2_maybe is simpler.
--  But it works and I don't want to fiddle too much.)
lookupGreRn_maybe rdr_name
  = do  { env <- getGlobalRdrEnv
        ; case lookupGRE_RdrName rdr_name env of
            []    -> return Nothing
            [gre] -> do { addUsedRdrName True gre rdr_name
                        ; return (Just gre) }
            gres  -> do { addNameClashErrRn rdr_name gres
                        ; traceRn (text "name clash" <+> (ppr rdr_name $$ ppr gres $$ ppr env))
                        ; return (Just (head gres)) } }

lookupGreRn2_maybe :: RdrName -> RnM (Maybe GlobalRdrElt)
-- Look up the RdrName in the GlobalRdrEnv
--   Exactly one binding: record it as "used",   return (Just gre)
--   No bindings:         report "not in scope", return Nothing
--   Many bindings:       report "ambiguous",    return Nothing
lookupGreRn2_maybe rdr_name
  = do  { env <- getGlobalRdrEnv
        ; case lookupGRE_RdrName rdr_name env of
            []    -> do { _ <- unboundName WL_Global rdr_name
                        ; return Nothing }
            [gre] -> do { addUsedRdrName True gre rdr_name
                        ; return (Just gre) }
            gres  -> do { addNameClashErrRn rdr_name gres
                        ; traceRn (text "name clash" <+> (ppr rdr_name $$ ppr gres $$ ppr env))
                        ; return Nothing } }

lookupGreAvailRn :: RdrName -> RnM (Name, AvailInfo)
-- Used in export lists
-- If not found or ambiguous, add error message, and fake with UnboundName
lookupGreAvailRn rdr_name
  = do  { mb_gre <- lookupGreRn2_maybe rdr_name
        ; case mb_gre of {
            Just gre -> return (gre_name gre, availFromGRE gre) ;
            Nothing  ->
    do  { traceRn (text "lookupGreRn" <+> ppr rdr_name)
        ; let name = mkUnboundName rdr_name
        ; return (name, Avail name) } } }

{-
*********************************************************
*                                                      *
                Deprecations
*                                                      *
*********************************************************

Note [Handling of deprecations]
~~~~~~~~~~~~~~~~~~~~~~~~~~~~~~~
* We report deprecations at each *occurrence* of the deprecated thing
  (see Trac #5867)

* We do not report deprecations for locally-defined names. For a
  start, we may be exporting a deprecated thing. Also we may use a
  deprecated thing in the defn of another deprecated things.  We may
  even use a deprecated thing in the defn of a non-deprecated thing,
  when changing a module's interface.

* addUsedRdrNames: we do not report deprecations for sub-binders:
     - the ".." completion for records
     - the ".." in an export item 'T(..)'
     - the things exported by a module export 'module M'
-}

addUsedSelector :: Name -> RnM ()
-- Record usage of record selectors by OverloadedRecordFields
addUsedSelector n = do { env <- getGblEnv
                       ; updMutVar (tcg_used_selectors env)
                                   (\s -> extendNameSet s n) }

addUsedRdrName :: Bool -> GlobalRdrElt -> RdrName -> RnM ()
-- Record usage of imported RdrNames
addUsedRdrName warn_if_deprec gre rdr
  = do { unless (isLocalGRE gre) $
         do { env <- getGblEnv
            ; traceRn (text "addUsedRdrName 1" <+> ppr gre)
            ; updMutVar (tcg_used_rdrnames env)
                        (\s -> Set.insert rdr s) }

       ; when warn_if_deprec $
         warnIfDeprecated gre }

addUsedRdrNames :: [RdrName] -> RnM ()
-- Record used sub-binders
-- We don't check for imported-ness here, because it's inconvenient
-- and not stritly necessary.
-- NB: no call to warnIfDeprecated; see Note [Handling of deprecations]
addUsedRdrNames rdrs
  = do { env <- getGblEnv
       ; traceRn (text "addUsedRdrName 2" <+> ppr rdrs)
       ; updMutVar (tcg_used_rdrnames env)
                   (\s -> foldr Set.insert s rdrs) }

warnIfDeprecated :: GlobalRdrElt -> RnM ()
warnIfDeprecated gre@(GRE { gre_name = name, gre_imp = iss })
  | (imp_spec : _) <- iss
  = do { dflags <- getDynFlags
       ; this_mod <- getModule
       ; when (wopt Opt_WarnWarningsDeprecations dflags &&
               not (nameIsLocalOrFrom this_mod name)) $
                   -- See Note [Handling of deprecations]
         do { iface <- loadInterfaceForName doc name
            ; case lookupImpDeprec iface gre of
                Just txt -> addWarn (mk_msg imp_spec txt)
                Nothing  -> return () } }
  | otherwise
  = return ()
  where
    occ = greOccName gre
    name_mod = ASSERT2( isExternalName name, ppr name ) nameModule name
    doc = ptext (sLit "The name") <+> quotes (ppr occ) <+> ptext (sLit "is mentioned explicitly")

    mk_msg imp_spec txt
      = sep [ sep [ ptext (sLit "In the use of")
                    <+> pprNonVarNameSpace (occNameSpace occ)
                    <+> quotes (ppr occ)
                  , parens imp_msg <> colon ]
            , ppr txt ]
      where
        imp_mod  = importSpecModule imp_spec
        imp_msg  = ptext (sLit "imported from") <+> ppr imp_mod <> extra
        extra | imp_mod == moduleName name_mod = Outputable.empty
              | otherwise = ptext (sLit ", but defined in") <+> ppr name_mod

lookupImpDeprec :: ModIface -> GlobalRdrElt -> Maybe WarningTxt
lookupImpDeprec iface gre
  = mi_warn_fn iface (gre_name gre) `mplus`  -- Bleat if the thing,
    case gre_par gre of                      -- or its parent, is warn'd
       ParentIs  p              -> mi_warn_fn iface p
       FldParent { par_is = p } -> mi_warn_fn iface p
       NoParent                 -> Nothing

{-
Note [Used names with interface not loaded]
~~~~~~~~~~~~~~~~~~~~~~~~~~~~~~~~~~~~~~~~~~~
It's (just) possible to find a used
Name whose interface hasn't been loaded:

a) It might be a WiredInName; in that case we may not load
   its interface (although we could).

b) It might be GHC.Real.fromRational, or GHC.Num.fromInteger
   These are seen as "used" by the renamer (if -XRebindableSyntax)
   is on), but the typechecker may discard their uses
   if in fact the in-scope fromRational is GHC.Read.fromRational,
   (see tcPat.tcOverloadedLit), and the typechecker sees that the type
   is fixed, say, to GHC.Base.Float (see Inst.lookupSimpleInst).
   In that obscure case it won't force the interface in.

In both cases we simply don't permit deprecations;
this is, after all, wired-in stuff.


*********************************************************
*                                                      *
                GHCi support
*                                                      *
*********************************************************

A qualified name on the command line can refer to any module at
all: we try to load the interface if we don't already have it, just
as if there was an "import qualified M" declaration for every
module.

If we fail we just return Nothing, rather than bleating
about "attempting to use module ‘D’ (./D.hs) which is not loaded"
which is what loadSrcInterface does.

Note [Safe Haskell and GHCi]
~~~~~~~~~~~~~~~~~~~~~~~~~~~~
We DONT do this Safe Haskell as we need to check imports. We can
and should instead check the qualified import but at the moment
this requires some refactoring so leave as a TODO
-}

lookupQualifiedNameGHCi :: RdrName -> RnM [Name]
lookupQualifiedNameGHCi rdr_name
  = -- We want to behave as we would for a source file import here,
    -- and respect hiddenness of modules/packages, hence loadSrcInterface.
    do { dflags  <- getDynFlags
       ; is_ghci <- getIsGHCi
       ; go_for_it dflags is_ghci }

  where
    go_for_it dflags is_ghci
      | Just (mod,occ) <- isQual_maybe rdr_name
      , is_ghci
      , gopt Opt_ImplicitImportQualified dflags   -- Enables this GHCi behaviour
      , not (safeDirectImpsReq dflags)            -- See Note [Safe Haskell and GHCi]
      = do { res <- loadSrcInterface_maybe doc mod False Nothing
           ; case res of
                Succeeded iface
                  -> return [ name
                            | avail <- mi_exports iface
                            , name  <- availNames avail
                            , nameOccName name == occ ]

                _ -> -- Either we couldn't load the interface, or
                     -- we could but we didn't find the name in it
                     do { traceRn (text "lookupQualifiedNameGHCi" <+> ppr rdr_name)
                        ; return [] } }

      | otherwise
      = return []

    doc = ptext (sLit "Need to find") <+> ppr rdr_name

{-
Note [Looking up signature names]
~~~~~~~~~~~~~~~~~~~~~~~~~~~~~~~~~
lookupSigOccRn is used for type signatures and pragmas
Is this valid?
  module A
        import M( f )
        f :: Int -> Int
        f x = x
It's clear that the 'f' in the signature must refer to A.f
The Haskell98 report does not stipulate this, but it will!
So we must treat the 'f' in the signature in the same way
as the binding occurrence of 'f', using lookupBndrRn

However, consider this case:
        import M( f )
        f :: Int -> Int
        g x = x
We don't want to say 'f' is out of scope; instead, we want to
return the imported 'f', so that later on the reanamer will
correctly report "misplaced type sig".

Note [Signatures for top level things]
~~~~~~~~~~~~~~~~~~~~~~~~~~~~~~~~~~~~~~
data HsSigCtxt = ... | TopSigCtxt NameSet | ....

* The NameSet says what is bound in this group of bindings.
  We can't use isLocalGRE from the GlobalRdrEnv, because of this:
       f x = x
       $( ...some TH splice... )
       f :: Int -> Int
  When we encounter the signature for 'f', the binding for 'f'
  will be in the GlobalRdrEnv, and will be a LocalDef. Yet the
  signature is mis-placed

* For type signatures the NameSet should be the names bound by the
  value bindings; for fixity declarations, the NameSet should also
  include class sigs and record selectors

      infix 3 `f`          -- Yes, ok
      f :: C a => a -> a   -- No, not ok
      class C a where
        f :: a -> a
-}

data HsSigCtxt
  = TopSigCtxt NameSet       -- At top level, binding these names
                             -- See Note [Signatures for top level things]
  | LocalBindCtxt NameSet    -- In a local binding, binding these names
  | ClsDeclCtxt   Name       -- Class decl for this class
  | InstDeclCtxt  Name       -- Intsance decl for this class
  | HsBootCtxt               -- Top level of a hs-boot file
  | RoleAnnotCtxt NameSet    -- A role annotation, with the names of all types
                             -- in the group

lookupSigOccRn :: HsSigCtxt
               -> Sig RdrName
               -> Located RdrName -> RnM (Located Name)
lookupSigOccRn ctxt sig = lookupSigCtxtOccRn ctxt (hsSigDoc sig)

-- | Lookup a name in relation to the names in a 'HsSigCtxt'
lookupSigCtxtOccRn :: HsSigCtxt
                   -> SDoc         -- ^ description of thing we're looking up,
                                   -- like "type family"
                   -> Located RdrName -> RnM (Located Name)
lookupSigCtxtOccRn ctxt what
  = wrapLocM $ \ rdr_name ->
    do { mb_name <- lookupBindGroupOcc ctxt what rdr_name
       ; case mb_name of
           Left err   -> do { addErr err; return (mkUnboundName rdr_name) }
           Right name -> return name }

lookupBindGroupOcc :: HsSigCtxt
                   -> SDoc
                   -> RdrName -> RnM (Either MsgDoc Name)
-- Looks up the RdrName, expecting it to resolve to one of the
-- bound names passed in.  If not, return an appropriate error message
--
-- See Note [Looking up signature names]
lookupBindGroupOcc ctxt what rdr_name
  | Just n <- isExact_maybe rdr_name
  = lookupExactOcc_either n   -- allow for the possibility of missing Exacts;
                              -- see Note [dataTcOccs and Exact Names]
      -- Maybe we should check the side conditions
      -- but it's a pain, and Exact things only show
      -- up when you know what you are doing

  | Just (rdr_mod, rdr_occ) <- isOrig_maybe rdr_name
  = do { n' <- lookupOrig rdr_mod rdr_occ
       ; return (Right n') }

  | otherwise
  = case ctxt of
      HsBootCtxt       -> lookup_top (const True)
      TopSigCtxt ns    -> lookup_top (`elemNameSet` ns)
      RoleAnnotCtxt ns -> lookup_top (`elemNameSet` ns)
      LocalBindCtxt ns -> lookup_group ns
      ClsDeclCtxt  cls -> lookup_cls_op cls
      InstDeclCtxt cls -> lookup_cls_op cls
  where
    lookup_cls_op cls
      = do { env <- getGlobalRdrEnv
           ; let gres = lookupSubBndrGREs env (ParentIs cls) rdr_name
           ; case gres of
               []      -> return (Left (unknownSubordinateErr doc rdr_name))
               (gre:_) -> return (Right (gre_name gre)) }
                        -- If there is more than one local GRE for the
                        -- same OccName 'f', that will be reported separately
                        -- as a duplicate top-level binding for 'f'
      where
        doc = ptext (sLit "method of class") <+> quotes (ppr cls)

    lookup_top keep_me
      = do { env <- getGlobalRdrEnv
           ; let all_gres = lookupGlobalRdrEnv env (rdrNameOcc rdr_name)
           ; case filter (keep_me . gre_name) all_gres of
               [] | null all_gres -> bale_out_with Outputable.empty
                  | otherwise     -> bale_out_with local_msg
               (gre:_)            -> return (Right (gre_name gre)) }

    lookup_group bound_names  -- Look in the local envt (not top level)
      = do { local_env <- getLocalRdrEnv
           ; case lookupLocalRdrEnv local_env rdr_name of
               Just n
                 | n `elemNameSet` bound_names -> return (Right n)
                 | otherwise                   -> bale_out_with local_msg
               Nothing                         -> bale_out_with Outputable.empty }

    bale_out_with msg
        = return (Left (sep [ ptext (sLit "The") <+> what
                                <+> ptext (sLit "for") <+> quotes (ppr rdr_name)
                           , nest 2 $ ptext (sLit "lacks an accompanying binding")]
                       $$ nest 2 msg))

    local_msg = parens $ ptext (sLit "The")  <+> what <+> ptext (sLit "must be given where")
                           <+> quotes (ppr rdr_name) <+> ptext (sLit "is declared")


---------------
lookupLocalTcNames :: HsSigCtxt -> SDoc -> RdrName -> RnM [Name]
-- GHC extension: look up both the tycon and data con or variable.
-- Used for top-level fixity signatures and deprecations.
-- Complain if neither is in scope.
-- See Note [Fixity signature lookup]
lookupLocalTcNames ctxt what rdr_name
  = do { mb_gres <- mapM lookup (dataTcOccs rdr_name)
       ; let (errs, names) = splitEithers mb_gres
       ; when (null names) $ addErr (head errs) -- Bleat about one only
       ; return names }
  where
    lookup = lookupBindGroupOcc ctxt what

dataTcOccs :: RdrName -> [RdrName]
-- Return both the given name and the same name promoted to the TcClsName
-- namespace.  This is useful when we aren't sure which we are looking at.
-- See also Note [dataTcOccs and Exact Names]
dataTcOccs rdr_name
  | isDataOcc occ || isVarOcc occ
  = [rdr_name, rdr_name_tc]
  | otherwise
  = [rdr_name]
  where
    occ = rdrNameOcc rdr_name
    rdr_name_tc = setRdrNameSpace rdr_name tcName

{-
Note [dataTcOccs and Exact Names]
~~~~~~~~~~~~~~~~~~~~~~~~~~~~~~~~~
Exact RdrNames can occur in code generated by Template Haskell, and generally
those references are, well, exact. However, the TH `Name` type isn't expressive
enough to always track the correct namespace information, so we sometimes get
the right Unique but wrong namespace. Thus, we still have to do the double-lookup
for Exact RdrNames.

There is also an awkward situation for built-in syntax. Example in GHCi
   :info []
This parses as the Exact RdrName for nilDataCon, but we also want
the list type constructor.

Note that setRdrNameSpace on an Exact name requires the Name to be External,
which it always is for built in syntax.

*********************************************************
*                                                      *
                Fixities
*                                                      *
*********************************************************

Note [Fixity signature lookup]
~~~~~~~~~~~~~~~~~~~~~~~~~~~~~~
A fixity declaration like

    infixr 2 ?

can refer to a value-level operator, e.g.:

    (?) :: String -> String -> String

or a type-level operator, like:

    data (?) a b = A a | B b

so we extend the lookup of the reader name '?' to the TcClsName namespace, as
well as the original namespace.

The extended lookup is also used in other places, like resolution of
deprecation declarations, and lookup of names in GHCi.
-}

--------------------------------
type MiniFixityEnv = FastStringEnv (Located Fixity)
        -- Mini fixity env for the names we're about
        -- to bind, in a single binding group
        --
        -- It is keyed by the *FastString*, not the *OccName*, because
        -- the single fixity decl       infix 3 T
        -- affects both the data constructor T and the type constrctor T
        --
        -- We keep the location so that if we find
        -- a duplicate, we can report it sensibly

--------------------------------
-- Used for nested fixity decls to bind names along with their fixities.
-- the fixities are given as a UFM from an OccName's FastString to a fixity decl

addLocalFixities :: MiniFixityEnv -> [Name] -> RnM a -> RnM a
addLocalFixities mini_fix_env names thing_inside
  = extendFixityEnv (mapMaybe find_fixity names) thing_inside
  where
    find_fixity name
      = case lookupFsEnv mini_fix_env (occNameFS occ) of
          Just (L _ fix) -> Just (name, FixItem occ fix)
          Nothing        -> Nothing
      where
        occ = nameOccName name

{-
--------------------------------
lookupFixity is a bit strange.

* Nested local fixity decls are put in the local fixity env, which we
  find with getFixtyEnv

* Imported fixities are found in the HIT or PIT

* Top-level fixity decls in this module may be for Names that are
    either  Global         (constructors, class operations)
    or      Local/Exported (everything else)
  (See notes with RnNames.getLocalDeclBinders for why we have this split.)
  We put them all in the local fixity environment
-}

lookupFixityRn :: Name -> RnM Fixity
lookupFixityRn name
  | isUnboundName name
  = return (Fixity minPrecedence InfixL)
    -- Minimise errors from ubound names; eg
    --    a>0 `foo` b>0
    -- where 'foo' is not in scope, should not give an error (Trac #7937)

  | otherwise
  = do { local_fix_env <- getFixityEnv
       ; case lookupNameEnv local_fix_env name of {
           Just (FixItem _ fix) -> return fix ;
           Nothing ->

    do { this_mod <- getModule
       ; if nameIsLocalOrFrom this_mod name
               -- Local (and interactive) names are all in the
               -- fixity env, and don't have entries in the HPT
         then return defaultFixity
         else lookup_imported } } }
  where
    lookup_imported
      -- For imported names, we have to get their fixities by doing a
      -- loadInterfaceForName, and consulting the Ifaces that comes back
      -- from that, because the interface file for the Name might not
      -- have been loaded yet.  Why not?  Suppose you import module A,
      -- which exports a function 'f', thus;
      --        module CurrentModule where
      --          import A( f )
      --        module A( f ) where
      --          import B( f )
      -- Then B isn't loaded right away (after all, it's possible that
      -- nothing from B will be used).  When we come across a use of
      -- 'f', we need to know its fixity, and it's then, and only
      -- then, that we load B.hi.  That is what's happening here.
      --
      -- loadInterfaceForName will find B.hi even if B is a hidden module,
      -- and that's what we want.
      = do { iface <- loadInterfaceForName doc name
           ; traceRn (text "lookupFixityRn: looking up name in iface cache and found:" <+>
                      vcat [ppr name, ppr $ mi_fix_fn iface (nameOccName name)])
           ; return (mi_fix_fn iface (nameOccName name)) }

    doc = ptext (sLit "Checking fixity for") <+> ppr name

---------------
lookupTyFixityRn :: Located Name -> RnM Fixity
lookupTyFixityRn (L _ n) = lookupFixityRn n

{-
************************************************************************
*                                                                      *
                        Rebindable names
        Dealing with rebindable syntax is driven by the
        Opt_RebindableSyntax dynamic flag.

        In "deriving" code we don't want to use rebindable syntax
        so we switch off the flag locally

*                                                                      *
************************************************************************

Haskell 98 says that when you say "3" you get the "fromInteger" from the
Standard Prelude, regardless of what is in scope.   However, to experiment
with having a language that is less coupled to the standard prelude, we're
trying a non-standard extension that instead gives you whatever "Prelude.fromInteger"
happens to be in scope.  Then you can
        import Prelude ()
        import MyPrelude as Prelude
to get the desired effect.

At the moment this just happens for
  * fromInteger, fromRational on literals (in expressions and patterns)
  * negate (in expressions)
  * minus  (arising from n+k patterns)
  * "do" notation

We store the relevant Name in the HsSyn tree, in
  * HsIntegral/HsFractional/HsIsString
  * NegApp
  * NPlusKPat
  * HsDo
respectively.  Initially, we just store the "standard" name (PrelNames.fromIntegralName,
fromRationalName etc), but the renamer changes this to the appropriate user
name if Opt_NoImplicitPrelude is on.  That is what lookupSyntaxName does.

We treat the orignal (standard) names as free-vars too, because the type checker
checks the type of the user thing against the type of the standard thing.
-}

lookupIfThenElse :: RnM (Maybe (SyntaxExpr Name), FreeVars)
-- Different to lookupSyntaxName because in the non-rebindable
-- case we desugar directly rather than calling an existing function
-- Hence the (Maybe (SyntaxExpr Name)) return type
lookupIfThenElse
  = do { rebind <- xoptM Opt_RebindableSyntax
       ; if not rebind
         then return (Nothing, emptyFVs)
         else do { ite <- lookupOccRn (mkVarUnqual (fsLit "ifThenElse"))
                 ; return (Just (HsVar ite), unitFV ite) } }

lookupSyntaxName :: Name                                -- The standard name
                 -> RnM (SyntaxExpr Name, FreeVars)     -- Possibly a non-standard name
lookupSyntaxName std_name
  = do { rebindable_on <- xoptM Opt_RebindableSyntax
       ; if not rebindable_on then
           return (HsVar std_name, emptyFVs)
         else
            -- Get the similarly named thing from the local environment
           do { usr_name <- lookupOccRn (mkRdrUnqual (nameOccName std_name))
              ; return (HsVar usr_name, unitFV usr_name) } }

lookupSyntaxNames :: [Name]                          -- Standard names
                  -> RnM ([HsExpr Name], FreeVars)   -- See comments with HsExpr.ReboundNames
lookupSyntaxNames std_names
  = do { rebindable_on <- xoptM Opt_RebindableSyntax
       ; if not rebindable_on then
             return (map HsVar std_names, emptyFVs)
        else
          do { usr_names <- mapM (lookupOccRn . mkRdrUnqual . nameOccName) std_names
             ; return (map HsVar usr_names, mkFVs usr_names) } }

{-
*********************************************************
*                                                      *
\subsection{Binding}
*                                                      *
*********************************************************
-}

newLocalBndrRn :: Located RdrName -> RnM Name
-- Used for non-top-level binders.  These should
-- never be qualified.
newLocalBndrRn (L loc rdr_name)
  | Just name <- isExact_maybe rdr_name
  = return name -- This happens in code generated by Template Haskell
                -- See Note [Binders in Template Haskell] in Convert.hs
  | otherwise
  = do { unless (isUnqual rdr_name)
                (addErrAt loc (badQualBndrErr rdr_name))
       ; uniq <- newUnique
       ; return (mkInternalName uniq (rdrNameOcc rdr_name) loc) }

newLocalBndrsRn :: [Located RdrName] -> RnM [Name]
newLocalBndrsRn = mapM newLocalBndrRn

---------------------
bindLocatedLocalsRn :: [Located RdrName]
                    -> ([Name] -> RnM a)
                    -> RnM a
bindLocatedLocalsRn rdr_names_w_loc enclosed_scope
  = do { checkDupRdrNames rdr_names_w_loc
       ; checkShadowedRdrNames rdr_names_w_loc

        -- Make fresh Names and extend the environment
       ; names <- newLocalBndrsRn rdr_names_w_loc
       ; bindLocalNames names (enclosed_scope names) }

bindLocalNames :: [Name] -> RnM a -> RnM a
bindLocalNames names enclosed_scope
  = do { lcl_env <- getLclEnv
       ; let th_level  = thLevel (tcl_th_ctxt lcl_env)
             th_bndrs' = extendNameEnvList (tcl_th_bndrs lcl_env)
                           [ (n, (NotTopLevel, th_level)) | n <- names ]
             rdr_env'  = extendLocalRdrEnvList (tcl_rdr lcl_env) names
       ; setLclEnv (lcl_env { tcl_th_bndrs = th_bndrs'
                            , tcl_rdr      = rdr_env' })
                    enclosed_scope }

bindLocalNamesFV :: [Name] -> RnM (a, FreeVars) -> RnM (a, FreeVars)
bindLocalNamesFV names enclosed_scope
  = do  { (result, fvs) <- bindLocalNames names enclosed_scope
        ; return (result, delFVs names fvs) }


-------------------------------------
        -- binLocalsFVRn is the same as bindLocalsRn
        -- except that it deals with free vars
bindLocatedLocalsFV :: [Located RdrName]
                    -> ([Name] -> RnM (a,FreeVars)) -> RnM (a, FreeVars)
bindLocatedLocalsFV rdr_names enclosed_scope
  = bindLocatedLocalsRn rdr_names       $ \ names ->
    do (thing, fvs) <- enclosed_scope names
       return (thing, delFVs names fvs)

-------------------------------------

extendTyVarEnvFVRn :: [Name] -> RnM (a, FreeVars) -> RnM (a, FreeVars)
        -- This function is used only in rnSourceDecl on InstDecl
extendTyVarEnvFVRn tyvars thing_inside = bindLocalNamesFV tyvars thing_inside

-------------------------------------
checkDupRdrNames :: [Located RdrName] -> RnM ()
-- Check for duplicated names in a binding group
checkDupRdrNames rdr_names_w_loc
  = mapM_ (dupNamesErr getLoc) dups
  where
    (_, dups) = removeDups (\n1 n2 -> unLoc n1 `compare` unLoc n2) rdr_names_w_loc

checkDupNames :: [Name] -> RnM ()
-- Check for duplicated names in a binding group
checkDupNames names = check_dup_names (filterOut isSystemName names)
                -- See Note [Binders in Template Haskell] in Convert

check_dup_names :: [Name] -> RnM ()
check_dup_names names
  = mapM_ (dupNamesErr nameSrcSpan) dups
  where
    (_, dups) = removeDups (\n1 n2 -> nameOccName n1 `compare` nameOccName n2) names

---------------------
checkShadowedRdrNames :: [Located RdrName] -> RnM ()
checkShadowedRdrNames loc_rdr_names
  = do { envs <- getRdrEnvs
       ; checkShadowedOccs envs get_loc_occ filtered_rdrs }
  where
    filtered_rdrs = filterOut (isExact . unLoc) loc_rdr_names
                -- See Note [Binders in Template Haskell] in Convert
    get_loc_occ (L loc rdr) = (loc,rdrNameOcc rdr)

checkDupAndShadowedNames :: (GlobalRdrEnv, LocalRdrEnv) -> [Name] -> RnM ()
checkDupAndShadowedNames envs names
  = do { check_dup_names filtered_names
       ; checkShadowedOccs envs get_loc_occ filtered_names }
  where
    filtered_names = filterOut isSystemName names
                -- See Note [Binders in Template Haskell] in Convert
    get_loc_occ name = (nameSrcSpan name, nameOccName name)

-------------------------------------
checkShadowedOccs :: (GlobalRdrEnv, LocalRdrEnv)
                  -> (a -> (SrcSpan, OccName))
                  -> [a] -> RnM ()
checkShadowedOccs (global_env,local_env) get_loc_occ ns
  = whenWOptM Opt_WarnNameShadowing $
    do  { traceRn (text "shadow" <+> ppr (map get_loc_occ ns))
        ; mapM_ check_shadow ns }
  where
    check_shadow n
        | startsWithUnderscore occ = return ()  -- Do not report shadowing for "_x"
                                                -- See Trac #3262
        | Just n <- mb_local = complain [ptext (sLit "bound at") <+> ppr (nameSrcLoc n)]
        | otherwise = do { gres' <- filterM is_shadowed_gre gres
                         ; complain (map pprNameProvenance gres') }
        where
          (loc,occ) = get_loc_occ n
          mb_local  = lookupLocalRdrOcc local_env occ
          gres      = lookupGRE_RdrName (mkRdrUnqual occ) global_env
                -- Make an Unqualified RdrName and look that up, so that
                -- we don't find any GREs that are in scope qualified-only

          complain []      = return ()
          complain pp_locs = addWarnAt loc (shadowedNameWarn occ pp_locs)

    is_shadowed_gre :: GlobalRdrElt -> RnM Bool
        -- Returns False for record selectors that are shadowed, when
        -- punning or wild-cards are on (cf Trac #2723)
    is_shadowed_gre gre | isRecFldGRE gre
        = do { dflags <- getDynFlags
             ; return $ not (xopt Opt_RecordPuns dflags || xopt Opt_RecordWildCards dflags) }
    is_shadowed_gre _other = return True

{-
************************************************************************
*                                                                      *
               What to do when a lookup fails
*                                                                      *
************************************************************************
-}

data WhereLooking = WL_Any        -- Any binding
                  | WL_Global     -- Any top-level binding (local or imported)
                  | WL_LocalTop   -- Any top-level binding in this module

reportUnboundName :: RdrName -> RnM Name
reportUnboundName rdr = unboundName WL_Any rdr

unboundName :: WhereLooking -> RdrName -> RnM Name
unboundName wl rdr = unboundNameX wl rdr Outputable.empty

unboundNameX :: WhereLooking -> RdrName -> SDoc -> RnM Name
unboundNameX where_look rdr_name extra
  = do  { dflags <- getDynFlags
        ; let show_helpful_errors = gopt Opt_HelpfulErrors dflags
              what = pprNonVarNameSpace (occNameSpace (rdrNameOcc rdr_name))
              err = unknownNameErr what rdr_name $$ extra
        ; if not show_helpful_errors
          then addErr err
          else do { local_env  <- getLocalRdrEnv
                  ; global_env <- getGlobalRdrEnv
                  ; let suggestions = unknownNameSuggestions_ where_look
                                         dflags global_env local_env rdr_name
                  ; addErr (err $$ suggestions) }
        ; return (mkUnboundName rdr_name) }

unknownNameErr :: SDoc -> RdrName -> SDoc
unknownNameErr what rdr_name
  = vcat [ hang (ptext (sLit "Not in scope:"))
              2 (what <+> quotes (ppr rdr_name))
         , extra ]
  where
    extra | rdr_name == forall_tv_RDR = perhapsForallMsg
          | otherwise                 = Outputable.empty

type HowInScope = Either SrcSpan ImpDeclSpec
     -- Left loc    =>  locally bound at loc
     -- Right ispec =>  imported as specified by ispec

unknownNameSuggestions :: DynFlags
                       -> GlobalRdrEnv -> LocalRdrEnv
                       -> RdrName -> SDoc
-- Called from the typechecker (TcErrors)
-- when we find an unbound variable
unknownNameSuggestions = unknownNameSuggestions_ WL_Any

unknownNameSuggestions_ :: WhereLooking -> DynFlags
                        -> GlobalRdrEnv -> LocalRdrEnv
                        -> RdrName -> SDoc
unknownNameSuggestions_ where_look dflags global_env
                        local_env tried_rdr_name
  = case suggest of
      []  -> Outputable.empty
      [p] -> perhaps <+> pp_item p
      ps  -> sep [ perhaps <+> ptext (sLit "one of these:")
                 , nest 2 (pprWithCommas pp_item ps) ]
  where
    all_possibilities :: [(String, (RdrName, HowInScope))]
    all_possibilities
       =  [ (showPpr dflags r, (r, Left loc))
          | (r,loc) <- local_possibilities local_env ]
       ++ [ (showPpr dflags r, rp) | (r, rp) <- global_possibilities global_env ]

    suggest = fuzzyLookup (showPpr dflags tried_rdr_name) all_possibilities
    perhaps = ptext (sLit "Perhaps you meant")

    pp_item :: (RdrName, HowInScope) -> SDoc
    pp_item (rdr, Left loc) = pp_ns rdr <+> quotes (ppr rdr) <+> loc' -- Locally defined
        where loc' = case loc of
                     UnhelpfulSpan l -> parens (ppr l)
                     RealSrcSpan l -> parens (ptext (sLit "line") <+> int (srcSpanStartLine l))
    pp_item (rdr, Right is) = pp_ns rdr <+> quotes (ppr rdr) <+>   -- Imported
                              parens (ptext (sLit "imported from") <+> ppr (is_mod is))

    pp_ns :: RdrName -> SDoc
    pp_ns rdr | ns /= tried_ns = pprNameSpace ns
              | otherwise      = Outputable.empty
      where ns = rdrNameSpace rdr

    tried_occ     = rdrNameOcc tried_rdr_name
    tried_is_sym  = isSymOcc tried_occ
    tried_ns      = occNameSpace tried_occ
    tried_is_qual = isQual tried_rdr_name

    correct_name_space occ =  nameSpacesRelated (occNameSpace occ) tried_ns
                           && isSymOcc occ == tried_is_sym
        -- Treat operator and non-operators as non-matching
        -- This heuristic avoids things like
        --      Not in scope 'f'; perhaps you meant '+' (from Prelude)

    local_ok = case where_look of { WL_Any -> True; _ -> False }
    local_possibilities :: LocalRdrEnv -> [(RdrName, SrcSpan)]
    local_possibilities env
      | tried_is_qual = []
      | not local_ok  = []
      | otherwise     = [ (mkRdrUnqual occ, nameSrcSpan name)
                        | name <- localRdrEnvElts env
                        , let occ = nameOccName name
                        , correct_name_space occ]

    gre_ok :: GlobalRdrElt -> Bool
    gre_ok = case where_look of
                   WL_LocalTop -> isLocalGRE
                   _           -> \_ -> True

    global_possibilities :: GlobalRdrEnv -> [(RdrName, (RdrName, HowInScope))]
    global_possibilities global_env
      | tried_is_qual = [ (rdr_qual, (rdr_qual, how))
                        | gre <- globalRdrEnvElts global_env
                        , gre_ok gre
                        , let name = gre_name gre
                              occ  = nameOccName name
                        , correct_name_space occ
                        , (mod, how) <- quals_in_scope gre
                        , let rdr_qual = mkRdrQual mod occ ]

      | otherwise = [ (rdr_unqual, pair)
                    | gre <- globalRdrEnvElts global_env
                    , gre_ok gre
                    , let name = gre_name gre
                          occ  = nameOccName name
                          rdr_unqual = mkRdrUnqual occ
                    , correct_name_space occ
                    , pair <- case (unquals_in_scope gre, quals_only gre) of
                                (how:_, _)    -> [ (rdr_unqual, how) ]
                                ([],    pr:_) -> [ pr ]  -- See Note [Only-quals]
                                ([],    [])   -> [] ]

              -- Note [Only-quals]
              -- The second alternative returns those names with the same
              -- OccName as the one we tried, but live in *qualified* imports
              -- e.g. if you have:
              --
              -- > import qualified Data.Map as Map
              -- > foo :: Map
              --
              -- then we suggest @Map.Map@.

    --------------------
    unquals_in_scope :: GlobalRdrElt -> [HowInScope]
    unquals_in_scope (GRE { gre_name = n, gre_lcl = lcl, gre_imp = is })
      | lcl       = [ Left (nameSrcSpan n) ]
      | otherwise = [ Right ispec
                    | i <- is, let ispec = is_decl i
                    , not (is_qual ispec) ]

    --------------------
    quals_in_scope :: GlobalRdrElt -> [(ModuleName, HowInScope)]
    -- Ones for which the qualified version is in scope
    quals_in_scope (GRE { gre_name = n, gre_lcl = lcl, gre_imp = is })
      | lcl = case nameModule_maybe n of
                Nothing -> []
                Just m  -> [(moduleName m, Left (nameSrcSpan n))]
      | otherwise = [ (is_as ispec, Right ispec)
                    | i <- is, let ispec = is_decl i ]

    --------------------
    quals_only :: GlobalRdrElt -> [(RdrName, HowInScope)]
    -- Ones for which *only* the qualified version is in scope
    quals_only (GRE { gre_name = n, gre_imp = is })
      = [ (mkRdrQual (is_as ispec) (nameOccName n), Right ispec)
        | i <- is, let ispec = is_decl i, is_qual ispec ]

{-
************************************************************************
*                                                                      *
\subsection{Free variable manipulation}
*                                                                      *
************************************************************************
-}

-- A useful utility
addFvRn :: FreeVars -> RnM (thing, FreeVars) -> RnM (thing, FreeVars)
addFvRn fvs1 thing_inside = do { (res, fvs2) <- thing_inside
                               ; return (res, fvs1 `plusFV` fvs2) }

mapFvRn :: (a -> RnM (b, FreeVars)) -> [a] -> RnM ([b], FreeVars)
mapFvRn f xs = do stuff <- mapM f xs
                  case unzip stuff of
                      (ys, fvs_s) -> return (ys, plusFVs fvs_s)

mapMaybeFvRn :: (a -> RnM (b, FreeVars)) -> Maybe a -> RnM (Maybe b, FreeVars)
mapMaybeFvRn _ Nothing = return (Nothing, emptyFVs)
mapMaybeFvRn f (Just x) = do { (y, fvs) <- f x; return (Just y, fvs) }

-- because some of the rename functions are CPSed:
-- maps the function across the list from left to right;
-- collects all the free vars into one set
mapFvRnCPS :: (a  -> (b   -> RnM c) -> RnM c)
           -> [a] -> ([b] -> RnM c) -> RnM c

mapFvRnCPS _ []     cont = cont []
mapFvRnCPS f (x:xs) cont = f x             $ \ x' ->
                           mapFvRnCPS f xs $ \ xs' ->
                           cont (x':xs')

{-
************************************************************************
*                                                                      *
\subsection{Envt utility functions}
*                                                                      *
************************************************************************
-}

warnUnusedTopBinds :: [GlobalRdrElt] -> RnM ()
warnUnusedTopBinds gres
    = whenWOptM Opt_WarnUnusedTopBinds
    $ do env <- getGblEnv
         let isBoot = tcg_src env == HsBootFile
         let noParent gre = case gre_par gre of
                            NoParent -> True
                            _        -> False
             -- Don't warn about unused bindings with parents in
             -- .hs-boot files, as you are sometimes required to give
             -- unused bindings (trac #3449).
             -- HOWEVER, in a signature file, you are never obligated to put a
             -- definition in the main text.  Thus, if you define something
             -- and forget to export it, we really DO want to warn.
             gres' = if isBoot then filter noParent gres
                               else                 gres
         warnUnusedGREs gres'

warnUnusedLocalBinds, warnUnusedMatches :: [Name] -> FreeVars -> RnM ()
warnUnusedLocalBinds = check_unused Opt_WarnUnusedLocalBinds
warnUnusedMatches    = check_unused Opt_WarnUnusedMatches

check_unused :: WarningFlag -> [Name] -> FreeVars -> RnM ()
check_unused flag bound_names used_names
 = whenWOptM flag (warnUnusedLocals (filterOut (`elemNameSet` used_names) bound_names))

-------------------------
--      Helpers
warnUnusedGREs :: [GlobalRdrElt] -> RnM ()
warnUnusedGREs gres = mapM_ warnUnusedGRE gres

warnUnusedLocals :: [Name] -> RnM ()
warnUnusedLocals names = do
    fld_env <- mkFieldEnv <$> getGlobalRdrEnv
    mapM_ (warnUnusedLocal fld_env) names

warnUnusedLocal :: NameEnv (FieldLabelString, Name) -> Name -> RnM ()
warnUnusedLocal fld_env name
  = when (reportable name) $
    addUnusedWarning occ (nameSrcSpan name)
                     (ptext (sLit "Defined but not used"))
  where
    occ = case lookupNameEnv fld_env name of
              Just (fl, _) -> mkVarOccFS fl
              Nothing      -> nameOccName name

warnUnusedGRE :: GlobalRdrElt -> RnM ()
warnUnusedGRE gre@(GRE { gre_name = name, gre_lcl = lcl, gre_imp = is })
  | lcl       = do fld_env <- mkFieldEnv <$> getGlobalRdrEnv
                   warnUnusedLocal fld_env name
  | otherwise = when (reportable name) (mapM_ warn is)
  where
    occ = greOccName gre
    warn spec = addUnusedWarning occ span msg
        where
           span = importSpecLoc spec
           pp_mod = quotes (ppr (importSpecModule spec))
           msg = ptext (sLit "Imported from") <+> pp_mod <+> ptext (sLit "but not used")

-- | Make a map from selector names to field labels and parent tycon
-- names, to be used when reporting unused record fields.
mkFieldEnv :: GlobalRdrEnv -> NameEnv (FieldLabelString, Name)
mkFieldEnv rdr_env = mkNameEnv [ (gre_name gre, (lbl, par_is par))
                               | gres <- occEnvElts rdr_env
                               , gre <- gres
                               , isOverloadedRecFldGRE gre
                               , let par      = gre_par gre
                                     Just lbl = par_lbl par
                               ]

reportable :: Name -> Bool
reportable name
  | isWiredInName name = False    -- Don't report unused wired-in names
                                  -- Otherwise we get a zillion warnings
                                  -- from Data.Tuple
  | otherwise = not (startsWithUnderscore (nameOccName name))

addUnusedWarning :: OccName -> SrcSpan -> SDoc -> RnM ()
addUnusedWarning occ span msg
  = addWarnAt span $
    sep [msg <> colon,
         nest 2 $ pprNonVarNameSpace (occNameSpace occ)
                        <+> quotes (ppr occ)]

addNameClashErrRn :: RdrName -> [GlobalRdrElt] -> RnM ()
addNameClashErrRn rdr_name gres
  | all isLocalGRE gres && not (all isRecFldGRE gres)
               -- If there are two or more *local* defns, we'll have reported
  = return ()  -- that already, and we don't want an error cascade
  | otherwise
  = addErr (vcat [ptext (sLit "Ambiguous occurrence") <+> quotes (ppr rdr_name),
                  ptext (sLit "It could refer to") <+> vcat (msg1 : msgs)])
  where
    (np1:nps) = gres
    msg1 = ptext  (sLit "either") <+> mk_ref np1
    msgs = [ptext (sLit "    or") <+> mk_ref np | np <- nps]
    mk_ref gre = sep [nom <> comma, pprNameProvenance gre]
      where nom = case gre_par gre of
                    FldParent { par_lbl = Just lbl } -> text "the field" <+> quotes (ppr lbl)
                    _                                -> quotes (ppr (gre_name gre))

shadowedNameWarn :: OccName -> [SDoc] -> SDoc
shadowedNameWarn occ shadowed_locs
  = sep [ptext (sLit "This binding for") <+> quotes (ppr occ)
            <+> ptext (sLit "shadows the existing binding") <> plural shadowed_locs,
         nest 2 (vcat shadowed_locs)]

perhapsForallMsg :: SDoc
perhapsForallMsg
  = vcat [ ptext (sLit "Perhaps you intended to use ExplicitForAll or similar flag")
         , ptext (sLit "to enable explicit-forall syntax: forall <tvs>. <type>")]

unknownSubordinateErr :: SDoc -> RdrName -> SDoc
unknownSubordinateErr doc op    -- Doc is "method of class" or
                                -- "field of constructor"
  = quotes (ppr op) <+> ptext (sLit "is not a (visible)") <+> doc

badOrigBinding :: RdrName -> SDoc
badOrigBinding name
  = ptext (sLit "Illegal binding of built-in syntax:") <+> ppr (rdrNameOcc name)
        -- The rdrNameOcc is because we don't want to print Prelude.(,)

dupNamesErr :: Outputable n => (n -> SrcSpan) -> [n] -> RnM ()
dupNamesErr get_loc names
  = addErrAt big_loc $
    vcat [ptext (sLit "Conflicting definitions for") <+> quotes (ppr (head names)),
          locations]
  where
    locs      = map get_loc names
    big_loc   = foldr1 combineSrcSpans locs
    locations = ptext (sLit "Bound at:") <+> vcat (map ppr (sort locs))

kindSigErr :: Outputable a => a -> SDoc
kindSigErr thing
  = hang (ptext (sLit "Illegal kind signature for") <+> quotes (ppr thing))
       2 (ptext (sLit "Perhaps you intended to use KindSignatures"))

badQualBndrErr :: RdrName -> SDoc
badQualBndrErr rdr_name
  = ptext (sLit "Qualified name in binding position:") <+> ppr rdr_name

opDeclErr :: RdrName -> SDoc
opDeclErr n
  = hang (ptext (sLit "Illegal declaration of a type or class operator") <+> quotes (ppr n))
       2 (ptext (sLit "Use TypeOperators to declare operators in type and declarations"))

checkTupSize :: Int -> RnM ()
checkTupSize tup_size
  | tup_size <= mAX_TUPLE_SIZE
  = return ()
  | otherwise
  = addErr (sep [ptext (sLit "A") <+> int tup_size <> ptext (sLit "-tuple is too large for GHC"),
                 nest 2 (parens (ptext (sLit "max size is") <+> int mAX_TUPLE_SIZE)),
                 nest 2 (ptext (sLit "Workaround: use nested tuples or define a data type"))])

{-
************************************************************************
*                                                                      *
\subsection{Contexts for renaming errors}
*                                                                      *
************************************************************************
-}

data HsDocContext
  = TypeSigCtx SDoc
  | PatCtx
  | SpecInstSigCtx
  | DefaultDeclCtx
  | ForeignDeclCtx (Located RdrName)
  | DerivDeclCtx
  | RuleCtx FastString
  | TyDataCtx (Located RdrName)
  | TySynCtx (Located RdrName)
  | TyFamilyCtx (Located RdrName)
  | ConDeclCtx [Located RdrName]
  | ClassDeclCtx (Located RdrName)
  | ExprWithTySigCtx
  | TypBrCtx
  | HsTypeCtx
  | GHCiCtx
  | SpliceTypeCtx (LHsType RdrName)
  | ClassInstanceCtx
  | VectDeclCtx (Located RdrName)
  | GenericCtx SDoc   -- Maybe we want to use this more!

docOfHsDocContext :: HsDocContext -> SDoc
docOfHsDocContext (GenericCtx doc) = doc
docOfHsDocContext (TypeSigCtx doc) = text "In the type signature for" <+> doc
docOfHsDocContext PatCtx = text "In a pattern type-signature"
docOfHsDocContext SpecInstSigCtx = text "In a SPECIALISE instance pragma"
docOfHsDocContext DefaultDeclCtx = text "In a `default' declaration"
docOfHsDocContext (ForeignDeclCtx name) = ptext (sLit "In the foreign declaration for") <+> ppr name
docOfHsDocContext DerivDeclCtx = text "In a deriving declaration"
docOfHsDocContext (RuleCtx name) = text "In the transformation rule" <+> ftext name
docOfHsDocContext (TyDataCtx tycon) = text "In the data type declaration for" <+> quotes (ppr tycon)
docOfHsDocContext (TySynCtx name) = text "In the declaration for type synonym" <+> quotes (ppr name)
docOfHsDocContext (TyFamilyCtx name) = text "In the declaration for type family" <+> quotes (ppr name)

docOfHsDocContext (ConDeclCtx [name])
   = text "In the definition of data constructor" <+> quotes (ppr name)
docOfHsDocContext (ConDeclCtx names)
   = text "In the definition of data constructors" <+> interpp'SP names

docOfHsDocContext (ClassDeclCtx name) = text "In the declaration for class"     <+> ppr name
docOfHsDocContext ExprWithTySigCtx = text "In an expression type signature"
docOfHsDocContext TypBrCtx = ptext (sLit "In a Template-Haskell quoted type")
docOfHsDocContext HsTypeCtx = text "In a type argument"
docOfHsDocContext GHCiCtx = ptext (sLit "In GHCi input")
docOfHsDocContext (SpliceTypeCtx hs_ty) = ptext (sLit "In the spliced type") <+> ppr hs_ty
docOfHsDocContext ClassInstanceCtx = ptext (sLit "TcSplice.reifyInstances")
docOfHsDocContext (VectDeclCtx tycon) = ptext (sLit "In the VECTORISE pragma for type constructor") <+> quotes (ppr tycon)<|MERGE_RESOLUTION|>--- conflicted
+++ resolved
@@ -14,12 +14,8 @@
         lookupLocalOccThLvl_maybe,
         lookupTypeOccRn, lookupKindOccRn,
         lookupGlobalOccRn, lookupGlobalOccRn_maybe,
-<<<<<<< HEAD
         lookupOccRn_overloaded,
-        reportUnboundName,
-=======
         reportUnboundName, unknownNameSuggestions,
->>>>>>> daa5097f
 
         HsSigCtxt(..), lookupLocalTcNames, lookupSigOccRn,
         lookupSigCtxtOccRn,
