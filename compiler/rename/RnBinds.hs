{-
(c) The GRASP/AQUA Project, Glasgow University, 1992-1998

\section[RnBinds]{Renaming and dependency analysis of bindings}

This module does renaming and dependency analysis on value bindings in
the abstract syntax.  It does {\em not} do cycle-checks on class or
type-synonym declarations; those cannot be done at this stage because
they may be affected by renaming (which isn't fully worked out yet).
-}

{-# LANGUAGE CPP #-}

module RnBinds (
   -- Renaming top-level bindings
   rnTopBindsLHS, rnTopBindsRHS, rnValBindsRHS,

   -- Renaming local bindings
   rnLocalBindsAndThen, rnLocalValBindsLHS, rnLocalValBindsRHS,

   -- Other bindings
   rnMethodBinds, renameSigs,
   rnMatchGroup, rnGRHSs, rnGRHS,
   makeMiniFixityEnv, MiniFixityEnv,
   HsSigCtxt(..)
   ) where

import {-# SOURCE #-} RnExpr( rnLExpr, rnStmts )

import HsSyn
import TcRnMonad
import TcEvidence     ( emptyTcEvBinds )
import RnTypes
import RnPat
import RnNames
import RnEnv
import DynFlags
import Module
import Name
import NameEnv
import NameSet
import RdrName          ( RdrName, rdrNameOcc )
import SrcLoc
import ListSetOps       ( findDupsEq )
import BasicTypes       ( RecFlag(..) )
import Digraph          ( SCC(..) )
import Bag
import Util
import Outputable
import FastString
import Data.List        ( partition, sort )
import Maybes           ( orElse )
import Control.Monad
#if __GLASGOW_HASKELL__ < 709
import Data.Traversable ( traverse )
#endif

{-
-- ToDo: Put the annotations into the monad, so that they arrive in the proper
-- place and can be used when complaining.

The code tree received by the function @rnBinds@ contains definitions
in where-clauses which are all apparently mutually recursive, but which may
not really depend upon each other. For example, in the top level program
\begin{verbatim}
f x = y where a = x
              y = x
\end{verbatim}
the definitions of @a@ and @y@ do not depend on each other at all.
Unfortunately, the typechecker cannot always check such definitions.
\footnote{Mycroft, A. 1984. Polymorphic type schemes and recursive
definitions. In Proceedings of the International Symposium on Programming,
Toulouse, pp. 217-39. LNCS 167. Springer Verlag.}
However, the typechecker usually can check definitions in which only the
strongly connected components have been collected into recursive bindings.
This is precisely what the function @rnBinds@ does.

ToDo: deal with case where a single monobinds binds the same variable
twice.

The vertag tag is a unique @Int@; the tags only need to be unique
within one @MonoBinds@, so that unique-Int plumbing is done explicitly
(heavy monad machinery not needed).


************************************************************************
*                                                                      *
* naming conventions                                                   *
*                                                                      *
************************************************************************

\subsection[name-conventions]{Name conventions}

The basic algorithm involves walking over the tree and returning a tuple
containing the new tree plus its free variables. Some functions, such
as those walking polymorphic bindings (HsBinds) and qualifier lists in
list comprehensions (@Quals@), return the variables bound in local
environments. These are then used to calculate the free variables of the
expression evaluated in these environments.

Conventions for variable names are as follows:
\begin{itemize}
\item
new code is given a prime to distinguish it from the old.

\item
a set of variables defined in @Exp@ is written @dvExp@

\item
a set of variables free in @Exp@ is written @fvExp@
\end{itemize}

************************************************************************
*                                                                      *
* analysing polymorphic bindings (HsBindGroup, HsBind)
*                                                                      *
************************************************************************

\subsubsection[dep-HsBinds]{Polymorphic bindings}

Non-recursive expressions are reconstructed without any changes at top
level, although their component expressions may have to be altered.
However, non-recursive expressions are currently not expected as
\Haskell{} programs, and this code should not be executed.

Monomorphic bindings contain information that is returned in a tuple
(a @FlatMonoBinds@) containing:

\begin{enumerate}
\item
a unique @Int@ that serves as the ``vertex tag'' for this binding.

\item
the name of a function or the names in a pattern. These are a set
referred to as @dvLhs@, the defined variables of the left hand side.

\item
the free variables of the body. These are referred to as @fvBody@.

\item
the definition's actual code. This is referred to as just @code@.
\end{enumerate}

The function @nonRecDvFv@ returns two sets of variables. The first is
the set of variables defined in the set of monomorphic bindings, while the
second is the set of free variables in those bindings.

The set of variables defined in a non-recursive binding is just the
union of all of them, as @union@ removes duplicates. However, the
free variables in each successive set of cumulative bindings is the
union of those in the previous set plus those of the newest binding after
the defined variables of the previous set have been removed.

@rnMethodBinds@ deals only with the declarations in class and
instance declarations.  It expects only to see @FunMonoBind@s, and
it expects the global environment to contain bindings for the binders
(which are all class operations).

************************************************************************
*                                                                      *
\subsubsection{ Top-level bindings}
*                                                                      *
************************************************************************
-}

-- for top-level bindings, we need to make top-level names,
-- so we have a different entry point than for local bindings
rnTopBindsLHS :: MiniFixityEnv
              -> HsValBinds RdrName
              -> RnM (HsValBindsLR Name RdrName)
rnTopBindsLHS fix_env binds
  = rnValBindsLHS (topRecNameMaker fix_env) binds

rnTopBindsRHS :: NameSet -> HsValBindsLR Name RdrName
              -> RnM (HsValBinds Name, DefUses)
rnTopBindsRHS bound_names binds
  = do { is_boot <- tcIsHsBootOrSig
       ; if is_boot
         then rnTopBindsBoot binds
         else rnValBindsRHS (TopSigCtxt bound_names) binds }

rnTopBindsBoot :: HsValBindsLR Name RdrName -> RnM (HsValBinds Name, DefUses)
-- A hs-boot file has no bindings.
-- Return a single HsBindGroup with empty binds and renamed signatures
rnTopBindsBoot (ValBindsIn mbinds sigs)
  = do  { checkErr (isEmptyLHsBinds mbinds) (bindsInHsBootFile mbinds)
        ; (sigs', fvs) <- renameSigs HsBootCtxt sigs
        ; return (ValBindsOut [] sigs', usesOnly fvs) }
rnTopBindsBoot b = pprPanic "rnTopBindsBoot" (ppr b)

{-
*********************************************************
*                                                      *
                HsLocalBinds
*                                                      *
*********************************************************
-}

rnLocalBindsAndThen :: HsLocalBinds RdrName
                    -> (HsLocalBinds Name -> FreeVars -> RnM (result, FreeVars))
                    -> RnM (result, FreeVars)
-- This version (a) assumes that the binding vars are *not* already in scope
--               (b) removes the binders from the free vars of the thing inside
-- The parser doesn't produce ThenBinds
rnLocalBindsAndThen EmptyLocalBinds thing_inside =
  thing_inside EmptyLocalBinds emptyNameSet

rnLocalBindsAndThen (HsValBinds val_binds) thing_inside
  = rnLocalValBindsAndThen val_binds $ \ val_binds' ->
      thing_inside (HsValBinds val_binds')

rnLocalBindsAndThen (HsIPBinds binds) thing_inside = do
    (binds',fv_binds) <- rnIPBinds binds
    (thing, fvs_thing) <- thing_inside (HsIPBinds binds') fv_binds
    return (thing, fvs_thing `plusFV` fv_binds)

rnIPBinds :: HsIPBinds RdrName -> RnM (HsIPBinds Name, FreeVars)
rnIPBinds (IPBinds ip_binds _no_dict_binds) = do
    (ip_binds', fvs_s) <- mapAndUnzipM (wrapLocFstM rnIPBind) ip_binds
    return (IPBinds ip_binds' emptyTcEvBinds, plusFVs fvs_s)

rnIPBind :: IPBind RdrName -> RnM (IPBind Name, FreeVars)
rnIPBind (IPBind ~(Left n) expr) = do
    (expr',fvExpr) <- rnLExpr expr
    return (IPBind (Left n) expr', fvExpr)

{-
************************************************************************
*                                                                      *
                ValBinds
*                                                                      *
************************************************************************
-}

-- Renaming local binding groups
-- Does duplicate/shadow check
rnLocalValBindsLHS :: MiniFixityEnv
                   -> HsValBinds RdrName
                   -> RnM ([Name], HsValBindsLR Name RdrName)
rnLocalValBindsLHS fix_env binds
  = do { binds' <- rnValBindsLHS (localRecNameMaker fix_env) binds

         -- Check for duplicates and shadowing
         -- Must do this *after* renaming the patterns
         -- See Note [Collect binders only after renaming] in HsUtils

         -- We need to check for dups here because we
         -- don't don't bind all of the variables from the ValBinds at once
         -- with bindLocatedLocals any more.
         --
         -- Note that we don't want to do this at the top level, since
         -- sorting out duplicates and shadowing there happens elsewhere.
         -- The behavior is even different. For example,
         --   import A(f)
         --   f = ...
         -- should not produce a shadowing warning (but it will produce
         -- an ambiguity warning if you use f), but
         --   import A(f)
         --   g = let f = ... in f
         -- should.
       ; let bound_names = collectHsValBinders binds'
             -- There should be only Ids, but if there are any bogus
             -- pattern synonyms, we'll collect them anyway, so that
             -- we don't generate subsequent out-of-scope messages
       ; envs <- getRdrEnvs
       ; checkDupAndShadowedNames envs bound_names

       ; return (bound_names, binds') }

-- renames the left-hand sides
-- generic version used both at the top level and for local binds
-- does some error checking, but not what gets done elsewhere at the top level
rnValBindsLHS :: NameMaker
              -> HsValBinds RdrName
              -> RnM (HsValBindsLR Name RdrName)
rnValBindsLHS topP (ValBindsIn mbinds sigs)
  = do { mbinds' <- mapBagM (wrapLocM (rnBindLHS topP doc)) mbinds
       ; return $ ValBindsIn mbinds' sigs }
  where
    bndrs = collectHsBindsBinders mbinds
    doc   = text "In the binding group for:" <+> pprWithCommas ppr bndrs

rnValBindsLHS _ b = pprPanic "rnValBindsLHSFromDoc" (ppr b)

-- General version used both from the top-level and for local things
-- Assumes the LHS vars are in scope
--
-- Does not bind the local fixity declarations
rnValBindsRHS :: HsSigCtxt
              -> HsValBindsLR Name RdrName
              -> RnM (HsValBinds Name, DefUses)

rnValBindsRHS ctxt (ValBindsIn mbinds sigs)
  = do { (sigs', sig_fvs) <- renameSigs ctxt sigs
       ; binds_w_dus <- mapBagM (rnLBind (mkSigTvFn sigs')) mbinds
       ; case depAnalBinds binds_w_dus of
           (anal_binds, anal_dus) -> return (valbind', valbind'_dus)
              where
                valbind' = ValBindsOut anal_binds sigs'
                valbind'_dus = anal_dus `plusDU` usesOnly sig_fvs
                               -- Put the sig uses *after* the bindings
                               -- so that the binders are removed from
                               -- the uses in the sigs
       }

rnValBindsRHS _ b = pprPanic "rnValBindsRHS" (ppr b)

-- Wrapper for local binds
--
-- The *client* of this function is responsible for checking for unused binders;
-- it doesn't (and can't: we don't have the thing inside the binds) happen here
--
-- The client is also responsible for bringing the fixities into scope
rnLocalValBindsRHS :: NameSet  -- names bound by the LHSes
                   -> HsValBindsLR Name RdrName
                   -> RnM (HsValBinds Name, DefUses)
rnLocalValBindsRHS bound_names binds
  = rnValBindsRHS (LocalBindCtxt bound_names) binds

-- for local binds
-- wrapper that does both the left- and right-hand sides
--
-- here there are no local fixity decls passed in;
-- the local fixity decls come from the ValBinds sigs
rnLocalValBindsAndThen
  :: HsValBinds RdrName
  -> (HsValBinds Name -> FreeVars -> RnM (result, FreeVars))
  -> RnM (result, FreeVars)
rnLocalValBindsAndThen binds@(ValBindsIn _ sigs) thing_inside
 = do   {     -- (A) Create the local fixity environment
          new_fixities <- makeMiniFixityEnv [L loc sig
                                                  | L loc (FixSig sig) <- sigs]

              -- (B) Rename the LHSes
        ; (bound_names, new_lhs) <- rnLocalValBindsLHS new_fixities binds

              --     ...and bring them (and their fixities) into scope
        ; bindLocalNamesFV bound_names              $
          addLocalFixities new_fixities bound_names $ do

        {      -- (C) Do the RHS and thing inside
          (binds', dus) <- rnLocalValBindsRHS (mkNameSet bound_names) new_lhs
        ; (result, result_fvs) <- thing_inside binds' (allUses dus)

                -- Report unused bindings based on the (accurate)
                -- findUses.  E.g.
                --      let x = x in 3
                -- should report 'x' unused
        ; let real_uses = findUses dus result_fvs
              -- Insert fake uses for variables introduced implicitly by
              -- wildcards (#4404)
              implicit_uses = hsValBindsImplicits binds'
        ; warnUnusedLocalBinds bound_names
                                      (real_uses `unionNameSet` implicit_uses)

        ; let
            -- The variables "used" in the val binds are:
            --   (1) the uses of the binds (allUses)
            --   (2) the FVs of the thing-inside
            all_uses = allUses dus `plusFV` result_fvs
                -- Note [Unused binding hack]
                -- ~~~~~~~~~~~~~~~~~~~~~~~~~~
                -- Note that *in contrast* to the above reporting of
                -- unused bindings, (1) above uses duUses to return *all*
                -- the uses, even if the binding is unused.  Otherwise consider:
                --      x = 3
                --      y = let p = x in 'x'    -- NB: p not used
                -- If we don't "see" the dependency of 'y' on 'x', we may put the
                -- bindings in the wrong order, and the type checker will complain
                -- that x isn't in scope
                --
                -- But note that this means we won't report 'x' as unused,
                -- whereas we would if we had { x = 3; p = x; y = 'x' }

        ; return (result, all_uses) }}
                -- The bound names are pruned out of all_uses
                -- by the bindLocalNamesFV call above

rnLocalValBindsAndThen bs _ = pprPanic "rnLocalValBindsAndThen" (ppr bs)


---------------------

-- renaming a single bind

rnBindLHS :: NameMaker
          -> SDoc
          -> HsBind RdrName
          -- returns the renamed left-hand side,
          -- and the FreeVars *of the LHS*
          -- (i.e., any free variables of the pattern)
          -> RnM (HsBindLR Name RdrName)

rnBindLHS name_maker _ bind@(PatBind { pat_lhs = pat })
  = do
      -- we don't actually use the FV processing of rnPatsAndThen here
      (pat',pat'_fvs) <- rnBindPat name_maker pat
      return (bind { pat_lhs = pat', bind_fvs = pat'_fvs })
                -- We temporarily store the pat's FVs in bind_fvs;
                -- gets updated to the FVs of the whole bind
                -- when doing the RHS below

rnBindLHS name_maker _ bind@(FunBind { fun_id = rdr_name })
  = do { name <- applyNameMaker name_maker rdr_name
       ; return (bind { fun_id   = name
                      , bind_fvs = placeHolderNamesTc }) }

rnBindLHS name_maker _ (PatSynBind psb@PSB{ psb_id = rdrname })
  | isTopRecNameMaker name_maker
  = do { addLocM checkConName rdrname
       ; name <- lookupLocatedTopBndrRn rdrname   -- Should be in scope already
       ; return (PatSynBind psb{ psb_id = name }) }

  | otherwise  -- Pattern synonym, not at top level
  = do { addErr localPatternSynonymErr  -- Complain, but make up a fake
                                        -- name so that we can carry on
       ; name <- applyNameMaker name_maker rdrname
       ; return (PatSynBind psb{ psb_id = name }) }
  where
    localPatternSynonymErr :: SDoc
    localPatternSynonymErr
      = hang (ptext (sLit "Illegal pattern synonym declaration for") <+> quotes (ppr rdrname))
           2 (ptext (sLit "Pattern synonym declarations are only valid at top level"))

rnBindLHS _ _ b = pprPanic "rnBindHS" (ppr b)

rnLBind :: (Name -> [Name])             -- Signature tyvar function
        -> LHsBindLR Name RdrName
        -> RnM (LHsBind Name, [Name], Uses)
rnLBind sig_fn (L loc bind)
  = setSrcSpan loc $
    do { (bind', bndrs, dus) <- rnBind sig_fn bind
       ; return (L loc bind', bndrs, dus) }

-- assumes the left-hands-side vars are in scope
rnBind :: (Name -> [Name])              -- Signature tyvar function
       -> HsBindLR Name RdrName
       -> RnM (HsBind Name, [Name], Uses)
rnBind _ bind@(PatBind { pat_lhs = pat
                       , pat_rhs = grhss
                                   -- pat fvs were stored in bind_fvs
                                   -- after processing the LHS
                       , bind_fvs = pat_fvs })
  = do  { mod <- getModule
        ; (grhss', rhs_fvs) <- rnGRHSs PatBindRhs rnLExpr grhss

                -- No scoped type variables for pattern bindings
        ; let all_fvs = pat_fvs `plusFV` rhs_fvs
              fvs'    = filterNameSet (nameIsLocalOrFrom mod) all_fvs
                -- Keep locally-defined Names
                -- As well as dependency analysis, we need these for the
                -- MonoLocalBinds test in TcBinds.decideGeneralisationPlan
              bndrs = collectPatBinders pat
              bind' = bind { pat_rhs  = grhss',
                             pat_rhs_ty = placeHolderType, bind_fvs = fvs' }
              is_wild_pat = case pat of
                              L _ (WildPat {})                 -> True
                              L _ (BangPat (L _ (WildPat {}))) -> True -- #9127
                              _                                -> False

        -- Warn if the pattern binds no variables, except for the
        -- entirely-explicit idiom    _ = rhs
        -- which (a) is not that different from  _v = rhs
        --       (b) is sometimes used to give a type sig for,
        --           or an occurrence of, a variable on the RHS
        ; whenWOptM Opt_WarnUnusedPatternBinds $
          when (null bndrs && not is_wild_pat) $
          addWarn $ unusedPatBindWarn bind'

        ; fvs' `seq` -- See Note [Free-variable space leak]
          return (bind', bndrs, all_fvs) }

rnBind sig_fn bind@(FunBind { fun_id = name
                            , fun_matches = matches })
       -- invariant: no free vars here when it's a FunBind
  = do  { let plain_name = unLoc name

        ; (matches', rhs_fvs) <- bindSigTyVarsFV (sig_fn plain_name) $
                                -- bindSigTyVars tests for Opt_ScopedTyVars
                                 rnMatchGroup (FunRhs plain_name)
                                              rnLExpr matches
        ; let is_infix = isInfixFunBind bind
        ; when is_infix $ checkPrecMatch plain_name matches'

        ; mod <- getModule
        ; let fvs' = filterNameSet (nameIsLocalOrFrom mod) rhs_fvs
                -- Keep locally-defined Names
                -- As well as dependency analysis, we need these for the
                -- MonoLocalBinds test in TcBinds.decideGeneralisationPlan

        ; fvs' `seq` -- See Note [Free-variable space leak]
          return (bind { fun_matches = matches'
                       , bind_fvs   = fvs' },
                  [plain_name], rhs_fvs)
      }

rnBind sig_fn (PatSynBind bind)
  = do  { (bind', name, fvs) <- rnPatSynBind sig_fn bind
        ; return (PatSynBind bind', name, fvs) }

rnBind _ b = pprPanic "rnBind" (ppr b)

{-
Note [Free-variable space leak]
~~~~~~~~~~~~~~~~~~~~~~~~~~~~~~~
We have
    fvs' = trim fvs
and we seq fvs' before turning it as part of a record.

The reason is that trim is sometimes something like
    \xs -> intersectNameSet (mkNameSet bound_names) xs
and we don't want to retain the list bound_names. This showed up in
trac ticket #1136.
-}

{- *********************************************************************
*                                                                      *
          Dependency analysis and other support functions
*                                                                      *
********************************************************************* -}

depAnalBinds :: Bag (LHsBind Name, [Name], Uses)
             -> ([(RecFlag, LHsBinds Name)], DefUses)
-- Dependency analysis; this is important so that
-- unused-binding reporting is accurate
depAnalBinds binds_w_dus
  = (map get_binds sccs, map get_du sccs)
  where
    sccs = depAnal (\(_, defs, _) -> defs)
                   (\(_, _, uses) -> nameSetElems uses)
                   (bagToList binds_w_dus)

    get_binds (AcyclicSCC (bind, _, _)) = (NonRecursive, unitBag bind)
    get_binds (CyclicSCC  binds_w_dus)  = (Recursive, listToBag [b | (b,_,_) <- binds_w_dus])

    get_du (AcyclicSCC (_, bndrs, uses)) = (Just (mkNameSet bndrs), uses)
    get_du (CyclicSCC  binds_w_dus)      = (Just defs, uses)
        where
          defs = mkNameSet [b | (_,bs,_) <- binds_w_dus, b <- bs]
          uses = unionNameSets [u | (_,_,u) <- binds_w_dus]

---------------------
-- Bind the top-level forall'd type variables in the sigs.
-- E.g  f :: a -> a
--      f = rhs
--      The 'a' scopes over the rhs
--
-- NB: there'll usually be just one (for a function binding)
--     but if there are many, one may shadow the rest; too bad!
--      e.g  x :: [a] -> [a]
--           y :: [(a,a)] -> a
--           (x,y) = e
--      In e, 'a' will be in scope, and it'll be the one from 'y'!

mkSigTvFn :: [LSig Name] -> (Name -> [Name])
-- Return a lookup function that maps an Id Name to the names
-- of the type variables that should scope over its body.
mkSigTvFn sigs
  = \n -> lookupNameEnv env n `orElse` []
  where
    env :: NameEnv [Name]
    env = foldr add_scoped_sig emptyNameEnv sigs

    add_scoped_sig :: LSig Name -> NameEnv [Name] -> NameEnv [Name]
    add_scoped_sig (L _ (ClassOpSig _ names sig_ty)) env
      = add_scoped_tvs names (hsScopedTvs sig_ty) env
    add_scoped_sig (L _ (TypeSig names sig_ty)) env
      = add_scoped_tvs names (hsWcScopedTvs sig_ty) env
    add_scoped_sig _ env = env

    add_scoped_tvs :: [Located Name] -> [Name] -> NameEnv [Name] -> NameEnv [Name]
    add_scoped_tvs id_names tv_names env
      = foldr (\(L _ id_n) env -> extendNameEnv env id_n tv_names) env id_names

-- Process the fixity declarations, making a FastString -> (Located Fixity) map
-- (We keep the location around for reporting duplicate fixity declarations.)
--
-- Checks for duplicates, but not that only locally defined things are fixed.
-- Note: for local fixity declarations, duplicates would also be checked in
--       check_sigs below.  But we also use this function at the top level.

makeMiniFixityEnv :: [LFixitySig RdrName] -> RnM MiniFixityEnv

makeMiniFixityEnv decls = foldlM add_one_sig emptyFsEnv decls
 where
   add_one_sig env (L loc (FixitySig names fixity)) =
     foldlM add_one env [ (loc,name_loc,name,fixity)
                        | L name_loc name <- names ]

   add_one env (loc, name_loc, name,fixity) = do
     { -- this fixity decl is a duplicate iff
       -- the ReaderName's OccName's FastString is already in the env
       -- (we only need to check the local fix_env because
       --  definitions of non-local will be caught elsewhere)
       let { fs = occNameFS (rdrNameOcc name)
           ; fix_item = L loc fixity };

       case lookupFsEnv env fs of
         Nothing -> return $ extendFsEnv env fs fix_item
         Just (L loc' _) -> do
           { setSrcSpan loc $
             addErrAt name_loc (dupFixityDecl loc' name)
           ; return env}
     }

dupFixityDecl :: SrcSpan -> RdrName -> SDoc
dupFixityDecl loc rdr_name
  = vcat [ptext (sLit "Multiple fixity declarations for") <+> quotes (ppr rdr_name),
          ptext (sLit "also at ") <+> ppr loc]


{- *********************************************************************
*                                                                      *
                Pattern synonym bindings
*                                                                      *
********************************************************************* -}

rnPatSynBind :: (Name -> [Name])                -- Signature tyvar function
             -> PatSynBind Name RdrName
             -> RnM (PatSynBind Name Name, [Name], Uses)
rnPatSynBind _sig_fn bind@(PSB { psb_id = L _ name
                               , psb_args = details
                               , psb_def = pat
                               , psb_dir = dir })
       -- invariant: no free vars here when it's a FunBind
  = do  { pattern_synonym_ok <- xoptM Opt_PatternSynonyms
        ; unless pattern_synonym_ok (addErr patternSynonymErr)

        ; ((pat', details'), fvs1) <- rnPat PatSyn pat $ \pat' -> do
         -- We check the 'RdrName's instead of the 'Name's
         -- so that the binding locations are reported
         -- from the left-hand side
        { (details', fvs) <- case details of
               PrefixPatSyn vars ->
                   do { checkDupRdrNames vars
                      ; names <- mapM lookupVar vars
                      ; return (PrefixPatSyn names, mkFVs (map unLoc names)) }
               InfixPatSyn var1 var2 ->
                   do { checkDupRdrNames [var1, var2]
                      ; name1 <- lookupVar var1
                      ; name2 <- lookupVar var2
                      -- ; checkPrecMatch -- TODO
                      ; return (InfixPatSyn name1 name2, mkFVs (map unLoc [name1, name2])) }
               RecordPatSyn vars ->
                   do { checkDupRdrNames (map recordPatSynSelectorId vars)
                      ; let rnRecordPatSynField
                              (RecordPatSynField visible hidden) = do {
                              ; visible' <- lookupLocatedTopBndrRn visible
                              ; hidden'  <- lookupVar hidden
                              ; return $ RecordPatSynField visible' hidden' }
                      ; names <- mapM rnRecordPatSynField  vars
                      ; return (RecordPatSyn names
                               , mkFVs (map (unLoc . recordPatSynPatVar) names)) }


        ; return ((pat', details'), fvs) }
        ; (dir', fvs2) <- case dir of
            Unidirectional -> return (Unidirectional, emptyFVs)
            ImplicitBidirectional -> return (ImplicitBidirectional, emptyFVs)
            ExplicitBidirectional mg ->
                do { (mg', fvs) <- rnMatchGroup PatSyn rnLExpr mg
                   ; return (ExplicitBidirectional mg', fvs) }

        ; mod <- getModule
        ; let fvs = fvs1 `plusFV` fvs2
              fvs' = filterNameSet (nameIsLocalOrFrom mod) fvs
                -- Keep locally-defined Names
                -- As well as dependency analysis, we need these for the
                -- MonoLocalBinds test in TcBinds.decideGeneralisationPlan

        ; let bind' = bind{ psb_args = details'
                          , psb_def = pat'
                          , psb_dir = dir'
                          , psb_fvs = fvs' }
        ; let selector_names = case details' of
                                 RecordPatSyn names ->
                                  map (unLoc . recordPatSynSelectorId) names
                                 _ -> []

        ; fvs' `seq` -- See Note [Free-variable space leak]
          return (bind', name : selector_names , fvs1)
          -- See Note [Pattern synonym builders don't yield dependencies]
      }
  where
    lookupVar = wrapLocM lookupOccRn

    patternSynonymErr :: SDoc
    patternSynonymErr
      = hang (ptext (sLit "Illegal pattern synonym declaration"))
           2 (ptext (sLit "Use -XPatternSynonyms to enable this extension"))

{-
Note [Pattern synonym builders don't yield dependencies]
~~~~~~~~~~~~~~~~~~~~~~~~~~~~~~~~~~~~~~~~~~~~~~~~~~~~~~~~
When renaming a pattern synonym that has an explicit builder,
references in the builder definition should not be used when
calculating dependencies. For example, consider the following pattern
synonym definition:

pattern P x <- C1 x where
  P x = f (C1 x)

f (P x) = C2 x

In this case, 'P' needs to be typechecked in two passes:

1. Typecheck the pattern definition of 'P', which fully determines the
type of 'P'. This step doesn't require knowing anything about 'f',
since the builder definition is not looked at.

2. Typecheck the builder definition, which needs the typechecked
definition of 'f' to be in scope.

This behaviour is implemented in 'tcValBinds', but it crucially
depends on 'P' not being put in a recursive group with 'f' (which
would make it look like a recursive pattern synonym a la 'pattern P =
P' which is unsound and rejected).

-}

{- *********************************************************************
*                                                                      *
                Class/instance method bindings
*                                                                      *
********************************************************************* -}

{- @rnMethodBinds@ is used for the method bindings of a class and an instance
declaration.   Like @rnBinds@ but without dependency analysis.

NOTA BENE: we record each {\em binder} of a method-bind group as a free variable.
That's crucial when dealing with an instance decl:
\begin{verbatim}
        instance Foo (T a) where
           op x = ...
\end{verbatim}
This might be the {\em sole} occurrence of @op@ for an imported class @Foo@,
and unless @op@ occurs we won't treat the type signature of @op@ in the class
decl for @Foo@ as a source of instance-decl gates.  But we should!  Indeed,
in many ways the @op@ in an instance decl is just like an occurrence, not
a binder.
-}

rnMethodBinds :: Bool                   -- True <=> is a class declaration
              -> Name                   -- Class name
              -> [Name]                 -- Type variables from the class/instance header
              -> LHsBinds RdrName       -- Binds
              -> [LSig RdrName]         -- and signatures/pragmas
              -> RnM (LHsBinds Name, [LSig Name], FreeVars)
-- Used for
--   * the default method bindings in a class decl
--   * the method bindings in an instance decl
rnMethodBinds is_cls_decl cls ktv_names binds sigs
  = do { checkDupRdrNames (collectMethodBinders binds)
             -- Check that the same method is not given twice in the
             -- same instance decl      instance C T where
             --                       f x = ...
             --                       g y = ...
             --                       f x = ...
             -- We must use checkDupRdrNames because the Name of the
             -- method is the Name of the class selector, whose SrcSpan
             -- points to the class declaration; and we use rnMethodBinds
             -- for instance decls too

       -- Rename the bindings LHSs
       ; binds' <- foldrBagM (rnMethodBindLHS is_cls_decl cls) emptyBag binds

       -- Rename the pragmas and signatures
       -- Annoyingly the type variables /are/ in scope for signatures, but
       -- /are not/ in scope in the SPECIALISE instance pramas; e.g.
       --    instance Eq a => Eq (T a) where
       --       (==) :: a -> a -> a
       --       {-# SPECIALISE instance Eq a => Eq (T [a]) #-}
       ; let (spec_inst_prags, other_sigs) = partition isSpecInstLSig sigs
             bound_nms = mkNameSet (collectHsBindsBinders binds')
             sig_ctxt | is_cls_decl = ClsDeclCtxt cls
                      | otherwise   = InstDeclCtxt bound_nms
       ; (spec_inst_prags', sip_fvs) <- renameSigs sig_ctxt spec_inst_prags
       ; (other_sigs',      sig_fvs) <- extendTyVarEnvFVRn ktv_names $
                                        renameSigs sig_ctxt other_sigs

       -- Rename the bindings RHSs.  Again there's an issue about whether the
       -- type variables from the class/instance head are in scope.
       -- Answer no in Haskell 2010, but yes if you have -XScopedTypeVariables
       ; scoped_tvs  <- xoptM Opt_ScopedTypeVariables
       ; (binds'', bind_fvs) <- maybe_extend_tyvar_env scoped_tvs $
              do { binds_w_dus <- mapBagM (rnLBind (mkSigTvFn other_sigs')) binds'
                 ; let bind_fvs = foldrBag (\(_,_,fv1) fv2 -> fv1 `plusFV` fv2)
                                           emptyFVs binds_w_dus
                 ; return (mapBag fstOf3 binds_w_dus, bind_fvs) }

       ; return ( binds'', spec_inst_prags' ++ other_sigs'
                , sig_fvs `plusFV` sip_fvs `plusFV` bind_fvs) }
  where
    -- For the method bindings in class and instance decls, we extend
    -- the type variable environment iff -XScopedTypeVariables
    maybe_extend_tyvar_env scoped_tvs thing_inside
       | scoped_tvs = extendTyVarEnvFVRn ktv_names thing_inside
       | otherwise  = thing_inside

rnMethodBindLHS :: Bool -> Name
                -> LHsBindLR RdrName RdrName
                -> LHsBindsLR Name RdrName
                -> RnM (LHsBindsLR Name RdrName)
rnMethodBindLHS _ cls (L loc bind@(FunBind { fun_id = name })) rest
  = setSrcSpan loc $ do
    do { sel_name <- wrapLocM (lookupInstDeclBndr cls (ptext (sLit "method"))) name
                     -- We use the selector name as the binder
       ; let bind' = bind { fun_id = sel_name
                          , bind_fvs = placeHolderNamesTc }

       ; return (L loc bind' `consBag` rest ) }

-- Report error for all other forms of bindings
-- This is why we use a fold rather than map
rnMethodBindLHS is_cls_decl _ (L loc bind) rest
  = do { addErrAt loc $
         vcat [ what <+> ptext (sLit "not allowed in") <+> decl_sort
              , nest 2 (ppr bind) ]
       ; return rest }
  where
    decl_sort | is_cls_decl = ptext (sLit "class declaration:")
              | otherwise   = ptext (sLit "instance declaration:")
    what = case bind of
              PatBind {}    -> ptext (sLit "Pattern bindings (except simple variables)")
              PatSynBind {} -> ptext (sLit "Pattern synonyms")
                               -- Associated pattern synonyms are not implemented yet
              _ -> pprPanic "rnMethodBind" (ppr bind)

{-
************************************************************************
*                                                                      *
\subsubsection[dep-Sigs]{Signatures (and user-pragmas for values)}
*                                                                      *
************************************************************************

@renameSigs@ checks for:
\begin{enumerate}
\item more than one sig for one thing;
\item signatures given for things not bound here;
\end{enumerate}

At the moment we don't gather free-var info from the types in
signatures.  We'd only need this if we wanted to report unused tyvars.
-}

renameSigs :: HsSigCtxt
           -> [LSig RdrName]
           -> RnM ([LSig Name], FreeVars)
-- Renames the signatures and performs error checks
renameSigs ctxt sigs
  = do  { mapM_ dupSigDeclErr (findDupSigs sigs)

        ; checkDupMinimalSigs sigs

        ; (sigs', sig_fvs) <- mapFvRn (wrapLocFstM (renameSig ctxt)) sigs

        ; let (good_sigs, bad_sigs) = partition (okHsSig ctxt) sigs'
        ; mapM_ misplacedSigErr bad_sigs                 -- Misplaced

        ; return (good_sigs, sig_fvs) }

----------------------
-- We use lookupSigOccRn in the signatures, which is a little bit unsatisfactory
-- because this won't work for:
--      instance Foo T where
--        {-# INLINE op #-}
--        Baz.op = ...
-- We'll just rename the INLINE prag to refer to whatever other 'op'
-- is in scope.  (I'm assuming that Baz.op isn't in scope unqualified.)
-- Doesn't seem worth much trouble to sort this.

renameSig :: HsSigCtxt -> Sig RdrName -> RnM (Sig Name, FreeVars)
-- FixitySig is renamed elsewhere.
renameSig _ (IdSig x)
  = return (IdSig x, emptyFVs)    -- Actually this never occurs

renameSig ctxt sig@(TypeSig vs ty)
  = do  { new_vs <- mapM (lookupSigOccRn ctxt sig) vs
        ; let doc = TypeSigCtx (ppr_sig_bndrs vs)
        ; (new_ty, fvs) <- rnHsSigWcType doc ty
        ; return (TypeSig new_vs new_ty, fvs) }

renameSig ctxt sig@(ClassOpSig is_deflt vs ty)
  = do  { defaultSigs_on <- xoptM Opt_DefaultSignatures
        ; when (is_deflt && not defaultSigs_on) $
          addErr (defaultSigErr sig)
        ; new_v <- mapM (lookupSigOccRn ctxt sig) vs
        ; (new_ty, fvs) <- rnHsSigType ty_ctxt ty
        ; return (ClassOpSig is_deflt new_v new_ty, fvs) }
  where
    (v1:_) = vs
    ty_ctxt = GenericCtx (ptext (sLit "a class method signature for")
                          <+> quotes (ppr v1))

renameSig _ (SpecInstSig src ty)
  = do  { (new_ty, fvs) <- rnHsSigType SpecInstSigCtx ty
        ; return (SpecInstSig src new_ty,fvs) }

-- {-# SPECIALISE #-} pragmas can refer to imported Ids
-- so, in the top-level case (when mb_names is Nothing)
-- we use lookupOccRn.  If there's both an imported and a local 'f'
-- then the SPECIALISE pragma is ambiguous, unlike all other signatures
renameSig ctxt sig@(SpecSig v tys inl)
  = do  { new_v <- case ctxt of
                     TopSigCtxt {} -> lookupLocatedOccRn v
                     _             -> lookupSigOccRn ctxt sig v
        ; (new_ty, fvs) <- foldM do_one ([],emptyFVs) tys
        ; return (SpecSig new_v new_ty inl, fvs) }
  where
    ty_ctxt = GenericCtx (ptext (sLit "a SPECIALISE signature for")
                          <+> quotes (ppr v))
    do_one (tys,fvs) ty
      = do { (new_ty, fvs_ty) <- rnHsSigType ty_ctxt ty
           ; return ( new_ty:tys, fvs_ty `plusFV` fvs) }

renameSig ctxt sig@(InlineSig v s)
  = do  { new_v <- lookupSigOccRn ctxt sig v
        ; return (InlineSig new_v s, emptyFVs) }

renameSig ctxt sig@(FixSig (FixitySig vs f))
  = do  { new_vs <- mapM (lookupSigOccRn ctxt sig) vs
        ; return (FixSig (FixitySig new_vs f), emptyFVs) }

renameSig ctxt sig@(MinimalSig s (L l bf))
  = do new_bf <- traverse (lookupSigOccRn ctxt sig) bf
       return (MinimalSig s (L l new_bf), emptyFVs)

renameSig ctxt sig@(PatSynSig v ty)
  = do  { v' <- lookupSigOccRn ctxt sig v
<<<<<<< HEAD
        ; let doc = TypeSigCtx $ quotes (ppr v)
        ; loc <- getSrcSpanM

        ; free_tyki_vars <- extractHsTysRdrTyVars (ty:unLoc prov ++ unLoc req)
        ; (kvs, tv_bndrs) <- case flag of
            Implicit ->
                return ([], mkHsQTvs $
                            userHsLTyVarBndrs loc $
                            freeKiTyVarsAllVars free_tyki_vars)
            Explicit ->
                do { let heading = text "In the pattern synonym type signature"
                                   <+> quotes (ppr sig)
                   ; warnUnusedForAlls (heading $$ docOfHsDocContext doc)
                                       qtvs free_tyki_vars
                   ; return ( freeKiTyVarsKindVars free_tyki_vars
                            , qtvs ) }
            Qualified -> panic "renameSig: Qualified"

        ; bindHsTyVars doc Nothing kvs tv_bndrs $ \ tyvars -> do
        { (req', fvs2) <- rnContext doc req
        ; (prov', fvs1) <- rnContext doc prov
        ; (ty', fvs3) <- rnLHsType doc ty

        ; let fvs = plusFVs [fvs1, fvs2, fvs3]
        ; return (PatSynSig v' (flag, tyvars) req' prov' ty', fvs) }}
=======
        ; (ty', fvs) <- rnHsSigType ty_ctxt ty
        ; return (PatSynSig v' ty', fvs) }
  where
    ty_ctxt = GenericCtx (ptext (sLit "a pattern synonym signature for")
                          <+> quotes (ppr v))
>>>>>>> 1e041b73

ppr_sig_bndrs :: [Located RdrName] -> SDoc
ppr_sig_bndrs bs = quotes (pprWithCommas ppr bs)

okHsSig :: HsSigCtxt -> LSig a -> Bool
okHsSig ctxt (L _ sig)
  = case (sig, ctxt) of
     (ClassOpSig {}, ClsDeclCtxt {})  -> True
     (ClassOpSig {}, InstDeclCtxt {}) -> True
     (ClassOpSig {}, _)               -> False

     (TypeSig {}, ClsDeclCtxt {})  -> False
     (TypeSig {}, InstDeclCtxt {}) -> False
     (TypeSig {}, _)               -> True

     (PatSynSig {}, TopSigCtxt{}) -> True
     (PatSynSig {}, _)            -> False

     (FixSig {}, InstDeclCtxt {}) -> False
     (FixSig {}, _)               -> True

     (IdSig {}, TopSigCtxt {})   -> True
     (IdSig {}, InstDeclCtxt {}) -> True
     (IdSig {}, _)               -> False

     (InlineSig {}, HsBootCtxt) -> False
     (InlineSig {}, _)          -> True

     (SpecSig {}, TopSigCtxt {})    -> True
     (SpecSig {}, LocalBindCtxt {}) -> True
     (SpecSig {}, InstDeclCtxt {})  -> True
     (SpecSig {}, _)                -> False

     (SpecInstSig {}, InstDeclCtxt {}) -> True
     (SpecInstSig {}, _)               -> False

     (MinimalSig {}, ClsDeclCtxt {}) -> True
     (MinimalSig {}, _)              -> False

-------------------
findDupSigs :: [LSig RdrName] -> [[(Located RdrName, Sig RdrName)]]
-- Check for duplicates on RdrName version,
-- because renamed version has unboundName for
-- not-in-scope binders, which gives bogus dup-sig errors
-- NB: in a class decl, a 'generic' sig is not considered
--     equal to an ordinary sig, so we allow, say
--           class C a where
--             op :: a -> a
--             default op :: Eq a => a -> a
findDupSigs sigs
  = findDupsEq matching_sig (concatMap (expand_sig . unLoc) sigs)
  where
    expand_sig sig@(FixSig (FixitySig ns _)) = zip ns (repeat sig)
    expand_sig sig@(InlineSig n _)           = [(n,sig)]
    expand_sig sig@(TypeSig ns _)            = [(n,sig) | n <- ns]
    expand_sig sig@(ClassOpSig _ ns _)       = [(n,sig) | n <- ns]
    expand_sig _ = []

    matching_sig (L _ n1,sig1) (L _ n2,sig2)       = n1 == n2 && mtch sig1 sig2
    mtch (FixSig {})           (FixSig {})         = True
    mtch (InlineSig {})        (InlineSig {})      = True
    mtch (TypeSig {})          (TypeSig {})        = True
    mtch (ClassOpSig d1 _ _)   (ClassOpSig d2 _ _) = d1 == d2
    mtch _ _ = False

-- Warn about multiple MINIMAL signatures
checkDupMinimalSigs :: [LSig RdrName] -> RnM ()
checkDupMinimalSigs sigs
  = case filter isMinimalLSig sigs of
      minSigs@(_:_:_) -> dupMinimalSigErr minSigs
      _ -> return ()

{-
************************************************************************
*                                                                      *
\subsection{Match}
*                                                                      *
************************************************************************
-}

rnMatchGroup :: Outputable (body RdrName) => HsMatchContext Name
             -> (Located (body RdrName) -> RnM (Located (body Name), FreeVars))
             -> MatchGroup RdrName (Located (body RdrName))
             -> RnM (MatchGroup Name (Located (body Name)), FreeVars)
rnMatchGroup ctxt rnBody (MG { mg_alts = L _ ms, mg_origin = origin })
  = do { empty_case_ok <- xoptM Opt_EmptyCase
       ; when (null ms && not empty_case_ok) (addErr (emptyCaseErr ctxt))
       ; (new_ms, ms_fvs) <- mapFvRn (rnMatch ctxt rnBody) ms
       ; return (mkMatchGroupName origin new_ms, ms_fvs) }

rnMatch :: Outputable (body RdrName) => HsMatchContext Name
        -> (Located (body RdrName) -> RnM (Located (body Name), FreeVars))
        -> LMatch RdrName (Located (body RdrName))
        -> RnM (LMatch Name (Located (body Name)), FreeVars)
rnMatch ctxt rnBody = wrapLocFstM (rnMatch' ctxt rnBody)

rnMatch' :: Outputable (body RdrName) => HsMatchContext Name
         -> (Located (body RdrName) -> RnM (Located (body Name), FreeVars))
         -> Match RdrName (Located (body RdrName))
         -> RnM (Match Name (Located (body Name)), FreeVars)
rnMatch' ctxt rnBody match@(Match { m_fixity = mf, m_pats = pats
                                  , m_type = maybe_rhs_sig, m_grhss = grhss })
  = do  {       -- Result type signatures are no longer supported
          case maybe_rhs_sig of
                Nothing -> return ()
                Just (L loc ty) -> addErrAt loc (resSigErr ctxt match ty)

        ; let isinfix = isInfixMatch match
               -- Now the main event
               -- Note that there are no local fixity decls for matches
        ; rnPats ctxt pats      $ \ pats' -> do
        { (grhss', grhss_fvs) <- rnGRHSs ctxt rnBody grhss
        ; let mf' = case (ctxt,mf) of
                      (FunRhs funid,FunBindMatch (L lf _) _)
                                            -> FunBindMatch (L lf funid) isinfix
                      _                     -> NonFunBindMatch
        ; return (Match { m_fixity = mf', m_pats = pats'
                        , m_type = Nothing, m_grhss = grhss'}, grhss_fvs ) }}

emptyCaseErr :: HsMatchContext Name -> SDoc
emptyCaseErr ctxt = hang (ptext (sLit "Empty list of alternatives in") <+> pp_ctxt)
                       2 (ptext (sLit "Use EmptyCase to allow this"))
  where
    pp_ctxt = case ctxt of
                CaseAlt    -> ptext (sLit "case expression")
                LambdaExpr -> ptext (sLit "\\case expression")
                _ -> ptext (sLit "(unexpected)") <+> pprMatchContextNoun ctxt


resSigErr :: Outputable body
          => HsMatchContext Name -> Match RdrName body -> HsType RdrName -> SDoc
resSigErr ctxt match ty
   = vcat [ ptext (sLit "Illegal result type signature") <+> quotes (ppr ty)
          , nest 2 $ ptext (sLit
                 "Result signatures are no longer supported in pattern matches")
          , pprMatchInCtxt ctxt match ]

{-
************************************************************************
*                                                                      *
\subsubsection{Guarded right-hand sides (GRHSs)}
*                                                                      *
************************************************************************
-}

rnGRHSs :: HsMatchContext Name
        -> (Located (body RdrName) -> RnM (Located (body Name), FreeVars))
        -> GRHSs RdrName (Located (body RdrName))
        -> RnM (GRHSs Name (Located (body Name)), FreeVars)
rnGRHSs ctxt rnBody (GRHSs grhss (L l binds))
  = rnLocalBindsAndThen binds   $ \ binds' _ -> do
    (grhss', fvGRHSs) <- mapFvRn (rnGRHS ctxt rnBody) grhss
    return (GRHSs grhss' (L l binds'), fvGRHSs)

rnGRHS :: HsMatchContext Name
       -> (Located (body RdrName) -> RnM (Located (body Name), FreeVars))
       -> LGRHS RdrName (Located (body RdrName))
       -> RnM (LGRHS Name (Located (body Name)), FreeVars)
rnGRHS ctxt rnBody = wrapLocFstM (rnGRHS' ctxt rnBody)

rnGRHS' :: HsMatchContext Name
        -> (Located (body RdrName) -> RnM (Located (body Name), FreeVars))
        -> GRHS RdrName (Located (body RdrName))
        -> RnM (GRHS Name (Located (body Name)), FreeVars)
rnGRHS' ctxt rnBody (GRHS guards rhs)
  = do  { pattern_guards_allowed <- xoptM Opt_PatternGuards
        ; ((guards', rhs'), fvs) <- rnStmts (PatGuard ctxt) rnLExpr guards $ \ _ ->
                                    rnBody rhs

        ; unless (pattern_guards_allowed || is_standard_guard guards')
                 (addWarn (nonStdGuardErr guards'))

        ; return (GRHS guards' rhs', fvs) }
  where
        -- Standard Haskell 1.4 guards are just a single boolean
        -- expression, rather than a list of qualifiers as in the
        -- Glasgow extension
    is_standard_guard []                       = True
    is_standard_guard [L _ (BodyStmt _ _ _ _)] = True
    is_standard_guard _                        = False

{-
************************************************************************
*                                                                      *
\subsection{Error messages}
*                                                                      *
************************************************************************
-}

dupSigDeclErr :: [(Located RdrName, Sig RdrName)] -> RnM ()
dupSigDeclErr pairs@((L loc name, sig) : _)
  = addErrAt loc $
    vcat [ ptext (sLit "Duplicate") <+> what_it_is
           <> ptext (sLit "s for") <+> quotes (ppr name)
         , ptext (sLit "at") <+> vcat (map ppr $ sort $ map (getLoc . fst) pairs) ]
  where
    what_it_is = hsSigDoc sig

dupSigDeclErr [] = panic "dupSigDeclErr"

misplacedSigErr :: LSig Name -> RnM ()
misplacedSigErr (L loc sig)
  = addErrAt loc $
    sep [ptext (sLit "Misplaced") <+> hsSigDoc sig <> colon, ppr sig]

defaultSigErr :: Sig RdrName -> SDoc
defaultSigErr sig = vcat [ hang (ptext (sLit "Unexpected default signature:"))
                              2 (ppr sig)
                         , ptext (sLit "Use DefaultSignatures to enable default signatures") ]

bindsInHsBootFile :: LHsBindsLR Name RdrName -> SDoc
bindsInHsBootFile mbinds
  = hang (ptext (sLit "Bindings in hs-boot files are not allowed"))
       2 (ppr mbinds)

nonStdGuardErr :: Outputable body => [LStmtLR Name Name body] -> SDoc
nonStdGuardErr guards
  = hang (ptext (sLit "accepting non-standard pattern guards (use PatternGuards to suppress this message)"))
       4 (interpp'SP guards)

unusedPatBindWarn :: HsBind Name -> SDoc
unusedPatBindWarn bind
  = hang (ptext (sLit "This pattern-binding binds no variables:"))
       2 (ppr bind)

dupMinimalSigErr :: [LSig RdrName] -> RnM ()
dupMinimalSigErr sigs@(L loc _ : _)
  = addErrAt loc $
    vcat [ ptext (sLit "Multiple minimal complete definitions")
         , ptext (sLit "at") <+> vcat (map ppr $ sort $ map getLoc sigs)
         , ptext (sLit "Combine alternative minimal complete definitions with `|'") ]
dupMinimalSigErr [] = panic "dupMinimalSigErr"<|MERGE_RESOLUTION|>--- conflicted
+++ resolved
@@ -927,39 +927,11 @@
 
 renameSig ctxt sig@(PatSynSig v ty)
   = do  { v' <- lookupSigOccRn ctxt sig v
-<<<<<<< HEAD
-        ; let doc = TypeSigCtx $ quotes (ppr v)
-        ; loc <- getSrcSpanM
-
-        ; free_tyki_vars <- extractHsTysRdrTyVars (ty:unLoc prov ++ unLoc req)
-        ; (kvs, tv_bndrs) <- case flag of
-            Implicit ->
-                return ([], mkHsQTvs $
-                            userHsLTyVarBndrs loc $
-                            freeKiTyVarsAllVars free_tyki_vars)
-            Explicit ->
-                do { let heading = text "In the pattern synonym type signature"
-                                   <+> quotes (ppr sig)
-                   ; warnUnusedForAlls (heading $$ docOfHsDocContext doc)
-                                       qtvs free_tyki_vars
-                   ; return ( freeKiTyVarsKindVars free_tyki_vars
-                            , qtvs ) }
-            Qualified -> panic "renameSig: Qualified"
-
-        ; bindHsTyVars doc Nothing kvs tv_bndrs $ \ tyvars -> do
-        { (req', fvs2) <- rnContext doc req
-        ; (prov', fvs1) <- rnContext doc prov
-        ; (ty', fvs3) <- rnLHsType doc ty
-
-        ; let fvs = plusFVs [fvs1, fvs2, fvs3]
-        ; return (PatSynSig v' (flag, tyvars) req' prov' ty', fvs) }}
-=======
         ; (ty', fvs) <- rnHsSigType ty_ctxt ty
         ; return (PatSynSig v' ty', fvs) }
   where
     ty_ctxt = GenericCtx (ptext (sLit "a pattern synonym signature for")
                           <+> quotes (ppr v))
->>>>>>> 1e041b73
 
 ppr_sig_bndrs :: [Located RdrName] -> SDoc
 ppr_sig_bndrs bs = quotes (pprWithCommas ppr bs)
