--- conflicted
+++ resolved
@@ -596,14 +596,10 @@
 newVar :: Kind -> TR TcType
 newVar = liftTcM . newFlexiTyVarTy
 
-<<<<<<< HEAD
 newOpenVar :: TR TcType
 newOpenVar = liftTcM newOpenFlexiTyVarTy
 
-instTyCoVars :: [TyCoVar] -> TR ([TcTyCoVar], [TcType], TCvSubst)
-=======
-instTyVars :: [TyVar] -> TR (TvSubst, [TcTyVar])
->>>>>>> ce9d6f25
+instTyCoVars :: [TyCoVar] -> TR (TCvSubst, [TcTyCoVar])
 -- Instantiate fresh mutable type variables from some TyVars
 -- This function preserves the print-name, which helps error messages
 instTyCoVars = let origin = panic "No origin for instTyCoVars in GHCi" in
@@ -621,11 +617,8 @@
 --   mapping from new (instantiated) -to- old (skolem) type variables
 instScheme :: QuantifiedType -> TR (TcType, RttiInstantiation)
 instScheme (tvs, ty)
-<<<<<<< HEAD
-  = liftTcM $ do { (tvs', _, subst) <- instTyCoVars tvs
-=======
-  = liftTcM $ do { (subst, tvs') <- tcInstTyVars tvs
->>>>>>> ce9d6f25
+   -- TODO (RAE): The monads are confused.
+  = liftTcM $ do { (subst, tvs') <- tcInstTyCoVars tvs
                  ; let rtti_inst = [(tv',tv) | (tv',tv) <- tvs' `zip` tvs]
                  ; return (substTy subst ty, rtti_inst) }
 
@@ -963,11 +956,7 @@
   = do { let UnaryRep rep_con_app_ty = repType con_app_ty
        ; traceTR (text "getDataConArgTys 1" <+> (ppr con_app_ty $$ ppr rep_con_app_ty
                    $$ ppr (tcSplitTyConApp_maybe rep_con_app_ty)))
-<<<<<<< HEAD
-       ; (_, _, subst) <- instTyCoVars (univ_tvs ++ ex_tvs)
-=======
-       ; (subst, _) <- instTyVars (univ_tvs ++ ex_tvs)
->>>>>>> ce9d6f25
+       ; (subst, _) <- instTyCoVars (univ_tvs ++ ex_tvs)
        ; addConstraint rep_con_app_ty (substTy subst (dataConOrigResTy dc))
               -- See Note [Constructor arg types]
        ; let con_arg_tys = substTys subst (dataConRepArgTys dc)
@@ -1200,13 +1189,8 @@
             | otherwise = do
                traceTR (text "(Upgrade) upgraded " <> ppr ty <>
                         text " in presence of newtype evidence " <> ppr new_tycon)
-<<<<<<< HEAD
-               (_, vars, _) <- instTyCoVars (tyConTyVars new_tycon)
-               let ty' = mkTyConApp new_tycon vars
-=======
-               (_, vars) <- instTyVars (tyConTyVars new_tycon)
+               (_, vars) <- instTyCoVars (tyConTyVars new_tycon)
                let ty' = mkTyConApp new_tycon (mkTyVarTys vars)
->>>>>>> ce9d6f25
                    UnaryRep rep_ty = repType ty'
                _ <- liftTcM (unifyType ty rep_ty)
         -- assumes that reptype doesn't ^^^^ touch tyconApp args
