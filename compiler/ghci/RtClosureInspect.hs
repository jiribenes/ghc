-----------------------------------------------------------------------------
--
-- GHC Interactive support for inspecting arbitrary closures at runtime
--
-- Pepe Iborra (supported by Google SoC) 2006
--
-----------------------------------------------------------------------------

{-# OPTIONS -fno-warn-tabs #-}
-- The above warning supression flag is a temporary kludge.
-- While working on this module you are encouraged to remove it and
-- detab the module (please do the detabbing in a separate patch). See
--     http://ghc.haskell.org/trac/ghc/wiki/Commentary/CodingStyle#TabsvsSpaces
-- for details

module RtClosureInspect(
     cvObtainTerm,      -- :: HscEnv -> Int -> Bool -> Maybe Type -> HValue -> IO Term
     cvReconstructType,
     improveRTTIType,

     Term(..),
     isTerm, isSuspension, isPrim, isFun, isFunLike, isNewtypeWrap,
     isFullyEvaluated, isFullyEvaluatedTerm,
     termType, mapTermType, termTyCoVars,
     foldTerm, TermFold(..), foldTermM, TermFoldM(..), idTermFold,
     pprTerm, cPprTerm, cPprTermBase, CustomTermPrinter,

--     unsafeDeepSeq,

     Closure(..), getClosureData, ClosureType(..), isConstr, isIndirection
 ) where

#include "HsVersions.h"

import DebuggerUtils
import ByteCodeItbls    ( StgInfoTable, peekItbl )
import qualified ByteCodeItbls as BCI( StgInfoTable(..) )
import BasicTypes       ( HValue )
import HscTypes

import DataCon
import Type
import qualified Unify as U
import Var
import TcRnMonad
import TcType
import TcMType
import TcHsSyn ( zonkTcTypeToType, mkEmptyZonkEnv )
import TcUnify
import TcEnv

import TyCon
import Name
import VarEnv
import Util
import VarSet
import BasicTypes       ( TupleSort(UnboxedTuple) )
import TysPrim
import PrelNames
import TysWiredIn
import DynFlags
import Outputable as Ppr
import GHC.Arr          ( Array(..) )
import GHC.Exts
import GHC.IO ( IO(..) )

import StaticFlags( opt_PprStyle_Debug )
import Control.Monad
import Data.Maybe
import Data.Array.Base
import Data.Ix
import Data.List
import qualified Data.Sequence as Seq
import Data.Monoid (mappend)
import Data.Sequence (viewl, ViewL(..))
import Foreign.Safe
import System.IO.Unsafe

---------------------------------------------
-- * A representation of semi evaluated Terms
---------------------------------------------

data Term = Term { ty        :: RttiType
                 , dc        :: Either String DataCon
                               -- Carries a text representation if the datacon is
                               -- not exported by the .hi file, which is the case 
                               -- for private constructors in -O0 compiled libraries
                 , val       :: HValue 
                 , subTerms  :: [Term] }

          | Prim { ty        :: RttiType
                 , value     :: [Word] }

          | Suspension { ctype    :: ClosureType
                       , ty       :: RttiType
                       , val      :: HValue
                       , bound_to :: Maybe Name   -- Useful for printing
                       }
          | NewtypeWrap{       -- At runtime there are no newtypes, and hence no
                               -- newtype constructors. A NewtypeWrap is just a
                               -- made-up tag saying "heads up, there used to be
                               -- a newtype constructor here".
                         ty           :: RttiType
                       , dc           :: Either String DataCon
                       , wrapped_term :: Term }
          | RefWrap    {       -- The contents of a reference
                         ty           :: RttiType
                       , wrapped_term :: Term }

isTerm, isSuspension, isPrim, isFun, isFunLike, isNewtypeWrap :: Term -> Bool
isTerm Term{} = True
isTerm   _    = False
isSuspension Suspension{} = True
isSuspension      _       = False
isPrim Prim{} = True
isPrim   _    = False
isNewtypeWrap NewtypeWrap{} = True
isNewtypeWrap _             = False

isFun Suspension{ctype=Fun} = True
isFun _ = False

isFunLike s@Suspension{ty=ty} = isFun s || isFunTy ty
isFunLike _ = False

termType :: Term -> RttiType
termType t = ty t

isFullyEvaluatedTerm :: Term -> Bool
isFullyEvaluatedTerm Term {subTerms=tt} = all isFullyEvaluatedTerm tt
isFullyEvaluatedTerm Prim {}            = True
isFullyEvaluatedTerm NewtypeWrap{wrapped_term=t} = isFullyEvaluatedTerm t
isFullyEvaluatedTerm RefWrap{wrapped_term=t}     = isFullyEvaluatedTerm t
isFullyEvaluatedTerm _                  = False

instance Outputable (Term) where
 ppr t | Just doc <- cPprTerm cPprTermBase t = doc
       | otherwise = panic "Outputable Term instance"

-------------------------------------------------------------------------
-- Runtime Closure Datatype and functions for retrieving closure related stuff
-------------------------------------------------------------------------
data ClosureType = Constr 
                 | Fun 
                 | Thunk Int 
                 | ThunkSelector
                 | Blackhole 
                 | AP 
                 | PAP 
                 | Indirection Int 
                 | MutVar Int
                 | MVar   Int
                 | Other  Int
 deriving (Show, Eq)

data Closure = Closure { tipe         :: ClosureType 
                       , infoPtr      :: Ptr ()
                       , infoTable    :: StgInfoTable
                       , ptrs         :: Array Int HValue
                       , nonPtrs      :: [Word]
                       }

instance Outputable ClosureType where
  ppr = text . show 

#include "../includes/rts/storage/ClosureTypes.h"

aP_CODE, pAP_CODE :: Int
aP_CODE = AP
pAP_CODE = PAP
#undef AP
#undef PAP

getClosureData :: DynFlags -> a -> IO Closure
getClosureData dflags a =
   case unpackClosure# a of 
     (# iptr, ptrs, nptrs #) -> do
           let iptr'
                | ghciTablesNextToCode =
                   Ptr iptr
                | otherwise =
                   -- the info pointer we get back from unpackClosure#
                   -- is to the beginning of the standard info table,
                   -- but the Storable instance for info tables takes
                   -- into account the extra entry pointer when
                   -- !ghciTablesNextToCode, so we must adjust here:
                   Ptr iptr `plusPtr` negate (wORD_SIZE dflags)
           itbl <- peekItbl dflags iptr'
           let tipe = readCType (BCI.tipe itbl)
               elems = fromIntegral (BCI.ptrs itbl)
               ptrsList = Array 0 (elems - 1) elems ptrs
               nptrs_data = [W# (indexWordArray# nptrs i)
                              | I# i <- [0.. fromIntegral (BCI.nptrs itbl)-1] ]
           ASSERT(elems >= 0) return ()
           ptrsList `seq` 
            return (Closure tipe (Ptr iptr) itbl ptrsList nptrs_data)

readCType :: Integral a => a -> ClosureType
readCType i 
 | i >= CONSTR && i <= CONSTR_NOCAF_STATIC = Constr
 | i >= FUN    && i <= FUN_STATIC          = Fun
 | i >= THUNK  && i < THUNK_SELECTOR       = Thunk i'
 | i == THUNK_SELECTOR                     = ThunkSelector
 | i == BLACKHOLE                          = Blackhole
 | i >= IND    && i <= IND_STATIC          = Indirection i'
 | i' == aP_CODE                           = AP
 | i == AP_STACK                           = AP
 | i' == pAP_CODE                          = PAP
 | i == MUT_VAR_CLEAN || i == MUT_VAR_DIRTY= MutVar i'
 | i == MVAR_CLEAN    || i == MVAR_DIRTY   = MVar i'
 | otherwise                               = Other  i'
  where i' = fromIntegral i
 
isConstr, isIndirection, isThunk :: ClosureType -> Bool
isConstr Constr = True
isConstr    _   = False

isIndirection (Indirection _) = True
isIndirection _ = False

isThunk (Thunk _)     = True
isThunk ThunkSelector = True
isThunk AP            = True
isThunk _             = False

isFullyEvaluated :: DynFlags -> a -> IO Bool
isFullyEvaluated dflags a = do
  closure <- getClosureData dflags a
  case tipe closure of
    Constr -> do are_subs_evaluated <- amapM (isFullyEvaluated dflags) (ptrs closure)
                 return$ and are_subs_evaluated
    _      -> return False
  where amapM f = sequence . amap' f

-- TODO: Fix it. Probably the otherwise case is failing, trace/debug it
{-
unsafeDeepSeq :: a -> b -> b
unsafeDeepSeq = unsafeDeepSeq1 2
 where unsafeDeepSeq1 0 a b = seq a $! b
       unsafeDeepSeq1 i a b   -- 1st case avoids infinite loops for non reducible thunks
        | not (isConstr tipe) = seq a $! unsafeDeepSeq1 (i-1) a b     
     -- | unsafePerformIO (isFullyEvaluated a) = b
        | otherwise = case unsafePerformIO (getClosureData a) of
                        closure -> foldl' (flip unsafeDeepSeq) b (ptrs closure)
        where tipe = unsafePerformIO (getClosureType a)
-}

-----------------------------------
-- * Traversals for Terms
-----------------------------------
type TermProcessor a b = RttiType -> Either String DataCon -> HValue -> [a] -> b

data TermFold a = TermFold { fTerm        :: TermProcessor a a
                           , fPrim        :: RttiType -> [Word] -> a
                           , fSuspension  :: ClosureType -> RttiType -> HValue
                                            -> Maybe Name -> a
                           , fNewtypeWrap :: RttiType -> Either String DataCon
                                            -> a -> a
                           , fRefWrap     :: RttiType -> a -> a
                           }


data TermFoldM m a =
                   TermFoldM {fTermM        :: TermProcessor a (m a)
                            , fPrimM        :: RttiType -> [Word] -> m a
                            , fSuspensionM  :: ClosureType -> RttiType -> HValue
                                             -> Maybe Name -> m a
                            , fNewtypeWrapM :: RttiType -> Either String DataCon
                                            -> a -> m a
                            , fRefWrapM     :: RttiType -> a -> m a
                           }

foldTerm :: TermFold a -> Term -> a
foldTerm tf (Term ty dc v tt) = fTerm tf ty dc v (map (foldTerm tf) tt)
foldTerm tf (Prim ty    v   ) = fPrim tf ty v
foldTerm tf (Suspension ct ty v b) = fSuspension tf ct ty v b
foldTerm tf (NewtypeWrap ty dc t)  = fNewtypeWrap tf ty dc (foldTerm tf t)
foldTerm tf (RefWrap ty t)         = fRefWrap tf ty (foldTerm tf t)


foldTermM :: Monad m => TermFoldM m a -> Term -> m a
foldTermM tf (Term ty dc v tt) = mapM (foldTermM tf) tt >>= fTermM tf ty dc v
foldTermM tf (Prim ty    v   ) = fPrimM tf ty v
foldTermM tf (Suspension ct ty v b) = fSuspensionM tf ct ty v b
foldTermM tf (NewtypeWrap ty dc t)  = foldTermM tf t >>=  fNewtypeWrapM tf ty dc
foldTermM tf (RefWrap ty t)         = foldTermM tf t >>= fRefWrapM tf ty

idTermFold :: TermFold Term
idTermFold = TermFold {
              fTerm = Term,
              fPrim = Prim,
              fSuspension  = Suspension,
              fNewtypeWrap = NewtypeWrap,
              fRefWrap = RefWrap
                      }

mapTermType :: (RttiType -> Type) -> Term -> Term
mapTermType f = foldTerm idTermFold {
          fTerm       = \ty dc hval tt -> Term (f ty) dc hval tt,
          fSuspension = \ct ty hval n ->
                          Suspension ct (f ty) hval n,
          fNewtypeWrap= \ty dc t -> NewtypeWrap (f ty) dc t,
          fRefWrap    = \ty t -> RefWrap (f ty) t}

mapTermTypeM :: Monad m =>  (RttiType -> m Type) -> Term -> m Term
mapTermTypeM f = foldTermM TermFoldM {
          fTermM       = \ty dc hval tt -> f ty >>= \ty' -> return $ Term ty'  dc hval tt,
          fPrimM       = (return.) . Prim,
          fSuspensionM = \ct ty hval n ->
                          f ty >>= \ty' -> return $ Suspension ct ty' hval n,
          fNewtypeWrapM= \ty dc t -> f ty >>= \ty' -> return $ NewtypeWrap ty' dc t,
          fRefWrapM    = \ty t -> f ty >>= \ty' -> return $ RefWrap ty' t}

termTyCoVars :: Term -> TyCoVarSet
termTyCoVars = foldTerm TermFold {
            fTerm       = \ty _ _ tt   -> 
                          tyCoVarsOfType ty `plusVarEnv` concatVarEnv tt,
            fSuspension = \_ ty _ _ -> tyCoVarsOfType ty,
            fPrim       = \ _ _ -> emptyVarEnv,
            fNewtypeWrap= \ty _ t -> tyCoVarsOfType ty `plusVarEnv` t,
            fRefWrap    = \ty t -> tyCoVarsOfType ty `plusVarEnv` t}
    where concatVarEnv = foldr plusVarEnv emptyVarEnv

----------------------------------
-- Pretty printing of terms
----------------------------------

type Precedence        = Int
type TermPrinter       = Precedence -> Term ->   SDoc
type TermPrinterM m    = Precedence -> Term -> m SDoc

app_prec,cons_prec, max_prec ::Int
max_prec  = 10
app_prec  = max_prec
cons_prec = 5 -- TODO Extract this info from GHC itself

pprTerm :: TermPrinter -> TermPrinter
pprTerm y p t | Just doc <- pprTermM (\p -> Just . y p) p t = doc
pprTerm _ _ _ = panic "pprTerm"

pprTermM, ppr_termM, pprNewtypeWrap :: Monad m => TermPrinterM m -> TermPrinterM m
pprTermM y p t = pprDeeper `liftM` ppr_termM y p t

ppr_termM y p Term{dc=Left dc_tag, subTerms=tt} = do
  tt_docs <- mapM (y app_prec) tt
  return $ cparen (not (null tt) && p >= app_prec)
                  (text dc_tag <+> pprDeeperList fsep tt_docs)
  
ppr_termM y p Term{dc=Right dc, subTerms=tt} 
{-  | dataConIsInfix dc, (t1:t2:tt') <- tt  --TODO fixity
  = parens (ppr_term1 True t1 <+> ppr dc <+> ppr_term1 True ppr t2) 
    <+> hsep (map (ppr_term1 True) tt) 
-} -- TODO Printing infix constructors properly
  | null sub_terms_to_show
  = return (ppr dc)
  | otherwise 
  = do { tt_docs <- mapM (y app_prec) sub_terms_to_show
       ; return $ cparen (p >= app_prec) $
         sep [ppr dc, nest 2 (pprDeeperList fsep tt_docs)] }
  where
    sub_terms_to_show	-- Don't show the dictionary arguments to 
    			-- constructors unless -dppr-debug is on
      | opt_PprStyle_Debug = tt
      | otherwise = dropList (dataConTheta dc) tt

ppr_termM y p t@NewtypeWrap{} = pprNewtypeWrap y p t
ppr_termM y p RefWrap{wrapped_term=t}  = do
  contents <- y app_prec t
  return$ cparen (p >= app_prec) (text "GHC.Prim.MutVar#" <+> contents)
  -- The constructor name is wired in here ^^^ for the sake of simplicity.
  -- I don't think mutvars are going to change in a near future.
  -- In any case this is solely a presentation matter: MutVar# is
  -- a datatype with no constructors, implemented by the RTS
  -- (hence there is no way to obtain a datacon and print it).
ppr_termM _ _ t = ppr_termM1 t


ppr_termM1 :: Monad m => Term -> m SDoc
ppr_termM1 Prim{value=words, ty=ty} = 
    return $ repPrim (tyConAppTyCon ty) words
ppr_termM1 Suspension{ty=ty, bound_to=Nothing} = 
    return (char '_' <+> ifPprDebug (text "::" <> ppr ty))
ppr_termM1 Suspension{ty=ty, bound_to=Just n}
--  | Just _ <- splitFunTy_maybe ty = return$ ptext (sLit("<function>")
  | otherwise = return$ parens$ ppr n <> text "::" <> ppr ty
ppr_termM1 Term{}        = panic "ppr_termM1 - Term"
ppr_termM1 RefWrap{}     = panic "ppr_termM1 - RefWrap"
ppr_termM1 NewtypeWrap{} = panic "ppr_termM1 - NewtypeWrap"

pprNewtypeWrap y p NewtypeWrap{ty=ty, wrapped_term=t}
  | Just (tc,_) <- tcSplitTyConApp_maybe ty
  , ASSERT(isNewTyCon tc) True
  , Just new_dc <- tyConSingleDataCon_maybe tc = do 
             real_term <- y max_prec t
             return $ cparen (p >= app_prec) (ppr new_dc <+> real_term)
pprNewtypeWrap _ _ _ = panic "pprNewtypeWrap"

-------------------------------------------------------
-- Custom Term Pretty Printers
-------------------------------------------------------

-- We can want to customize the representation of a 
--  term depending on its type. 
-- However, note that custom printers have to work with
--  type representations, instead of directly with types.
-- We cannot use type classes here, unless we employ some 
--  typerep trickery (e.g. Weirich's RepLib tricks),
--  which I didn't. Therefore, this code replicates a lot
--  of what type classes provide for free.

type CustomTermPrinter m = TermPrinterM m
                         -> [Precedence -> Term -> (m (Maybe SDoc))]

-- | Takes a list of custom printers with a explicit recursion knot and a term, 
-- and returns the output of the first successful printer, or the default printer
cPprTerm :: Monad m => CustomTermPrinter m -> Term -> m SDoc
cPprTerm printers_ = go 0 where
  printers = printers_ go
  go prec t = do
    let default_ = Just `liftM` pprTermM go prec t
        mb_customDocs = [pp prec t | pp <- printers] ++ [default_]
    Just doc <- firstJustM mb_customDocs
    return$ cparen (prec>app_prec+1) doc

  firstJustM (mb:mbs) = mb >>= maybe (firstJustM mbs) (return . Just)
  firstJustM [] = return Nothing

-- Default set of custom printers. Note that the recursion knot is explicit
cPprTermBase :: forall m. Monad m => CustomTermPrinter m
cPprTermBase y =
  [ ifTerm (isTupleTy.ty) (\_p -> liftM (parens . hcat . punctuate comma) 
                                      . mapM (y (-1))
                                      . subTerms)
  , ifTerm (\t -> isTyCon listTyCon (ty t) && subTerms t `lengthIs` 2)
           ppr_list
  , ifTerm (isTyCon intTyCon    . ty) ppr_int
  , ifTerm (isTyCon charTyCon   . ty) ppr_char
  , ifTerm (isTyCon floatTyCon  . ty) ppr_float
  , ifTerm (isTyCon doubleTyCon . ty) ppr_double
  , ifTerm (isIntegerTy         . ty) ppr_integer
  ]
 where 
   ifTerm :: (Term -> Bool)
          -> (Precedence -> Term -> m SDoc)
          -> Precedence -> Term -> m (Maybe SDoc)
   ifTerm pred f prec t@Term{}
       | pred t    = Just `liftM` f prec t
   ifTerm _ _ _ _  = return Nothing

   isTupleTy ty    = fromMaybe False $ do 
     (tc,_) <- tcSplitTyConApp_maybe ty 
     return (isBoxedTupleTyCon tc)

   isTyCon a_tc ty = fromMaybe False $ do 
     (tc,_) <- tcSplitTyConApp_maybe ty
     return (a_tc == tc)

   isIntegerTy ty = fromMaybe False $ do
     (tc,_) <- tcSplitTyConApp_maybe ty
     return (tyConName tc == integerTyConName)

   ppr_int, ppr_char, ppr_float, ppr_double, ppr_integer 
      :: Precedence -> Term -> m SDoc
   ppr_int     _ v = return (Ppr.int     (unsafeCoerce# (val v)))
   ppr_char    _ v = return (Ppr.char '\'' <> Ppr.char (unsafeCoerce# (val v)) <> Ppr.char '\'')
   ppr_float   _ v = return (Ppr.float   (unsafeCoerce# (val v)))
   ppr_double  _ v = return (Ppr.double  (unsafeCoerce# (val v)))
   ppr_integer _ v = return (Ppr.integer (unsafeCoerce# (val v)))

   --Note pprinting of list terms is not lazy
   ppr_list :: Precedence -> Term -> m SDoc
   ppr_list p (Term{subTerms=[h,t]}) = do
       let elems      = h : getListTerms t
           isConsLast = not(termType(last elems) `eqType` termType h)
   	   is_string  = all (isCharTy . ty) elems

       print_elems <- mapM (y cons_prec) elems
       if is_string
        then return (Ppr.doubleQuotes (Ppr.text (unsafeCoerce# (map val elems))))
        else if isConsLast
        then return $ cparen (p >= cons_prec) 
                    $ pprDeeperList fsep 
                    $ punctuate (space<>colon) print_elems
        else return $ brackets 
                    $ pprDeeperList fcat
                    $ punctuate comma print_elems

        where getListTerms Term{subTerms=[h,t]} = h : getListTerms t
              getListTerms Term{subTerms=[]}    = []
              getListTerms t@Suspension{}       = [t]
              getListTerms t = pprPanic "getListTerms" (ppr t)
   ppr_list _ _ = panic "doList"


repPrim :: TyCon -> [Word] -> SDoc
repPrim t = rep where
   rep x
    | t == charPrimTyCon             = text $ show (build x :: Char)
    | t == intPrimTyCon              = text $ show (build x :: Int)
    | t == wordPrimTyCon             = text $ show (build x :: Word)
    | t == floatPrimTyCon            = text $ show (build x :: Float)
    | t == doublePrimTyCon           = text $ show (build x :: Double)
    | t == int32PrimTyCon            = text $ show (build x :: Int32)
    | t == word32PrimTyCon           = text $ show (build x :: Word32)
    | t == int64PrimTyCon            = text $ show (build x :: Int64)
    | t == word64PrimTyCon           = text $ show (build x :: Word64)
    | t == addrPrimTyCon             = text $ show (nullPtr `plusPtr` build x)
    | t == stablePtrPrimTyCon        = text "<stablePtr>"
    | t == stableNamePrimTyCon       = text "<stableName>"
    | t == statePrimTyCon            = text "<statethread>"
    | t == proxyPrimTyCon            = text "<proxy>"
    | t == realWorldTyCon            = text "<realworld>"
    | t == threadIdPrimTyCon         = text "<ThreadId>"
    | t == weakPrimTyCon             = text "<Weak>"
    | t == arrayPrimTyCon            = text "<array>"
    | t == byteArrayPrimTyCon        = text "<bytearray>"
    | t == mutableArrayPrimTyCon     = text "<mutableArray>"
    | t == mutableByteArrayPrimTyCon = text "<mutableByteArray>"
    | t == mutVarPrimTyCon           = text "<mutVar>"
    | t == mVarPrimTyCon             = text "<mVar>"
    | t == tVarPrimTyCon             = text "<tVar>"
    | otherwise                      = char '<' <> ppr t <> char '>'
    where build ww = unsafePerformIO $ withArray ww (peek . castPtr) 
--   This ^^^ relies on the representation of Haskell heap values being 
--   the same as in a C array. 

-----------------------------------
-- Type Reconstruction
-----------------------------------
{-
Type Reconstruction is type inference done on heap closures.
The algorithm walks the heap generating a set of equations, which
are solved with syntactic unification.
A type reconstruction equation looks like:

  <datacon reptype>  =  <actual heap contents> 

The full equation set is generated by traversing all the subterms, starting
from a given term.

The only difficult part is that newtypes are only found in the lhs of equations.
Right hand sides are missing them. We can either (a) drop them from the lhs, or 
(b) reconstruct them in the rhs when possible. 

The function congruenceNewtypes takes a shot at (b)
-}


-- A (non-mutable) tau type containing
-- existentially quantified tyvars.
--    (since GHC type language currently does not support
--     existentials, we leave these variables unquantified)
type RttiType = Type

-- An incomplete type as stored in GHCi:
--  no polymorphism: no quantifiers & all tyvars are skolem.
type GhciType = Type


-- The Type Reconstruction monad
--------------------------------
type TR a = TcM a

runTR :: HscEnv -> TR a -> IO a
runTR hsc_env thing = do
  mb_val <- runTR_maybe hsc_env thing
  case mb_val of
    Nothing -> error "unable to :print the term"
    Just x  -> return x

runTR_maybe :: HscEnv -> TR a -> IO (Maybe a)
runTR_maybe hsc_env thing_inside
  = do { (_errs, res) <- initTc hsc_env HsSrcFile False 
                                (icInteractiveModule (hsc_IC hsc_env))
                                thing_inside
       ; return res }

traceTR :: SDoc -> TR ()
traceTR = liftTcM . traceOptTcRn Opt_D_dump_rtti


-- Semantically different to recoverM in TcRnMonad 
-- recoverM retains the errors in the first action,
--  whereas recoverTc here does not
recoverTR :: TR a -> TR a -> TR a
recoverTR recover thing = do 
  (_,mb_res) <- tryTcErrs thing
  case mb_res of 
    Nothing  -> recover
    Just res -> return res

trIO :: IO a -> TR a 
trIO = liftTcM . liftIO

liftTcM :: TcM a -> TR a
liftTcM = id

newVar :: Kind -> TR TcType
newVar = liftTcM . newFlexiTyVarTy

instTyCoVars :: [TyCoVar] -> TR ([TcTyCoVar], [TcType], TCvSubst)
-- Instantiate fresh mutable type variables from some TyVars
-- This function preserves the print-name, which helps error messages
instTyCoVars = let origin = panic "No origin for instTyCoVars in GHCi" in
               liftTcM . (tcInstTyCoVars origin)

type RttiInstantiation = [(TcTyCoVar, TyVar)]
   -- Associates the typechecker-world meta type variables 
   -- (which are mutable and may be refined), to their 
   -- debugger-world RuntimeUnk counterparts.
   -- If the TcTyVar has not been refined by the runtime type
   -- elaboration, then we want to turn it back into the
   -- original RuntimeUnk

-- | Returns the instantiated type scheme ty', and the 
--   mapping from new (instantiated) -to- old (skolem) type variables
instScheme :: QuantifiedType -> TR (TcType, RttiInstantiation)
instScheme (tvs, ty) 
  = liftTcM $ do { (tvs', _, subst) <- instTyCoVars tvs
                 ; let rtti_inst = [(tv',tv) | (tv',tv) <- tvs' `zip` tvs]
                 ; return (substTy subst ty, rtti_inst) }

applyRevSubst :: RttiInstantiation -> TR ()
-- Apply the *reverse* substitution in-place to any un-filled-in
-- meta tyvars.  This recovers the original debugger-world variable
-- unless it has been refined by new information from the heap
applyRevSubst pairs = liftTcM (mapM_ do_pair pairs)
  where
    do_pair (tc_tv, rtti_tv)
      = do { tc_ty <- zonkTcTyCoVar tc_tv
           ; case tcGetTyVar_maybe tc_ty of
               Just tv | isMetaTyVar tv -> writeMetaTyVar tv (mkTyCoVarTy rtti_tv)
               _                        -> return () }

-- Adds a constraint of the form t1 == t2
-- t1 is expected to come from walking the heap
-- t2 is expected to come from a datacon signature
-- Before unification, congruenceNewtypes needs to
-- do its magic.
addConstraint :: TcType -> TcType -> TR ()
addConstraint actual expected = do
    traceTR (text "add constraint:" <+> fsep [ppr actual, equals, ppr expected])
    recoverTR (traceTR $ fsep [text "Failed to unify", ppr actual,
                                    text "with", ppr expected]) $
      do { (ty1, ty2) <- congruenceNewtypes actual expected
         ; _  <- captureConstraints $ unifyType ty1 ty2
         ; return () }
     -- TOMDO: what about the coercion?
     -- we should consider family instances


-- Type & Term reconstruction
------------------------------
cvObtainTerm :: HscEnv -> Int -> Bool -> RttiType -> HValue -> IO Term
cvObtainTerm hsc_env max_depth force old_ty hval = runTR hsc_env $ do
  -- we quantify existential tyvars as universal,
  -- as this is needed to be able to manipulate
  -- them properly
   let quant_old_ty@(old_tvs, old_tau) = quantifyType old_ty
       sigma_old_ty = mkForAllTys old_tvs old_tau
   traceTR (text "Term reconstruction started with initial type " <> ppr old_ty)
   term <-
     if null old_tvs
      then do
        term  <- go max_depth sigma_old_ty sigma_old_ty hval
        term' <- zonkTerm term
        return $ fixFunDictionaries $ expandNewtypes term'
      else do
              (old_ty', rev_subst) <- instScheme quant_old_ty
              my_ty <- newVar openTypeKind
              when (check1 quant_old_ty) (traceTR (text "check1 passed") >>
                                          addConstraint my_ty old_ty')
              term  <- go max_depth my_ty sigma_old_ty hval
              new_ty <- zonkTcType (termType term)
              if isMonomorphic new_ty || check2 (quantifyType new_ty) quant_old_ty
                 then do
                      traceTR (text "check2 passed")
                      addConstraint new_ty old_ty'
                      applyRevSubst rev_subst
                      zterm' <- zonkTerm term
                      return ((fixFunDictionaries . expandNewtypes) zterm')
                 else do
                      traceTR (text "check2 failed" <+> parens
                                       (ppr term <+> text "::" <+> ppr new_ty))
                      -- we have unsound types. Replace constructor types in
                      -- subterms with tyvars
                      zterm' <- mapTermTypeM
                                 (\ty -> case tcSplitTyConApp_maybe ty of
                                           Just (tc, _:_) | tc /= funTyCon
                                               -> newVar openTypeKind
                                           _   -> return ty)
                                 term
                      zonkTerm zterm'
   traceTR (text "Term reconstruction completed." $$
            text "Term obtained: " <> ppr term $$
            text "Type obtained: " <> ppr (termType term))
   return term
    where 
  dflags = hsc_dflags hsc_env

  go :: Int -> Type -> Type -> HValue -> TcM Term
   -- I believe that my_ty should not have any enclosing
   -- foralls, nor any free RuntimeUnk skolems;
   -- that is partly what the quantifyType stuff achieved
   --
   -- [SPJ May 11] I don't understand the difference between my_ty and old_ty

  go max_depth _ _ _ | seq max_depth False = undefined
  go 0 my_ty _old_ty a = do
    traceTR (text "Gave up reconstructing a term after" <>
                  int max_depth <> text " steps")
    clos <- trIO $ getClosureData dflags a
    return (Suspension (tipe clos) my_ty a Nothing)
  go max_depth my_ty old_ty a = do
    let monomorphic = not(isTyVarTy my_ty)   
    -- This ^^^ is a convention. The ancestor tests for
    -- monomorphism and passes a type instead of a tv
    clos <- trIO $ getClosureData dflags a
    case tipe clos of
-- Thunks we may want to force
      t | isThunk t && force -> traceTR (text "Forcing a " <> text (show t)) >>
                                seq a (go (pred max_depth) my_ty old_ty a)
-- Blackholes are indirections iff the payload is not TSO or BLOCKING_QUEUE.  So we
-- treat them like indirections; if the payload is TSO or BLOCKING_QUEUE, we'll end up
-- showing '_' which is what we want.
      Blackhole -> do traceTR (text "Following a BLACKHOLE")
                      appArr (go max_depth my_ty old_ty) (ptrs clos) 0
-- We always follow indirections
      Indirection i -> do traceTR (text "Following an indirection" <> parens (int i) )
                          go max_depth my_ty old_ty $! (ptrs clos ! 0)
-- We also follow references
      MutVar _ | Just (tycon,[world,contents_ty]) <- tcSplitTyConApp_maybe old_ty
             -> do
                  -- Deal with the MutVar# primitive
                  -- It does not have a constructor at all, 
                  -- so we simulate the following one
                  -- MutVar# :: contents_ty -> MutVar# s contents_ty
         traceTR (text "Following a MutVar")
         contents_tv <- newVar liftedTypeKind
         contents <- trIO$ IO$ \w -> readMutVar# (unsafeCoerce# a) w
         ASSERT(isUnliftedTypeKind $ typeKind my_ty) return ()
         (mutvar_ty,_) <- instScheme $ quantifyType $ mkFunTy 
                            contents_ty (mkTyConApp tycon [world,contents_ty])
         addConstraint (mkFunTy contents_tv my_ty) mutvar_ty
         x <- go (pred max_depth) contents_tv contents_ty contents
         return (RefWrap my_ty x)

 -- The interesting case
      Constr -> do
        traceTR (text "entering a constructor " <>
                      if monomorphic
                        then parens (text "already monomorphic: " <> ppr my_ty)
                        else Ppr.empty)
        Right dcname <- dataConInfoPtrToName (infoPtr clos)
        (_,mb_dc)    <- tryTcErrs (tcLookupDataCon dcname)
        case mb_dc of
          Nothing -> do -- This can happen for private constructors compiled -O0
                        -- where the .hi descriptor does not export them
                        -- In such case, we return a best approximation:
                        --  ignore the unpointed args, and recover the pointeds
                        -- This preserves laziness, and should be safe.
		       traceTR (text "Not constructor" <+> ppr dcname)
                       let dflags = hsc_dflags hsc_env
                           tag = showPpr dflags dcname
                       vars     <- replicateM (length$ elems$ ptrs clos) 
                                              (newVar liftedTypeKind)
                       subTerms <- sequence [appArr (go (pred max_depth) tv tv) (ptrs clos) i 
                                              | (i, tv) <- zip [0..] vars]
                       return (Term my_ty (Left ('<' : tag ++ ">")) a subTerms)
          Just dc -> do
            traceTR (text "Is constructor" <+> (ppr dc $$ ppr my_ty))
            subTtypes <- getDataConArgTys dc my_ty
            subTerms <- extractSubTerms (\ty -> go (pred max_depth) ty ty) clos subTtypes
            return (Term my_ty (Right dc) a subTerms)

-- The otherwise case: can be a Thunk,AP,PAP,etc.
      tipe_clos ->
         return (Suspension tipe_clos my_ty a Nothing)

  -- insert NewtypeWraps around newtypes
  expandNewtypes = foldTerm idTermFold { fTerm = worker } where
   worker ty dc hval tt
     | Just (tc, args) <- tcSplitTyConApp_maybe ty
     , isNewTyCon tc
     , wrapped_type    <- newTyConInstRhs tc args
     , Just dc'        <- tyConSingleDataCon_maybe tc
     , t'              <- worker wrapped_type dc hval tt
     = NewtypeWrap ty (Right dc') t'
     | otherwise = Term ty dc hval tt


   -- Avoid returning types where predicates have been expanded to dictionaries.
  fixFunDictionaries = foldTerm idTermFold {fSuspension = worker} where
      worker ct ty hval n | isFunTy ty = Suspension ct (dictsView ty) hval n
                          | otherwise  = Suspension ct ty hval n

extractSubTerms :: (Type -> HValue -> TcM Term)
                -> Closure -> [Type] -> TcM [Term]
extractSubTerms recurse clos = liftM thirdOf3 . go 0 (nonPtrs clos)
  where
    go ptr_i ws [] = return (ptr_i, ws, [])
    go ptr_i ws (ty:tys)
      | Just (tc, elem_tys) <- tcSplitTyConApp_maybe ty
      , isUnboxedTupleTyCon tc
      = do (ptr_i, ws, terms0) <- go ptr_i ws elem_tys
           (ptr_i, ws, terms1) <- go ptr_i ws tys
           return (ptr_i, ws, unboxedTupleTerm ty terms0 : terms1)
      | otherwise
      = case repType ty of
          UnaryRep rep_ty -> do
            (ptr_i, ws, term0)  <- go_rep ptr_i ws ty (typePrimRep rep_ty)
            (ptr_i, ws, terms1) <- go ptr_i ws tys
            return (ptr_i, ws, term0 : terms1)
          UbxTupleRep rep_tys -> do
            (ptr_i, ws, terms0) <- go_unary_types ptr_i ws rep_tys
            (ptr_i, ws, terms1) <- go ptr_i ws tys
            return (ptr_i, ws, unboxedTupleTerm ty terms0 : terms1)

    go_unary_types ptr_i ws [] = return (ptr_i, ws, [])
    go_unary_types ptr_i ws (rep_ty:rep_tys) = do
      tv <- newVar liftedTypeKind
      (ptr_i, ws, term0)  <- go_rep ptr_i ws tv (typePrimRep rep_ty)
      (ptr_i, ws, terms1) <- go_unary_types ptr_i ws rep_tys
      return (ptr_i, ws, term0 : terms1)

    go_rep ptr_i ws ty rep = case rep of
      PtrRep -> do
        t <- appArr (recurse ty) (ptrs clos) ptr_i
        return (ptr_i + 1, ws, t)
      _ -> do
        dflags <- getDynFlags
        let (ws0, ws1) = splitAt (primRepSizeW dflags rep) ws
        return (ptr_i, ws1, Prim ty ws0)

    unboxedTupleTerm ty terms = Term ty (Right (tupleCon UnboxedTuple (length terms)))
                                        (error "unboxedTupleTerm: no HValue for unboxed tuple") terms


-- Fast, breadth-first Type reconstruction
------------------------------------------
cvReconstructType :: HscEnv -> Int -> GhciType -> HValue -> IO (Maybe Type)
cvReconstructType hsc_env max_depth old_ty hval = runTR_maybe hsc_env $ do
   traceTR (text "RTTI started with initial type " <> ppr old_ty)
   let sigma_old_ty@(old_tvs, _) = quantifyType old_ty
   new_ty <-
       if null old_tvs
        then return old_ty
        else do
          (old_ty', rev_subst) <- instScheme sigma_old_ty
          my_ty <- newVar openTypeKind
          when (check1 sigma_old_ty) (traceTR (text "check1 passed") >>
                                      addConstraint my_ty old_ty')
          search (isMonomorphic `fmap` zonkTcType my_ty)
                 (\(ty,a) -> go ty a)
                 (Seq.singleton (my_ty, hval))
                 max_depth
          new_ty <- zonkTcType my_ty
          if isMonomorphic new_ty || check2 (quantifyType new_ty) sigma_old_ty
            then do
                 traceTR (text "check2 passed" <+> ppr old_ty $$ ppr new_ty)
                 addConstraint my_ty old_ty'
                 applyRevSubst rev_subst
                 zonkRttiType new_ty
            else traceTR (text "check2 failed" <+> parens (ppr new_ty)) >>
                 return old_ty
   traceTR (text "RTTI completed. Type obtained:" <+> ppr new_ty)
   return new_ty
    where
  dflags = hsc_dflags hsc_env

--  search :: m Bool -> ([a] -> [a] -> [a]) -> [a] -> m ()
  search _ _ _ 0 = traceTR (text "Failed to reconstruct a type after " <>
                                int max_depth <> text " steps")
  search stop expand l d =
    case viewl l of 
      EmptyL  -> return ()
      x :< xx -> unlessM stop $ do
                  new <- expand x
                  search stop expand (xx `mappend` Seq.fromList new) $! (pred d)

   -- returns unification tasks,since we are going to want a breadth-first search
  go :: Type -> HValue -> TR [(Type, HValue)]
  go my_ty a = do
    traceTR (text "go" <+> ppr my_ty)
    clos <- trIO $ getClosureData dflags a
    case tipe clos of
      Blackhole -> appArr (go my_ty) (ptrs clos) 0 -- carefully, don't eval the TSO
      Indirection _ -> go my_ty $! (ptrs clos ! 0)
      MutVar _ -> do
         contents <- trIO$ IO$ \w -> readMutVar# (unsafeCoerce# a) w
         tv'   <- newVar liftedTypeKind
         world <- newVar liftedTypeKind
         addConstraint my_ty (mkTyConApp mutVarPrimTyCon [world,tv'])
         return [(tv', contents)]
      Constr -> do
        Right dcname <- dataConInfoPtrToName (infoPtr clos)
        traceTR (text "Constr1" <+> ppr dcname)
        (_,mb_dc)    <- tryTcErrs (tcLookupDataCon dcname)
        case mb_dc of
          Nothing-> do
                     --  TODO: Check this case
            forM [0..length (elems $ ptrs clos)] $ \i -> do
                        tv <- newVar liftedTypeKind
                        return$ appArr (\e->(tv,e)) (ptrs clos) i

          Just dc -> do
            arg_tys <- getDataConArgTys dc my_ty
            (_, itys) <- findPtrTyss 0 arg_tys
            traceTR (text "Constr2" <+> ppr dcname <+> ppr arg_tys)
            return $ [ appArr (\e-> (ty,e)) (ptrs clos) i
                     | (i,ty) <- itys]
      _ -> return []

findPtrTys :: Int  -- Current pointer index
           -> Type -- Type
           -> TR (Int, [(Int, Type)])
findPtrTys i ty
  | Just (tc, elem_tys) <- tcSplitTyConApp_maybe ty
  , isUnboxedTupleTyCon tc
  = findPtrTyss i elem_tys
  
  | otherwise
  = case repType ty of
      UnaryRep rep_ty | typePrimRep rep_ty == PtrRep -> return (i + 1, [(i, ty)])
                      | otherwise                    -> return (i,     [])
      UbxTupleRep rep_tys  -> foldM (\(i, extras) rep_ty -> if typePrimRep rep_ty == PtrRep
                                                             then newVar liftedTypeKind >>= \tv -> return (i + 1, extras ++ [(i, tv)])
                                                             else return (i, extras))
                                    (i, []) rep_tys

findPtrTyss :: Int
            -> [Type]
            -> TR (Int, [(Int, Type)])
findPtrTyss i tys = foldM step (i, []) tys
  where step (i, discovered) elem_ty = findPtrTys i elem_ty >>= \(i, extras) -> return (i, discovered ++ extras)


-- Compute the difference between a base type and the type found by RTTI
-- improveType <base_type> <rtti_type>
-- The types can contain skolem type variables, which need to be treated as normal vars.
-- In particular, we want them to unify with things.
improveRTTIType :: HscEnv -> RttiType -> RttiType -> Maybe TCvSubst
improveRTTIType _ base_ty new_ty
  = U.tcUnifyTys (const U.BindMe) [base_ty] [new_ty]

getDataConArgTys :: DataCon -> Type -> TR [Type]
-- Given the result type ty of a constructor application (D a b c :: ty)
-- return the types of the arguments.  This is RTTI-land, so 'ty' might
-- not be fully known.  Moreover, the arg types might involve existentials;
-- if so, make up fresh RTTI type variables for them
--
-- I believe that con_app_ty should not have any enclosing foralls
getDataConArgTys dc con_app_ty
<<<<<<< HEAD
  = do { (_, ex_tys, ex_subst) <- instTyCoVars ex_tvs
       ; let UnaryRep rep_con_app_ty = repType con_app_ty
       ; traceTR (text "getDataConArgTys 1" <+> (ppr con_app_ty $$ ppr rep_con_app_ty))
       ; ty_args <- case tcSplitTyConApp_maybe rep_con_app_ty of
                       Just (tc, ty_args) | dataConTyCon dc == tc
		       	   -> ASSERT( univ_tvs `equalLength` ty_args) 
                              return ty_args
 		       _   -> do { (_, ty_args, univ_subst) <- instTyCoVars univ_tvs
		       	         ; let res_ty = substTy ex_subst (substTy univ_subst (dataConOrigResTy dc))
                                   -- See Note [Constructor arg types]
                                 ; addConstraint rep_con_app_ty res_ty
                                 ; return ty_args }
		-- It is necessary to check dataConTyCon dc == tc
      		-- because it may be the case that tc is a recursive
      		-- newtype and tcSplitTyConApp has not removed it. In
      		-- that case, we happily give up and don't match
       ; let subst = zipTopTCvSubst (univ_tvs ++ ex_tvs) (ty_args ++ ex_tys)
       ; traceTR (text "getDataConArgTys 2" <+> (ppr rep_con_app_ty $$ ppr ty_args $$ ppr subst))
       ; return (substTys subst (dataConRepArgTys dc)) }
=======
  = do { let UnaryRep rep_con_app_ty = repType con_app_ty
       ; traceTR (text "getDataConArgTys 1" <+> (ppr con_app_ty $$ ppr rep_con_app_ty 
                   $$ ppr (tcSplitTyConApp_maybe rep_con_app_ty)))
       ; (_, _, subst) <- instTyVars (univ_tvs ++ ex_tvs)
       ; addConstraint rep_con_app_ty (substTy subst (dataConOrigResTy dc))
              -- See Note [Constructor arg types]
       ; let con_arg_tys = substTys subst (dataConRepArgTys dc)
       ; traceTR (text "getDataConArgTys 2" <+> (ppr rep_con_app_ty $$ ppr con_arg_tys $$ ppr subst))
       ; return con_arg_tys }
>>>>>>> 3e633d9b
  where
    univ_tvs = dataConUnivTyVars dc
    ex_tvs   = dataConExTyCoVars dc

{- Note [Constructor arg types]
~~~~~~~~~~~~~~~~~~~~~~~~~~~~~~~
Consider a GADT (cf Trac #7386)
   data family D a b
   data instance D [a] a where
     MkT :: a -> D [a] (Maybe a)
     ...

In getDataConArgTys
* con_app_ty is the known type (from outside) of the constructor application, 
  say D [Int] Int

* The data constructor MkT has a (representation) dataConTyCon = DList,
  say where
    data DList a where
      MkT :: a -> DList a (Maybe a)
      ...

So the dataConTyCon of the data constructor, DList, differs from 
the "outside" type, D. So we can't straightforwardly decompose the
"outside" type, and we end up in the "_" branch of the case.

Then we match the dataConOrigResTy of the data constructor against the
outside type, hoping to get a substitution that tells how to instantiate
the *representation* type constructor.   This looks a bit delicate to
me, but it seems to work.
-}

-- Soundness checks
--------------------
{-
This is not formalized anywhere, so hold to your seats!
RTTI in the presence of newtypes can be a tricky and unsound business.

Example:
~~~~~~~~~
Suppose we are doing RTTI for a partially evaluated
closure t, the real type of which is t :: MkT Int, for

   newtype MkT a = MkT [Maybe a]

The table below shows the results of RTTI and the improvement
calculated for different combinations of evaluatedness and :type t.
Regard the two first columns as input and the next two as output.

  # |     t     |  :type t  | rtti(t)  | improv.    | result
    ------------------------------------------------------------
  1 |     _     |    t b    |    a     | none       | OK
  2 |     _     |   MkT b   |    a     | none       | OK
  3 |     _     |   t Int   |    a     | none       | OK

  If t is not evaluated at *all*, we are safe.

  4 |  (_ : _)  |    t b    |   [a]    | t = []     | UNSOUND
  5 |  (_ : _)  |   MkT b   |  MkT a   | none       | OK (compensating for the missing newtype)
  6 |  (_ : _)  |   t Int   |  [Int]   | t = []     | UNSOUND

  If a is a minimal whnf, we run into trouble. Note that
  row 5 above does newtype enrichment on the ty_rtty parameter.

  7 | (Just _:_)|    t b    |[Maybe a] | t = [],    | UNSOUND
    |                       |          | b = Maybe a|

  8 | (Just _:_)|   MkT b   |  MkT a   |  none      | OK
  9 | (Just _:_)|   t Int   |   FAIL   |  none      | OK

  And if t is any more evaluated than whnf, we are still in trouble.
  Because constraints are solved in top-down order, when we reach the
  Maybe subterm what we got is already unsound. This explains why the
  row 9 fails to complete.

  10 | (Just _:_)|  t Int  | [Maybe a]   |  FAIL    | OK
  11 | (Just 1:_)|  t Int  | [Maybe Int] |  FAIL    | OK

  We can undo the failure in row 9 by leaving out the constraint
  coming from the type signature of t (i.e., the 2nd column).
  Note that this type information is still used
  to calculate the improvement. But we fail
  when trying to calculate the improvement, as there is no unifier for
  t Int = [Maybe a] or t Int = [Maybe Int].


  Another set of examples with t :: [MkT (Maybe Int)]  \equiv  [[Maybe (Maybe Int)]]

  # |     t     |    :type t    |  rtti(t)    | improvement | result
    ---------------------------------------------------------------------
  1 |(Just _:_) | [t (Maybe a)] | [[Maybe b]] | t = []      |
    |           |               |             | b = Maybe a |

The checks:
~~~~~~~~~~~
Consider a function obtainType that takes a value and a type and produces
the Term representation and a substitution (the improvement).
Assume an auxiliar rtti' function which does the actual job if recovering
the type, but which may produce a false type.

In pseudocode:

  rtti' :: a -> IO Type  -- Does not use the static type information

  obtainType :: a -> Type -> IO (Maybe (Term, Improvement))
  obtainType v old_ty = do
       rtti_ty <- rtti' v
       if monomorphic rtti_ty || (check rtti_ty old_ty)
        then ...
         else return Nothing
  where check rtti_ty old_ty = check1 rtti_ty &&
                              check2 rtti_ty old_ty

  check1 :: Type -> Bool
  check2 :: Type -> Type -> Bool

Now, if rtti' returns a monomorphic type, we are safe.
If that is not the case, then we consider two conditions.


1. To prevent the class of unsoundness displayed by
   rows 4 and 7 in the example: no higher kind tyvars
   accepted.

  check1 (t a)   = NO
  check1 (t Int) = NO
  check1 ([] a)  = YES

2. To prevent the class of unsoundness shown by row 6,
   the rtti type should be structurally more
   defined than the old type we are comparing it to.
  check2 :: NewType -> OldType -> Bool
  check2 a  _        = True
  check2 [a] a       = True
  check2 [a] (t Int) = False
  check2 [a] (t a)   = False  -- By check1 we never reach this equation
  check2 [Int] a     = True
  check2 [Int] (t Int) = True
  check2 [Maybe a]   (t Int) = False
  check2 [Maybe Int] (t Int) = True
  check2 (Maybe [a])   (m [Int]) = False
  check2 (Maybe [Int]) (m [Int]) = True

-}

check1 :: QuantifiedType -> Bool
check1 (tvs, _) = not $ any isHigherKind (map tyVarKind tvs)
 where
   isHigherKind = not . null . fst . splitPiTypes

check2 :: QuantifiedType -> QuantifiedType -> Bool
check2 (_, rtti_ty) (_, old_ty)
  | Just (_, rttis) <- tcSplitTyConApp_maybe rtti_ty
  = case () of
      _ | Just (_,olds) <- tcSplitTyConApp_maybe old_ty
        -> and$ zipWith check2 (map quantifyType rttis) (map quantifyType olds)
      _ | Just _ <- splitAppTy_maybe old_ty
        -> isMonomorphicOnNonPhantomArgs rtti_ty
      _ -> True
  | otherwise = True

-- Dealing with newtypes
--------------------------
{-
 congruenceNewtypes does a parallel fold over two Type values, 
 compensating for missing newtypes on both sides. 
 This is necessary because newtypes are not present 
 in runtime, but sometimes there is evidence available.
   Evidence can come from DataCon signatures or
 from compile-time type inference.
 What we are doing here is an approximation
 of unification modulo a set of equations derived
 from newtype definitions. These equations should be the
 same as the equality coercions generated for newtypes
 in System Fc. The idea is to perform a sort of rewriting,
 taking those equations as rules, before launching unification.

 The caller must ensure the following.
 The 1st type (lhs) comes from the heap structure of ptrs,nptrs.
 The 2nd type (rhs) comes from a DataCon type signature.
 Rewriting (i.e. adding/removing a newtype wrapper) can happen
 in both types, but in the rhs it is restricted to the result type.

   Note that it is very tricky to make this 'rewriting'
 work with the unification implemented by TcM, where
 substitutions are operationally inlined. The order in which
 constraints are unified is vital as we cannot modify
 anything that has been touched by a previous unification step.
Therefore, congruenceNewtypes is sound only if the types
recovered by the RTTI mechanism are unified Top-Down.
-}
congruenceNewtypes ::  TcType -> TcType -> TR (TcType,TcType)
congruenceNewtypes lhs rhs = go lhs rhs >>= \rhs' -> return (lhs,rhs')
 where
   go l r
 -- TyVar lhs inductive case
    | Just tv <- getTyVar_maybe l
    , isTcTyVar tv
    , isMetaTyVar tv
    = recoverTR (return r) $ do
         Indirect ty_v <- readMetaTyVar tv
         traceTR $ fsep [text "(congruence) Following indirect tyvar:",
                          ppr tv, equals, ppr ty_v]
         go ty_v r
-- FunTy inductive case
    | Just (l1,l2) <- splitFunTy_maybe l
    , Just (r1,r2) <- splitFunTy_maybe r
    = do r2' <- go l2 r2
         r1' <- go l1 r1
         return (mkFunTy r1' r2')
-- TyconApp Inductive case; this is the interesting bit.
    | Just (tycon_l, _) <- tcSplitTyConApp_maybe lhs
    , Just (tycon_r, _) <- tcSplitTyConApp_maybe rhs 
    , tycon_l /= tycon_r 
    = upgrade tycon_l r

    | otherwise = return r

    where upgrade :: TyCon -> Type -> TR Type
          upgrade new_tycon ty
            | not (isNewTyCon new_tycon) = do
              traceTR (text "(Upgrade) Not matching newtype evidence: " <>
                       ppr new_tycon <> text " for " <> ppr ty)
              return ty 
            | otherwise = do
               traceTR (text "(Upgrade) upgraded " <> ppr ty <>
                        text " in presence of newtype evidence " <> ppr new_tycon)
               (_, vars, _) <- instTyCoVars (tyConTyVars new_tycon)
               let ty' = mkTyConApp new_tycon vars
                   UnaryRep rep_ty = repType ty'
               _ <- liftTcM (unifyType ty rep_ty)
        -- assumes that reptype doesn't ^^^^ touch tyconApp args 
               return ty'


zonkTerm :: Term -> TcM Term
zonkTerm = foldTermM (TermFoldM
             { fTermM = \ty dc v tt -> zonkRttiType ty    >>= \ty' ->
                                       return (Term ty' dc v tt)
             , fSuspensionM  = \ct ty v b -> zonkRttiType ty >>= \ty ->
                                             return (Suspension ct ty v b)
             , fNewtypeWrapM = \ty dc t -> zonkRttiType ty >>= \ty' ->
                                           return$ NewtypeWrap ty' dc t
             , fRefWrapM     = \ty t -> return RefWrap  `ap` 
                                        zonkRttiType ty `ap` return t
             , fPrimM        = (return.) . Prim })

zonkRttiType :: TcType -> TcM Type
-- Zonk the type, replacing any unbound Meta tyvars
-- by skolems, safely out of Meta-tyvar-land
zonkRttiType = zonkTcTypeToType (mkEmptyZonkEnv zonk_unbound_meta)
  where
    zonk_unbound_meta tv 
      = ASSERT( isTcTyVar tv )
        do { tv' <- skolemiseUnboundMetaTyVar tv RuntimeUnk
	     -- This is where RuntimeUnks are born: 
	     -- otherwise-unconstrained unification variables are
	     -- turned into RuntimeUnks as they leave the
	     -- typechecker's monad
           ; return (mkTyCoVarTy tv') }

--------------------------------------------------------------------------------
-- Restore Class predicates out of a representation type
dictsView :: Type -> Type
dictsView ty = ty


-- Use only for RTTI types
isMonomorphic :: RttiType -> Bool
isMonomorphic ty = noExistentials && noUniversals
 where (tvs, _, ty')  = tcSplitSigmaTy ty
       noExistentials = isEmptyVarSet (tyCoVarsOfType ty')
       noUniversals   = null tvs

-- Use only for RTTI types
isMonomorphicOnNonPhantomArgs :: RttiType -> Bool
isMonomorphicOnNonPhantomArgs ty
  | UnaryRep rep_ty <- repType ty
  , Just (tc, all_args) <- tcSplitTyConApp_maybe rep_ty
  , phantom_vars  <- tyConPhantomTyVars tc
  , concrete_args <- [ arg | (tyv,arg) <- tyConTyVars tc `zip` all_args
                           , tyv `notElem` phantom_vars]
  = all isMonomorphicOnNonPhantomArgs concrete_args
  | Just (ty1, ty2) <- splitFunTy_maybe ty
  = all isMonomorphicOnNonPhantomArgs [ty1,ty2]
  | otherwise = isMonomorphic ty

tyConPhantomTyVars :: TyCon -> [TyVar]
tyConPhantomTyVars tc
  | isAlgTyCon tc
  , Just dcs <- tyConDataCons_maybe tc
  , dc_vars  <- concatMap dataConUnivTyVars dcs
  = tyConTyVars tc \\ dc_vars
tyConPhantomTyVars _ = []

<<<<<<< HEAD
type QuantifiedType = ([TyCoVar], Type)   -- Make the free type and co variables explicit

quantifyType :: Type -> QuantifiedType
-- Generalize the type: find all free tyvars and wrap in the appropiate ForAll.
quantifyType ty = (varSetElems (tyCoVarsOfType ty), ty)
=======
type QuantifiedType = ([TyVar], Type)
   -- Make the free type variables explicit
   -- The returned Type should have no top-level foralls (I believe)

quantifyType :: Type -> QuantifiedType
-- Generalize the type: find all free and forall'd tyvars
-- and return them, together with the type inside, which
-- should not be a forall type.
--
-- Thus (quantifyType (forall a. a->[b]))
-- returns ([a,b], a -> [b])

quantifyType ty = (varSetElems (tyVarsOfType rho), rho)
  where
    (_tvs, rho) = tcSplitForAllTys ty
>>>>>>> 3e633d9b

unlessM :: Monad m => m Bool -> m () -> m ()
unlessM condM acc = condM >>= \c -> unless c acc


-- Strict application of f at index i
appArr :: Ix i => (e -> a) -> Array i e -> Int -> a
appArr f a@(Array _ _ _ ptrs#) i@(I# i#)
 = ASSERT2(i < length(elems a), ppr(length$ elems a, i))
   case indexArray# ptrs# i# of
       (# e #) -> f e

amap' :: (t -> b) -> Array Int t -> [b]
amap' f (Array i0 i _ arr#) = map g [0 .. i - i0]
    where g (I# i#) = case indexArray# arr# i# of
                          (# e #) -> f e<|MERGE_RESOLUTION|>--- conflicted
+++ resolved
@@ -951,37 +951,15 @@
 --
 -- I believe that con_app_ty should not have any enclosing foralls
 getDataConArgTys dc con_app_ty
-<<<<<<< HEAD
-  = do { (_, ex_tys, ex_subst) <- instTyCoVars ex_tvs
-       ; let UnaryRep rep_con_app_ty = repType con_app_ty
-       ; traceTR (text "getDataConArgTys 1" <+> (ppr con_app_ty $$ ppr rep_con_app_ty))
-       ; ty_args <- case tcSplitTyConApp_maybe rep_con_app_ty of
-                       Just (tc, ty_args) | dataConTyCon dc == tc
-		       	   -> ASSERT( univ_tvs `equalLength` ty_args) 
-                              return ty_args
- 		       _   -> do { (_, ty_args, univ_subst) <- instTyCoVars univ_tvs
-		       	         ; let res_ty = substTy ex_subst (substTy univ_subst (dataConOrigResTy dc))
-                                   -- See Note [Constructor arg types]
-                                 ; addConstraint rep_con_app_ty res_ty
-                                 ; return ty_args }
-		-- It is necessary to check dataConTyCon dc == tc
-      		-- because it may be the case that tc is a recursive
-      		-- newtype and tcSplitTyConApp has not removed it. In
-      		-- that case, we happily give up and don't match
-       ; let subst = zipTopTCvSubst (univ_tvs ++ ex_tvs) (ty_args ++ ex_tys)
-       ; traceTR (text "getDataConArgTys 2" <+> (ppr rep_con_app_ty $$ ppr ty_args $$ ppr subst))
-       ; return (substTys subst (dataConRepArgTys dc)) }
-=======
   = do { let UnaryRep rep_con_app_ty = repType con_app_ty
        ; traceTR (text "getDataConArgTys 1" <+> (ppr con_app_ty $$ ppr rep_con_app_ty 
                    $$ ppr (tcSplitTyConApp_maybe rep_con_app_ty)))
-       ; (_, _, subst) <- instTyVars (univ_tvs ++ ex_tvs)
+       ; (_, _, subst) <- instTyCoVars (univ_tvs ++ ex_tvs)
        ; addConstraint rep_con_app_ty (substTy subst (dataConOrigResTy dc))
               -- See Note [Constructor arg types]
        ; let con_arg_tys = substTys subst (dataConRepArgTys dc)
        ; traceTR (text "getDataConArgTys 2" <+> (ppr rep_con_app_ty $$ ppr con_arg_tys $$ ppr subst))
        ; return con_arg_tys }
->>>>>>> 3e633d9b
   where
     univ_tvs = dataConUnivTyVars dc
     ex_tvs   = dataConExTyCoVars dc
@@ -1277,14 +1255,7 @@
   = tyConTyVars tc \\ dc_vars
 tyConPhantomTyVars _ = []
 
-<<<<<<< HEAD
-type QuantifiedType = ([TyCoVar], Type)   -- Make the free type and co variables explicit
-
-quantifyType :: Type -> QuantifiedType
--- Generalize the type: find all free tyvars and wrap in the appropiate ForAll.
-quantifyType ty = (varSetElems (tyCoVarsOfType ty), ty)
-=======
-type QuantifiedType = ([TyVar], Type)
+type QuantifiedType = ([TyCoVar], Type)
    -- Make the free type variables explicit
    -- The returned Type should have no top-level foralls (I believe)
 
@@ -1296,10 +1267,9 @@
 -- Thus (quantifyType (forall a. a->[b]))
 -- returns ([a,b], a -> [b])
 
-quantifyType ty = (varSetElems (tyVarsOfType rho), rho)
+quantifyType ty = (varSetElems (tyCoVarsOfType rho), rho)
   where
     (_tvs, rho) = tcSplitForAllTys ty
->>>>>>> 3e633d9b
 
 unlessM :: Monad m => m Bool -> m () -> m ()
 unlessM condM acc = condM >>= \c -> unless c acc
