--- conflicted
+++ resolved
@@ -305,19 +305,11 @@
           fNewtypeWrapM= \ty dc t -> f ty >>= \ty' -> return $ NewtypeWrap ty' dc t,
           fRefWrapM    = \ty t -> f ty >>= \ty' -> return $ RefWrap ty' t}
 
-<<<<<<< HEAD
 termTyCoVars :: Term -> TyCoVarSet
 termTyCoVars = foldTerm TermFold {
-            fTerm       = \ty _ _ tt   -> 
+            fTerm       = \ty _ _ tt   ->
                           tyCoVarsOfType ty `plusVarEnv` concatVarEnv tt,
             fSuspension = \_ ty _ _ -> tyCoVarsOfType ty,
-=======
-termTyVars :: Term -> TyVarSet
-termTyVars = foldTerm TermFold {
-            fTerm       = \ty _ _ tt   ->
-                          tyVarsOfType ty `plusVarEnv` concatVarEnv tt,
-            fSuspension = \_ ty _ _ -> tyVarsOfType ty,
->>>>>>> 2070a8f3
             fPrim       = \ _ _ -> emptyVarEnv,
             fNewtypeWrap= \ty _ t -> tyCoVarsOfType ty `plusVarEnv` t,
             fRefWrap    = \ty t -> tyCoVarsOfType ty `plusVarEnv` t}
@@ -608,15 +600,9 @@
 instTyCoVars = let origin = panic "No origin for instTyCoVars in GHCi" in
                liftTcM . (tcInstTyCoVars origin)
 
-<<<<<<< HEAD
 type RttiInstantiation = [(TcTyCoVar, TyVar)]
-   -- Associates the typechecker-world meta type variables 
-   -- (which are mutable and may be refined), to their 
-=======
-type RttiInstantiation = [(TcTyVar, TyVar)]
    -- Associates the typechecker-world meta type variables
    -- (which are mutable and may be refined), to their
->>>>>>> 2070a8f3
    -- debugger-world RuntimeUnk counterparts.
    -- If the TcTyVar has not been refined by the runtime type
    -- elaboration, then we want to turn it back into the
@@ -625,13 +611,8 @@
 -- | Returns the instantiated type scheme ty', and the
 --   mapping from new (instantiated) -to- old (skolem) type variables
 instScheme :: QuantifiedType -> TR (TcType, RttiInstantiation)
-<<<<<<< HEAD
-instScheme (tvs, ty) 
-  = liftTcM $ do { (tvs', _, subst) <- instTyCoVars tvs
-=======
 instScheme (tvs, ty)
-  = liftTcM $ do { (tvs', _, subst) <- tcInstTyVars tvs
->>>>>>> 2070a8f3
+  = liftTcM $ do { (tvs', _, subst) <- tcInstTyCoVars tvs
                  ; let rtti_inst = [(tv',tv) | (tv',tv) <- tvs' `zip` tvs]
                  ; return (substTy subst ty, rtti_inst) }
 
@@ -954,14 +935,8 @@
 -- improveType <base_type> <rtti_type>
 -- The types can contain skolem type variables, which need to be treated as normal vars.
 -- In particular, we want them to unify with things.
-<<<<<<< HEAD
 improveRTTIType :: HscEnv -> RttiType -> RttiType -> Maybe TCvSubst
-improveRTTIType _ base_ty new_ty
-  = U.tcUnifyTys (const U.BindMe) [base_ty] [new_ty]
-=======
-improveRTTIType :: HscEnv -> RttiType -> RttiType -> Maybe TvSubst
 improveRTTIType _ base_ty new_ty = U.tcUnifyTy base_ty new_ty
->>>>>>> 2070a8f3
 
 getDataConArgTys :: DataCon -> Type -> TR [Type]
 -- Given the result type ty of a constructor application (D a b c :: ty)
@@ -1235,19 +1210,11 @@
     zonk_unbound_meta tv
       = ASSERT( isTcTyVar tv )
         do { tv' <- skolemiseUnboundMetaTyVar tv RuntimeUnk
-<<<<<<< HEAD
-	     -- This is where RuntimeUnks are born: 
-	     -- otherwise-unconstrained unification variables are
-	     -- turned into RuntimeUnks as they leave the
-	     -- typechecker's monad
-           ; return (mkTyCoVarTy tv') }
-=======
              -- This is where RuntimeUnks are born:
              -- otherwise-unconstrained unification variables are
              -- turned into RuntimeUnks as they leave the
              -- typechecker's monad
-           ; return (mkTyVarTy tv') }
->>>>>>> 2070a8f3
+           ; return (mkTyCoVarTy tv') }
 
 --------------------------------------------------------------------------------
 -- Restore Class predicates out of a representation type
