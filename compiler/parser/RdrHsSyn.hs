--
--  (c) The University of Glasgow 2002-2006
--

-- Functions over HsSyn specialised to RdrName.

{-# LANGUAGE CPP #-}
{-# LANGUAGE FlexibleContexts #-}

module RdrHsSyn (
        mkHsOpApp,
        mkHsIntegral, mkHsFractional, mkHsIsString,
        mkHsDo, mkSpliceDecl,
        mkRoleAnnotDecl,
        mkClassDecl,
        mkTyData, mkDataFamInst,
        mkTySynonym, mkTyFamInstEqn,
        mkTyFamInst,
        mkFamDecl, mkLHsSigType,
        splitCon, mkInlinePragma,
        mkPatSynMatchGroup,
        mkRecConstrOrUpdate, -- HsExp -> [HsFieldUpdate] -> P HsExp
        mkTyClD, mkInstD,
        mkRdrRecordCon, mkRdrRecordUpd,
        setRdrNameSpace,

        cvBindGroup,
        cvBindsAndSigs,
        cvTopDecls,
        placeHolderPunRhs,

        -- Stuff to do with Foreign declarations
        mkImport,
        parseCImport,
        mkExport,
        mkExtName,           -- RdrName -> CLabelString
        mkGadtDecl,          -- [Located RdrName] -> LHsType RdrName -> ConDecl RdrName
        mkConDeclH98,
        mkATDefault,

        -- Bunch of functions in the parser monad for
        -- checking and constructing values
        checkPrecP,           -- Int -> P Int
        checkContext,         -- HsType -> P HsContext
        checkPattern,         -- HsExp -> P HsPat
        bang_RDR,
        checkPatterns,        -- SrcLoc -> [HsExp] -> P [HsPat]
        checkMonadComp,       -- P (HsStmtContext RdrName)
        checkCommand,         -- LHsExpr RdrName -> P (LHsCmd RdrName)
        checkValDef,          -- (SrcLoc, HsExp, HsRhs, [HsDecl]) -> P HsDecl
        checkValSigLhs,
        checkDoAndIfThenElse,
        checkRecordSyntax,
        parseErrorSDoc,
        splitTilde, splitTildeApps,

        -- Help with processing exports
        ImpExpSubSpec(..),
        mkModuleImpExp,
        mkTypeImpExp,
        mkImpExpSubSpec,
        checkImportSpec

    ) where

import HsSyn            -- Lots of it
import Class            ( FunDep )
import TyCon            ( TyCon, isTupleTyCon, tyConSingleDataCon_maybe )
import DataCon          ( DataCon, dataConTyCon )
import ConLike          ( ConLike(..) )
import CoAxiom          ( Role, fsFromRole )
import RdrName
import Name
import BasicTypes
import TcEvidence       ( idHsWrapper )
import Lexer
import Type             ( TyThing(..) )
import TysWiredIn       ( cTupleTyConName, tupleTyCon, tupleDataCon,
                          nilDataConName, nilDataConKey,
                          listTyConName, listTyConKey,
                          starKindTyConName, unicodeStarKindTyConName )
import ForeignCall
import PrelNames        ( forall_tv_RDR, eqTyCon_RDR, allNameStrings )
import DynFlags
import SrcLoc
import Unique           ( hasKey )
import OrdList          ( OrdList, fromOL )
import Bag              ( emptyBag, consBag )
import Outputable
import FastString
import Maybes
import Util
import ApiAnnotation
import Data.List

#if __GLASGOW_HASKELL__ < 709
import Control.Applicative ((<$>))
#endif
import Control.Monad

import Text.ParserCombinators.ReadP as ReadP
import Data.Char

import Data.Data       ( dataTypeOf, fromConstr, dataTypeConstrs )

#include "HsVersions.h"


{- **********************************************************************

  Construction functions for Rdr stuff

  ********************************************************************* -}

-- | mkClassDecl builds a RdrClassDecl, filling in the names for tycon and
-- datacon by deriving them from the name of the class.  We fill in the names
-- for the tycon and datacon corresponding to the class, by deriving them
-- from the name of the class itself.  This saves recording the names in the
-- interface file (which would be equally good).

-- Similarly for mkConDecl, mkClassOpSig and default-method names.

--         *** See "THE NAMING STORY" in HsDecls ****

mkTyClD :: LTyClDecl n -> LHsDecl n
mkTyClD (L loc d) = L loc (TyClD d)

mkInstD :: LInstDecl n -> LHsDecl n
mkInstD (L loc d) = L loc (InstD d)

mkClassDecl :: SrcSpan
            -> Located (Maybe (LHsContext RdrName), LHsType RdrName)
            -> Located (a,[Located (FunDep (Located RdrName))])
            -> OrdList (LHsDecl RdrName)
            -> P (LTyClDecl RdrName)

mkClassDecl loc (L _ (mcxt, tycl_hdr)) fds where_cls
  = do { (binds, sigs, ats, at_insts, _, docs) <- cvBindsAndSigs where_cls
       ; let cxt = fromMaybe (noLoc []) mcxt
       ; (cls, tparams,ann) <- checkTyClHdr True tycl_hdr
       ; mapM_ (\a -> a loc) ann -- Add any API Annotations to the top SrcSpan
       ; tyvars <- checkTyVarsP (ptext (sLit "class")) whereDots cls tparams
       ; at_defs <- mapM (eitherToP . mkATDefault) at_insts
       ; return (L loc (ClassDecl { tcdCtxt = cxt, tcdLName = cls, tcdTyVars = tyvars
                                  , tcdFDs = snd (unLoc fds)
                                  , tcdSigs = mkClassOpSigs sigs
                                  , tcdMeths = binds
                                  , tcdATs = ats, tcdATDefs = at_defs, tcdDocs  = docs
                                  , tcdFVs = placeHolderNames })) }

mkATDefault :: LTyFamInstDecl RdrName
            -> Either (SrcSpan, SDoc) (LTyFamDefltEqn RdrName)
-- Take a type-family instance declaration and turn it into
-- a type-family default equation for a class declaration
-- We parse things as the former and use this function to convert to the latter
--
-- We use the Either monad because this also called
-- from Convert.hs
mkATDefault (L loc (TyFamInstDecl { tfid_eqn = L _ e }))
      | TyFamEqn { tfe_tycon = tc, tfe_pats = pats, tfe_rhs = rhs } <- e
      = do { tvs <- checkTyVars (ptext (sLit "default")) equalsDots tc (hsib_body pats)
           ; return (L loc (TyFamEqn { tfe_tycon = tc
                                     , tfe_pats = tvs
                                     , tfe_rhs = rhs })) }

mkTyData :: SrcSpan
         -> NewOrData
         -> Maybe (Located CType)
         -> Located (Maybe (LHsContext RdrName), LHsType RdrName)
         -> Maybe (LHsKind RdrName)
         -> [LConDecl RdrName]
         -> HsDeriving RdrName
         -> P (LTyClDecl RdrName)
mkTyData loc new_or_data cType (L _ (mcxt, tycl_hdr)) ksig data_cons maybe_deriv
  = do { (tc, tparams,ann) <- checkTyClHdr False tycl_hdr
       ; mapM_ (\a -> a loc) ann -- Add any API Annotations to the top SrcSpan
       ; tyvars <- checkTyVarsP (ppr new_or_data) equalsDots tc tparams
       ; defn <- mkDataDefn new_or_data cType mcxt ksig data_cons maybe_deriv
       ; return (L loc (DataDecl { tcdLName = tc, tcdTyVars = tyvars,
                                   tcdDataDefn = defn,
                                   tcdFVs = placeHolderNames })) }

mkDataDefn :: NewOrData
           -> Maybe (Located CType)
           -> Maybe (LHsContext RdrName)
           -> Maybe (LHsKind RdrName)
           -> [LConDecl RdrName]
           -> HsDeriving RdrName
           -> P (HsDataDefn RdrName)
mkDataDefn new_or_data cType mcxt ksig data_cons maybe_deriv
  = do { checkDatatypeContext mcxt
       ; let cxt = fromMaybe (noLoc []) mcxt
       ; return (HsDataDefn { dd_ND = new_or_data, dd_cType = cType
                            , dd_ctxt = cxt
                            , dd_cons = data_cons
                            , dd_kindSig = ksig
                            , dd_derivs = maybe_deriv }) }


mkTySynonym :: SrcSpan
            -> LHsType RdrName  -- LHS
            -> LHsType RdrName  -- RHS
            -> P (LTyClDecl RdrName)
mkTySynonym loc lhs rhs
  = do { (tc, tparams,ann) <- checkTyClHdr False lhs
       ; mapM_ (\a -> a loc) ann -- Add any API Annotations to the top SrcSpan
       ; tyvars <- checkTyVarsP (ptext (sLit "type")) equalsDots tc tparams
       ; return (L loc (SynDecl { tcdLName = tc, tcdTyVars = tyvars
                                , tcdRhs = rhs, tcdFVs = placeHolderNames })) }

mkTyFamInstEqn :: LHsType RdrName
               -> LHsType RdrName
               -> P (TyFamInstEqn RdrName,[AddAnn])
mkTyFamInstEqn lhs rhs
  = do { (tc, tparams, ann) <- checkTyClHdr False lhs
       ; return (TyFamEqn { tfe_tycon = tc
                          , tfe_pats  = mkHsImplicitBndrs tparams
                          , tfe_rhs   = rhs },
                 ann) }

mkDataFamInst :: SrcSpan
              -> NewOrData
              -> Maybe (Located CType)
              -> Located (Maybe (LHsContext RdrName), LHsType RdrName)
              -> Maybe (LHsKind RdrName)
              -> [LConDecl RdrName]
              -> HsDeriving RdrName
              -> P (LInstDecl RdrName)
mkDataFamInst loc new_or_data cType (L _ (mcxt, tycl_hdr)) ksig data_cons maybe_deriv
  = do { (tc, tparams,ann) <- checkTyClHdr False tycl_hdr
       ; mapM_ (\a -> a loc) ann -- Add any API Annotations to the top SrcSpan
       ; defn <- mkDataDefn new_or_data cType mcxt ksig data_cons maybe_deriv
       ; return (L loc (DataFamInstD (
                  DataFamInstDecl { dfid_tycon = tc
                                  , dfid_pats = mkHsImplicitBndrs tparams
                                  , dfid_defn = defn, dfid_fvs = placeHolderNames }))) }

mkTyFamInst :: SrcSpan
            -> LTyFamInstEqn RdrName
            -> P (LInstDecl RdrName)
mkTyFamInst loc eqn
  = return (L loc (TyFamInstD (TyFamInstDecl { tfid_eqn  = eqn
                                             , tfid_fvs  = placeHolderNames })))

mkFamDecl :: SrcSpan
          -> FamilyInfo RdrName
          -> LHsType RdrName                   -- LHS
          -> Located (FamilyResultSig RdrName) -- Optional result signature
          -> Maybe (LInjectivityAnn RdrName)   -- Injectivity annotation
          -> P (LTyClDecl RdrName)
mkFamDecl loc info lhs ksig injAnn
  = do { (tc, tparams, ann) <- checkTyClHdr False lhs
       ; mapM_ (\a -> a loc) ann -- Add any API Annotations to the top SrcSpan
       ; tyvars <- checkTyVarsP (ppr info) equals_or_where tc tparams
       ; return (L loc (FamDecl (FamilyDecl{ fdInfo      = info, fdLName = tc
                                           , fdTyVars    = tyvars
                                           , fdResultSig = ksig
                                           , fdInjectivityAnn = injAnn }))) }
  where
    equals_or_where = case info of
                        DataFamily          -> empty
                        OpenTypeFamily      -> empty
                        ClosedTypeFamily {} -> whereDots

mkSpliceDecl :: LHsExpr RdrName -> HsDecl RdrName
-- If the user wrote
--      [pads| ... ]   then return a QuasiQuoteD
--      $(e)           then return a SpliceD
-- but if she wrote, say,
--      f x            then behave as if she'd written $(f x)
--                     ie a SpliceD
--
-- Typed splices are not allowed at the top level, thus we do not represent them
-- as spliced declaration.  See #10945
mkSpliceDecl lexpr@(L loc expr)
  | HsSpliceE splice@(HsUntypedSplice {}) <- expr
  = SpliceD (SpliceDecl (L loc splice) ExplicitSplice)

  | HsSpliceE splice@(HsQuasiQuote {}) <- expr
  = SpliceD (SpliceDecl (L loc splice) ExplicitSplice)

  | otherwise
  = SpliceD (SpliceDecl (L loc (mkUntypedSplice lexpr)) ImplicitSplice)

mkRoleAnnotDecl :: SrcSpan
                -> Located RdrName                   -- type being annotated
                -> [Located (Maybe FastString)]      -- roles
                -> P (LRoleAnnotDecl RdrName)
mkRoleAnnotDecl loc tycon roles
  = do { roles' <- mapM parse_role roles
       ; return $ L loc $ RoleAnnotDecl tycon roles' }
  where
    role_data_type = dataTypeOf (undefined :: Role)
    all_roles = map fromConstr $ dataTypeConstrs role_data_type
    possible_roles = [(fsFromRole role, role) | role <- all_roles]

    parse_role (L loc_role Nothing) = return $ L loc_role Nothing
    parse_role (L loc_role (Just role))
      = case lookup role possible_roles of
          Just found_role -> return $ L loc_role $ Just found_role
          Nothing         ->
            let nearby = fuzzyLookup (unpackFS role) (mapFst unpackFS possible_roles) in
            parseErrorSDoc loc_role
              (text "Illegal role name" <+> quotes (ppr role) $$
               suggestions nearby)

    suggestions []   = empty
    suggestions [r]  = text "Perhaps you meant" <+> quotes (ppr r)
      -- will this last case ever happen??
    suggestions list = hang (text "Perhaps you meant one of these:")
                       2 (pprWithCommas (quotes . ppr) list)

{- **********************************************************************

  #cvBinds-etc# Converting to @HsBinds@, etc.

  ********************************************************************* -}

-- | Function definitions are restructured here. Each is assumed to be recursive
-- initially, and non recursive definitions are discovered by the dependency
-- analyser.


--  | Groups together bindings for a single function
cvTopDecls :: OrdList (LHsDecl RdrName) -> [LHsDecl RdrName]
cvTopDecls decls = go (fromOL decls)
  where
    go :: [LHsDecl RdrName] -> [LHsDecl RdrName]
    go []                   = []
    go (L l (ValD b) : ds)  = L l' (ValD b') : go ds'
                            where (L l' b', ds') = getMonoBind (L l b) ds
    go (d : ds)             = d : go ds

-- Declaration list may only contain value bindings and signatures.
cvBindGroup :: OrdList (LHsDecl RdrName) -> P (HsValBinds RdrName)
cvBindGroup binding
  = do { (mbs, sigs, fam_ds, tfam_insts, dfam_insts, _) <- cvBindsAndSigs binding
       ; ASSERT( null fam_ds && null tfam_insts && null dfam_insts)
         return $ ValBindsIn mbs sigs }

cvBindsAndSigs :: OrdList (LHsDecl RdrName)
  -> P (LHsBinds RdrName, [LSig RdrName], [LFamilyDecl RdrName]
          , [LTyFamInstDecl RdrName], [LDataFamInstDecl RdrName], [LDocDecl])
-- Input decls contain just value bindings and signatures
-- and in case of class or instance declarations also
-- associated type declarations. They might also contain Haddock comments.
cvBindsAndSigs fb = go (fromOL fb)
  where
    go []              = return (emptyBag, [], [], [], [], [])
    go (L l (ValD b) : ds)
      = do { (bs, ss, ts, tfis, dfis, docs) <- go ds'
           ; return (b' `consBag` bs, ss, ts, tfis, dfis, docs) }
      where
        (b', ds') = getMonoBind (L l b) ds
    go (L l decl : ds)
      = do { (bs, ss, ts, tfis, dfis, docs) <- go ds
           ; case decl of
               SigD s
                 -> return (bs, L l s : ss, ts, tfis, dfis, docs)
               TyClD (FamDecl t)
                 -> return (bs, ss, L l t : ts, tfis, dfis, docs)
               InstD (TyFamInstD { tfid_inst = tfi })
                 -> return (bs, ss, ts, L l tfi : tfis, dfis, docs)
               InstD (DataFamInstD { dfid_inst = dfi })
                 -> return (bs, ss, ts, tfis, L l dfi : dfis, docs)
               DocD d
                 -> return (bs, ss, ts, tfis, dfis, L l d : docs)
               SpliceD d
                 -> parseErrorSDoc l $
                    hang (text "Declaration splices are allowed only" <+>
                          text "at the top level:")
                       2 (ppr d)
               _ -> pprPanic "cvBindsAndSigs" (ppr decl) }

-----------------------------------------------------------------------------
-- Group function bindings into equation groups

getMonoBind :: LHsBind RdrName -> [LHsDecl RdrName]
  -> (LHsBind RdrName, [LHsDecl RdrName])
-- Suppose      (b',ds') = getMonoBind b ds
--      ds is a list of parsed bindings
--      b is a MonoBinds that has just been read off the front

-- Then b' is the result of grouping more equations from ds that
-- belong with b into a single MonoBinds, and ds' is the depleted
-- list of parsed bindings.
--
-- All Haddock comments between equations inside the group are
-- discarded.
--
-- No AndMonoBinds or EmptyMonoBinds here; just single equations

getMonoBind (L loc1 (FunBind { fun_id = fun_id1@(L _ f1),
                               fun_matches
                                 = MG { mg_alts = L _ mtchs1 } })) binds
  | has_args mtchs1
  = go mtchs1 loc1 binds []
  where
    go mtchs loc
       (L loc2 (ValD (FunBind { fun_id = L _ f2,
                                fun_matches
                                  = MG { mg_alts = L _ mtchs2 } })) : binds) _
        | f1 == f2 = go (mtchs2 ++ mtchs)
                        (combineSrcSpans loc loc2) binds []
    go mtchs loc (doc_decl@(L loc2 (DocD _)) : binds) doc_decls
        = let doc_decls' = doc_decl : doc_decls
          in go mtchs (combineSrcSpans loc loc2) binds doc_decls'
    go mtchs loc binds doc_decls
        = ( L loc (makeFunBind fun_id1 (reverse mtchs))
          , (reverse doc_decls) ++ binds)
        -- Reverse the final matches, to get it back in the right order
        -- Do the same thing with the trailing doc comments

getMonoBind bind binds = (bind, binds)

has_args :: [LMatch RdrName (LHsExpr RdrName)] -> Bool
has_args []                           = panic "RdrHsSyn:has_args"
has_args ((L _ (Match _ args _ _)) : _) = not (null args)
        -- Don't group together FunBinds if they have
        -- no arguments.  This is necessary now that variable bindings
        -- with no arguments are now treated as FunBinds rather
        -- than pattern bindings (tests/rename/should_fail/rnfail002).

{- **********************************************************************

  #PrefixToHS-utils# Utilities for conversion

  ********************************************************************* -}

-----------------------------------------------------------------------------
-- splitCon

-- When parsing data declarations, we sometimes inadvertently parse
-- a constructor application as a type (eg. in data T a b = C a b `D` E a b)
-- This function splits up the type application, adds any pending
-- arguments, and converts the type constructor back into a data constructor.

splitCon :: LHsType RdrName
      -> P (Located RdrName, HsConDeclDetails RdrName)
-- This gets given a "type" that should look like
--      C Int Bool
-- or   C { x::Int, y::Bool }
-- and returns the pieces
splitCon ty
 = split ty []
 where
   -- This is used somewhere where HsAppsTy is not used
   split (L _ (HsAppTy t u)) ts       = split t (u : ts)
   split (L l (HsTyVar (L _ tc)))  ts = do data_con <- tyConToDataCon l tc
                                           return (data_con, mk_rest ts)
   split (L l (HsTupleTy HsBoxedOrConstraintTuple ts)) []
      = return (L l (getRdrName (tupleDataCon Boxed (length ts))), PrefixCon ts)
   split (L l _) _ = parseErrorSDoc l (text "Cannot parse data constructor in a data/newtype declaration:" <+> ppr ty)

   mk_rest [L l (HsRecTy flds)] = RecCon (L l flds)
   mk_rest ts                   = PrefixCon ts

recordPatSynErr :: SrcSpan -> LPat RdrName -> P a
recordPatSynErr loc pat =
    parseErrorSDoc loc $
    text "record syntax not supported for pattern synonym declarations:" $$
    ppr pat

mkPatSynMatchGroup :: Located RdrName
                   -> Located (OrdList (LHsDecl RdrName))
                   -> P (MatchGroup RdrName (LHsExpr RdrName))
mkPatSynMatchGroup (L _ patsyn_name) (L _ decls) =
    do { matches <- mapM fromDecl (fromOL decls)
       ; return $ mkMatchGroup FromSource matches }
  where
    fromDecl (L loc decl@(ValD (PatBind pat@(L _ (ConPatIn (L _ name) details)) rhs _ _ _))) =
        do { unless (name == patsyn_name) $
               wrongNameBindingErr loc decl
           ; match <- case details of
               PrefixCon pats -> return $ Match NonFunBindMatch pats Nothing rhs
               InfixCon pat1 pat2 ->
                         return $ Match NonFunBindMatch [pat1, pat2] Nothing rhs
               RecCon{} -> recordPatSynErr loc pat
           ; return $ L loc match }
    fromDecl (L loc decl) = extraDeclErr loc decl

    extraDeclErr loc decl =
        parseErrorSDoc loc $
        text "pattern synonym 'where' clause must contain a single binding:" $$
        ppr decl

    wrongNameBindingErr loc decl =
        parseErrorSDoc loc $
        text "pattern synonym 'where' clause must bind the pattern synonym's name" <+>
        quotes (ppr patsyn_name) $$ ppr decl

mkConDeclH98 :: Located RdrName -> Maybe [LHsTyVarBndr RdrName]
                -> LHsContext RdrName -> HsConDeclDetails RdrName
                -> ConDecl RdrName

mkConDeclH98 name mb_forall cxt details
  = ConDeclH98 { con_name     = name
               , con_qvars    = fmap mkHsQTvs mb_forall
               , con_cxt      = Just cxt
                             -- AZ:TODO: when can cxt be Nothing?
                             --          remembering that () is a valid context.
               , con_details  = details
               , con_doc      = Nothing }

mkGadtDecl :: [Located RdrName]
<<<<<<< HEAD
           -> LHsType RdrName     -- Always a HsForAllTy
           -> ([AddAnn], ConDecl RdrName)
mkGadtDecl names ty = ([], mkGadtDecl' names ty)

mkGadtDecl' :: [Located RdrName]
            -> LHsType RdrName
            -> ConDecl RdrName
-- We allow C,D :: ty
-- and expand it as if it had been
--    C :: ty; D :: ty
-- (Just like type signatures in general.)

mkGadtDecl' names lbody_ty@(L loc body_ty)
  = mk_gadt_con names
  where
    (tvs, cxt, tau) = splitLHsSigmaTy lbody_ty
    (details, res_ty)           -- See Note [Sorting out the result type]
      = case tau of
          L _ (HsFunTy (L l (HsAppsTy [HsAppPrefix (L _ (HsRecTy flds))])) res_ty)
                  -> (RecCon (L l flds), res_ty)
          _other  -> (PrefixCon [], tau)

    explicit = case body_ty of
                 HsForAllTy {} -> True
                 _             -> False

    mk_gadt_con names
       = ConDecl { con_names    = names
                 , con_explicit = explicit
                 , con_qvars    = mkHsQTvs tvs
                 , con_cxt      = cxt
                 , con_details  = details
                 , con_res      = ResTyGADT loc res_ty
                 , con_doc      = Nothing }
=======
           -> LHsSigType RdrName     -- Always a HsForAllTy
           -> ConDecl RdrName
mkGadtDecl names ty = ConDeclGADT { con_names = names
                                  , con_type  = ty
                                  , con_doc   = Nothing }
>>>>>>> 834f9a46

tyConToDataCon :: SrcSpan -> RdrName -> P (Located RdrName)
tyConToDataCon loc tc
  | isTcOcc (rdrNameOcc tc)
  = return (L loc (setRdrNameSpace tc srcDataName))
  | otherwise
  = parseErrorSDoc loc (msg $$ extra)
  where
    msg = text "Not a data constructor:" <+> quotes (ppr tc)
    extra | tc == forall_tv_RDR
          = text "Perhaps you intended to use ExistentialQuantification"
          | otherwise = empty

setRdrNameSpace :: RdrName -> NameSpace -> RdrName
-- ^ This rather gruesome function is used mainly by the parser.
-- When parsing:
--
-- > data T a = T | T1 Int
--
-- we parse the data constructors as /types/ because of parser ambiguities,
-- so then we need to change the /type constr/ to a /data constr/
--
-- The exact-name case /can/ occur when parsing:
--
-- > data [] a = [] | a : [a]
--
-- For the exact-name case we return an original name.
setRdrNameSpace (Unqual occ) ns = Unqual (setOccNameSpace ns occ)
setRdrNameSpace (Qual m occ) ns = Qual m (setOccNameSpace ns occ)
setRdrNameSpace (Orig m occ) ns = Orig m (setOccNameSpace ns occ)
setRdrNameSpace (Exact n)    ns
  | Just thing <- wiredInNameTyThing_maybe n
  = setWiredInNameSpace thing ns
    -- Preserve Exact Names for wired-in things,
    -- notably tuples and lists

  | isExternalName n
  = Orig (nameModule n) occ

  | otherwise   -- This can happen when quoting and then
                -- splicing a fixity declaration for a type
  = Exact (mkSystemNameAt (nameUnique n) occ (nameSrcSpan n))
  where
    occ = setOccNameSpace ns (nameOccName n)

setWiredInNameSpace :: TyThing -> NameSpace -> RdrName
setWiredInNameSpace (ATyCon tc) ns
  | isDataConNameSpace ns
  = ty_con_data_con tc
  | isTcClsNameSpace ns
  = Exact (getName tc)      -- No-op

setWiredInNameSpace (AConLike (RealDataCon dc)) ns
  | isTcClsNameSpace ns
  = data_con_ty_con dc
  | isDataConNameSpace ns
  = Exact (getName dc)      -- No-op

setWiredInNameSpace thing ns
  = pprPanic "setWiredinNameSpace" (pprNameSpace ns <+> ppr thing)

ty_con_data_con :: TyCon -> RdrName
ty_con_data_con tc
  | isTupleTyCon tc
  , Just dc <- tyConSingleDataCon_maybe tc
  = Exact (getName dc)

  | tc `hasKey` listTyConKey
  = Exact nilDataConName

  | otherwise  -- See Note [setRdrNameSpace for wired-in names]
  = Unqual (setOccNameSpace srcDataName (getOccName tc))

data_con_ty_con :: DataCon -> RdrName
data_con_ty_con dc
  | let tc = dataConTyCon dc
  , isTupleTyCon tc
  = Exact (getName tc)

  | dc `hasKey` nilDataConKey
  = Exact listTyConName

  | otherwise  -- See Note [setRdrNameSpace for wired-in names]
  = Unqual (setOccNameSpace tcClsName (getOccName dc))


{- Note [setRdrNameSpace for wired-in names]
~~~~~~~~~~~~~~~~~~~~~~~~~~~~~~~~~~~~~~~~~~~~
In GHC.Types, which declares (:), we have
  infixr 5 :
The ambiguity about which ":" is meant is resolved by parsing it as a
data constructor, but then using dataTcOccs to try the type constructor too;
and that in turn calls setRdrNameSpace to change the name-space of ":" to
tcClsName.  There isn't a corresponding ":" type constructor, but it's painful
to make setRdrNameSpace partial, so we just make an Unqual name instead. It
really doesn't matter!
-}

-- | Note [Sorting out the result type]
-- ~~~~~~~~~~~~~~~~~~~~~~~~~~~~~~~~~~
-- In a GADT declaration which is not a record, we put the whole constr type
-- into the res_ty for a ConDeclGADT for now; the renamer will unravel it once
-- it has sorted out operator fixities. Consider for example
--      C :: a :*: b -> a :*: b -> a :+: b
-- Initially this type will parse as
--       a :*: (b -> (a :*: (b -> (a :+: b))))
--
-- so it's hard to split up the arguments until we've done the precedence
-- resolution (in the renamer) On the other hand, for a record
--         { x,y :: Int } -> a :*: b
-- there is no doubt.  AND we need to sort records out so that
-- we can bring x,y into scope.  So:
--    * For PrefixCon we keep all the args in the res_ty
--    * For RecCon we do not

checkTyVarsP :: SDoc -> SDoc -> Located RdrName -> [LHsType RdrName] -> P (LHsQTyVars RdrName)
-- Same as checkTyVars, but in the P monad
checkTyVarsP pp_what equals_or_where tc tparms
  = eitherToP $ checkTyVars pp_what equals_or_where tc tparms

eitherToP :: Either (SrcSpan, SDoc) a -> P a
-- Adapts the Either monad to the P monad
eitherToP (Left (loc, doc)) = parseErrorSDoc loc doc
eitherToP (Right thing)     = return thing
checkTyVars :: SDoc -> SDoc -> Located RdrName -> [LHsType RdrName]
            -> Either (SrcSpan, SDoc) (LHsQTyVars RdrName)
-- Check whether the given list of type parameters are all type variables
-- (possibly with a kind signature)
-- We use the Either monad because it's also called (via mkATDefault) from
-- Convert.hs
checkTyVars pp_what equals_or_where tc tparms
  = do { tvs <- mapM chk tparms
       ; return (mkHsQTvs tvs) }
  where

    chk (L _ (HsParTy ty)) = chk ty
    chk (L _ (HsAppsTy [HsAppPrefix ty])) = chk ty

        -- Check that the name space is correct!
    chk (L l (HsKindSig (L _ (HsAppsTy [HsAppPrefix (L lv (HsTyVar (L _ tv)))])) k))
        | isRdrTyVar tv    = return (L l (KindedTyVar (L lv tv) k))
    chk (L l (HsTyVar (L ltv tv)))
        | isRdrTyVar tv    = return (L l (UserTyVar (L ltv tv)))
    chk t@(L loc _)
        = Left (loc,
                vcat [ ptext (sLit "Unexpected type") <+> quotes (ppr t)
                     , ptext (sLit "In the") <+> pp_what <+> ptext (sLit "declaration for") <+> quotes (ppr tc)
                     , vcat[ (ptext (sLit "A") <+> pp_what <+> ptext (sLit "declaration should have form"))
                     , nest 2 (pp_what <+> ppr tc
                                       <+> hsep (map text (takeList tparms allNameStrings))
                                       <+> equals_or_where) ] ])

whereDots, equalsDots :: SDoc
-- Second argument to checkTyVars
whereDots  = ptext (sLit "where ...")
equalsDots = ptext (sLit "= ...")

checkDatatypeContext :: Maybe (LHsContext RdrName) -> P ()
checkDatatypeContext Nothing = return ()
checkDatatypeContext (Just (L loc c))
    = do allowed <- extension datatypeContextsEnabled
         unless allowed $
             parseErrorSDoc loc
                 (text "Illegal datatype context (use DatatypeContexts):" <+>
                  pprHsContext c)

checkRecordSyntax :: Outputable a => Located a -> P (Located a)
checkRecordSyntax lr@(L loc r)
    = do allowed <- extension traditionalRecordSyntaxEnabled
         if allowed
             then return lr
             else parseErrorSDoc loc
                      (text "Illegal record syntax (use TraditionalRecordSyntax):" <+>
                       ppr r)

checkTyClHdr :: Bool               -- True  <=> class header
                                   -- False <=> type header
             -> LHsType RdrName
             -> P (Located RdrName,          -- the head symbol (type or class name)
                   [LHsType RdrName],        -- parameters of head symbol
                   [AddAnn]) -- API Annotation for HsParTy when stripping parens
-- Well-formedness check and decomposition of type and class heads.
-- Decomposes   T ty1 .. tyn   into    (T, [ty1, ..., tyn])
--              Int :*: Bool   into    (:*:, [Int, Bool])
-- returning the pieces
checkTyClHdr is_cls ty
  = goL ty [] []
  where
    goL (L l ty) acc ann = go l ty acc ann

    go l (HsTyVar (L _ tc)) acc ann
      | isRdrTc tc               = return (L l tc, acc, ann)
    go _ (HsOpTy t1 ltc@(L _ tc) t2) acc ann
      | isRdrTc tc               = return (ltc, t1:t2:acc, ann)
    go l (HsParTy ty)    acc ann = goL ty acc (ann ++ mkParensApiAnn l)
    go _ (HsAppTy t1 t2) acc ann = goL t1 (t2:acc) ann
    go _ (HsAppsTy ts)   acc ann
      | Just (head, args) <- getAppsTyHead_maybe ts = goL head (args ++ acc) ann

    go _ (HsAppsTy [HsAppInfix (L loc star)]) [] ann
      | occNameFS (rdrNameOcc star) == fsLit "*"
      = return (L loc (nameRdrName starKindTyConName), [], ann)
      | occNameFS (rdrNameOcc star) == fsLit "★"
      = return (L loc (nameRdrName unicodeStarKindTyConName), [], ann)

    go l (HsTupleTy HsBoxedOrConstraintTuple ts) [] ann
      = return (L l (nameRdrName tup_name), ts, ann)
      where
        arity = length ts
        tup_name | is_cls    = cTupleTyConName arity
                 | otherwise = getName (tupleTyCon Boxed arity)
                 -- See Note [Unit tuples] in HsTypes  (TODO: is this still relevant?)
    go l _  _  _
      = parseErrorSDoc l (text "Malformed head of type or class declaration:"
                          <+> ppr ty)

checkContext :: LHsType RdrName -> P ([AddAnn],LHsContext RdrName)
checkContext (L l orig_t)
  = check [] (L l orig_t)
 where
  check anns (L lp (HsTupleTy _ ts))   -- (Eq a, Ord b) shows up as a tuple type
    = return (anns ++ mkParensApiAnn lp,L l ts)                -- Ditto ()

    -- don't let HsAppsTy get in the way
  check anns (L _ (HsAppsTy [HsAppPrefix ty]))
    = check anns ty

  check anns (L lp1 (HsParTy ty))-- to be sure HsParTy doesn't get into the way
       = check anns' ty
         where anns' = if l == lp1 then anns
                                   else (anns ++ mkParensApiAnn lp1)

  check _anns _
    = return ([],L l [L l orig_t]) -- no need for anns, returning original

-- -------------------------------------------------------------------------
-- Checking Patterns.

-- We parse patterns as expressions and check for valid patterns below,
-- converting the expression into a pattern at the same time.

checkPattern :: SDoc -> LHsExpr RdrName -> P (LPat RdrName)
checkPattern msg e = checkLPat msg e

checkPatterns :: SDoc -> [LHsExpr RdrName] -> P [LPat RdrName]
checkPatterns msg es = mapM (checkPattern msg) es

checkLPat :: SDoc -> LHsExpr RdrName -> P (LPat RdrName)
checkLPat msg e@(L l _) = checkPat msg l e []

checkPat :: SDoc -> SrcSpan -> LHsExpr RdrName -> [LPat RdrName]
         -> P (LPat RdrName)
checkPat _ loc (L l (HsVar (L _ c))) args
  | isRdrDataCon c = return (L loc (ConPatIn (L l c) (PrefixCon args)))
checkPat msg loc e args     -- OK to let this happen even if bang-patterns
                        -- are not enabled, because there is no valid
                        -- non-bang-pattern parse of (C ! e)
  | Just (e', args') <- splitBang e
  = do  { args'' <- checkPatterns msg args'
        ; checkPat msg loc e' (args'' ++ args) }
checkPat msg loc (L _ (HsApp f e)) args
  = do p <- checkLPat msg e
       checkPat msg loc f (p : args)
checkPat msg loc (L _ e) []
  = do p <- checkAPat msg loc e
       return (L loc p)
checkPat msg loc e _
  = patFail msg loc (unLoc e)

checkAPat :: SDoc -> SrcSpan -> HsExpr RdrName -> P (Pat RdrName)
checkAPat msg loc e0 = do
 pState <- getPState
 let dynflags = dflags pState
 case e0 of
   EWildPat -> return (WildPat placeHolderType)
   HsVar x  -> return (VarPat x)
   HsLit l  -> return (LitPat l)

   -- Overloaded numeric patterns (e.g. f 0 x = x)
   -- Negation is recorded separately, so that the literal is zero or +ve
   -- NB. Negative *primitive* literals are already handled by the lexer
   HsOverLit pos_lit          -> return (mkNPat (L loc pos_lit) Nothing)
   NegApp (L l (HsOverLit pos_lit)) _
                        -> return (mkNPat (L l pos_lit) (Just noSyntaxExpr))

   SectionR (L lb (HsVar (L _ bang))) e    -- (! x)
        | bang == bang_RDR
        -> do { bang_on <- extension bangPatEnabled
              ; if bang_on then do { e' <- checkLPat msg e
                                   ; addAnnotation loc AnnBang lb
                                   ; return  (BangPat e') }
                else parseErrorSDoc loc (text "Illegal bang-pattern (use BangPatterns):" $$ ppr e0) }

   ELazyPat e         -> checkLPat msg e >>= (return . LazyPat)
   EAsPat n e         -> checkLPat msg e >>= (return . AsPat n)
   -- view pattern is well-formed if the pattern is
   EViewPat expr patE  -> checkLPat msg patE >>=
                            (return . (\p -> ViewPat expr p placeHolderType))
   ExprWithTySig e t   -> do e <- checkLPat msg e
                             return (SigPatIn e t)

   -- n+k patterns
   OpApp (L nloc (HsVar (L _ n))) (L _ (HsVar (L _ plus))) _
         (L lloc (HsOverLit lit@(OverLit {ol_val = HsIntegral {}})))
                      | xopt Opt_NPlusKPatterns dynflags && (plus == plus_RDR)
                      -> return (mkNPlusKPat (L nloc n) (L lloc lit))

   OpApp l op _fix r  -> do l <- checkLPat msg l
                            r <- checkLPat msg r
                            case op of
                               L cl (HsVar (L _ c)) | isDataOcc (rdrNameOcc c)
                                      -> return (ConPatIn (L cl c) (InfixCon l r))
                               _ -> patFail msg loc e0

   HsPar e            -> checkLPat msg e >>= (return . ParPat)
   ExplicitList _ _ es  -> do ps <- mapM (checkLPat msg) es
                              return (ListPat ps placeHolderType Nothing)
   ExplicitPArr _ es  -> do ps <- mapM (checkLPat msg) es
                            return (PArrPat ps placeHolderType)

   ExplicitTuple es b
     | all tupArgPresent es  -> do ps <- mapM (checkLPat msg)
                                              [e | L _ (Present e) <- es]
                                   return (TuplePat ps b [])
     | otherwise -> parseErrorSDoc loc (text "Illegal tuple section in pattern:" $$ ppr e0)

   RecordCon { rcon_con_name = c, rcon_flds = HsRecFields fs dd }
                        -> do fs <- mapM (checkPatField msg) fs
                              return (ConPatIn c (RecCon (HsRecFields fs dd)))
   HsSpliceE s | not (isTypedSplice s)
               -> return (SplicePat s)
   _           -> patFail msg loc e0

placeHolderPunRhs :: LHsExpr RdrName
-- The RHS of a punned record field will be filled in by the renamer
-- It's better not to make it an error, in case we want to print it when debugging
placeHolderPunRhs = noLoc (HsVar (noLoc pun_RDR))

plus_RDR, bang_RDR, pun_RDR :: RdrName
plus_RDR = mkUnqual varName (fsLit "+") -- Hack
bang_RDR = mkUnqual varName (fsLit "!") -- Hack
pun_RDR  = mkUnqual varName (fsLit "pun-right-hand-side")

checkPatField :: SDoc -> LHsRecField RdrName (LHsExpr RdrName)
              -> P (LHsRecField RdrName (LPat RdrName))
checkPatField msg (L l fld) = do p <- checkLPat msg (hsRecFieldArg fld)
                                 return (L l (fld { hsRecFieldArg = p }))

patFail :: SDoc -> SrcSpan -> HsExpr RdrName -> P a
patFail msg loc e = parseErrorSDoc loc err
    where err = text "Parse error in pattern:" <+> ppr e
             $$ msg


---------------------------------------------------------------------------
-- Check Equation Syntax

checkValDef :: SDoc
            -> LHsExpr RdrName
            -> Maybe (LHsType RdrName)
            -> Located (a,GRHSs RdrName (LHsExpr RdrName))
            -> P ([AddAnn],HsBind RdrName)

checkValDef msg lhs (Just sig) grhss
        -- x :: ty = rhs  parses as a *pattern* binding
  = checkPatBind msg (L (combineLocs lhs sig)
                        (ExprWithTySig lhs (mkLHsSigWcType sig))) grhss

checkValDef msg lhs opt_sig g@(L l (_,grhss))
  = do  { mb_fun <- isFunLhs lhs
        ; case mb_fun of
            Just (fun, is_infix, pats, ann) ->
              checkFunBind msg ann (getLoc lhs)
                           fun is_infix pats opt_sig (L l grhss)
            Nothing -> checkPatBind msg lhs g }

checkFunBind :: SDoc
             -> [AddAnn]
             -> SrcSpan
             -> Located RdrName
             -> Bool
             -> [LHsExpr RdrName]
             -> Maybe (LHsType RdrName)
             -> Located (GRHSs RdrName (LHsExpr RdrName))
             -> P ([AddAnn],HsBind RdrName)
checkFunBind msg ann lhs_loc fun is_infix pats opt_sig (L rhs_span grhss)
  = do  ps <- checkPatterns msg pats
        let match_span = combineSrcSpans lhs_loc rhs_span
        -- Add back the annotations stripped from any HsPar values in the lhs
        -- mapM_ (\a -> a match_span) ann
        return (ann, makeFunBind fun
                  [L match_span (Match { m_fixity = FunBindMatch fun is_infix
                                       , m_pats = ps
                                       , m_type = opt_sig
                                       , m_grhss = grhss })])
        -- The span of the match covers the entire equation.
        -- That isn't quite right, but it'll do for now.

makeFunBind :: Located RdrName -> [LMatch RdrName (LHsExpr RdrName)]
            -> HsBind RdrName
-- Like HsUtils.mkFunBind, but we need to be able to set the fixity too
makeFunBind fn ms
  = FunBind { fun_id = fn,
              fun_matches = mkMatchGroup FromSource ms,
              fun_co_fn = idHsWrapper,
              bind_fvs = placeHolderNames,
              fun_tick = [] }

checkPatBind :: SDoc
             -> LHsExpr RdrName
             -> Located (a,GRHSs RdrName (LHsExpr RdrName))
             -> P ([AddAnn],HsBind RdrName)
checkPatBind msg lhs (L _ (_,grhss))
  = do  { lhs <- checkPattern msg lhs
        ; return ([],PatBind lhs grhss placeHolderType placeHolderNames
                    ([],[])) }

checkValSigLhs :: LHsExpr RdrName -> P (Located RdrName)
checkValSigLhs (L _ (HsVar lrdr@(L _ v)))
  | isUnqual v
  , not (isDataOcc (rdrNameOcc v))
  = return lrdr

checkValSigLhs lhs@(L l _)
  = parseErrorSDoc l ((text "Invalid type signature:" <+>
                       ppr lhs <+> text ":: ...")
                      $$ text hint)
  where
    hint | foreign_RDR `looks_like` lhs
         = "Perhaps you meant to use ForeignFunctionInterface?"
         | default_RDR `looks_like` lhs
         = "Perhaps you meant to use DefaultSignatures?"
         | pattern_RDR `looks_like` lhs
         = "Perhaps you meant to use PatternSynonyms?"
         | otherwise
         = "Should be of form <variable> :: <type>"

    -- A common error is to forget the ForeignFunctionInterface flag
    -- so check for that, and suggest.  cf Trac #3805
    -- Sadly 'foreign import' still barfs 'parse error' because 'import' is a keyword
    looks_like s (L _ (HsVar (L _ v))) = v == s
    looks_like s (L _ (HsApp lhs _))   = looks_like s lhs
    looks_like _ _                     = False

    foreign_RDR = mkUnqual varName (fsLit "foreign")
    default_RDR = mkUnqual varName (fsLit "default")
    pattern_RDR = mkUnqual varName (fsLit "pattern")


checkDoAndIfThenElse :: LHsExpr RdrName
                     -> Bool
                     -> LHsExpr RdrName
                     -> Bool
                     -> LHsExpr RdrName
                     -> P ()
checkDoAndIfThenElse guardExpr semiThen thenExpr semiElse elseExpr
 | semiThen || semiElse
    = do pState <- getPState
         unless (xopt Opt_DoAndIfThenElse (dflags pState)) $ do
             parseErrorSDoc (combineLocs guardExpr elseExpr)
                            (text "Unexpected semi-colons in conditional:"
                          $$ nest 4 expr
                          $$ text "Perhaps you meant to use DoAndIfThenElse?")
 | otherwise            = return ()
    where pprOptSemi True  = semi
          pprOptSemi False = empty
          expr = text "if"   <+> ppr guardExpr <> pprOptSemi semiThen <+>
                 text "then" <+> ppr thenExpr  <> pprOptSemi semiElse <+>
                 text "else" <+> ppr elseExpr


        -- The parser left-associates, so there should
        -- not be any OpApps inside the e's
splitBang :: LHsExpr RdrName -> Maybe (LHsExpr RdrName, [LHsExpr RdrName])
-- Splits (f ! g a b) into (f, [(! g), a, b])
splitBang (L _ (OpApp l_arg bang@(L _ (HsVar (L _ op))) _ r_arg))
  | op == bang_RDR = Just (l_arg, L l' (SectionR bang arg1) : argns)
  where
    l' = combineLocs bang arg1
    (arg1,argns) = split_bang r_arg []
    split_bang (L _ (HsApp f e)) es = split_bang f (e:es)
    split_bang e                 es = (e,es)
splitBang _ = Nothing

isFunLhs :: LHsExpr RdrName
         -> P (Maybe (Located RdrName, Bool, [LHsExpr RdrName],[AddAnn]))
-- A variable binding is parsed as a FunBind.
-- Just (fun, is_infix, arg_pats) if e is a function LHS
--
-- The whole LHS is parsed as a single expression.
-- Any infix operators on the LHS will parse left-associatively
-- E.g.         f !x y !z
--      will parse (rather strangely) as
--              (f ! x y) ! z
--      It's up to isFunLhs to sort out the mess
--
-- a .!. !b

isFunLhs e = go e [] []
 where
   go (L loc (HsVar (L _ f))) es ann
        | not (isRdrDataCon f)       = return (Just (L loc f, False, es, ann))
   go (L _ (HsApp f e)) es       ann = go f (e:es) ann
   go (L l (HsPar e))   es@(_:_) ann = go e es (ann ++ mkParensApiAnn l)

        -- For infix function defns, there should be only one infix *function*
        -- (though there may be infix *datacons* involved too).  So we don't
        -- need fixity info to figure out which function is being defined.
        --      a `K1` b `op` c `K2` d
        -- must parse as
        --      (a `K1` b) `op` (c `K2` d)
        -- The renamer checks later that the precedences would yield such a parse.
        --
        -- There is a complication to deal with bang patterns.
        --
        -- ToDo: what about this?
        --              x + 1 `op` y = ...

   go e@(L loc (OpApp l (L loc' (HsVar (L _ op))) fix r)) es ann
        | Just (e',es') <- splitBang e
        = do { bang_on <- extension bangPatEnabled
             ; if bang_on then go e' (es' ++ es) ann
               else return (Just (L loc' op, True, (l:r:es), ann)) }
                -- No bangs; behave just like the next case
        | not (isRdrDataCon op)         -- We have found the function!
        = return (Just (L loc' op, True, (l:r:es), ann))
        | otherwise                     -- Infix data con; keep going
        = do { mb_l <- go l es ann
             ; case mb_l of
                 Just (op', True, j : k : es', ann')
                   -> return (Just (op', True, j : op_app : es', ann'))
                   where
                     op_app = L loc (OpApp k (L loc' (HsVar (L loc' op))) fix r)
                 _ -> return Nothing }
   go _ _ _ = return Nothing


-- | Transform btype_no_ops with strict_mark's into HsEqTy's
-- (((~a) ~b) c) ~d ==> ((~a) ~ (b c)) ~ d
splitTilde :: LHsType RdrName -> LHsType RdrName
splitTilde t = go t
  where go (L loc (HsAppTy t1 t2))
          | L _ (HsBangTy (HsSrcBang Nothing NoSrcUnpack SrcLazy) t2') <- t2
          = L loc (HsEqTy (go t1) t2')
          | otherwise
          = case go t1 of
              (L _ (HsEqTy tl tr)) ->
                L loc (HsEqTy tl (L (combineLocs tr t2) (HsAppTy tr t2)))
              t -> L loc (HsAppTy t t2)

        go t = t

-- | Transform tyapps with strict_marks into uses of twiddle
-- [~a, ~b, c, ~d] ==> (~a) ~ b c ~ d
splitTildeApps :: [HsAppType RdrName] -> [HsAppType RdrName]
splitTildeApps []         = []
splitTildeApps (t : rest) = t : concatMap go rest
  where go (HsAppPrefix
            (L loc (HsBangTy
                    (HsSrcBang Nothing NoSrcUnpack SrcLazy)
                    ty)))
          = [HsAppInfix (L tilde_loc eqTyCon_RDR), HsAppPrefix ty]
          where
            tilde_loc = srcSpanFirstCharacter loc

        go t = [t]



---------------------------------------------------------------------------
-- Check for monad comprehensions
--
-- If the flag MonadComprehensions is set, return a `MonadComp' context,
-- otherwise use the usual `ListComp' context

checkMonadComp :: P (HsStmtContext Name)
checkMonadComp = do
    pState <- getPState
    return $ if xopt Opt_MonadComprehensions (dflags pState)
                then MonadComp
                else ListComp

-- -------------------------------------------------------------------------
-- Checking arrow syntax.

-- We parse arrow syntax as expressions and check for valid syntax below,
-- converting the expression into a pattern at the same time.

checkCommand :: LHsExpr RdrName -> P (LHsCmd RdrName)
checkCommand lc = locMap checkCmd lc

locMap :: (SrcSpan -> a -> P b) -> Located a -> P (Located b)
locMap f (L l a) = f l a >>= (\b -> return $ L l b)

checkCmd :: SrcSpan -> HsExpr RdrName -> P (HsCmd RdrName)
checkCmd _ (HsArrApp e1 e2 ptt haat b) =
    return $ HsCmdArrApp e1 e2 ptt haat b
checkCmd _ (HsArrForm e mf args) =
    return $ HsCmdArrForm e mf args
checkCmd _ (HsApp e1 e2) =
    checkCommand e1 >>= (\c -> return $ HsCmdApp c e2)
checkCmd _ (HsLam mg) =
    checkCmdMatchGroup mg >>= (\mg' -> return $ HsCmdLam mg')
checkCmd _ (HsPar e) =
    checkCommand e >>= (\c -> return $ HsCmdPar c)
checkCmd _ (HsCase e mg) =
    checkCmdMatchGroup mg >>= (\mg' -> return $ HsCmdCase e mg')
checkCmd _ (HsIf cf ep et ee) = do
    pt <- checkCommand et
    pe <- checkCommand ee
    return $ HsCmdIf cf ep pt pe
checkCmd _ (HsLet lb e) =
    checkCommand e >>= (\c -> return $ HsCmdLet lb c)
checkCmd _ (HsDo DoExpr (L l stmts) ty) =
    mapM checkCmdLStmt stmts >>= (\ss -> return $ HsCmdDo (L l ss) ty)

checkCmd _ (OpApp eLeft op _fixity eRight) = do
    -- OpApp becomes a HsCmdArrForm with a (Just fixity) in it
    c1 <- checkCommand eLeft
    c2 <- checkCommand eRight
    let arg1 = L (getLoc c1) $ HsCmdTop c1 placeHolderType placeHolderType []
        arg2 = L (getLoc c2) $ HsCmdTop c2 placeHolderType placeHolderType []
    return $ HsCmdArrForm op Nothing [arg1, arg2]

checkCmd l e = cmdFail l e

checkCmdLStmt :: ExprLStmt RdrName -> P (CmdLStmt RdrName)
checkCmdLStmt = locMap checkCmdStmt

checkCmdStmt :: SrcSpan -> ExprStmt RdrName -> P (CmdStmt RdrName)
checkCmdStmt _ (LastStmt e s r) =
    checkCommand e >>= (\c -> return $ LastStmt c s r)
checkCmdStmt _ (BindStmt pat e b f) =
    checkCommand e >>= (\c -> return $ BindStmt pat c b f)
checkCmdStmt _ (BodyStmt e t g ty) =
    checkCommand e >>= (\c -> return $ BodyStmt c t g ty)
checkCmdStmt _ (LetStmt bnds) = return $ LetStmt bnds
checkCmdStmt _ stmt@(RecStmt { recS_stmts = stmts }) = do
    ss <- mapM checkCmdLStmt stmts
    return $ stmt { recS_stmts = ss }
checkCmdStmt l stmt = cmdStmtFail l stmt

checkCmdMatchGroup :: MatchGroup RdrName (LHsExpr RdrName) -> P (MatchGroup RdrName (LHsCmd RdrName))
checkCmdMatchGroup mg@(MG { mg_alts = L l ms }) = do
    ms' <- mapM (locMap $ const convert) ms
    return $ mg { mg_alts = L l ms' }
    where convert (Match mf pat mty grhss) = do
            grhss' <- checkCmdGRHSs grhss
            return $ Match mf pat mty grhss'

checkCmdGRHSs :: GRHSs RdrName (LHsExpr RdrName) -> P (GRHSs RdrName (LHsCmd RdrName))
checkCmdGRHSs (GRHSs grhss binds) = do
    grhss' <- mapM checkCmdGRHS grhss
    return $ GRHSs grhss' binds

checkCmdGRHS :: LGRHS RdrName (LHsExpr RdrName) -> P (LGRHS RdrName (LHsCmd RdrName))
checkCmdGRHS = locMap $ const convert
  where
    convert (GRHS stmts e) = do
        c <- checkCommand e
--        cmdStmts <- mapM checkCmdLStmt stmts
        return $ GRHS {- cmdStmts -} stmts c


cmdFail :: SrcSpan -> HsExpr RdrName -> P a
cmdFail loc e = parseErrorSDoc loc (text "Parse error in command:" <+> ppr e)
cmdStmtFail :: SrcSpan -> Stmt RdrName (LHsExpr RdrName) -> P a
cmdStmtFail loc e = parseErrorSDoc loc
                    (text "Parse error in command statement:" <+> ppr e)

---------------------------------------------------------------------------
-- Miscellaneous utilities

checkPrecP :: Located Int -> P (Located Int)
checkPrecP (L l i)
 | 0 <= i && i <= maxPrecedence = return (L l i)
 | otherwise
    = parseErrorSDoc l (text ("Precedence out of range: " ++ show i))

mkRecConstrOrUpdate
        :: LHsExpr RdrName
        -> SrcSpan
        -> ([LHsRecField RdrName (LHsExpr RdrName)], Bool)
        -> P (HsExpr RdrName)

mkRecConstrOrUpdate (L l (HsVar (L _ c))) _ (fs,dd)
  | isRdrDataCon c
  = return (mkRdrRecordCon (L l c) (mk_rec_fields fs dd))
mkRecConstrOrUpdate exp@(L l _) _ (fs,dd)
  | dd        = parseErrorSDoc l (text "You cannot use `..' in a record update")
  | otherwise = return (mkRdrRecordUpd exp (map (fmap mk_rec_upd_field) fs))

mkRdrRecordUpd :: LHsExpr RdrName -> [LHsRecUpdField RdrName] -> HsExpr RdrName
mkRdrRecordUpd exp flds
  = RecordUpd { rupd_expr = exp
              , rupd_flds = flds
              , rupd_cons    = PlaceHolder, rupd_in_tys  = PlaceHolder
              , rupd_out_tys = PlaceHolder, rupd_wrap    = PlaceHolder }

mkRdrRecordCon :: Located RdrName -> HsRecordBinds RdrName -> HsExpr RdrName
mkRdrRecordCon con flds
  = RecordCon { rcon_con_name = con, rcon_flds = flds
              , rcon_con_expr = noPostTcExpr, rcon_con_like = PlaceHolder }

mk_rec_fields :: [LHsRecField id arg] -> Bool -> HsRecFields id arg
mk_rec_fields fs False = HsRecFields { rec_flds = fs, rec_dotdot = Nothing }
mk_rec_fields fs True  = HsRecFields { rec_flds = fs, rec_dotdot = Just (length fs) }

mk_rec_upd_field :: HsRecField RdrName (LHsExpr RdrName) -> HsRecUpdField RdrName
mk_rec_upd_field (HsRecField (L loc (FieldOcc rdr _)) arg pun)
  = HsRecField (L loc (Unambiguous rdr PlaceHolder)) arg pun

mkInlinePragma :: String -> (InlineSpec, RuleMatchInfo) -> Maybe Activation
               -> InlinePragma
-- The (Maybe Activation) is because the user can omit
-- the activation spec (and usually does)
mkInlinePragma src (inl, match_info) mb_act
  = InlinePragma { inl_src = src -- Note [Pragma source text] in BasicTypes
                 , inl_inline = inl
                 , inl_sat    = Nothing
                 , inl_act    = act
                 , inl_rule   = match_info }
  where
    act = case mb_act of
            Just act -> act
            Nothing  -> -- No phase specified
                        case inl of
                          NoInline -> NeverActive
                          _other   -> AlwaysActive

-----------------------------------------------------------------------------
-- utilities for foreign declarations

-- construct a foreign import declaration
--
mkImport :: Located CCallConv
         -> Located Safety
         -> (Located StringLiteral, Located RdrName, LHsSigType RdrName)
         -> P (HsDecl RdrName)
mkImport (L lc cconv) (L ls safety) (L loc (StringLiteral esrc entity), v, ty)
  | cconv == PrimCallConv                      = do
  let funcTarget = CFunction (StaticTarget esrc entity Nothing True)
      importSpec = CImport (L lc PrimCallConv) (L ls safety) Nothing funcTarget
                           (L loc (unpackFS entity))
  return (ForD (ForeignImport { fd_name = v, fd_sig_ty = ty
                              , fd_co = noForeignImportCoercionYet
                              , fd_fi = importSpec }))
  | cconv == JavaScriptCallConv = do
  let funcTarget = CFunction (StaticTarget esrc entity Nothing True)
      importSpec = CImport (L lc JavaScriptCallConv) (L ls safety) Nothing
                           funcTarget (L loc (unpackFS entity))
  return (ForD (ForeignImport { fd_name = v, fd_sig_ty = ty
                              , fd_co = noForeignImportCoercionYet
                              , fd_fi = importSpec }))
  | otherwise = do
    case parseCImport (L lc cconv) (L ls safety) (mkExtName (unLoc v))
                      (unpackFS entity) (L loc (unpackFS entity)) of
      Nothing         -> parseErrorSDoc loc (text "Malformed entity string")
      Just importSpec -> return (ForD (ForeignImport { fd_name = v, fd_sig_ty = ty
                                                     , fd_co = noForeignImportCoercionYet
                                                     , fd_fi = importSpec }))

-- the string "foo" is ambigous: either a header or a C identifier.  The
-- C identifier case comes first in the alternatives below, so we pick
-- that one.
parseCImport :: Located CCallConv -> Located Safety -> FastString -> String
             -> Located SourceText
             -> Maybe ForeignImport
parseCImport cconv safety nm str sourceText =
 listToMaybe $ map fst $ filter (null.snd) $
     readP_to_S parse str
 where
   parse = do
       skipSpaces
       r <- choice [
          string "dynamic" >> return (mk Nothing (CFunction DynamicTarget)),
          string "wrapper" >> return (mk Nothing CWrapper),
          do optional (token "static" >> skipSpaces)
             ((mk Nothing <$> cimp nm) +++
              (do h <- munch1 hdr_char
                  skipSpaces
                  mk (Just (Header h (mkFastString h))) <$> cimp nm))
         ]
       skipSpaces
       return r

   token str = do _ <- string str
                  toks <- look
                  case toks of
                      c : _
                       | id_char c -> pfail
                      _            -> return ()

   mk h n = CImport cconv safety h n sourceText

   hdr_char c = not (isSpace c) -- header files are filenames, which can contain
                                -- pretty much any char (depending on the platform),
                                -- so just accept any non-space character
   id_first_char c = isAlpha    c || c == '_'
   id_char       c = isAlphaNum c || c == '_'

   cimp nm = (ReadP.char '&' >> skipSpaces >> CLabel <$> cid)
             +++ (do isFun <- case cconv of
                              L _ CApiConv ->
                                  option True
                                         (do token "value"
                                             skipSpaces
                                             return False)
                              _ -> return True
                     cid' <- cid
                     return (CFunction (StaticTarget (unpackFS cid') cid'
                                        Nothing isFun)))
          where
            cid = return nm +++
                  (do c  <- satisfy id_first_char
                      cs <-  many (satisfy id_char)
                      return (mkFastString (c:cs)))


-- construct a foreign export declaration
--
mkExport :: Located CCallConv
         -> (Located StringLiteral, Located RdrName, LHsSigType RdrName)
         -> P (HsDecl RdrName)
mkExport (L lc cconv) (L le (StringLiteral esrc entity), v, ty)
 = return $ ForD $
   ForeignExport { fd_name = v, fd_sig_ty = ty
                 , fd_co = noForeignExportCoercionYet
                 , fd_fe = CExport (L lc (CExportStatic esrc entity' cconv))
                                   (L le (unpackFS entity)) }
  where
    entity' | nullFS entity = mkExtName (unLoc v)
            | otherwise     = entity

-- Supplying the ext_name in a foreign decl is optional; if it
-- isn't there, the Haskell name is assumed. Note that no transformation
-- of the Haskell name is then performed, so if you foreign export (++),
-- it's external name will be "++". Too bad; it's important because we don't
-- want z-encoding (e.g. names with z's in them shouldn't be doubled)
--
mkExtName :: RdrName -> CLabelString
mkExtName rdrNm = mkFastString (occNameString (rdrNameOcc rdrNm))

--------------------------------------------------------------------------------
-- Help with module system imports/exports

data ImpExpSubSpec = ImpExpAbs
                   | ImpExpAll
                   | ImpExpList [Located RdrName]
                   | ImpExpAllWith [Located (Maybe RdrName)]

mkModuleImpExp :: Located RdrName -> ImpExpSubSpec -> P (IE RdrName)
mkModuleImpExp n@(L l name) subs =
  case subs of
    ImpExpAbs
      | isVarNameSpace (rdrNameSpace name) -> return $ IEVar  n
      | otherwise                          -> return $ IEThingAbs  (L l name)
    ImpExpAll                              -> return $ IEThingAll  (L l name)
    ImpExpList xs                          ->
      return $ IEThingWith (L l name) NoIEWildcard xs []
    ImpExpAllWith xs                       ->
      do allowed <- extension patternSynonymsEnabled
         if allowed
          then
            let withs = map unLoc xs
                pos   = maybe NoIEWildcard IEWildcard
                          (findIndex isNothing withs)
                ies   = [L l n | L l (Just n) <- xs]
            in return (IEThingWith (L l name) pos ies [])
          else parseErrorSDoc l
            (text "Illegal export form (use PatternSynonyms to enable)")

mkTypeImpExp :: Located RdrName   -- TcCls or Var name space
             -> P (Located RdrName)
mkTypeImpExp name =
  do allowed <- extension explicitNamespacesEnabled
     if allowed
       then return (fmap (`setRdrNameSpace` tcClsName) name)
       else parseErrorSDoc (getLoc name)
              (text "Illegal keyword 'type' (use ExplicitNamespaces to enable)")

checkImportSpec :: Located [LIE RdrName] -> P (Located [LIE RdrName])
checkImportSpec ie@(L _ specs) =
    case [l | (L l (IEThingWith _ (IEWildcard _) _ _)) <- specs] of
      [] -> return ie
      (l:_) -> importSpecError l
  where
    importSpecError l =
      parseErrorSDoc l
        (text "Illegal import form, this syntax can only be used to bundle"
        $+$ text "pattern synonyms with types in module exports.")

-- In the correct order
mkImpExpSubSpec :: [Located (Maybe RdrName)] -> P ([AddAnn], ImpExpSubSpec)
mkImpExpSubSpec [] = return ([], ImpExpList [])
mkImpExpSubSpec [L l Nothing] =
  return ([\s -> addAnnotation l AnnDotdot s], ImpExpAll)
mkImpExpSubSpec xs =
  if (any (isNothing . unLoc) xs)
    then return $ ([], ImpExpAllWith xs)
    else return $ ([], ImpExpList ([L l x | L l (Just x) <- xs]))


-----------------------------------------------------------------------------
-- Misc utils

parseErrorSDoc :: SrcSpan -> SDoc -> P a
parseErrorSDoc span s = failSpanMsgP span s<|MERGE_RESOLUTION|>--- conflicted
+++ resolved
@@ -503,48 +503,11 @@
                , con_doc      = Nothing }
 
 mkGadtDecl :: [Located RdrName]
-<<<<<<< HEAD
-           -> LHsType RdrName     -- Always a HsForAllTy
-           -> ([AddAnn], ConDecl RdrName)
-mkGadtDecl names ty = ([], mkGadtDecl' names ty)
-
-mkGadtDecl' :: [Located RdrName]
-            -> LHsType RdrName
-            -> ConDecl RdrName
--- We allow C,D :: ty
--- and expand it as if it had been
---    C :: ty; D :: ty
--- (Just like type signatures in general.)
-
-mkGadtDecl' names lbody_ty@(L loc body_ty)
-  = mk_gadt_con names
-  where
-    (tvs, cxt, tau) = splitLHsSigmaTy lbody_ty
-    (details, res_ty)           -- See Note [Sorting out the result type]
-      = case tau of
-          L _ (HsFunTy (L l (HsAppsTy [HsAppPrefix (L _ (HsRecTy flds))])) res_ty)
-                  -> (RecCon (L l flds), res_ty)
-          _other  -> (PrefixCon [], tau)
-
-    explicit = case body_ty of
-                 HsForAllTy {} -> True
-                 _             -> False
-
-    mk_gadt_con names
-       = ConDecl { con_names    = names
-                 , con_explicit = explicit
-                 , con_qvars    = mkHsQTvs tvs
-                 , con_cxt      = cxt
-                 , con_details  = details
-                 , con_res      = ResTyGADT loc res_ty
-                 , con_doc      = Nothing }
-=======
            -> LHsSigType RdrName     -- Always a HsForAllTy
            -> ConDecl RdrName
 mkGadtDecl names ty = ConDeclGADT { con_names = names
                                   , con_type  = ty
                                   , con_doc   = Nothing }
->>>>>>> 834f9a46
 
 tyConToDataCon :: SrcSpan -> RdrName -> P (Located RdrName)
 tyConToDataCon loc tc
