--- conflicted
+++ resolved
@@ -241,103 +241,6 @@
 
 pprFamInsts :: [FamInst br] -> SDoc
 pprFamInsts finsts = vcat (map pprFamInst finsts)
-<<<<<<< HEAD
-
-mk_fam_inst_branch :: CoAxBranch -> FamInstBranch
-mk_fam_inst_branch (CoAxBranch { cab_tvs = tvs
-                               , cab_lhs = lhs
-                               , cab_rhs = rhs })
-  = FamInstBranch { fib_tvs   = tvs
-                  , fib_lhs   = lhs
-                  , fib_rhs   = rhs
-                  , fib_tcs   = roughMatchTcs lhs }
-
--- | Create a coercion identifying a @type@ family instance.
--- It has the form @Co tvs :: F ts ~ R@, where @Co@ is
--- the coercion constructor built here, @F@ the family tycon and @R@ the
--- right-hand side of the type family instance.
-mkSynFamInst :: Name            -- ^ Unique name for the coercion tycon
-             -> TyCon           -- ^ Family tycon (@F@)
-             -> Bool            -- ^ Was this declared as a branched group?
-             -> [CoAxBranch]    -- ^ the branches of the CoAxiom
-             -> FamInst Branched
-mkSynFamInst name fam_tc group branches
-  = ASSERT( length branches >= 1 )
-    FamInst { fi_fam      = tyConName fam_tc
-            , fi_flavor   = SynFamilyInst
-            , fi_branches = toBranchList (map mk_fam_inst_branch branches)
-            , fi_group    = group
-            , fi_axiom    = axiom }
-  where
-    axiom = CoAxiom { co_ax_unique   = nameUnique name
-                    , co_ax_name     = name
-                    , co_ax_tc       = fam_tc
-                    , co_ax_implicit = False
-                    , co_ax_branches = toBranchList branches }
-
-
--- | Create a coercion identifying a @type@ family instance, but with only
--- one equation (branch).
-mkSingleSynFamInst :: Name        -- ^ Unique name for the coercion tycon
-                   -> [TyVar]     -- ^ *Fresh* tyvars of the coercion (@tvs@)
-                   -> TyCon       -- ^ Family tycon (@F@)
-                   -> [Type]      -- ^ Type instance (@ts@)
-                   -> Type        -- ^ right-hand side
-                   -> FamInst Unbranched
--- See note [Branched axioms] in CoAxiom.lhs
-mkSingleSynFamInst name tvs fam_tc inst_tys rep_ty
-  = FamInst { fi_fam      = tyConName fam_tc
-            , fi_flavor   = SynFamilyInst
-            , fi_branches = FirstBranch branch
-            , fi_group    = False
-            , fi_axiom    = axiom }
-  where
-    -- See note [FamInst Locations]
-    branch = mk_fam_inst_branch axBranch
-    axiom = CoAxiom { co_ax_unique   = nameUnique name
-                    , co_ax_name     = name
-                    , co_ax_tc       = fam_tc
-                    , co_ax_implicit = False
-                    , co_ax_branches = FirstBranch axBranch }
-    axBranch = CoAxBranch { cab_loc = getSrcSpan name
-                          , cab_tvs = tvs
-                          , cab_lhs = inst_tys
-                          , cab_rhs = rep_ty }
-    
--- | Create a coercion identifying a @data@ or @newtype@ representation type
--- and its family instance.  It has the form @Co tvs :: F ts ~ R tvs@,
--- where @Co@ is the coercion constructor built here, @F@ the family tycon
--- and @R@ the (derived) representation tycon.
-mkDataFamInst :: Name         -- ^ Unique name for the coercion tycon
-              -> [TyCoVar]    -- ^ *Fresh* parameters of the coercion (@tvs@)
-              -> TyCon        -- ^ Family tycon (@F@)
-              -> [Type]       -- ^ Type instance (@ts@)
-              -> TyCon        -- ^ Representation tycon (@R@)
-              -> FamInst Unbranched
-mkDataFamInst name tvs fam_tc inst_tys rep_tc
-  = FamInst { fi_fam      = tyConName fam_tc
-            , fi_flavor   = DataFamilyInst rep_tc
-            , fi_group    = False
-            , fi_branches = FirstBranch branch
-            , fi_axiom    = axiom }
-  where
-    rhs = mkTyConApp rep_tc (mkTyCoVarTys tvs)
-
-                               -- See Note [FamInst locations]
-    branch = mk_fam_inst_branch axBranch
-    axiom = CoAxiom { co_ax_unique   = nameUnique name
-                    , co_ax_name     = name
-                    , co_ax_tc       = fam_tc
-                    , co_ax_branches = FirstBranch axBranch
-                    , co_ax_implicit = False }
-
-    axBranch = CoAxBranch { cab_loc = getSrcSpan name
-                          , cab_tvs = tvs
-                          , cab_lhs = inst_tys
-                          , cab_rhs = rhs }
-
-=======
->>>>>>> 2a064538
 \end{code}
 
 Note [Lazy axiom match]
@@ -994,15 +897,7 @@
                 -- are correctly top-normalised
         , not (isReflCo co)
         = add_co co rec_nts ty
-<<<<<<< HEAD
-        where
           is     = mkInScopeSet (tyCoVarsOfTypes tys)
-          nt_co  = mkUnbranchedAxInstCo (newTyConCo tc) tys
-          nt_rhs = newTyConInstRhs      tc              tys
-          rec_nts' | isRecursiveTyCon tc = tc:rec_nts
-                   | otherwise           = rec_nts
-=======
->>>>>>> 2a064538
 
     go _ _ = Nothing
 
@@ -1049,7 +944,7 @@
                                         -- co :: old-type ~ new_type
 -- Normalise the input type, by eliminating *all* type-function redexes
 -- Returns with Refl if nothing happens
-<<<<<<< HEAD
+-- Does nothing to newtypes
 -- The returned coercion *must* be *homogeneous*
 -- See Note [Normalising types]
 
@@ -1089,8 +984,5 @@
   = liftCoSubstVarBndrCallback (\lc ty -> fst $ normaliseType env lc ty) True
   -- the True there means that we want homogeneous coercions
   -- See Note [Homogenizing TyHetero substs] in Coercion
-=======
--- Does nothing to newtypes
->>>>>>> 2a064538
 
 \end{code}