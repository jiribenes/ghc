--- conflicted
+++ resolved
@@ -698,13 +698,7 @@
     my_unify :: MatchFun
     my_unify _ (FamInstBranch { fib_tvs = tpl_tvs, fib_lhs = tpl_tys
                               , fib_rhs = tpl_rhs }) old_grp match_tys
-<<<<<<< HEAD
-       = ASSERT2( tyCoVarsOfTypes tys `disjointVarSet` mkVarSet tpl_tvs,
-                  (pprFamInstBranch tc branch <+> ppr tys) $$
-                  (ppr tpl_tvs <+> ppr tpl_tys) )
-=======
-       = ASSERT( tyVarsOfTypes tys `disjointVarSet` mkVarSet tpl_tvs )
->>>>>>> 2c12b912
+       = ASSERT( tyCoVarsOfTypes tys `disjointVarSet` mkVarSet tpl_tvs )
                 -- Unification will break badly if the variables overlap
                 -- They shouldn't because we allocate separate uniques for them
          case tcUnifyTys instanceBindFun tpl_tys match_tys of
@@ -838,16 +832,10 @@
           (Nothing, KeepSearching) -> findBranch (branch : seen) rest (ind+1)
           (Nothing, StopSearching) -> (Nothing, StopSearching)
           (Just subst, cont)       -> (Just match, cont)
-<<<<<<< HEAD
+              where 
             where match = FamInstMatch { fim_instance = inst
                                        , fim_index    = ind
                                        , fim_tys      = substTyCoVars subst tys }
-=======
-              where 
-                match = FamInstMatch { fim_instance = inst
-                                     , fim_index    = ind
-                                     , fim_tys      = substTyVars subst tvs }
->>>>>>> 2c12b912
 
 lookup_fam_inst_env           -- The worker, local to this module
     :: MatchFun
