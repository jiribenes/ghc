%
% (c) The University of Glasgow 2006
% (c) The GRASP/AQUA Project, Glasgow University, 1992-1998
%

The @Class@ datatype

\begin{code}
{-# OPTIONS -fno-warn-tabs #-}
-- The above warning supression flag is a temporary kludge.
-- While working on this module you are encouraged to remove it and
-- detab the module (please do the detabbing in a separate patch). See
--     http://ghc.haskell.org/trac/ghc/wiki/Commentary/CodingStyle#TabsvsSpaces
-- for details

module Class (
	Class,
        ClassOpItem, DefMeth (..),
        ClassATItem,
        ClassMinimalDef,
	defMethSpecOfDefMeth,

	FunDep,	pprFundeps, pprFunDep,

	mkClass, classTyVars, classArity, 
	classKey, className, classATs, classATItems, classTyCon, classMethods,
	classOpItems, classBigSig, classExtraBigSig, classTvsFds, classSCTheta,
        classAllSelIds, classSCSelId, classMinimalDef
    ) where

#include "HsVersions.h"

import {-# SOURCE #-} TyCon	( TyCon, tyConName, tyConUnique )
import {-# SOURCE #-} TyCoRep	( PredType )
import CoAxiom
import Var
import Name
import BasicTypes
import Unique
import Util
import Outputable
import FastString
import BooleanFormula (BooleanFormula)

import Data.Typeable (Typeable)
import qualified Data.Data as Data
\end{code}

%************************************************************************
%*									*
\subsection[Class-basic]{@Class@: basic definition}
%*									*
%************************************************************************

A @Class@ corresponds to a Greek kappa in the static semantics:

\begin{code}
data Class
  = Class {
	classTyCon :: TyCon,	-- The data type constructor for
				-- dictionaries of this class
                                -- See Note [ATyCon for classes] in TyCoRep

	className :: Name,              -- Just the cached name of the TyCon
	classKey  :: Unique,		-- Cached unique of TyCon
	
	classTyVars  :: [TyVar],	-- The class kind and type variables;
		     			-- identical to those of the TyCon

	classFunDeps :: [FunDep TyCoVar],  -- The functional dependencies

	-- Superclasses: eg: (F a ~ b, F b ~ G a, Eq a, Show b)
        -- We need value-level selectors for both the dictionary 
	-- superclasses and the equality superclasses
	classSCTheta :: [PredType],	-- Immediate superclasses, 
	classSCSels  :: [Id],		-- Selector functions to extract the
		     			--   superclasses from a 
					--   dictionary of this class
	-- Associated types
        classATStuff :: [ClassATItem],	-- Associated type families

        -- Class operations (methods, not superclasses)
	classOpStuff :: [ClassOpItem],	-- Ordered by tag

	-- Minimal complete definition
	classMinimalDef :: ClassMinimalDef
     }
  deriving Typeable

type FunDep a = ([a],[a])  --  e.g. class C a b c | a b -> c, a c -> b where...
			   --  Here fun-deps are [([a,b],[c]), ([a,c],[b])]

type ClassOpItem = (Id, DefMeth)
        -- Selector function; contains unfolding
	-- Default-method info

data DefMeth = NoDefMeth 		-- No default method
	     | DefMeth Name  		-- A polymorphic default method
	     | GenDefMeth Name 		-- A generic default method
             deriving Eq

type ClassATItem = (TyCon,           -- See Note [Associated type tyvar names]
                    [CoAxBranch])    -- Default associated types from these templates 
  -- We can have more than one default per type; see
  -- Note [Associated type defaults] in TcTyClsDecls

type ClassMinimalDef = BooleanFormula Name -- Required methods

-- | Convert a `DefMethSpec` to a `DefMeth`, which discards the name field in
--   the `DefMeth` constructor of the `DefMeth`.
defMethSpecOfDefMeth :: DefMeth -> DefMethSpec
defMethSpecOfDefMeth meth
 = case meth of
	NoDefMeth	-> NoDM
	DefMeth _	-> VanillaDM
	GenDefMeth _	-> GenericDM

\end{code}

The @mkClass@ function fills in the indirect superclasses.

\begin{code}
<<<<<<< HEAD
mkClass :: [TyCoVar]
	-> [([TyCoVar], [TyCoVar])]
	-> [PredType] -> [Id]
	-> [ClassATItem]
	-> [ClassOpItem]
	-> TyCon
	-> Class
=======
mkClass :: [TyVar]
        -> [([TyVar], [TyVar])]
        -> [PredType] -> [Id]
        -> [ClassATItem]
        -> [ClassOpItem]
        -> ClassMinimalDef
        -> TyCon
        -> Class
>>>>>>> 3e633d9b

mkClass tyvars fds super_classes superdict_sels at_stuff
        op_stuff mindef tycon
  = Class { classKey     = tyConUnique tycon,
            className    = tyConName tycon,
            classTyVars  = tyvars,
            classFunDeps = fds,
            classSCTheta = super_classes,
            classSCSels  = superdict_sels,
            classATStuff = at_stuff,
            classOpStuff = op_stuff,
            classMinimalDef = mindef,
            classTyCon   = tycon }
\end{code}

Note [Associated type tyvar names]
~~~~~~~~~~~~~~~~~~~~~~~~~~~~~~~~~~
The TyCon of an associated type should use the same variable names as its
parent class. Thus
    class C a b where
      type F b x a :: *
We make F use the same Name for 'a' as C does, and similary 'b'.

The reason for this is when checking instances it's easier to match 
them up, to ensure they match.  Eg
    instance C Int [d] where
      type F [d] x Int = ....
we should make sure that the first and third args match the instance
header.

Having the same variables for class and tycon is also used in checkValidRoles
(in TcTyClsDecls) when checking a class's roles.


%************************************************************************
%*									*
\subsection[Class-selectors]{@Class@: simple selectors}
%*									*
%************************************************************************

The rest of these functions are just simple selectors.

\begin{code}
classArity :: Class -> Arity
classArity clas = length (classTyVars clas)
	-- Could memoise this

classAllSelIds :: Class -> [Id]
-- Both superclass-dictionary and method selectors
classAllSelIds c@(Class {classSCSels = sc_sels})
  = sc_sels ++ classMethods c

classSCSelId :: Class -> Int -> Id
-- Get the n'th superclass selector Id
-- where n is 0-indexed, and counts 
--    *all* superclasses including equalities
classSCSelId (Class { classSCSels = sc_sels }) n
  = ASSERT( n >= 0 && n < length sc_sels )
    sc_sels !! n

classMethods :: Class -> [Id]
classMethods (Class {classOpStuff = op_stuff})
  = [op_sel | (op_sel, _) <- op_stuff]

classOpItems :: Class -> [ClassOpItem]
classOpItems = classOpStuff

classATs :: Class -> [TyCon]
classATs (Class { classATStuff = at_stuff })
  = [tc | (tc, _) <- at_stuff]

classATItems :: Class -> [ClassATItem]
classATItems = classATStuff

classTvsFds :: Class -> ([TyVar], [FunDep TyVar])
classTvsFds c
  = (classTyVars c, classFunDeps c)

classBigSig :: Class -> ([TyCoVar], [PredType], [Id], [ClassOpItem])
classBigSig (Class {classTyVars = tyvars, classSCTheta = sc_theta, 
	 	    classSCSels = sc_sels, classOpStuff = op_stuff})
  = (tyvars, sc_theta, sc_sels, op_stuff)

classExtraBigSig :: Class -> ([TyCoVar], [FunDep TyCoVar], [PredType], [Id], [ClassATItem], [ClassOpItem])
classExtraBigSig (Class {classTyVars = tyvars, classFunDeps = fundeps,
			 classSCTheta = sc_theta, classSCSels = sc_sels,
			 classATStuff = ats, classOpStuff = op_stuff})
  = (tyvars, fundeps, sc_theta, sc_sels, ats, op_stuff)
\end{code}


%************************************************************************
%*									*
\subsection[Class-instances]{Instance declarations for @Class@}
%*									*
%************************************************************************

We compare @Classes@ by their keys (which include @Uniques@).

\begin{code}
instance Eq Class where
    c1 == c2 = classKey c1 == classKey c2
    c1 /= c2 = classKey c1 /= classKey c2

instance Ord Class where
    c1 <= c2 = classKey c1 <= classKey c2
    c1 <  c2 = classKey c1 <  classKey c2
    c1 >= c2 = classKey c1 >= classKey c2
    c1 >  c2 = classKey c1 >  classKey c2
    compare c1 c2 = classKey c1 `compare` classKey c2
\end{code}

\begin{code}
instance Uniquable Class where
    getUnique c = classKey c

instance NamedThing Class where
    getName clas = className clas

instance Outputable Class where
    ppr c = ppr (getName c)

instance Outputable DefMeth where
    ppr (DefMeth n)    =  ptext (sLit "Default method") <+> ppr n
    ppr (GenDefMeth n) =  ptext (sLit "Generic default method") <+> ppr n
    ppr NoDefMeth      =  empty   -- No default method

pprFundeps :: Outputable a => [FunDep a] -> SDoc
pprFundeps []  = empty
pprFundeps fds = hsep (ptext (sLit "|") : punctuate comma (map pprFunDep fds))

pprFunDep :: Outputable a => FunDep a -> SDoc
pprFunDep (us, vs) = hsep [interppSP us, ptext (sLit "->"), interppSP vs]

instance Data.Data Class where
    -- don't traverse?
    toConstr _   = abstractConstr "Class"
    gunfold _ _  = error "gunfold"
    dataTypeOf _ = mkNoRepType "Class"
\end{code}<|MERGE_RESOLUTION|>--- conflicted
+++ resolved
@@ -120,24 +120,14 @@
 The @mkClass@ function fills in the indirect superclasses.
 
 \begin{code}
-<<<<<<< HEAD
 mkClass :: [TyCoVar]
-	-> [([TyCoVar], [TyCoVar])]
-	-> [PredType] -> [Id]
-	-> [ClassATItem]
-	-> [ClassOpItem]
-	-> TyCon
-	-> Class
-=======
-mkClass :: [TyVar]
-        -> [([TyVar], [TyVar])]
+        -> [([TyCoVar], [TyCoVar])]
         -> [PredType] -> [Id]
         -> [ClassATItem]
         -> [ClassOpItem]
         -> ClassMinimalDef
         -> TyCon
         -> Class
->>>>>>> 3e633d9b
 
 mkClass tyvars fds super_classes superdict_sels at_stuff
         op_stuff mindef tycon
