%
% (c) The University of Glasgow 2006-2012
%

\begin{code}
{-# LANGUAGE CPP #-}
module Kind (
        -- * Main data type
        Kind, typeKind,

<<<<<<< HEAD
	-- Kinds
	liftedTypeKind, unliftedTypeKind, openTypeKind, constraintKind,
        mkArrowKind, mkArrowKinds,

        -- Kind constructors...
        liftedTypeKindTyCon, openTypeKindTyCon,
        unliftedTypeKindTyCon, constraintKindTyCon,

        pprKind, pprParendKind,

        -- ** Predicates on Kinds
        isLiftedTypeKind, isUnliftedTypeKind, isOpenTypeKind,
        isConstraintKind, returnsConstraintKind,
        
        isLiftedTypeKindCon, isConstraintKindCon,
=======
        -- Kinds
        anyKind, liftedTypeKind, unliftedTypeKind, constraintKind,
        mkArrowKind, mkArrowKinds,

        -- Kind constructors...
        anyKindTyCon, liftedTypeKindTyCon,
        unliftedTypeKindTyCon, constraintKindTyCon,

        -- Super Kinds
        superKind, superKindTyCon,

        pprKind, pprParendKind,

        -- ** Deconstructing Kinds
        kindAppResult, synTyConResKind,

        -- ** Predicates on Kinds
        isLiftedTypeKind, isUnliftedTypeKind,
        isConstraintKind,
        returnsTyCon, returnsSuperKind, returnsConstraintKind,
        isKind, isKindVar,
        isSuperKind, isSuperKindCon,
        isConstraintKindCon,
        isAnyKind, isAnyKindCon,
>>>>>>> 0a6cfb57
        okArrowArgKind, okArrowResultKind,

        classifiesTypeWithValues,
        isStarKind, isStarKindSynonymTyCon,
        isSortPolymorphic, isSortPolymorphic_maybe
       ) where

#include "HsVersions.h"

<<<<<<< HEAD
import {-# SOURCE #-} Type      ( typeKind, eqKind )
=======
import {-# SOURCE #-} Type       ( typeKind, piResultTy, coreViewOneStarKind )
>>>>>>> 0a6cfb57

import TyCoRep
import TysPrim
import TyCon
import Var
import PrelNames
import Data.Maybe
\end{code}

%************************************************************************
%*                                                                      *
        Functions over Kinds
%*                                                                      *
%************************************************************************

Note [Kind Constraint and kind *]
~~~~~~~~~~~~~~~~~~~~~~~~~~~~~~~~~
The kind Constraint is the kind of classes and other type constraints.
The special thing about types of kind Constraint is that
 * They are displayed with double arrow:
     f :: Ord a => a -> a
 * They are implicitly instantiated at call sites; so the type inference
   engine inserts an extra argument of type (Ord a) at every call site
   to f.

However, once type inference is over, there is *no* distinction between
Constraint and *.  Indeed we can have coercions between the two. Consider
   class C a where
     op :: a -> a
For this single-method class we may generate a newtype, which in turn
generates an axiom witnessing
    Ord a ~ (a -> a)
so on the left we have Constraint, and on the right we have *.
See Trac #7451.

Bottom line: although '*' and 'Constraint' are distinct TyCons, with
distinct uniques, they are treated as equal at all times except
during type inference.

\begin{code}
<<<<<<< HEAD
-- | See "Type#kind_subtyping" for details of the distinction between these 'Kind's
isOpenTypeKind, isUnliftedTypeKind, isConstraintKind :: Kind -> Bool

isOpenTypeKindCon, isUnliftedTypeKindCon,
  isSubOpenTypeKindCon, isConstraintKindCon,
  isLiftedTypeKindCon :: TyCon -> Bool
=======
kindAppResult :: Kind -> [Type] -> Kind
kindAppResult k []     = k
kindAppResult k (a:as) = kindAppResult (piResultTy k a) as

-- | Find the result 'Kind' of a type synonym,
-- after applying it to its 'arity' number of type variables
-- Actually this function works fine on data types too,
-- but they'd always return '*', so we never need to ask
synTyConResKind :: TyCon -> Kind
synTyConResKind tycon = kindAppResult (tyConKind tycon) (mkOnlyTyVarTys (tyConTyVars tycon))

isConstraintKind, isAnyKind :: Kind -> Bool
>>>>>>> 0a6cfb57

isConstraintKindCon, isAnyKindCon, isSuperKindCon :: TyCon -> Bool

<<<<<<< HEAD
isLiftedTypeKindCon   tc = tyConUnique tc == liftedTypeKindTyConKey
isOpenTypeKindCon     tc = tyConUnique tc == openTypeKindTyConKey
isUnliftedTypeKindCon tc = tyConUnique tc == unliftedTypeKindTyConKey
=======
isAnyKindCon          tc = tyConUnique tc == anyKindTyConKey
>>>>>>> 0a6cfb57
isConstraintKindCon   tc = tyConUnique tc == constraintKindTyConKey

isConstraintKind (TyConApp tc _) = isConstraintKindCon tc
isConstraintKind _               = False

-- | Does the given type "end" in the given tycon? For example @k -> [a] -> *@
-- ends in @*@ and @Maybe a -> [a]@ ends in @[]@.
returnsTyCon :: TyCon -> Type -> Bool
returnsTyCon tc (ForAllTy _ ty)  = returnsTyCon tc ty
returnsTyCon tc (FunTy    _ ty)  = returnsTyCon tc ty
returnsTyCon tc (TyConApp tc' _) = tc == tc'
returnsTyCon _  _                = False

returnsSuperKind :: Kind -> Bool
returnsSuperKind = returnsTyCon superKindTyCon

returnsConstraintKind :: Kind -> Bool
<<<<<<< HEAD
returnsConstraintKind (ForAllTy _ k)  = returnsConstraintKind k
returnsConstraintKind (TyConApp tc _) = isConstraintKindCon tc
returnsConstraintKind _               = False
=======
returnsConstraintKind = returnsTyCon constraintKindTyCon

-- | Tests whether the given type looks like "TYPE v", where v is a variable.
isSortPolymorphic :: Kind -> Bool
isSortPolymorphic = isJust . isSortPolymorphic_maybe

-- | Retrieves a levity variable in the given kind, if the kind is of the
-- form "TYPE v".
isSortPolymorphic_maybe :: Kind -> Maybe TyVar
isSortPolymorphic_maybe (TyConApp tc [TyVarTy v])
  | tc `hasKey` tYPETyConKey
  = Just v
isSortPolymorphic_maybe _ = Nothing
>>>>>>> 0a6cfb57

--------------------------------------------
--            Kinding for arrow (->)
-- Says when a kind is acceptable on lhs or rhs of an arrow
--     arg -> res

okArrowArgKind, okArrowResultKind :: Kind -> Bool
okArrowArgKind = classifiesTypeWithValues
okArrowResultKind = classifiesTypeWithValues

-----------------------------------------
--              Subkinding
-- The tc variants are used during type-checking, where ConstraintKind
-- is distinct from all other kinds
-- After type-checking (in core), Constraint and liftedTypeKind are
-- indistinguishable

-- | Does this classify a type allowed to have values? Responds True to things
-- like *, #, TYPE Lifted, TYPE v, Constraint.
classifiesTypeWithValues :: Kind -> Bool
-- ^ True of any sub-kind of OpenTypeKind
classifiesTypeWithValues t | Just t' <- coreViewOneStarKind t = classifiesTypeWithValues t'
classifiesTypeWithValues (TyConApp tc [_]) = tc `hasKey` tYPETyConKey
classifiesTypeWithValues _ = False

-- | Is this kind equivalent to *?
isStarKind :: Kind -> Bool
<<<<<<< HEAD
isStarKind (TyConApp kc []) = isStarKindCon kc
isStarKind _                = False

-- | Is this kind constructor equivalent to *?
isStarKindCon :: TyCon -> Bool
isStarKindCon kc = isStarKindConKey (tyConUnique kc)

isStarKindConKey :: Unique -> Bool
isStarKindConKey uniq
  =  uniq == liftedTypeKindTyConKey
  || uniq == constraintKindTyConKey
                              -- Needed for error (Num a) "blah"
                              -- and so that (Ord a -> Eq a) is well-kinded
                              -- and so that (# Eq a, Ord b #) is well-kinded
=======
isStarKind k | Just k' <- coreViewOneStarKind k = isStarKind k'
isStarKind (TyConApp tc [TyConApp l []]) = tc `hasKey` tYPETyConKey
                                        && l `hasKey` liftedDataConKey
isStarKind _ = False
>>>>>>> 0a6cfb57
                              -- See Note [Kind Constraint and kind *]

-- | Is the tycon @Constraint@ or @BOX@?
isStarKindSynonymTyCon :: TyCon -> Bool
isStarKindSynonymTyCon tc = tc `hasKey` superKindTyConKey
                         || tc `hasKey` constraintKindTyConKey

<<<<<<< HEAD
isSubKind :: Kind -> Kind -> Bool
-- ^ @k1 \`isSubKind\` k2@ checks that @k1@ <: @k2@
-- Sub-kinding is extremely simple and does not look
-- under arrrows or type constructors

-- If you edit this function, you may need to update the GHC formalism
-- See Note [GHC Formalism] in coreSyn/CoreLint.lhs
isSubKind k1@(TyConApp kc1 k1s) k2@(TyConApp kc2 k2s)
  |  not (null k1s)
  || not (null k2s)
    -- handles promoted kinds (List *, Nat, etc.)
  = eqKind k1 k2

  | otherwise -- handles usual kinds (*, #, (#), etc.)
  = ASSERT2( null k1s && null k2s, ppr k1 <+> ppr k2 )
    kc1 `isSubKindCon` kc2

isSubKind k1 k2 = eqKind k1 k2

isSubKindCon :: TyCon -> TyCon -> Bool
-- ^ @kc1 \`isSubKindCon\` kc2@ checks that @kc1@ <: @kc2@

-- If you edit this function, you may need to update the GHC formalism
-- See Note [GHC Formalism] in coreSyn/CoreLint.lhs
isSubKindCon kc1 kc2
  | kc1 == kc2              = True
  | isOpenTypeKindCon kc2   = isSubOpenTypeKindCon kc1
  | otherwise               = isStarKindCon kc1 && isStarKindCon kc2
    -- See Note [Kind Constraint and kind *]
  | otherwise               = False

-------------------------
-- Hack alert: we need a tiny variant for the typechecker
-- Reason:     f :: Int -> (a~b)
--             g :: forall (c::Constraint). Int -> c
--             h :: Int => Int
-- We want to reject these, even though Constraint is
-- a sub-kind of OpenTypeKind.  It must be a sub-kind of OpenTypeKind
-- *after* the typechecker
--   a) So that (Ord a -> Eq a) is a legal type
--   b) So that the simplifer can generate (error (Eq a) "urk")
-- Moreover, after the type checker, Constraint and *
-- are identical; see Note [Kind Constraint and kind *]
--
-- Easiest way to reject is simply to make Constraint a compliete
-- below OpenTypeKind when type checking

tcIsSubKind :: Kind -> Kind -> Bool
tcIsSubKind k1 k2
  | isConstraintKind k1 = isConstraintKind k2
  | otherwise           = isSubKind k1 k2

tcIsSubKindCon :: TyCon -> TyCon -> Bool
tcIsSubKindCon kc1 kc2
  | isConstraintKindCon kc1 = isConstraintKindCon kc2
  | isConstraintKindCon kc2 = False
  | otherwise               = isSubKindCon kc1 kc2

-------------------------
defaultKind       :: Kind -> Kind
defaultKind_maybe :: Kind -> Maybe Kind
-- ^ Used when generalising: default OpenKind and ArgKind to *.
-- See "Type#kind_subtyping" for more information on what that means

-- When we generalise, we make generic type variables whose kind is
-- simple (* or *->* etc).  So generic type variables (other than
-- built-in constants like 'error') always have simple kinds.  This is important;
-- consider
--	f x = True
-- We want f to get type
--	f :: forall (a::*). a -> Bool
-- Not 
--	f :: forall (a::ArgKind). a -> Bool
-- because that would allow a call like (f 3#) as well as (f True),
-- and the calling conventions differ.
-- This defaulting is done in TcMType.zonkTcTyCoVarBndr.
--
-- The test is really whether the kind is strictly above '*'
defaultKind_maybe (TyConApp kc _args)
  | isOpenTypeKindCon kc = ASSERT( null _args ) Just liftedTypeKind
defaultKind_maybe _      = Nothing

defaultKind k = defaultKind_maybe k `orElse` k
=======
-- | Is this a kind (i.e. a type-of-types)?
isKind :: Kind -> Bool
isKind k = isSuperKind kty || isLevityTy kty
  where kty = typeKind k
>>>>>>> 0a6cfb57

\end{code}<|MERGE_RESOLUTION|>--- conflicted
+++ resolved
@@ -8,48 +8,21 @@
         -- * Main data type
         Kind, typeKind,
 
-<<<<<<< HEAD
-	-- Kinds
-	liftedTypeKind, unliftedTypeKind, openTypeKind, constraintKind,
+        -- Kinds
+        liftedTypeKind, unliftedTypeKind, constraintKind,
         mkArrowKind, mkArrowKinds,
 
         -- Kind constructors...
-        liftedTypeKindTyCon, openTypeKindTyCon,
+        liftedTypeKindTyCon,
         unliftedTypeKindTyCon, constraintKindTyCon,
 
         pprKind, pprParendKind,
 
         -- ** Predicates on Kinds
-        isLiftedTypeKind, isUnliftedTypeKind, isOpenTypeKind,
-        isConstraintKind, returnsConstraintKind,
-        
-        isLiftedTypeKindCon, isConstraintKindCon,
-=======
-        -- Kinds
-        anyKind, liftedTypeKind, unliftedTypeKind, constraintKind,
-        mkArrowKind, mkArrowKinds,
-
-        -- Kind constructors...
-        anyKindTyCon, liftedTypeKindTyCon,
-        unliftedTypeKindTyCon, constraintKindTyCon,
-
-        -- Super Kinds
-        superKind, superKindTyCon,
-
-        pprKind, pprParendKind,
-
-        -- ** Deconstructing Kinds
-        kindAppResult, synTyConResKind,
-
-        -- ** Predicates on Kinds
         isLiftedTypeKind, isUnliftedTypeKind,
         isConstraintKind,
-        returnsTyCon, returnsSuperKind, returnsConstraintKind,
-        isKind, isKindVar,
-        isSuperKind, isSuperKindCon,
+        returnsTyCon, returnsConstraintKind,
         isConstraintKindCon,
-        isAnyKind, isAnyKindCon,
->>>>>>> 0a6cfb57
         okArrowArgKind, okArrowResultKind,
 
         classifiesTypeWithValues,
@@ -59,11 +32,7 @@
 
 #include "HsVersions.h"
 
-<<<<<<< HEAD
-import {-# SOURCE #-} Type      ( typeKind, eqKind )
-=======
-import {-# SOURCE #-} Type       ( typeKind, piResultTy, coreViewOneStarKind )
->>>>>>> 0a6cfb57
+import {-# SOURCE #-} Type       ( typeKind, coreViewOneStarKind )
 
 import TyCoRep
 import TysPrim
@@ -104,37 +73,9 @@
 during type inference.
 
 \begin{code}
-<<<<<<< HEAD
--- | See "Type#kind_subtyping" for details of the distinction between these 'Kind's
-isOpenTypeKind, isUnliftedTypeKind, isConstraintKind :: Kind -> Bool
-
-isOpenTypeKindCon, isUnliftedTypeKindCon,
-  isSubOpenTypeKindCon, isConstraintKindCon,
-  isLiftedTypeKindCon :: TyCon -> Bool
-=======
-kindAppResult :: Kind -> [Type] -> Kind
-kindAppResult k []     = k
-kindAppResult k (a:as) = kindAppResult (piResultTy k a) as
-
--- | Find the result 'Kind' of a type synonym,
--- after applying it to its 'arity' number of type variables
--- Actually this function works fine on data types too,
--- but they'd always return '*', so we never need to ask
-synTyConResKind :: TyCon -> Kind
-synTyConResKind tycon = kindAppResult (tyConKind tycon) (mkOnlyTyVarTys (tyConTyVars tycon))
-
-isConstraintKind, isAnyKind :: Kind -> Bool
->>>>>>> 0a6cfb57
-
+isConstraintKind :: Kind -> Bool
 isConstraintKindCon, isAnyKindCon, isSuperKindCon :: TyCon -> Bool
 
-<<<<<<< HEAD
-isLiftedTypeKindCon   tc = tyConUnique tc == liftedTypeKindTyConKey
-isOpenTypeKindCon     tc = tyConUnique tc == openTypeKindTyConKey
-isUnliftedTypeKindCon tc = tyConUnique tc == unliftedTypeKindTyConKey
-=======
-isAnyKindCon          tc = tyConUnique tc == anyKindTyConKey
->>>>>>> 0a6cfb57
 isConstraintKindCon   tc = tyConUnique tc == constraintKindTyConKey
 
 isConstraintKind (TyConApp tc _) = isConstraintKindCon tc
@@ -144,19 +85,10 @@
 -- ends in @*@ and @Maybe a -> [a]@ ends in @[]@.
 returnsTyCon :: TyCon -> Type -> Bool
 returnsTyCon tc (ForAllTy _ ty)  = returnsTyCon tc ty
-returnsTyCon tc (FunTy    _ ty)  = returnsTyCon tc ty
 returnsTyCon tc (TyConApp tc' _) = tc == tc'
 returnsTyCon _  _                = False
 
-returnsSuperKind :: Kind -> Bool
-returnsSuperKind = returnsTyCon superKindTyCon
-
 returnsConstraintKind :: Kind -> Bool
-<<<<<<< HEAD
-returnsConstraintKind (ForAllTy _ k)  = returnsConstraintKind k
-returnsConstraintKind (TyConApp tc _) = isConstraintKindCon tc
-returnsConstraintKind _               = False
-=======
 returnsConstraintKind = returnsTyCon constraintKindTyCon
 
 -- | Tests whether the given type looks like "TYPE v", where v is a variable.
@@ -170,7 +102,6 @@
   | tc `hasKey` tYPETyConKey
   = Just v
 isSortPolymorphic_maybe _ = Nothing
->>>>>>> 0a6cfb57
 
 --------------------------------------------
 --            Kinding for arrow (->)
@@ -198,123 +129,14 @@
 
 -- | Is this kind equivalent to *?
 isStarKind :: Kind -> Bool
-<<<<<<< HEAD
-isStarKind (TyConApp kc []) = isStarKindCon kc
-isStarKind _                = False
-
--- | Is this kind constructor equivalent to *?
-isStarKindCon :: TyCon -> Bool
-isStarKindCon kc = isStarKindConKey (tyConUnique kc)
-
-isStarKindConKey :: Unique -> Bool
-isStarKindConKey uniq
-  =  uniq == liftedTypeKindTyConKey
-  || uniq == constraintKindTyConKey
-                              -- Needed for error (Num a) "blah"
-                              -- and so that (Ord a -> Eq a) is well-kinded
-                              -- and so that (# Eq a, Ord b #) is well-kinded
-=======
 isStarKind k | Just k' <- coreViewOneStarKind k = isStarKind k'
 isStarKind (TyConApp tc [TyConApp l []]) = tc `hasKey` tYPETyConKey
                                         && l `hasKey` liftedDataConKey
 isStarKind _ = False
->>>>>>> 0a6cfb57
                               -- See Note [Kind Constraint and kind *]
 
--- | Is the tycon @Constraint@ or @BOX@?
+-- | Is the tycon @Constraint@?
 isStarKindSynonymTyCon :: TyCon -> Bool
-isStarKindSynonymTyCon tc = tc `hasKey` superKindTyConKey
-                         || tc `hasKey` constraintKindTyConKey
-
-<<<<<<< HEAD
-isSubKind :: Kind -> Kind -> Bool
--- ^ @k1 \`isSubKind\` k2@ checks that @k1@ <: @k2@
--- Sub-kinding is extremely simple and does not look
--- under arrrows or type constructors
-
--- If you edit this function, you may need to update the GHC formalism
--- See Note [GHC Formalism] in coreSyn/CoreLint.lhs
-isSubKind k1@(TyConApp kc1 k1s) k2@(TyConApp kc2 k2s)
-  |  not (null k1s)
-  || not (null k2s)
-    -- handles promoted kinds (List *, Nat, etc.)
-  = eqKind k1 k2
-
-  | otherwise -- handles usual kinds (*, #, (#), etc.)
-  = ASSERT2( null k1s && null k2s, ppr k1 <+> ppr k2 )
-    kc1 `isSubKindCon` kc2
-
-isSubKind k1 k2 = eqKind k1 k2
-
-isSubKindCon :: TyCon -> TyCon -> Bool
--- ^ @kc1 \`isSubKindCon\` kc2@ checks that @kc1@ <: @kc2@
-
--- If you edit this function, you may need to update the GHC formalism
--- See Note [GHC Formalism] in coreSyn/CoreLint.lhs
-isSubKindCon kc1 kc2
-  | kc1 == kc2              = True
-  | isOpenTypeKindCon kc2   = isSubOpenTypeKindCon kc1
-  | otherwise               = isStarKindCon kc1 && isStarKindCon kc2
-    -- See Note [Kind Constraint and kind *]
-  | otherwise               = False
-
--------------------------
--- Hack alert: we need a tiny variant for the typechecker
--- Reason:     f :: Int -> (a~b)
---             g :: forall (c::Constraint). Int -> c
---             h :: Int => Int
--- We want to reject these, even though Constraint is
--- a sub-kind of OpenTypeKind.  It must be a sub-kind of OpenTypeKind
--- *after* the typechecker
---   a) So that (Ord a -> Eq a) is a legal type
---   b) So that the simplifer can generate (error (Eq a) "urk")
--- Moreover, after the type checker, Constraint and *
--- are identical; see Note [Kind Constraint and kind *]
---
--- Easiest way to reject is simply to make Constraint a compliete
--- below OpenTypeKind when type checking
-
-tcIsSubKind :: Kind -> Kind -> Bool
-tcIsSubKind k1 k2
-  | isConstraintKind k1 = isConstraintKind k2
-  | otherwise           = isSubKind k1 k2
-
-tcIsSubKindCon :: TyCon -> TyCon -> Bool
-tcIsSubKindCon kc1 kc2
-  | isConstraintKindCon kc1 = isConstraintKindCon kc2
-  | isConstraintKindCon kc2 = False
-  | otherwise               = isSubKindCon kc1 kc2
-
--------------------------
-defaultKind       :: Kind -> Kind
-defaultKind_maybe :: Kind -> Maybe Kind
--- ^ Used when generalising: default OpenKind and ArgKind to *.
--- See "Type#kind_subtyping" for more information on what that means
-
--- When we generalise, we make generic type variables whose kind is
--- simple (* or *->* etc).  So generic type variables (other than
--- built-in constants like 'error') always have simple kinds.  This is important;
--- consider
---	f x = True
--- We want f to get type
---	f :: forall (a::*). a -> Bool
--- Not 
---	f :: forall (a::ArgKind). a -> Bool
--- because that would allow a call like (f 3#) as well as (f True),
--- and the calling conventions differ.
--- This defaulting is done in TcMType.zonkTcTyCoVarBndr.
---
--- The test is really whether the kind is strictly above '*'
-defaultKind_maybe (TyConApp kc _args)
-  | isOpenTypeKindCon kc = ASSERT( null _args ) Just liftedTypeKind
-defaultKind_maybe _      = Nothing
-
-defaultKind k = defaultKind_maybe k `orElse` k
-=======
--- | Is this a kind (i.e. a type-of-types)?
-isKind :: Kind -> Bool
-isKind k = isSuperKind kty || isLevityTy kty
-  where kty = typeKind k
->>>>>>> 0a6cfb57
+isStarKindSynonymTyCon tc = tc `hasKey` constraintKindTyConKey
 
 \end{code}