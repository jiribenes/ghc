--- conflicted
+++ resolved
@@ -534,13 +534,8 @@
 of the input. But, that function is recursive, and the caller of downgradeRole_maybe
 often knows the input role. So, this is more efficient.
 
-<<<<<<< HEAD
-downgradeRole: This is just like setRole_maybe, but it panics if the
+downgradeRole: This is just like downgradeRole_maybe, but it panics if the
 conversion isn't a downgrade.
-=======
-downgradeRole: This is just like downgradeRole_maybe, but it panics if the conversion
-isn't a downgrade.
->>>>>>> ce9d6f25
 
 setNominalRole_maybe: This is the only function that can *upgrade* a coercion.
 The result (if it exists) is always Nominal. The input can be at any role. It
@@ -564,15 +559,9 @@
 coercions, as they must, but his use case required nominal coercions (he was
 building a GADT). So, that's why this function is exported from this module.
 
-<<<<<<< HEAD
-One might ask: shouldn't setRole_maybe just use setNominalRole_maybe as
+One might ask: shouldn't downgradeRole_maybe just use setNominalRole_maybe as
 appropriate? I (Richard E.) have decided not to do this, because upgrading a
 role is bizarre and a caller should have to ask for this behavior explicitly.
-=======
-One might ask: shouldn't downgradeRole_maybe just use setNominalRole_maybe as appropriate?
-I (Richard E.) have decided not to do this, because upgrading a role is bizarre and
-a caller should have to ask for this behavior explicitly.
->>>>>>> ce9d6f25
 
 \begin{code}
 mkReflCo :: Role -> Type -> Coercion
@@ -878,21 +867,9 @@
 mkSubCo co = ASSERT2( coercionRole co == Nominal, ppr co <+> ppr (coercionRole co) )
              SubCo co
 
-<<<<<<< HEAD
 -- | Changes a role, but only a downgrade. See Note [Role twiddling functions]
-setRole_maybe :: Role   -- ^ desired role
-              -> Role   -- ^ current role
-              -> Coercion -> Maybe Coercion
-setRole_maybe Representational Nominal = Just . mkSubCo
-setRole_maybe Nominal Representational = const Nothing
-setRole_maybe Phantom Phantom          = Just
-setRole_maybe Phantom _                = Just . toPhantomCo
-setRole_maybe _ Phantom                = const Nothing
-setRole_maybe _ _                      = Just
-=======
--- only *downgrades* a role. See Note [Role twiddling functions]
-downgradeRole_maybe :: Role   -- desired role
-                    -> Role   -- current role
+downgradeRole_maybe :: Role   -- ^ desired role
+                    -> Role   -- ^ current role
                     -> Coercion -> Maybe Coercion
 downgradeRole_maybe Representational Nominal co = Just (mkSubCo co)
 downgradeRole_maybe Nominal Representational _  = Nothing
@@ -900,9 +877,8 @@
 downgradeRole_maybe Phantom _                co = Just (mkPhantomCo co)
 downgradeRole_maybe _ Phantom                _  = Nothing
 downgradeRole_maybe _ _                      co = Just co
->>>>>>> ce9d6f25
-
--- | Like 'setRole_maybe', but panics if the change isn't a downgrade.
+
+-- | Like 'downgradeRole_maybe', but panics if the change isn't a downgrade.
 -- See Note [Role twiddling functions]
 downgradeRole :: Role  -- desired role
               -> Role  -- current role
@@ -912,9 +888,9 @@
       Just co' -> co'
       Nothing  -> pprPanic "downgradeRole" (ppr co)
 
--- | Like 'setRole_maybe', but for 'CoercionArg's
+-- | Like 'downgradeRole_maybe', but for 'CoercionArg's
 setRoleArg_maybe :: Role -> Role -> CoercionArg -> Maybe CoercionArg
-setRoleArg_maybe r1 r2 (TyCoArg co) = fmap TyCoArg (setRole_maybe r1 r2 co)
+setRoleArg_maybe r1 r2 (TyCoArg co) = fmap TyCoArg (downgradeRole_maybe r1 r2 co)
 setRoleArg_maybe r  _  (CoCoArg _ co1 co2) = Just $ CoCoArg r co1 co2
 
 -- | Like 'downgradeRole', but for 'CoercionArg's
@@ -1664,7 +1640,6 @@
 lemma guarantees that the roles work out. If we fail for reason 2) in this
 case, we really should panic -- something is deeply wrong. But, in matchAxiom,
 failing for reason 2) is fine. matchAxiom is trying to find a set of coercions
-<<<<<<< HEAD
 that match, but it may fail, and this is healthy behavior.
 
 \begin{code}
@@ -1672,18 +1647,6 @@
 liftCoSubstTyVar :: LiftingContext -> Role -> TyVar -> Maybe Coercion
 liftCoSubstTyVar (LC _ cenv) r tv
   = do { TyCoArg co <- lookupVarEnv cenv tv
-=======
-that match, but it may fail, and this is healthy behavior. Bottom line: if
-you find that liftCoSubst is doing weird things (like leaving out-of-scope
-variables lying around), disable coercion optimization (bypassing matchAxiom)
-and use downgradeRole instead of downgradeRole_maybe. The panic will then happen,
-and you may learn something useful.
-
-\begin{code}
-liftCoSubstTyVar :: LiftCoSubst -> Role -> TyVar -> Maybe Coercion
-liftCoSubstTyVar (LCS _ cenv) r tv
-  = do { co <- lookupVarEnv cenv tv
->>>>>>> ce9d6f25
        ; let co_role = coercionRole co   -- could theoretically take this as
                                          -- a parameter, but painful
        ; downgradeRole_maybe r co_role co } -- see Note [liftCoSubstTyVar]
