%
% (c) The University of Glasgow 2006
%

\begin{code}
<<<<<<< HEAD
{-# LANGUAGE RankNTypes #-}

-- | Module for (a) type kinds and (b) type coercions, 
=======
{-# LANGUAGE CPP, DeriveDataTypeable #-}

-- | Module for (a) type kinds and (b) type coercions,
>>>>>>> 2070a8f3
-- as used in System FC. See 'CoreSyn.Expr' for
-- more on System FC and how coercions fit into it.
--
module Coercion (
        -- * Main data type
        Coercion, CoercionArg, ForAllCoBndr, LeftOrRight(..),
        Var, CoVar, TyCoVar, mkFreshCoVar,
        Role(..), ltRole,

        -- ** Functions over coercions
<<<<<<< HEAD
        coVarTypes, coVarKind, coVarKindsTypesRole, coVarRole,
        coercionType, coercionKind, coercionKinds,
        mkCoercionType, coercionArgKind,
        coercionRole,
=======
        coVarKind, coVarRole,
        coercionType, coercionKind, coercionKinds, isReflCo,
        isReflCo_maybe, coercionRole, coercionKindRole,
        mkCoercionType,
>>>>>>> 2070a8f3

        -- ** Constructing coercions
        mkReflCo, mkCoVarCo, 
        mkAxInstCo, mkUnbranchedAxInstCo, mkAxInstRHS,
        mkUnbranchedAxInstRHS,
        mkPiCo, mkPiCos, mkCoCast,
        mkSymCo, mkTransCo, mkNthCo, mkNthCoRole, mkLRCo,
        mkInstCo, mkAppCo, mkAppCoFlexible, mkTyConAppCo, mkFunCo,
<<<<<<< HEAD
        mkForAllCo, mkForAllCo_TyHomo, mkForAllCo_CoHomo,
        mkForAllCo_Ty, mkForAllCo_Co,
        mkUnsafeCo, mkUnivCo, mkUnsafeCoArg, mkSubCo, mkPhantomCo,
        mkNewTypeCo, mkAppCos, mkAxiomInstCo,
        maybeSubCo, maybeSubCo2, mkAxiomRuleCo,
        mkCoherenceCo, mkCoherenceRightCo, mkCoherenceLeftCo,
        mkKindCo, castCoercionKind,

        mkTyHeteroCoBndr, mkCoHeteroCoBndr, mkHomoCoBndr,
        mkHeteroCoercionType,

        mkTyCoArg, mkCoCoArg, mkCoArgForVar,
=======
        mkForAllCo, mkUnsafeCo, mkUnivCo, mkSubCo, mkPhantomCo,
        mkNewTypeCo, downgradeRole,
        mkAxiomRuleCo,
>>>>>>> 2070a8f3

        -- ** Decomposition
        instNewTyCon_maybe, topNormaliseNewType_maybe,

        decomposeCo, getCoVar_maybe,
        splitTyConAppCo_maybe,
        splitAppCo_maybe,
        splitForAllCo_maybe,
<<<<<<< HEAD
        splitForAllCo_Ty_maybe, splitForAllCo_Co_maybe,

        nthRole, tyConRolesX, nextRole,

        pickLR,

        getHomoVar_maybe, splitHeteroCoBndr_maybe, coBndrBoundVars,

        stripTyCoArg, splitCoCoArg_maybe,

        isReflCo, isReflCo_maybe, isReflLike, isReflLike_maybe,
=======
        nthRole, tyConRolesX,
        nextRole, setNominalRole_maybe,
>>>>>>> 2070a8f3

        -- ** Coercion variables
        mkCoVar, isCoVar, coVarName, setCoVarName, setCoVarUnique,

        -- ** Free variables
        tyCoVarsOfCo, tyCoVarsOfCos, coVarsOfCo, coercionSize,
        tyCoVarsOfCoArg, tyCoVarsOfCoArgs,
        
        -- ** Substitution
        CvSubstEnv, emptyCvSubstEnv,
        lookupCoVar,
        substCo, substCos, substCoVar, substCoVars,
        substCoVarBndr, substCoWithIS, substForAllCoBndr,
        extendTCvSubstAndInScope, rnCoBndr2,

        -- ** Lifting
        liftCoSubst, liftCoSubstTyVar, liftCoSubstWith, liftCoSubstWithEx,
        emptyLiftingContext, liftCoSubstTyCoVar, liftSimply,
        liftCoSubstVarBndrCallback,

        LiftCoEnv, LiftingContext(..), liftEnvSubstLeft, liftEnvSubstRight,
        substRightCo, substLeftCo,

        -- ** Comparison
        eqCoercion, eqCoercionX, cmpCoercionX, eqCoercionArg,

        -- ** Forcing evaluation of coercions
        seqCo,
        
        -- * Pretty-printing
        pprCo, pprParendCo, pprCoArg, pprCoBndr,
        pprCoAxiom, pprCoAxBranch, pprCoAxBranchHdr, 

        -- * Tidying
        tidyCo, tidyCos,

        -- * Other
        applyCo, promoteCoercion
       ) where 

#include "HsVersions.h"

import TyCoRep
import Type 
import TyCon
import CoAxiom
import Var
import VarEnv
import VarSet
import Name hiding ( varName )
import Util
import BasicTypes
import Outputable
import Unique
import Pair
import SrcLoc
import PrelNames        ( funTyConKey, eqPrimTyConKey, eqReprPrimTyConKey
                        , wildCardName )
import ListSetOps  ( getNth )
  
import Control.Applicative
import Data.Traversable (traverse, sequenceA)
import Control.Monad (foldM)
import Data.Maybe (isJust)
import FastString
<<<<<<< HEAD
=======
import ListSetOps

import qualified Data.Data as Data hiding ( TyCon )
import Control.Arrow ( first )
>>>>>>> 2070a8f3
\end{code}

%************************************************************************
%*                                                                      *
     -- The coercion arguments always *precisely* saturate 
     -- arity of (that branch of) the CoAxiom.  If there are
     -- any left over, we use AppCo.  See 
     -- See [Coercion axioms applied to coercions]

\subsection{Coercion variables}
%*                                                                      *
%************************************************************************

\begin{code}
coVarName :: CoVar -> Name
coVarName = varName

setCoVarUnique :: CoVar -> Unique -> CoVar
setCoVarUnique = setVarUnique

setCoVarName :: CoVar -> Name -> CoVar
setCoVarName   = setVarName

coercionSize :: Coercion -> Int
coercionSize (Refl _ ty)         = typeSize ty
coercionSize (TyConAppCo _ _ args) = 1 + sum (map coercionArgSize args)
coercionSize (AppCo co arg)      = coercionSize co + coercionArgSize arg
coercionSize (ForAllCo _ co)     = 1 + coercionSize co
coercionSize (CoVarCo _)         = 1
coercionSize (AxiomInstCo _ _ args) = 1 + sum (map coercionArgSize args)
coercionSize (UnivCo _ ty1 ty2)  = typeSize ty1 + typeSize ty2
coercionSize (SymCo co)          = 1 + coercionSize co
coercionSize (TransCo co1 co2)   = 1 + coercionSize co1 + coercionSize co2
coercionSize (NthCo _ co)        = 1 + coercionSize co
coercionSize (LRCo  _ co)        = 1 + coercionSize co
coercionSize (InstCo co arg)     = 1 + coercionSize co + coercionArgSize arg
coercionSize (CoherenceCo c1 c2) = 1 + coercionSize c1 + coercionSize c2
coercionSize (KindCo co)         = 1 + coercionSize co
coercionSize (SubCo co)          = 1 + coercionSize co
coercionSize (AxiomRuleCo _ ts cs) = 1 + sum (map typeSize ts)
                                       + sum (map coercionSize cs)

coercionArgSize :: CoercionArg -> Int
coercionArgSize (TyCoArg co)       = coercionSize co
coercionArgSize (CoCoArg _ c1 c2)  = coercionSize c1 + coercionSize c2
\end{code}

%************************************************************************
%*                                                                      *
                   Pretty-printing coercions
%*                                                                      *
%************************************************************************

@pprCo@ is the standard @Coercion@ printer; the overloaded @ppr@
function is defined to use this.  @pprParendCo@ is the same, except it
puts parens around the type, except for the atomic cases.
@pprParendCo@ works just by setting the initial context precedence
very high.

\begin{code}
-- Outputable instances are in TyCoRep, to avoid orphans

pprCo, pprParendCo :: Coercion -> SDoc
pprCo       co = ppr_co TopPrec   co
pprParendCo co = ppr_co TyConPrec co

<<<<<<< HEAD
pprCoArg :: CoercionArg -> SDoc
pprCoArg = ppr_arg TopPrec

ppr_co :: Prec -> Coercion -> SDoc
=======
ppr_co :: TyPrec -> Coercion -> SDoc
>>>>>>> 2070a8f3
ppr_co _ (Refl r ty) = angleBrackets (ppr ty) <> ppr_role r

ppr_co p co@(TyConAppCo _ tc [_,_])
  | tc `hasKey` funTyConKey = ppr_fun_co p co

ppr_co _ (TyConAppCo r tc cos)  = pprTcApp TyConPrec ppr_arg tc cos <> ppr_role r
ppr_co p (AppCo co arg)        = maybeParen p TyConPrec $
                                 pprCo co <+> ppr_arg TyConPrec arg
ppr_co p co@(ForAllCo {})      = ppr_forall_co p co
ppr_co _ (CoVarCo cv)          = parenSymOcc (getOccName cv) (ppr cv)
ppr_co p (AxiomInstCo con index args)
  = pprPrefixApp p (ppr (getName con) <> brackets (ppr index))
                   (map (ppr_arg TyConPrec) args)

ppr_co p co@(TransCo {}) = maybeParen p FunPrec $
                           case trans_co_list co [] of
                             [] -> panic "ppr_co"
                             (co:cos) -> sep ( ppr_co FunPrec co
                                             : [ char ';' <+> ppr_co FunPrec co | co <- cos])
ppr_co p (InstCo co arg) = maybeParen p TyConPrec $
                           pprParendCo co <> ptext (sLit "@") <> ppr_arg TopPrec arg

ppr_co p (UnivCo r ty1 ty2) = pprPrefixApp p (ptext (sLit "UnivCo") <+> ppr r)
                                           [pprParendType ty1, pprParendType ty2]
ppr_co p (SymCo co)          = pprPrefixApp p (ptext (sLit "Sym")) [pprParendCo co]
ppr_co p (NthCo n co)        = pprPrefixApp p (ptext (sLit "Nth:") <> int n) [pprParendCo co]
ppr_co p (LRCo sel co)       = pprPrefixApp p (ppr sel) [pprParendCo co]
ppr_co p (CoherenceCo c1 c2) = maybeParen p TyConPrec $
                               (ppr_co FunPrec c1) <+> (ptext (sLit "|>")) <+>
                               (ppr_co FunPrec c2)
ppr_co p (KindCo co)         = pprPrefixApp p (ptext (sLit "kind")) [pprParendCo co]
ppr_co p (SubCo co)         = pprPrefixApp p (ptext (sLit "Sub")) [pprParendCo co]
ppr_co p (AxiomRuleCo co ts cs) = maybeParen p TopPrec $
                                  ppr_axiom_rule_co co ts cs

ppr_axiom_rule_co :: CoAxiomRule -> [Type] -> [Coercion] -> SDoc
ppr_axiom_rule_co co ts ps = ppr (coaxrName co) <> ppTs ts $$ nest 2 (ppPs ps)
  where
  ppTs []   = Outputable.empty
  ppTs [t]  = ptext (sLit "@") <> ppr_type TopPrec t
  ppTs ts   = ptext (sLit "@") <>
                parens (hsep $ punctuate comma $ map pprType ts)

  ppPs []   = Outputable.empty
  ppPs [p]  = pprParendCo p
  ppPs (p : ps) = ptext (sLit "(") <+> pprCo p $$
                  vcat [ ptext (sLit ",") <+> pprCo q | q <- ps ] $$
                  ptext (sLit ")")

ppr_role :: Role -> SDoc
ppr_role r = underscore <> pp_role
  where pp_role = case r of
                    Nominal          -> char 'N'
                    Representational -> char 'R'
                    Phantom          -> char 'P'

ppr_arg :: Prec -> CoercionArg -> SDoc
ppr_arg p (TyCoArg co) = ppr_co p co
ppr_arg _ (CoCoArg r co1 co2) = parens (pprCo co1 <> comma <+> pprCo co2) <> ppr_role r

trans_co_list :: Coercion -> [Coercion] -> [Coercion]
trans_co_list (TransCo co1 co2) cos = trans_co_list co1 (trans_co_list co2 cos)
trans_co_list co                cos = co : cos

<<<<<<< HEAD
ppr_fun_co :: Prec -> Coercion -> SDoc
=======
instance Outputable LeftOrRight where
  ppr CLeft    = ptext (sLit "Left")
  ppr CRight   = ptext (sLit "Right")

ppr_fun_co :: TyPrec -> Coercion -> SDoc
>>>>>>> 2070a8f3
ppr_fun_co p co = pprArrowChain p (split co)
  where
    split :: Coercion -> [SDoc]
    split (TyConAppCo _ f [TyCoArg arg, TyCoArg res])
      | f `hasKey` funTyConKey
      = ppr_co FunPrec arg : split res
    split co = [ppr_co TopPrec co]

<<<<<<< HEAD
ppr_forall_co :: Prec -> Coercion -> SDoc
ppr_forall_co p (ForAllCo cobndr co)
=======
ppr_forall_co :: TyPrec -> Coercion -> SDoc
ppr_forall_co p ty
>>>>>>> 2070a8f3
  = maybeParen p FunPrec $
    sep [pprCoBndr cobndr, ppr_co TopPrec co]
ppr_forall_co _ _ = panic "ppr_forall_co"

pprCoBndr :: ForAllCoBndr -> SDoc
pprCoBndr cobndr = pprForAll (coBndrVars cobndr)
\end{code}

\begin{code}
pprCoAxiom :: CoAxiom br -> SDoc
pprCoAxiom ax@(CoAxiom { co_ax_tc = tc, co_ax_branches = branches })
  = hang (ptext (sLit "axiom") <+> ppr ax <+> dcolon)
       2 (vcat (map (pprCoAxBranch tc) $ fromBranchList branches))

pprCoAxBranch :: TyCon -> CoAxBranch -> SDoc
pprCoAxBranch fam_tc (CoAxBranch { cab_tvs = tvs
                                 , cab_lhs = lhs
                                 , cab_rhs = rhs })
  = hang (pprUserForAll tvs)
       2 (hang (pprTypeApp fam_tc lhs) 2 (equals <+> (ppr rhs)))

pprCoAxBranchHdr :: CoAxiom br -> BranchIndex -> SDoc
pprCoAxBranchHdr ax@(CoAxiom { co_ax_tc = fam_tc, co_ax_name = name }) index
  | CoAxBranch { cab_lhs = tys, cab_loc = loc } <- coAxiomNthBranch ax index
  = hang (pprTypeApp fam_tc tys)
       2 (ptext (sLit "-- Defined") <+> ppr_loc loc)
  where
        ppr_loc loc
          | isGoodSrcSpan loc
          = ptext (sLit "at") <+> ppr (srcSpanStart loc)
    
          | otherwise
          = ptext (sLit "in") <+>
              quotes (ppr (nameModule name))
\end{code}

%************************************************************************
%*                                                                      *
        Destructing coercions           
%*                                                                      *
%************************************************************************

\begin{code}
-- | This breaks a 'Coercion' with type @T A B C ~ T D E F@ into
-- a list of 'Coercion's of kinds @A ~ D@, @B ~ E@ and @E ~ F@. Hence:
--
-- > decomposeCo 3 c = [nth 0 c, nth 1 c, nth 2 c]
decomposeCo :: Arity -> Coercion -> [CoercionArg]
decomposeCo arity co 
  = [mkNthCoArg n co | n <- [0..(arity-1)] ]
           -- Remember, Nth is zero-indexed

-- | Attempts to obtain the type variable underlying a 'Coercion'
getCoVar_maybe :: Coercion -> Maybe CoVar
getCoVar_maybe (CoVarCo cv) = Just cv  
getCoVar_maybe _            = Nothing

-- | Attempts to tease a coercion apart into a type constructor and the application
-- of a number of coercion arguments to that constructor
splitTyConAppCo_maybe :: Coercion -> Maybe (TyCon, [CoercionArg])
splitTyConAppCo_maybe (Refl r ty)
  = do { (tc, tys) <- splitTyConApp_maybe ty
       ; let args = zipWith liftSimply (tyConRolesX r tc) tys
       ; return (tc, args) }
splitTyConAppCo_maybe (TyConAppCo _ tc cos) = Just (tc, cos)
splitTyConAppCo_maybe _                     = Nothing

-- first result has role equal to input; second result is Nominal
splitAppCo_maybe :: Coercion -> Maybe (Coercion, CoercionArg)
-- ^ Attempt to take a coercion application apart.
<<<<<<< HEAD
splitAppCo_maybe (AppCo co arg) = Just (co, arg)
splitAppCo_maybe (TyConAppCo r tc args)
  | isDecomposableTyCon tc || args `lengthExceeds` tyConArity tc 
  , Just (args', arg') <- snocView args
  , Just arg'' <- unSubCoArg_maybe arg'
  = Just (mkTyConAppCo r tc args', arg'') -- Never create unsaturated type family apps!
=======
splitAppCo_maybe (AppCo co1 co2) = Just (co1, co2)
splitAppCo_maybe (TyConAppCo r tc cos)
  | isDecomposableTyCon tc || cos `lengthExceeds` tyConArity tc
  , Just (cos', co') <- snocView cos
  , Just co'' <- setNominalRole_maybe co'
  = Just (mkTyConAppCo r tc cos', co'') -- Never create unsaturated type family apps!
>>>>>>> 2070a8f3
       -- Use mkTyConAppCo to preserve the invariant
       --  that identity coercions are always represented by Refl
splitAppCo_maybe (Refl r ty) 
  | Just (ty1, ty2) <- splitAppTy_maybe ty 
  = Just (mkReflCo r ty1, liftSimply Nominal ty2)
splitAppCo_maybe _ = Nothing

splitForAllCo_maybe :: Coercion -> Maybe (ForAllCoBndr, Coercion)
splitForAllCo_maybe (ForAllCo cobndr co) = Just (cobndr, co)
splitForAllCo_maybe _                    = Nothing

-- returns the two type variables abstracted over
splitForAllCo_Ty_maybe :: Coercion -> Maybe (TyVar, TyVar, CoVar, Coercion)
splitForAllCo_Ty_maybe (ForAllCo (TyHomo tv) co)
  = let k  = tyVarKind tv
        cv = mkCoVar wildCardName (mkCoercionType Nominal k k) in
    Just (tv, tv, cv, co) -- cv won't occur in co anyway
splitForAllCo_Ty_maybe (ForAllCo (TyHetero _ tv1 tv2 cv) co)
  = Just (tv1, tv2, cv, co)
splitForAllCo_Ty_maybe _
  = Nothing

-- returns the two coercion variables abstracted over
splitForAllCo_Co_maybe :: Coercion -> Maybe (CoVar, CoVar, Coercion)
splitForAllCo_Co_maybe (ForAllCo (CoHomo cv) co)          = Just (cv, cv, co)
splitForAllCo_Co_maybe (ForAllCo (CoHetero _ cv1 cv2) co) = Just (cv1, cv2, co)
splitForAllCo_Co_maybe _                                  = Nothing

-------------------------------------------------------
-- and some coercion kind stuff

coVarTypes :: CoVar -> (Type,Type)
coVarTypes cv
  | (_, _, ty1, ty2, _) <- coVarKindsTypesRole cv
  = (ty1, ty2)

coVarKindsTypesRole :: CoVar -> (Kind,Kind,Type,Type,Role)
coVarKindsTypesRole cv
 | Just (tc, [k1,k2,ty1,ty2]) <- splitTyConApp_maybe (varType cv)
 = let role
         | tc `hasKey` eqPrimTyConKey     = Nominal
         | tc `hasKey` eqReprPrimTyConKey = Representational
         | otherwise                      = panic "coVarKindsTypesRole"
   in (k1,k2,ty1,ty2,role)
 | otherwise = panic "coVarTypes, non coercion variable"

coVarKind :: CoVar -> Type
coVarKind cv
  = ASSERT( isCoVar cv )
    varType cv

coVarRole :: CoVar -> Role
coVarRole cv
  | tc `hasKey` eqPrimTyConKey
  = Nominal
  | tc `hasKey` eqReprPrimTyConKey
  = Representational
  | otherwise
  = pprPanic "coVarRole: unknown tycon" (ppr cv)

  where
    tc = case tyConAppTyCon_maybe (varType cv) of
           Just tc0 -> tc0
           Nothing  -> pprPanic "coVarRole: not tyconapp" (ppr cv)    

-- | Makes a coercion type from two types: the types whose equality
-- is proven by the relevant 'Coercion'
mkCoercionType :: Role -> Type -> Type -> Type
mkCoercionType Nominal          = mkPrimEqPred
mkCoercionType Representational = mkReprPrimEqPred
mkCoercionType Phantom          = panic "mkCoercionType"

mkHeteroCoercionType :: Role -> Kind -> Kind -> Type -> Type -> Type
mkHeteroCoercionType Nominal          = mkHeteroPrimEqPred
mkHeteroCoercionType Representational = mkHeteroReprPrimEqPred
mkHeteroCoercionType Phantom          = panic "mkHeteroCoercionType"

isReflCo :: Coercion -> Bool
isReflCo (Refl {}) = True
isReflCo _         = False

isReflCo_maybe :: Coercion -> Maybe Type
isReflCo_maybe (Refl _ ty) = Just ty
isReflCo_maybe _           = Nothing

-- | Returns the Refl'd type if the CoercionArg is "Refl-like".
-- A TyCoArg (Refl ...) is Refl-like.
-- A CoCoArg co1 co2 is Refl-like if co1 and co2 have the same type.
-- The Type returned in the second case is the first coercion in the CoCoArg.
isReflLike_maybe :: CoercionArg -> Maybe Type
isReflLike_maybe (TyCoArg (Refl _ ty)) = Just ty
isReflLike_maybe (CoCoArg _ co1 co2)
  | coercionType co1 `eqType` coercionType co2
  = Just $ CoercionTy co1

isReflLike_maybe _ = Nothing

isReflLike :: CoercionArg -> Bool
isReflLike = isJust . isReflLike_maybe
\end{code}

%************************************************************************
%*                                                                      *
            Building coercions
%*                                                                      *
%************************************************************************

<<<<<<< HEAD
These "smart constructors" maintain the invariants listed in the definition
of Coercion, and they perform very basic optimizations. Note that if you
add a new optimization here, you will have to update the code in Unify
to account for it. These smart constructors are used in substitution, so
to preserve the semantics of matching and unification, those algorithms must
be aware of any optimizations done here.

See also Note [Coercion optimizations and match_co] in Unify.

Note [Don't optimize mkTransCo]
~~~~~~~~~~~~~~~~~~~~~~~~~~~~~~~
One would expect to implement the following two optimizations in mkTransCo:
  mkTransCo co1 (Refl ...) --> co1
  mkTransCo (Refl ...) co1 --> co1

However, doing this would make unification require backtracking search. Say
we had these optimizations and we are trying to match (co1 ; co2 ; co3) with
(co1' ; co2') (where ; means `TransCo`) One of the coercions disappeared, but
which one? Yuck. So, instead of putting this optimization here, we just have
it in OptCoercion.

Note [Don't optimize mkCoherenceCo]
~~~~~~~~~~~~~~~~~~~~~~~~~~~~~~~~~~~
One would expect to use an easy optimization in mkCoherenceCo: we would want
  (CoherenceCo (CoherenceCo co1 co2) co3)
to become
  (CoherenceCo co1 (mkTransCo co2 co3))

This would be completely sound, and in fact it is done in OptCoercion. But
we *can't* do it here. This is because these smart constructors must be
invertible, in some sense. In the matching algorithm, we must consider all
optimizations that can happen during substitution. Because mkCoherenceCo
is used in substitution, if we did this optimization, the match function
would need to look for substitutions that yield this optimization. The
problem is that these substitutions are hard to find, because the mkTransCo
itself might be optimized. The basic problem is that it is hard to figure
out what co2 could possibly be from the optimized version. So, we don't
do the optimization.

Note [Optimizing mkSymCo is OK]
~~~~~~~~~~~~~~~~~~~~~~~~~~~~~~~
Given the previous two notes, the implementation of mkSymCo seems fishy.
Why is it OK to optimize this one? Because the optimizations don't require
backtracking search to invert, essentially. Say we are matching (SymCo co1)
with co2. If co2 is (SymCo co2'), then we just match co1 with co2'. If
co2 is (UnsafeCo ty1 ty2), then we match co1 with (UnsafeCo ty2 ty1). Otherwise,
we match co1 with (SymCo co2) -- the only way to get a coercion headed by
something other than SymCo or UnsafeCo is the SymCo (SymCo ..) optimization.
Also, critically, it is impossible to get a coercion headed by SymCo or
UnsafeCo by this optimization. (Contrast to the missing optimization in
mkTransCo, which could produce a TransCo.) So, we can keep these here. Phew.
=======
Note [Role twiddling functions]
~~~~~~~~~~~~~~~~~~~~~~~~~~~~~~~

There are a plethora of functions for twiddling roles:

mkSubCo: Requires a nominal input coercion and always produces a
representational output. This is used when you (the programmer) are sure you
know exactly that role you have and what you want.

setRole_maybe: This function takes both the input role and the output role
as parameters. (The *output* role comes first!) It can only *downgrade* a
role -- that is, change it from N to R or P, or from R to P. This one-way
behavior is why there is the "_maybe". If an upgrade is requested, this
function produces Nothing. This is used when you need to change the role of a
coercion, but you're not sure (as you're writing the code) of which roles are
involved.

This function could have been written using coercionRole to ascertain the role
of the input. But, that function is recursive, and the caller of setRole_maybe
often knows the input role. So, this is more efficient.

downgradeRole: This is just like setRole_maybe, but it panics if the conversion
isn't a downgrade.

setNominalRole_maybe: This is the only function that can *upgrade* a coercion. The result
(if it exists) is always Nominal. The input can be at any role. It works on a
"best effort" basis, as it should never be strictly necessary to upgrade a coercion
during compilation. It is currently only used within GHC in splitAppCo_maybe. In order
to be a proper inverse of mkAppCo, the second coercion that splitAppCo_maybe returns
must be nominal. But, it's conceivable that splitAppCo_maybe is operating over a
TyConAppCo that uses a representational coercion. Hence the need for setNominalRole_maybe.
splitAppCo_maybe, in turn, is used only within coercion optimization -- thus, it is
not absolutely critical that setNominalRole_maybe be complete.

Note that setNominalRole_maybe will never upgrade a phantom UnivCo. Phantom
UnivCos are perfectly type-safe, whereas representational and nominal ones are
not. Indeed, `unsafeCoerce` is implemented via a representational UnivCo.
(Nominal ones are no worse than representational ones, so this function *will*
change a UnivCo Representational to a UnivCo Nominal.)

Conal Elliott also came across a need for this function while working with the GHC
API, as he was decomposing Core casts. The Core casts use representational coercions,
as they must, but his use case required nominal coercions (he was building a GADT).
So, that's why this function is exported from this module.

One might ask: shouldn't setRole_maybe just use setNominalRole_maybe as appropriate?
I (Richard E.) have decided not to do this, because upgrading a role is bizarre and
a caller should have to ask for this behavior explicitly.
>>>>>>> 2070a8f3

\begin{code}
mkReflCo :: Role -> Type -> Coercion
mkReflCo r ty
  = ASSERT( not $ isCoercionTy ty )
    Refl r ty

-- | Apply a type constructor to a list of coercions. It is the
-- caller's responsibility to get the roles correct on argument coercions.
mkTyConAppCo :: Role -> TyCon -> [CoercionArg] -> Coercion
mkTyConAppCo r tc cos
               -- Expand type synonyms
  | Just (tv_co_prs, rhs_ty, leftover_cos) <- tcExpandTyCon_maybe tc cos
  = mkAppCos (liftCoSubst r tv_co_prs rhs_ty) leftover_cos

  | Just tys <- traverse isReflLike_maybe cos 
  = Refl r (mkTyConApp tc tys)    -- See Note [Refl invariant]

  | otherwise = TyConAppCo r tc cos

-- | Make a function 'Coercion' between two other 'Coercion's
mkFunCo :: Role -> Coercion -> Coercion -> Coercion
mkFunCo r co1 co2 = mkTyConAppCo r funTyCon [TyCoArg co1, TyCoArg co2]

-- | Apply a 'Coercion' to another 'CoercionArg'.
-- The second coercion must be Nominal, unless the first is Phantom.
-- If the first is Phantom, then the second can be either Phantom or Nominal.
mkAppCo :: Coercion -> CoercionArg -> Coercion
mkAppCo co1 co2 = mkAppCoFlexible co1 Nominal co2

mkAppCoFlexible :: Coercion -> Role -> CoercionArg -> Coercion
mkAppCoFlexible (Refl r ty1) _ arg
  | Just ty2 <- isReflLike_maybe arg
  = Refl r (mkAppTy ty1 ty2)
mkAppCoFlexible (Refl r (TyConApp tc tys)) r2 co2
  = TyConAppCo r tc (zip_roles (tyConRolesX r tc) tys)
  where
    zip_roles (r1:_)  []            = [maybeSubCoArg2 r1 r2 co2]
    zip_roles (r1:rs) (ty1:tys)     = liftSimply r1 ty1 : zip_roles rs tys
    zip_roles _       _             = panic "zip_roles" -- but the roles are infinite...
mkAppCoFlexible (TyConAppCo r tc cos) r2 co
  = case r of
      Nominal          -> ASSERT( r2 == Nominal )
                          TyConAppCo Nominal tc (cos ++ [co])
      Representational -> TyConAppCo Representational tc (cos ++ [co'])
        where new_role = (tyConRolesX Representational tc) !! (length cos)
              co'      = maybeSubCoArg2 new_role r2 co
      Phantom          -> TyConAppCo Phantom tc (cos ++ [mkPhantomCoArg co])
mkAppCoFlexible co1 _r2 co2
  = ASSERT( _r2 == Nominal )
    AppCo co1 co2
-- Note, mkAppCo is careful to maintain invariants regarding
-- where Refl constructors appear; see the comments in the definition
-- of Coercion and the Note [Refl invariant] in types/TyCoRep.lhs.

-- | Applies multiple 'Coercion's to another 'CoercionArg', from left to right.
-- See also 'mkAppCo'.
mkAppCos :: Coercion -> [CoercionArg] -> Coercion
mkAppCos co1 cos = foldl mkAppCo co1 cos

-- | Make a Coercion from a ForAllCoBndr and Coercion
mkForAllCo :: ForAllCoBndr -> Coercion -> Coercion
mkForAllCo cobndr co
  | Refl r ty <- co
  = Refl r (mkForAllTy (getHomoVar cobndr) ty)
  | otherwise
  = ASSERT( isHomoCoBndr cobndr || (not $ isReflCo $ getHeteroKindCo cobndr) )
    ForAllCo cobndr co

-- | Make a Coercion quantified over a type variable; the variable has
-- the same type in both types of the coercion
mkForAllCo_TyHomo :: TyVar -> Coercion -> Coercion
mkForAllCo_TyHomo tv (Refl r ty) = ASSERT( isTyVar tv ) Refl r (mkForAllTy tv ty)
mkForAllCo_TyHomo tv co          = ASSERT( isTyVar tv ) ForAllCo (TyHomo tv) co

-- | Make a Coercion quantified over type variables, potentially of
-- different kinds.
mkForAllCo_Ty :: Coercion -> TyVar -> TyVar -> CoVar -> Coercion -> Coercion
mkForAllCo_Ty _ tv _ _ (Refl r ty) = ASSERT( isTyVar tv ) Refl r (mkForAllTy tv ty)
mkForAllCo_Ty h tv1 tv2 cv co
  | tyVarKind tv1 `eqType` tyVarKind tv2
  = ASSERT( isReflCo h )
    let co' = substCoWith [tv2,               cv]
                          [mkOnlyTyVarTy tv1, mkCoercionTy $
                                              mkReflCo Nominal (tyVarKind tv1)] co in
    ASSERT( isTyVar tv1 )
    ForAllCo (TyHomo tv1) co'
  | otherwise
  = ASSERT( isTyVar tv1 && isTyVar tv2 && isCoVar cv )
    ForAllCo (TyHetero h tv1 tv2 cv) co

-- | Make a Coercion quantified over a coercion variable; the variable has
-- the same type in both types of the coercion
mkForAllCo_CoHomo :: CoVar -> Coercion -> Coercion
mkForAllCo_CoHomo cv (Refl r ty) = ASSERT( isCoVar cv ) Refl r (mkForAllTy cv ty)
mkForAllCo_CoHomo cv co          = ASSERT( isCoVar cv ) ForAllCo (CoHomo cv) co

-- | Make a Coercion quantified over two coercion variables, possibly of
-- different kinds
mkForAllCo_Co :: Coercion -> CoVar -> CoVar -> Coercion -> Coercion
mkForAllCo_Co _ cv _ (Refl r ty) = ASSERT( isCoVar cv ) Refl r (mkForAllTy cv ty)
mkForAllCo_Co h cv1 cv2 co
  | coVarKind cv1 `eqType` coVarKind cv2
  = ASSERT( isReflCo h )
    let co' = substCoWith [cv2] [mkTyCoVarTy cv1] co in
    ASSERT( isCoVar cv1 )
    ForAllCo (CoHomo cv1) co'
  | otherwise
  = ASSERT( isCoVar cv1 && isCoVar cv2 )
    ForAllCo (CoHetero h cv1 cv2) co

mkCoVarCo :: CoVar -> Coercion
-- cv :: s ~# t
mkCoVarCo cv
  | ty1 `eqType` ty2 = Refl (coVarRole cv) ty1
  | otherwise        = CoVarCo cv
  where
    (ty1, ty2) = coVarTypes cv

mkFreshCoVar :: InScopeSet -> Type -> Type -> CoVar
mkFreshCoVar in_scope ty1 ty2
  = let cv_uniq = mkCoVarUnique 31 -- arbitrary number
        cv_name = mkSystemVarName cv_uniq (mkFastString "c") in
    uniqAway in_scope $ mkCoVar cv_name (mkCoercionType Nominal ty1 ty2)

mkAxInstCo :: Role -> CoAxiom br -> BranchIndex -> [Type] -> Coercion
-- mkAxInstCo can legitimately be called over-staturated; 
-- i.e. with more type arguments than the coercion requires
mkAxInstCo role ax index tys
  | arity == n_tys = downgradeRole role ax_role $ AxiomInstCo ax_br index rtys
  | otherwise      = ASSERT( arity < n_tys )
<<<<<<< HEAD
                     maybeSubCo2 role ax_role $
                     foldl mkAppCo (mkAxiomInstCo ax_br index (take arity rtys))
                                   (drop arity rtys)
=======
                     downgradeRole role ax_role $
                     foldl AppCo (AxiomInstCo ax_br index (take arity rtys))
                                 (drop arity rtys)
>>>>>>> 2070a8f3
  where
    n_tys = length tys
    ax_br     = toBranchedAxiom ax
    branch    = coAxiomNthBranch ax_br index
    arity     = length $ coAxBranchTyCoVars branch
    arg_roles = coAxBranchRoles branch
    rtys      = zipWith liftSimply (arg_roles ++ repeat Nominal) tys
    ax_role   = coAxiomRole ax

-- worker function; just checks to see if it should produce Refl
mkAxiomInstCo :: CoAxiom Branched -> BranchIndex -> [CoercionArg] -> Coercion
mkAxiomInstCo ax index args
  = ASSERT( coAxiomArity ax index == length args )
    let co           = AxiomInstCo ax index args
        Pair ty1 ty2 = coercionKind co in
    if ty1 `eqType` ty2
    then Refl (coAxiomRole ax) ty1
    else co

-- to be used only with unbranched axioms
mkUnbranchedAxInstCo :: Role -> CoAxiom Unbranched -> [Type] -> Coercion
mkUnbranchedAxInstCo role ax tys
  = mkAxInstCo role ax 0 tys

mkAxInstRHS :: CoAxiom br -> BranchIndex -> [Type] -> Type
-- Instantiate the axiom with specified types,
-- returning the instantiated RHS
-- A companion to mkAxInstCo: 
--    mkAxInstRhs ax index tys = snd (coercionKind (mkAxInstCo ax index tys))
mkAxInstRHS ax index tys
  = ASSERT( tvs `equalLength` tys1 ) 
    mkAppTys rhs' tys2
  where
    branch       = coAxiomNthBranch ax index
    tvs          = coAxBranchTyCoVars branch
    (tys1, tys2) = splitAtList tvs tys
    rhs'         = substTyWith tvs tys1 (coAxBranchRHS branch)

mkUnbranchedAxInstRHS :: CoAxiom Unbranched -> [Type] -> Type
mkUnbranchedAxInstRHS ax = mkAxInstRHS ax 0

-- | Manufacture a coercion from thin air. Needless to say, this is
--   not usually safe, but it is used when we know we are dealing with
-- where Refl constructors appear; see the comments in the definition
<<<<<<< HEAD
--   bottom, which is one case in which it is safe.  This is also used
--   to implement the @unsafeCoerce#@ primitive.  Optimise by pushing
--   down through type constructors.
mkUnsafeCo :: Type -> Type -> Coercion
mkUnsafeCo = mkUnivCo Representational
=======
-- of Coercion and the Note [Refl invariant] in types/TypeRep.lhs.

-- | Apply a 'Coercion' to another 'Coercion'.
-- The second 'Coercion's role is given, making this more flexible than
-- 'mkAppCo'.
mkAppCoFlexible :: Coercion -> Role -> Coercion -> Coercion
mkAppCoFlexible (Refl r ty1) _ (Refl _ ty2)
  = Refl r (mkAppTy ty1 ty2)
mkAppCoFlexible (Refl r ty1) r2 co2
  | Just (tc, tys) <- splitTyConApp_maybe ty1
    -- Expand type synonyms; a TyConAppCo can't have a type synonym (Trac #9102)
  = TyConAppCo r tc (zip_roles (tyConRolesX r tc) tys)
  where
    zip_roles (r1:_)  []        = [downgradeRole r1 r2 co2]
    zip_roles (r1:rs) (ty1:tys) = mkReflCo r1 ty1 : zip_roles rs tys
    zip_roles _       _         = panic "zip_roles" -- but the roles are infinite...
mkAppCoFlexible (TyConAppCo r tc cos) r2 co
  = case r of
      Nominal          -> ASSERT( r2 == Nominal )
                          TyConAppCo Nominal tc (cos ++ [co])
      Representational -> TyConAppCo Representational tc (cos ++ [co'])
        where new_role = (tyConRolesX Representational tc) !! (length cos)
              co'      = downgradeRole new_role r2 co
      Phantom          -> TyConAppCo Phantom tc (cos ++ [mkPhantomCo co])

mkAppCoFlexible co1 _r2 co2 = ASSERT( _r2 == Nominal )
                              AppCo co1 co2


-- | Applies multiple 'Coercion's to another 'Coercion', from left to right.
-- See also 'mkAppCo'.
mkAppCos :: Coercion -> [Coercion] -> Coercion
mkAppCos co1 cos = foldl mkAppCo co1 cos

-- | Apply a type constructor to a list of coercions. It is the
-- caller's responsibility to get the roles correct on argument coercions.
mkTyConAppCo :: Role -> TyCon -> [Coercion] -> Coercion
mkTyConAppCo r tc cos
               -- Expand type synonyms
  | Just (tv_co_prs, rhs_ty, leftover_cos) <- tcExpandTyCon_maybe tc cos
  = mkAppCos (liftCoSubst r tv_co_prs rhs_ty) leftover_cos

  | Just tys <- traverse isReflCo_maybe cos
  = Refl r (mkTyConApp tc tys)  -- See Note [Refl invariant]

  | otherwise = TyConAppCo r tc cos

-- | Make a function 'Coercion' between two other 'Coercion's
mkFunCo :: Role -> Coercion -> Coercion -> Coercion
mkFunCo r co1 co2 = mkTyConAppCo r funTyCon [co1, co2]
>>>>>>> 2070a8f3

mkUnivCo :: Role -> Type -> Type -> Coercion
mkUnivCo role ty1 ty2
  | ty1 `eqType` ty2 = Refl role ty1
  | otherwise        = UnivCo role ty1 ty2

-- TODO (RAE): Remove this if unused.
mkUnsafeCoArg :: Role -> Type -> Type -> CoercionArg
mkUnsafeCoArg r (CoercionTy co1) (CoercionTy co2) = CoCoArg r co1 co2
mkUnsafeCoArg role ty1 ty2
  = ASSERT( not (isCoercionTy ty1) && not (isCoercionTy ty2) )
    TyCoArg $ mkUnivCo role ty1 ty2

-- | Create a symmetric version of the given 'Coercion' that asserts
--   equality between the same types but in the other "direction", so
--   a kind of @t1 ~ t2@ becomes the kind @t2 ~ t1@.
mkSymCo :: Coercion -> Coercion

-- Do a few simple optimizations, but don't bother pushing occurrences
-- of symmetry to the leaves; the optimizer will take care of that.
-- See Note [Optimizing mkSymCo is OK]
mkSymCo co@(Refl {})              = co
mkSymCo    (UnivCo r ty1 ty2)    = UnivCo r ty2 ty1
mkSymCo    (SymCo co)            = co
mkSymCo co                       = SymCo co

-- | Create a new 'Coercion' by composing the two given 'Coercion's transitively.
mkTransCo :: Coercion -> Coercion -> Coercion
-- See Note [Don't optimize mkTransCo]
mkTransCo co1 co2
  | Pair s1 _s2 <- coercionKind co1
  , Pair _t1 t2 <- coercionKind co2
  , s1 `eqType` t2
  = ASSERT( _s2 `eqType` _t1 )
    Refl (coercionRole co1) s1
mkTransCo co1 co2     = TransCo co1 co2

-- the Role is the desired one. It is the caller's responsibility to make
-- sure this request is reasonable
mkNthCoRole :: Role -> Int -> Coercion -> Coercion
mkNthCoRole role n co
  = downgradeRole role nth_role $ nth_co
  where
    nth_co = mkNthCo n co
    nth_role = coercionRole nth_co

mkNthCo :: Int -> Coercion -> Coercion
mkNthCo n co
  | TyCoArg co' <- mkNthCoArg n co
  = co'
  | otherwise
  = pprPanic "mkNthCo" (ppr co)

mkNthCoArg :: Int -> Coercion -> CoercionArg
mkNthCoArg n (Refl r ty) = ASSERT( ok_tc_app ty n )
                           liftSimply r' (tyConAppArgN n ty)
  where tc = tyConAppTyCon ty
        r' = nthRole r tc n
        
mkNthCoArg n co
  | Just (tv1, _) <- splitForAllTy_maybe ty1
  , Just (tv2, _) <- splitForAllTy_maybe ty2
  , tyVarKind tv1 `eqType` tyVarKind tv2
  , n == 0
  = liftSimply Nominal (tyVarKind tv1)

  | Just (tc1, tys1) <- splitTyConApp_maybe ty1
  , Just (_tc2, tys2) <- splitTyConApp_maybe ty2
  , let arg1 = tys1 `getNth` n
        arg2 = tys2 `getNth` n
  , arg1 `eqType` arg2
  = ASSERT( tc1 == _tc2 )
    liftSimply (nthRole (coercionRole co) tc1 n) arg1

  | otherwise
  = TyCoArg $ NthCo n co
  where
    Pair ty1 ty2 = coercionKind co

ok_tc_app :: Type -> Int -> Bool
ok_tc_app ty n
  | Just (_, tys) <- splitTyConApp_maybe ty
  = tys `lengthExceeds` n
  | isForAllTy ty  -- nth:0 pulls out a kind coercion from a hetero forall
  = n == 0
  | otherwise
  = False

<<<<<<< HEAD
mkLRCo :: LeftOrRight -> Coercion -> Coercion
mkLRCo lr (Refl eq ty) = Refl eq (pickLR lr (splitAppTy ty))
mkLRCo lr co    
  | ty1 `eqType` ty2
  = Refl Nominal ty1
  | otherwise
  = LRCo lr co
  where Pair ty1 ty2 = (pickLR lr . splitAppTy) <$> coercionKind co

-- | Instantiates a 'Coercion'.
mkInstCo :: Coercion -> CoercionArg -> Coercion
mkInstCo co arg = let result = InstCo co arg
                      Pair ty1 ty2 = coercionKind result in
                  if ty1 `eqType` ty2
                  then Refl (coercionRole co) ty1
                  else result

-- See Note [Don't optimize mkCoherenceCo]
mkCoherenceCo :: Coercion -> Coercion -> Coercion
mkCoherenceCo co1 co2     = let result = CoherenceCo co1 co2
                                Pair ty1 ty2 = coercionKind result in
                            if ty1 `eqType` ty2
                            then Refl (coercionRole co1) ty1
                            else result

-- | A CoherenceCo c1 c2 applies the coercion c2 to the left-hand type
-- in the kind of c1. This function uses sym to get the coercion on the 
-- right-hand type of c1. Thus, if c1 :: s ~ t, then mkCoherenceRightCo c1 c2
-- has the kind (s ~ (t |> c2))
=======
-- | Manufacture an unsafe coercion from thin air.
--   Currently (May 14) this is used only to implement the
--   @unsafeCoerce#@ primitive.  Optimise by pushing
>>>>>>> 2070a8f3
--   down through type constructors.
mkCoherenceRightCo :: Coercion -> Coercion -> Coercion
mkCoherenceRightCo c1 c2 = mkSymCo (mkCoherenceCo (mkSymCo c1) c2)

-- | An explictly directed synonym of mkCoherenceCo
mkCoherenceLeftCo :: Coercion -> Coercion -> Coercion
mkCoherenceLeftCo = mkCoherenceCo

infixl 5 `mkCoherenceCo` 
infixl 5 `mkCoherenceRightCo`
infixl 5 `mkCoherenceLeftCo`

mkKindCo :: Coercion -> Coercion
mkKindCo (Refl _ ty) = Refl Nominal (typeKind ty)
mkKindCo co
  | Pair ty1 ty2 <- coercionKind co
  , typeKind ty1 `eqType` typeKind ty2
  = Refl Nominal (typeKind ty1)
  | otherwise
  = KindCo co

-- input coercion is Nominal; see also Note [Role twiddling functions]
mkSubCo :: Coercion -> Coercion
mkSubCo (Refl Nominal ty) = Refl Representational ty
mkSubCo (TyConAppCo Nominal tc cos)
  = TyConAppCo Representational tc (applyRoles tc cos)
mkSubCo (UnivCo Nominal ty1 ty2) = UnivCo Representational ty1 ty2
mkSubCo co = ASSERT2( coercionRole co == Nominal, ppr co <+> ppr (coercionRole co) )
             SubCo co

<<<<<<< HEAD
-- takes a Nominal coercion and possibly casts it into a Representational one
maybeSubCo :: Role -> Coercion -> Coercion
maybeSubCo Nominal          = id
maybeSubCo Representational = mkSubCo
maybeSubCo Phantom          = pprPanic "maybeSubCo Phantom" . ppr

maybeSubCo2_maybe :: Role   -- desired role
                  -> Role   -- current role
                  -> Coercion -> Maybe Coercion
maybeSubCo2_maybe Representational Nominal = Just . mkSubCo
maybeSubCo2_maybe Nominal Representational = const Nothing
maybeSubCo2_maybe Phantom Phantom          = Just
maybeSubCo2_maybe Phantom _                = Just . mkPhantomCo
maybeSubCo2_maybe _ Phantom                = const Nothing
maybeSubCo2_maybe _ _                      = Just

maybeSubCo2 :: Role  -- desired role
            -> Role  -- current role
            -> Coercion -> Coercion
maybeSubCo2 r1 r2 co
  = case maybeSubCo2_maybe r1 r2 co of
      Just co' -> co'
      Nothing  -> pprPanic "maybeSubCo2" (ppr co)

maybeSubCoArg2_maybe :: Role -> Role -> CoercionArg -> Maybe CoercionArg
maybeSubCoArg2_maybe r1 r2 (TyCoArg co) = fmap TyCoArg (maybeSubCo2_maybe r1 r2 co)
maybeSubCoArg2_maybe r  _  (CoCoArg _ co1 co2) = Just $ CoCoArg r co1 co2

maybeSubCoArg2 :: Role -> Role -> CoercionArg -> CoercionArg
maybeSubCoArg2 r1 r2 arg
  | Just arg' <- maybeSubCoArg2_maybe r1 r2 arg
  = arg'
  | otherwise
  = pprPanic "maybeSubCoArg2" (ppr arg)

mkAxiomRuleCo :: CoAxiomRule -> [Type] -> [Coercion] -> Coercion
mkAxiomRuleCo = AxiomRuleCo
\end{code}

%************************************************************************
%*                                                                      *
   Roles
%*                                                                      *
%************************************************************************

\begin{code}
-- if co is Nominal, returns it; otherwise, unwraps a SubCo; otherwise, fails
unSubCo_maybe :: Coercion -> Maybe Coercion
unSubCo_maybe (SubCo co)  = Just co
unSubCo_maybe (Refl _ ty) = Just $ Refl Nominal ty
unSubCo_maybe (TyConAppCo Representational tc cos)
  = do { cos' <- mapM unSubCoArg_maybe cos
=======
-- only *downgrades* a role. See Note [Role twiddling functions]
setRole_maybe :: Role   -- desired role
              -> Role   -- current role
              -> Coercion -> Maybe Coercion
setRole_maybe Representational Nominal = Just . mkSubCo
setRole_maybe Nominal Representational = const Nothing
setRole_maybe Phantom Phantom          = Just
setRole_maybe Phantom _                = Just . mkPhantomCo
setRole_maybe _ Phantom                = const Nothing
setRole_maybe _ _                      = Just

-- panics if the requested conversion is not a downgrade.
-- See also Note [Role twiddling functions]
downgradeRole :: Role  -- desired role
              -> Role  -- current role
              -> Coercion -> Coercion
downgradeRole r1 r2 co
  = case setRole_maybe r1 r2 co of
      Just co' -> co'
      Nothing  -> pprPanic "downgradeRole" (ppr co)

-- Converts a coercion to be nominal, if possible.
-- See also Note [Role twiddling functions]
setNominalRole_maybe :: Coercion -> Maybe Coercion
setNominalRole_maybe co
  | Nominal <- coercionRole co = Just co
setNominalRole_maybe (SubCo co)  = Just co
setNominalRole_maybe (Refl _ ty) = Just $ Refl Nominal ty
setNominalRole_maybe (TyConAppCo Representational tc coes)
  = do { cos' <- mapM setNominalRole_maybe coes
>>>>>>> 2070a8f3
       ; return $ TyConAppCo Nominal tc cos' }
setNominalRole_maybe (UnivCo Representational ty1 ty2) = Just $ UnivCo Nominal ty1 ty2
  -- We do *not* promote UnivCo Phantom, as that's unsafe.
  -- UnivCo Nominal is no more unsafe than UnivCo Representational
setNominalRole_maybe (TransCo co1 co2)
  = TransCo <$> setNominalRole_maybe co1 <*> setNominalRole_maybe co2
setNominalRole_maybe (AppCo co1 co2)
  = AppCo <$> setNominalRole_maybe co1 <*> pure co2
setNominalRole_maybe (ForAllCo tv co)
  = ForAllCo tv <$> setNominalRole_maybe co
setNominalRole_maybe (NthCo n co)
  = NthCo n <$> setNominalRole_maybe co
setNominalRole_maybe (InstCo co ty)
  = InstCo <$> setNominalRole_maybe co <*> pure ty
setNominalRole_maybe _ = Nothing

-- Makes a CoercionArg become nominal, if possible
unSubCoArg_maybe :: CoercionArg -> Maybe CoercionArg
unSubCoArg_maybe (TyCoArg co)      = fmap TyCoArg (unSubCo_maybe co)
unSubCoArg_maybe (CoCoArg _ c1 c2) = Just $ CoCoArg Nominal c1 c2

-- takes any coercion and turns it into a Phantom coercion
mkPhantomCo :: Coercion -> Coercion
mkPhantomCo co
  | Just ty <- isReflCo_maybe co    = Refl Phantom ty
  | Pair ty1 ty2 <- coercionKind co = UnivCo Phantom ty1 ty2
  -- don't optimise here... wait for OptCoercion

mkPhantomCoArg :: CoercionArg -> CoercionArg
mkPhantomCoArg (TyCoArg co)        = TyCoArg (mkPhantomCo co)
mkPhantomCoArg (CoCoArg _ co1 co2) = CoCoArg Phantom co1 co2

-- All input coercions are assumed to be Nominal,
-- or, if Role is Phantom, the Coercion can be Phantom, too.
applyRole :: Role -> CoercionArg -> CoercionArg
applyRole r (CoCoArg _ c1 c2) = CoCoArg r c1 c2
applyRole Nominal          a  = a
applyRole Representational (TyCoArg c)  = TyCoArg $ mkSubCo c
applyRole Phantom          (TyCoArg c)  = TyCoArg $ mkPhantomCo c

-- Convert args to a TyConAppCo Nominal to the same TyConAppCo Representational
applyRoles :: TyCon -> [CoercionArg] -> [CoercionArg]
applyRoles tc cos
  = zipWith applyRole (tyConRolesX Representational tc) cos

-- the Role parameter is the Role of the TyConAppCo
-- defined here because this is intimiately concerned with the implementation
-- of TyConAppCo
tyConRolesX :: Role -> TyCon -> [Role]
tyConRolesX Representational tc = tyConRoles tc ++ repeat Nominal
tyConRolesX role             _  = repeat role

nthRole :: Role -> TyCon -> Int -> Role
nthRole Nominal _ _ = Nominal
nthRole Phantom _ _ = Phantom
nthRole Representational tc n
  = (tyConRolesX Representational tc) `getNth` n

-- is one role "less" than another?
ltRole :: Role -> Role -> Bool
ltRole Phantom          _       = False
ltRole Representational Phantom = True
ltRole Representational _       = False
ltRole Nominal          Nominal = False
ltRole Nominal          _       = True

-- if we wish to apply `co` to some other coercion, what would be its best
-- role?
nextRole :: Coercion -> Role
nextRole (Refl r (TyConApp tc tys)) = head $ dropList tys (tyConRolesX r tc)
nextRole (TyConAppCo r tc cos)      = head $ dropList cos (tyConRolesX r tc)
nextRole _                          = Nominal
\end{code}

%************************************************************************
%*                                                                      *
   ForAllCoBndr
%*                                                                      *
%************************************************************************

\begin{code}

-- | Makes homogeneous ForAllCoBndr, choosing between TyHomo and CoHomo
-- based on the nature of the TyCoVar
mkHomoCoBndr :: TyCoVar -> ForAllCoBndr
mkHomoCoBndr v
  | isTyVar v = TyHomo v
  | otherwise = CoHomo v

getHomoVar :: ForAllCoBndr -> TyCoVar
getHomoVar cobndr
  | Just v <- getHomoVar_maybe cobndr = v
  | otherwise                          = pprPanic "getHomoVar" (ppr cobndr)

getHomoVar_maybe :: ForAllCoBndr -> Maybe TyCoVar
getHomoVar_maybe (TyHomo tv) = Just tv
getHomoVar_maybe (CoHomo cv) = Just cv
getHomoVar_maybe _           = Nothing

splitHeteroCoBndr_maybe :: ForAllCoBndr -> Maybe (Coercion, TyCoVar, TyCoVar)
splitHeteroCoBndr_maybe (TyHetero eta tv1 tv2 _) = Just (eta, tv1, tv2)
splitHeteroCoBndr_maybe (CoHetero eta cv1 cv2)   = Just (eta, cv1, cv2)
splitHeteroCoBndr_maybe _                        = Nothing

coBndrBoundVars :: ForAllCoBndr -> (TyCoVar, TyCoVar)
coBndrBoundVars (TyHomo tv)            = (tv,  tv)
coBndrBoundVars (TyHetero _ tv1 tv2 _) = (tv1, tv2)
coBndrBoundVars (CoHomo cv)            = (cv,  cv)
coBndrBoundVars (CoHetero _ cv1 cv2)   = (cv1, cv2)

isHomoCoBndr :: ForAllCoBndr -> Bool
isHomoCoBndr (TyHomo {}) = True
isHomoCoBndr (CoHomo {}) = True
isHomoCoBndr _           = False

getHeteroKindCo :: ForAllCoBndr -> Coercion
getHeteroKindCo (TyHetero eta _ _ _) = eta
getHeteroKindCo (CoHetero eta _ _) = eta
getHeteroKindCo cobndr = pprPanic "getHeteroKindCo" (ppr cobndr)

mkTyHeteroCoBndr :: Coercion -> TyVar -> TyVar -> CoVar -> ForAllCoBndr
mkTyHeteroCoBndr h tv1 tv2 cv
  = ASSERT( _hty1 `eqType` (tyVarKind tv1) )
    ASSERT( _hty2 `eqType` (tyVarKind tv2) )
    ASSERT( coVarKind cv `eqType` (mkCoercionType Nominal (mkOnlyTyVarTy tv1) (mkOnlyTyVarTy tv2)) )
    TyHetero h tv1 tv2 cv
    where Pair _hty1 _hty2 = coercionKind h

mkCoHeteroCoBndr :: Coercion -> CoVar -> CoVar -> ForAllCoBndr
mkCoHeteroCoBndr h cv1 cv2
  = ASSERT( _hty1 `eqType` (coVarKind cv1) )
    ASSERT( _hty2 `eqType` (coVarKind cv2) )
    CoHetero h cv1 cv2
    where Pair _hty1 _hty2 = coercionKind h

-------------------------------

-- like mkKindCo, but aggressively & recursively optimizes to avoid using
-- a KindCo constructor.
promoteCoercion :: Coercion -> Coercion

-- First cases handles anything that should yield refl. The ASSERT( False )s throughout
-- are these cases explicitly, but they should never fire.
promoteCoercion co
  | Pair ty1 ty2 <- coercionKind co
  , (typeKind ty1) `eqType` (typeKind ty2)
  = mkReflCo Nominal (typeKind ty1)

-- These should never return refl.
promoteCoercion (Refl _ ty) = ASSERT( False ) mkReflCo Nominal (typeKind ty)
promoteCoercion g@(TyConAppCo _ tc args)
  | Just co' <- instCoercions (mkReflCo Nominal (tyConKind tc)) args
  = co'
  | otherwise
  = mkKindCo g
promoteCoercion g@(AppCo co arg)
  | Just co' <- instCoercion (promoteCoercion co) arg
  = co'
  | otherwise
  = mkKindCo g
promoteCoercion (ForAllCo _ _)     = ASSERT( False ) mkReflCo Nominal liftedTypeKind
promoteCoercion g@(CoVarCo {})     = mkKindCo g
promoteCoercion g@(AxiomInstCo {}) = mkKindCo g
promoteCoercion (UnivCo _ ty1 ty2) = mkUnivCo Nominal (typeKind ty1) (typeKind ty2)
promoteCoercion (SymCo co)         = mkSymCo (promoteCoercion co)
promoteCoercion (TransCo co1 co2)  = mkTransCo (promoteCoercion co1)
                                               (promoteCoercion co2)
promoteCoercion g@(NthCo n co)
  | Just (_, args) <- splitTyConAppCo_maybe co
  , n < length args
  = case args !! n of
      TyCoArg co1   -> promoteCoercion co1
      CoCoArg _ _ _ -> pprPanic "promoteCoercion" (ppr g)
  | Just _ <- splitForAllCo_maybe co
  , n == 0
  = ASSERT( False ) mkReflCo Nominal liftedTypeKind
  | otherwise
  = mkKindCo g
promoteCoercion g@(LRCo lr co)
  | Just (lco, rarg) <- splitAppCo_maybe co
  = case lr of
      CLeft  -> promoteCoercion lco
      CRight -> case rarg of
        TyCoArg co1 -> promoteCoercion co1
        CoCoArg _ _ _ -> pprPanic "promoteCoercion" (ppr g)
  | otherwise
  = mkKindCo g
promoteCoercion (InstCo _ _)      = ASSERT( False ) mkReflCo Nominal liftedTypeKind
promoteCoercion (CoherenceCo g h) = (mkSymCo h) `mkTransCo` promoteCoercion g
promoteCoercion (KindCo _)        = ASSERT( False ) mkReflCo Nominal liftedTypeKind
promoteCoercion (SubCo g)         = promoteCoercion g
promoteCoercion g@(AxiomRuleCo {})= mkKindCo g

-- say g = promoteCoercion h. Then, instCoercion g w yields Just g',
-- where g' = promoteCoercion (h w)
-- fails if this is not possible, if g coerces between a forall and an ->
instCoercion :: Coercion -> CoercionArg -> Maybe Coercion
instCoercion g w
  | isForAllTy ty1 && isForAllTy ty2
  = Just $ mkInstCo g w
  | isFunTy ty1 && isFunTy ty2
  = Just $ mkNthCo 1 g -- extract result type, which is the 2nd argument to (->)
  | otherwise -- one forall, one funty...
  = Nothing
  where
    Pair ty1 ty2 = coercionKind g

instCoercions :: Coercion -> [CoercionArg] -> Maybe Coercion
instCoercions = foldM instCoercion

-- | Creates a new coercion with both of its types casted by different casts
-- castCoercionKind g h1 h2, where g :: t1 ~ t2, has type (t1 |> h1) ~ (t2 |> h2)
castCoercionKind :: Coercion -> Coercion -> Coercion -> Coercion
castCoercionKind g h1 h2 = g `mkCoherenceLeftCo` h1 `mkCoherenceRightCo` h2

-- See note [Newtype coercions] in TyCon

-- | Create a coercion constructor (axiom) suitable for the given
--   newtype 'TyCon'. The 'Name' should be that of a new coercion
--   'CoAxiom', the 'TyVar's the arguments expected by the @newtype@ and
--   the type the appropriate right hand side of the @newtype@, with
--   the free variables a subset of those 'TyVar's.
mkNewTypeCo :: Name -> TyCon -> [TyVar] -> [Role] -> Type -> CoAxiom Unbranched
mkNewTypeCo name tycon tvs roles rhs_ty
  = CoAxiom { co_ax_unique   = nameUnique name
            , co_ax_name     = name
            , co_ax_implicit = True  -- See Note [Implicit axioms] in TyCon
            , co_ax_role     = Representational
            , co_ax_tc       = tycon
            , co_ax_branches = FirstBranch branch }
  where branch = CoAxBranch { cab_loc = getSrcSpan name
                            , cab_tvs = tvs
                            , cab_lhs = mkTyCoVarTys tvs
                            , cab_roles   = roles
                            , cab_rhs     = rhs_ty
                            , cab_incomps = [] }

mkPiCos :: Role -> [Var] -> Coercion -> Coercion
mkPiCos r vs co = foldr (mkPiCo r) co vs

mkPiCo  :: Role -> Var -> Coercion -> Coercion
mkPiCo r v co | isTyVar v = mkForAllCo_TyHomo v co
              | isCoVar v = mkForAllCo_CoHomo v co
              | otherwise = mkFunCo r (mkReflCo r (varType v)) co

-- The second coercion is sometimes lifted (~) and sometimes unlifted (~#).
-- So, we have to make sure to supply the right parameter to decomposeCo.
-- mkCoCast (c :: s1 ~# t1) (g :: (s1 ~# s2) ~# (t1 ~# t2)) :: s2 ~# t2
-- The first coercion *must* be Nominal.
mkCoCast :: Coercion -> Coercion -> Coercion
-- (mkCoCast (c :: s1 ~# t1) (g :: (s1 ~# t1) ~# (s2 ~# t2)
mkCoCast c g
  = mkSymCo g1 `mkTransCo` c `mkTransCo` g2
  where
       -- g  :: (s1 ~# s2) ~# (t1 ~#  t2)
       -- g1 :: s1 ~# t1
       -- g2 :: s2 ~# t2
    Just (_, args) = splitTyConAppCo_maybe g
    n_args = length args
    co_list = decomposeCo n_args g
    TyCoArg g1 = co_list !! (n_args - 2)
    TyCoArg g2 = co_list !! (n_args - 1)
\end{code}

%************************************************************************
%*                                                                      *
   CoercionArgs
%*                                                                      *
%************************************************************************

\begin{code}
mkTyCoArg :: Coercion -> CoercionArg
mkTyCoArg = TyCoArg

mkCoCoArg :: Role -> Coercion -> Coercion -> CoercionArg
mkCoCoArg = CoCoArg

isTyCoArg :: CoercionArg -> Bool
isTyCoArg (TyCoArg _) = True
isTyCoArg _           = False

stripTyCoArg :: CoercionArg -> Coercion
stripTyCoArg (TyCoArg co) = co
stripTyCoArg arg          = pprPanic "stripTyCoArg" (ppr arg)

stripCoCoArg :: CoercionArg -> Pair Coercion
stripCoCoArg (CoCoArg _ co1 co2) = Pair co1 co2
stripCoCoArg arg                 = pprPanic "stripCoCoArg" (ppr arg)

splitCoCoArg_maybe :: CoercionArg -> Maybe (Coercion, Coercion)
splitCoCoArg_maybe (TyCoArg _)       = Nothing
splitCoCoArg_maybe (CoCoArg _ c1 c2) = Just (c1, c2)

-- | Makes a suitable CoercionArg representing the passed-in variable
-- during a lifting-like substitution. Output is Nominal.
mkCoArgForVar :: TyCoVar -> CoercionArg
mkCoArgForVar v
  | isTyVar v = TyCoArg $ mkReflCo Nominal $ mkOnlyTyVarTy v
  | otherwise = CoCoArg Nominal (mkCoVarCo v) (mkCoVarCo v)
\end{code}

%************************************************************************
%*                                                                      *
            Newtypes
%*                                                                      *
%************************************************************************

\begin{code}
-- | If @co :: T ts ~ rep_ty@ then:
--
-- > instNewTyCon_maybe T ts = Just (rep_ty, co)
--
-- Checks for a newtype, and for being saturated
instNewTyCon_maybe :: TyCon -> [Type] -> Maybe (Type, Coercion)
instNewTyCon_maybe tc tys
  | Just (tvs, ty, co_tc) <- unwrapNewTyCon_maybe tc  -- Check for newtype
  , tys `lengthIs` tyConArity tc                      -- Check saturated
  = Just (substTyWith tvs tys ty, mkUnbranchedAxInstCo Representational co_tc tys)
  | otherwise
  = Nothing

topNormaliseNewType_maybe :: Type -> Maybe (Coercion, Type)
-- ^ Sometimes we want to look through a @newtype@ and get its associated coercion.
-- This function strips off @newtype@ layers enough to reveal something that isn't
-- a @newtype@.  Specifically, here's the invariant:
--
-- > topNormaliseNewType_maybe rec_nts ty = Just (co, ty')
--
-- then (a)  @co : ty0 ~ ty'@.
--      (b)  ty' is not a newtype.
--
-- The function returns @Nothing@ for non-@newtypes@,
-- or unsaturated applications
--
-- This function does *not* look through type families, because it has no access to
-- the type family environment. If you do have that at hand, consider to use
-- topNormaliseType_maybe, which should be a drop-in replacement for
-- topNormaliseNewType_maybe
--
topNormaliseNewType_maybe ty
  = go initRecTc Nothing ty
  where
    go rec_nts mb_co1 ty
       | Just (tc, tys) <- splitTyConApp_maybe ty
       , Just (ty', co2) <- instNewTyCon_maybe tc tys
       , let co' = case mb_co1 of
                      Nothing  -> co2
                      Just co1 -> mkTransCo co1 co2
       = case checkRecTc rec_nts tc of
           Just rec_nts' -> go rec_nts' (Just co') ty'
           Nothing       -> Nothing
                  -- Return Nothing overall if we get stuck
                  -- so that the return invariant is satisfied
                  -- See Note [Expanding newtypes] in TyCon

       | Just co1 <- mb_co1     -- Progress, but stopped on a non-newtype
       = Just (co1, ty)

       | otherwise              -- No progress
       = Nothing

\end{code}
%************************************************************************
%*                                                                      *
                   Comparison of coercions
%*                                                                      *
%************************************************************************

\begin{code}

-- | Syntactic equality of coercions
eqCoercion :: Coercion -> Coercion -> Bool
eqCoercion c1 c2 = isEqual $ cmpCoercion c1 c2
  
-- | Compare two 'Coercion's, with respect to an RnEnv2
eqCoercionX :: RnEnv2 -> Coercion -> Coercion -> Bool
eqCoercionX env c1 c2 = isEqual $ cmpCoercionX env c1 c2

-- | Substitute within several 'Coercion's
cmpCoercion :: Coercion -> Coercion -> Ordering
cmpCoercion c1 c2 = cmpCoercionX rn_env c1 c2
  where rn_env = mkRnEnv2 (mkInScopeSet (tyCoVarsOfCo c1 `unionVarSet` tyCoVarsOfCo c2))

cmpCoercionX :: RnEnv2 -> Coercion -> Coercion -> Ordering
cmpCoercionX env (Refl r1 ty1)                (Refl r2 ty2)
  = cmpTypeX env ty1 ty2 `thenCmp` compare r1 r2
cmpCoercionX env (TyConAppCo r1 tc1 args1)    (TyConAppCo r2 tc2 args2)
  = (tc1 `cmpTc` tc2) `thenCmp` cmpCoercionArgsX env args1 args2 `thenCmp` compare r1 r2
cmpCoercionX env (AppCo co1 arg1)             (AppCo co2 arg2)
  = cmpCoercionX env co1 co2 `thenCmp` cmpCoercionArgX env arg1 arg2
cmpCoercionX env (ForAllCo cobndr1 co1)       (ForAllCo cobndr2 co2)
  = cmpCoBndrX env cobndr1 cobndr2 `thenCmp`
    cmpCoercionX (rnCoBndr2 env cobndr1 cobndr2) co1 co2
cmpCoercionX env (CoVarCo cv1)                (CoVarCo cv2)
  = rnOccL env cv1 `compare` rnOccR env cv2
cmpCoercionX env (AxiomInstCo ax1 ind1 args1) (AxiomInstCo ax2 ind2 args2)
  = (ax1 `cmpByUnique` ax2) `thenCmp`
    (ind1 `compare` ind2) `thenCmp`
    cmpCoercionArgsX env args1 args2
cmpCoercionX env (UnivCo r1 tyl1 tyr1)        (UnivCo r2 tyl2 tyr2)
  = cmpTypeX env tyl1 tyl2 `thenCmp` cmpTypeX env tyr1 tyr2 `thenCmp` compare r1 r2
cmpCoercionX env (SymCo co1)                  (SymCo co2)
  = cmpCoercionX env co1 co2
cmpCoercionX env (TransCo col1 cor1)          (TransCo col2 cor2)
  = cmpCoercionX env col1 col2 `thenCmp` cmpCoercionX env cor1 cor2
cmpCoercionX env (NthCo n1 co1)               (NthCo n2 co2)
  = (n1 `compare` n2) `thenCmp` cmpCoercionX env co1 co2
cmpCoercionX env (InstCo co1 arg1)            (InstCo co2 arg2)
  = cmpCoercionX env co1 co2 `thenCmp` cmpCoercionArgX env arg1 arg2
cmpCoercionX env (CoherenceCo col1 cor1)      (CoherenceCo col2 cor2)
  = cmpCoercionX env col1 col2 `thenCmp` cmpCoercionX env cor1 cor2
cmpCoercionX env (KindCo co1)                 (KindCo co2)
  = cmpCoercionX env co1 co2
cmpCoercionX env (SubCo co1)                  (SubCo co2)
  = cmpCoercionX env co1 co2
cmpCoercionX env (AxiomRuleCo a1 ts1 cs1)     (AxiomRuleCo a2 ts2 cs2)
  = cmpByUnique a1 a2
    `thenCmp` cmpTypesX env ts1 ts2
    `thenCmp` cmpCoercionsX env cs1 cs2

-- Deal with the rest, in constructor order
-- Refl < TyConAppCo < AppCo < ForAllCo < CoVarCo < AxiomInstCo <
--  UnivCo < SymCo < TransCo < NthCo < LRCo < InstCo < CoherenceCo < KindCo <
--  SubCo < AxiomRuleCo
cmpCoercionX _ co1 co2
  = (get_rank co1) `compare` (get_rank co2)
  where get_rank :: Coercion -> Int
        get_rank (Refl {})        = 0
        get_rank (TyConAppCo {})  = 1
        get_rank (AppCo {})       = 2
        get_rank (ForAllCo {})    = 3
        get_rank (CoVarCo {})     = 4
        get_rank (AxiomInstCo {}) = 5
        get_rank (UnivCo {})      = 6
        get_rank (SymCo {})       = 7
        get_rank (TransCo {})     = 8
        get_rank (NthCo {})       = 9
        get_rank (LRCo {})        = 10
        get_rank (InstCo {})      = 11
        get_rank (CoherenceCo {}) = 12
        get_rank (KindCo {})      = 13
        get_rank (SubCo {})       = 14
        get_rank (AxiomRuleCo {}) = 15

cmpCoercionsX :: RnEnv2 -> [Coercion] -> [Coercion] -> Ordering
cmpCoercionsX _   []        []        = EQ
cmpCoercionsX env (c1:cos1) (c2:cos2)
  = cmpCoercionX env c1 c2 `thenCmp` cmpCoercionsX env cos1 cos2
cmpCoercionsX _   []        _         = LT
cmpCoercionsX _   _         []        = GT


eqCoercionArg :: CoercionArg -> CoercionArg -> Bool
eqCoercionArg arg1 arg2 = isEqual $ cmpCoercionArgX rn_env arg1 arg2
  where
    rn_env = mkRnEnv2 (mkInScopeSet (tyCoVarsOfCoArg arg1 `unionVarSet`
                                     tyCoVarsOfCoArg arg2))

cmpCoercionArgX :: RnEnv2 -> CoercionArg -> CoercionArg -> Ordering
cmpCoercionArgX env (TyCoArg co1)          (TyCoArg co2)
  = cmpCoercionX env co1 co2
cmpCoercionArgX env (CoCoArg r1 col1 cor1) (CoCoArg r2 col2 cor2)
  = cmpCoercionX env col1 col2
    `thenCmp` cmpCoercionX env cor1 cor2
    `thenCmp` compare r1 r2
cmpCoercionArgX _ (TyCoArg {}) (CoCoArg {}) = LT
cmpCoercionArgX _ (CoCoArg {}) (TyCoArg {}) = GT

cmpCoercionArgsX :: RnEnv2 -> [CoercionArg] -> [CoercionArg] -> Ordering
cmpCoercionArgsX _ [] [] = EQ
cmpCoercionArgsX env (arg1:args1) (arg2:args2)
  = cmpCoercionArgX env arg1 arg2 `thenCmp` cmpCoercionArgsX env args1 args2
cmpCoercionArgsX _ [] _  = LT
cmpCoercionArgsX _ _  [] = GT

cmpCoBndrX :: RnEnv2 -> ForAllCoBndr -> ForAllCoBndr -> Ordering
cmpCoBndrX env (TyHomo tv1) (TyHomo tv2)
  = cmpTypeX env (tyVarKind tv1) (tyVarKind tv2)
cmpCoBndrX env (TyHetero co1 tvl1 tvr1 cv1) (TyHetero co2 tvl2 tvr2 cv2)
  = cmpCoercionX env co1 co2 `thenCmp`
    cmpTypeX env (tyVarKind tvl1) (tyVarKind tvl2) `thenCmp`
    cmpTypeX env (tyVarKind tvr1) (tyVarKind tvr2) `thenCmp`
    cmpTypeX env (coVarKind cv1)  (coVarKind cv2)
cmpCoBndrX env (CoHomo cv1) (CoHomo cv2)
  = cmpTypeX env (coVarKind cv1) (coVarKind cv2)
cmpCoBndrX env (CoHetero co1 cvl1 cvr1) (CoHetero co2 cvl2 cvr2)
  = cmpCoercionX env co1 co2 `thenCmp`
    cmpTypeX env (coVarKind cvl1) (coVarKind cvl2) `thenCmp`
    cmpTypeX env (coVarKind cvr1) (coVarKind cvr2)
cmpCoBndrX _ cobndr1 cobndr2
  = (get_rank cobndr1) `compare` (get_rank cobndr2)
  where get_rank :: ForAllCoBndr -> Int
        get_rank (TyHomo {})   = 0
        get_rank (TyHetero {}) = 1
        get_rank (CoHomo {})   = 2
        get_rank (CoHetero {}) = 3

rnCoBndr2 :: RnEnv2 -> ForAllCoBndr -> ForAllCoBndr -> RnEnv2
rnCoBndr2 env cobndr1 cobndr2
  = foldl2 rnBndr2 env (coBndrVars cobndr1) (coBndrVars cobndr2)
\end{code}

%************************************************************************
%*                                                                      *
                   "Lifting" substitution
           [(TyCoVar,CoercionArg)] -> Type -> Coercion
%*                                                                      *
%************************************************************************

Note [Lifting coercions over types: liftCoSubst]
~~~~~~~~~~~~~~~~~~~~~~~~~~~~~~~~~~~~~~~~~~~~~~~~
The KPUSH rule deals with this situation
   data T a = MkK (a -> Maybe a)
   g :: T t1 ~ K t2
   x :: t1 -> Maybe t1

   case (K @t1 x) |> g of
     K (y:t2 -> Maybe t2) -> rhs

We want to push the coercion inside the constructor application.
So we do this

   g' :: t1~t2  =  Nth 0 g

   case K @t2 (x |> g' -> Maybe g') of
     K (y:t2 -> Maybe t2) -> rhs

The crucial operation is that we
  * take the type of K's argument: a -> Maybe a
  * and substitute g' for a
thus giving *coercion*.  This is what liftCoSubst does.

In the presence of kind coercions, this is a bit
of a hairy operation. So, we refer you to the paper introducing kind coercions,
available at www.cis.upenn.edu/~sweirich/papers/fckinds-extended.pdf

\begin{code}
-- ----------------------------------------------------
-- See Note [Lifting coercions over types: liftCoSubst]
-- ----------------------------------------------------

data LiftingContext = LC InScopeSet LiftCoEnv

type LiftCoEnv = VarEnv CoercionArg
     -- Maps *type variables* to *coercions* (TyCoArg) and coercion variables
     -- to pairs of coercions (CoCoArg). That's the whole point of this function!

-- like liftCoSubstWith, but allows for existentially-bound types as well
liftCoSubstWithEx :: Role          -- desired role for output coercion
                  -> [TyCoVar]     -- universally quantified tycovars
                  -> [CoercionArg] -- coercions to substitute for those
                  -> [TyCoVar]     -- existentially quantified tycovars
                  -> [Type]        -- types and coercions to be bound to ex vars
                  -> (Type -> Coercion, [Type]) -- (lifting function, converted ex args)
liftCoSubstWithEx role univs omegas exs rhos
  = let theta = mkLiftingContext (zipEqual "liftCoSubstWithExU" univs omegas)
        psi   = extendLiftingContext theta (zipEqual "liftCoSubstWithExX" exs rhos)
    in (ty_co_subst psi role, substTys (lcSubstRight psi) (mkTyCoVarTys exs))

liftCoSubstWith :: Role -> [TyCoVar] -> [CoercionArg] -> Type -> Coercion
liftCoSubstWith r tvs cos ty
  = liftCoSubst r (zipEqual "liftCoSubstWith" tvs cos) ty

liftCoSubst :: Role -> [(TyCoVar,CoercionArg)] -> Type -> Coercion
liftCoSubst r prs ty
 | null prs  = Refl r ty
 | otherwise = ty_co_subst (mkLiftingContext prs) r ty

emptyLiftingContext :: InScopeSet -> LiftingContext
emptyLiftingContext in_scope = LC in_scope emptyVarEnv

mkLiftingContext :: [(TyCoVar,CoercionArg)] -> LiftingContext
mkLiftingContext prs = LC (mkInScopeSet (tyCoVarsOfCoArgs (map snd prs)))
                          (mkVarEnv prs)

extendLiftingContext :: LiftingContext -> [(TyCoVar,Type)] -> LiftingContext
extendLiftingContext lc [] = lc
extendLiftingContext lc@(LC in_scope env) ((v,ty):rest)
-- This function adds bindings for *Nominal* coercions. Why? Because it
-- works with existentially bound variables, which are considered to have
-- nominal roles.
  | isTyVar v
  = let lc' = LC (in_scope `extendInScopeSetSet` tyCoVarsOfType ty)
                 (extendVarEnv env v (TyCoArg $ mkSymCo $ mkCoherenceCo
                                         (mkReflCo Nominal ty)
                                         (ty_co_subst lc Nominal (tyVarKind v))))
    in extendLiftingContext lc' rest
  | CoercionTy co <- ty
  = let (_, _, s1, s2, r) = coVarKindsTypesRole v
        lc' = LC (in_scope `extendInScopeSetSet` tyCoVarsOfCo co)
                 (extendVarEnv env v (CoCoArg Nominal co $
                                         (mkSymCo (ty_co_subst lc r s1)) `mkTransCo`
                                         co `mkTransCo`
                                         (ty_co_subst lc r s2)))
    in extendLiftingContext lc' rest
  | otherwise
  = pprPanic "extendLiftingContext" (ppr v <+> ptext (sLit "|->") <+> ppr ty)

-- | The \"lifting\" operation which substitutes coercions for type
--   variables in a type to produce a coercion.
--
--   For the inverse operation, see 'liftCoMatch' 
ty_co_subst :: LiftingContext -> Role -> Type -> Coercion
ty_co_subst lc@(LC _ env) role ty
  = go role ty
  where
    go :: Role -> Type -> Coercion
    go Phantom ty        = lift_phantom ty
    go r ty | tyCoVarsOfType ty `isNotInDomainOf` env = mkReflCo r ty
    go r (TyVarTy tv)      = case liftCoSubstTyVar lc r tv of
                               Just co -> co
                               Nothing -> pprPanic "ty_co_subst" (vcat [ppr tv, ppr env])
    go r (AppTy ty1 ty2)   = mkAppCo (go r ty1) (go_arg Nominal ty2)
    go r (TyConApp tc tys) = mkTyConAppCo r tc (zipWith go_arg (tyConRolesX r tc) tys)
    go r (FunTy ty1 ty2)   = mkFunCo r (go r ty1) (go r ty2)
    go r (ForAllTy v ty)   = let (lc', cobndr) = liftCoSubstVarBndr lc v in
                             mkForAllCo cobndr $! ty_co_subst lc' r ty
    go r ty@(LitTy {})     = ASSERT( r == Nominal )
                             mkReflCo r ty
    go r (CastTy ty co)    = castCoercionKind (go r ty) (substLeftCo lc co)
                                                        (substRightCo lc co)
    go _ (CoercionTy co)   = pprPanic "ty_co_subst" (ppr co)

    go_arg :: Role -> Type -> CoercionArg
    go_arg r (CoercionTy co) = CoCoArg r (substLeftCo lc co) (substRightCo lc co)
    go_arg r ty              = TyCoArg (go r ty)

    isNotInDomainOf :: VarSet -> VarEnv a -> Bool
    isNotInDomainOf set env
      = noneSet (\v -> elemVarEnv v env) set

    noneSet :: (Var -> Bool) -> VarSet -> Bool
    noneSet f = foldVarSet (\v rest -> rest && (not $ f v)) True

    lift_phantom ty = mkUnivCo Phantom (substTy (lcSubstLeft  lc) ty)
                                       (substTy (lcSubstRight lc) ty)

\end{code}

Note [liftCoSubstTyVar]
~~~~~~~~~~~~~~~~~~~~~~~
This function can fail (i.e., return Nothing) for two separate reasons:
 1) The variable is not in the substutition
 2) The coercion found is of too low a role

liftCoSubstTyVar is called from two places: in liftCoSubst (naturally), and
also in matchAxiom in OptCoercion. From liftCoSubst, the so-called lifting
lemma guarantees that the roles work out. If we fail for reason 2) in this
case, we really should panic -- something is deeply wrong. But, in matchAxiom,
failing for reason 2) is fine. matchAxiom is trying to find a set of coercions
<<<<<<< HEAD
that match, but it may fail, and this is healthy behavior.
=======
that match, but it may fail, and this is healthy behavior. Bottom line: if
you find that liftCoSubst is doing weird things (like leaving out-of-scope
variables lying around), disable coercion optimization (bypassing matchAxiom)
and use downgradeRole instead of setRole_maybe. The panic will then happen,
and you may learn something useful.
>>>>>>> 2070a8f3

\begin{code}

liftCoSubstTyVar :: LiftingContext -> Role -> TyVar -> Maybe Coercion
liftCoSubstTyVar (LC _ cenv) r tv
  = do { TyCoArg co <- lookupVarEnv cenv tv
       ; let co_role = coercionRole co   -- could theoretically take this as
                                         -- a parameter, but painful
       ; setRole_maybe r co_role co } -- see Note [liftCoSubstTyVar]

liftCoSubstTyCoVar :: LiftingContext -> Role -> TyCoVar -> Maybe CoercionArg
liftCoSubstTyCoVar (LC _ env) r v
  = do { co_arg <- lookupVarEnv env v
       ; let co_arg_role = coercionArgRole co_arg
       ; maybeSubCoArg2_maybe r co_arg_role co_arg }

liftCoSubstVarBndr :: LiftingContext -> TyCoVar
                     -> (LiftingContext, ForAllCoBndr)
liftCoSubstVarBndr = liftCoSubstVarBndrCallback ty_co_subst False

liftCoSubstVarBndrCallback :: (LiftingContext -> Role -> Type -> Coercion)
                           -> Bool -- True <=> homogenize TyHetero substs
                                   -- see Note [Normalising types] in FamInstEnv
                           -> LiftingContext -> TyCoVar
                           -> (LiftingContext, ForAllCoBndr)
liftCoSubstVarBndrCallback fun homo lc@(LC in_scope cenv) old_var
  = (LC (in_scope `extendInScopeSetList` coBndrVars cobndr) new_cenv, cobndr)
  where
    eta = fun lc Nominal (tyVarKind old_var)  -- all kind coercions are Nominal
    Pair k1 k2 = coercionKind eta
    new_var = uniqAway in_scope (setVarType old_var k1)

    (new_cenv, cobndr)
      | new_var == old_var
      , k1 `eqType` k2
      = (delVarEnv cenv old_var, mkHomoCoBndr old_var)

      | k1 `eqType` k2
      = (extendVarEnv cenv old_var (mkCoArgForVar new_var), mkHomoCoBndr new_var)

      | isTyVar old_var
      = let a1 = new_var
            in_scope1 = in_scope `extendInScopeSet` a1
            a2 = uniqAway in_scope1 $ setVarType new_var k2
            in_scope2 = in_scope1 `extendInScopeSet` a2
            c  = mkFreshCoVar in_scope2 (mkOnlyTyVarTy a1) (mkOnlyTyVarTy a2) 
            lifted = if homo
                     then mkCoVarCo c `mkCoherenceRightCo` mkSymCo eta
                     else mkCoVarCo c
        in
        ( extendVarEnv cenv old_var (TyCoArg lifted)
        , mkTyHeteroCoBndr eta a1 a2 c )

      | otherwise
      = let cv1 = new_var
            in_scope1 = in_scope `extendInScopeSet` cv1
            cv2 = uniqAway in_scope1 $ setVarType new_var k2
            lifted_r = if homo
                       then mkNthCo 2 eta
                            `mkTransCo` (mkCoVarCo cv2)
                            `mkTransCo` mkNthCo 3 (mkSymCo eta)
                       else mkCoVarCo cv2
        in
        ( extendVarEnv cenv old_var (CoCoArg Nominal (mkCoVarCo cv1) lifted_r)
        , mkCoHeteroCoBndr eta cv1 cv2 )

-- If [a |-> g] is in the substitution and g :: t1 ~ t2, substitute a for t1
-- If [a |-> (g1, g2)] is in the substitution, substitute a for g1
substLeftCo :: LiftingContext -> Coercion -> Coercion
substLeftCo lc co
  = substCo (lcSubstLeft lc) co

-- Ditto, but for t2 and g2
substRightCo :: LiftingContext -> Coercion -> Coercion
substRightCo lc co
  = substCo (lcSubstRight lc) co

lcSubstLeft :: LiftingContext -> TCvSubst
lcSubstLeft (LC in_scope lc_env) = liftEnvSubstLeft in_scope lc_env

lcSubstRight :: LiftingContext -> TCvSubst
lcSubstRight (LC in_scope lc_env) = liftEnvSubstRight in_scope lc_env

liftEnvSubstLeft :: InScopeSet -> LiftCoEnv -> TCvSubst
liftEnvSubstLeft = liftEnvSubst pFst

liftEnvSubstRight :: InScopeSet -> LiftCoEnv -> TCvSubst
liftEnvSubstRight = liftEnvSubst pSnd

liftEnvSubst :: (forall a. Pair a -> a) -> InScopeSet -> LiftCoEnv -> TCvSubst
liftEnvSubst fn in_scope lc_env
  = mkTCvSubst in_scope tenv cenv
  where
    (tenv0, cenv0) = partitionVarEnv isTyCoArg lc_env
    tenv           = mapVarEnv (fn . coercionKind . stripTyCoArg) tenv0
    cenv           = mapVarEnv (fn . stripCoCoArg) cenv0

-- | all types that are not coercions get lifted into TyCoArg (Refl ty)
-- a coercion (g :: t1 ~ t2) becomes (CoCoArg (Refl t1) (Refl t2)).
-- If you need to convert a Type to a CoercionArg and you are tempted to
-- just call Refl, then you want this.
liftSimply :: Role -> Type -> CoercionArg
liftSimply r (CoercionTy co)
  = let Pair t1 t2 = coercionKind co in
  -- TODO (RAE): Should these be Nominal? How does the choice matter??
    CoCoArg r (mkReflCo Nominal t1) (mkReflCo Nominal t2)
liftSimply r ty = TyCoArg $ mkReflCo r ty

\end{code}

%************************************************************************
%*                                                                      *
            Sequencing on coercions
%*                                                                      *
%************************************************************************

\begin{code}
seqCo :: Coercion -> ()
seqCo (Refl r ty)           = r `seq` seqType ty
seqCo (TyConAppCo r tc cos) = r `seq` tc `seq` seqCoArgs cos
seqCo (AppCo co1 co2)       = seqCo co1 `seq` seqCoArg co2
seqCo (ForAllCo cobndr co)  = seqCoBndr cobndr `seq` seqCo co
seqCo (CoVarCo cv)          = cv `seq` ()
seqCo (AxiomInstCo con ind cos) = con `seq` ind `seq` seqCoArgs cos
seqCo (UnivCo r ty1 ty2)    = r `seq` seqType ty1 `seq` seqType ty2
seqCo (SymCo co)            = seqCo co
seqCo (TransCo co1 co2)     = seqCo co1 `seq` seqCo co2
seqCo (NthCo _ co)          = seqCo co
seqCo (LRCo _ co)           = seqCo co
seqCo (InstCo co arg)       = seqCo co `seq` seqCoArg arg
seqCo (CoherenceCo co1 co2) = seqCo co1 `seq` seqCo co2
seqCo (KindCo co)           = seqCo co
seqCo (SubCo co)            = seqCo co
seqCo (AxiomRuleCo _ ts cs) = seqTypes ts `seq` seqCos cs

seqCos :: [Coercion] -> ()
seqCos []       = ()
seqCos (co:cos) = seqCo co `seq` seqCos cos

seqCoArg :: CoercionArg -> ()
seqCoArg (TyCoArg co)        = seqCo co
seqCoArg (CoCoArg r co1 co2) = r `seq` seqCo co1 `seq` seqCo co2

seqCoArgs :: [CoercionArg] -> ()
seqCoArgs []         = ()
seqCoArgs (arg:args) = seqCoArg arg `seq` seqCoArgs args

seqCoBndr :: ForAllCoBndr -> ()
seqCoBndr (TyHomo tv) = tv `seq` ()
seqCoBndr (TyHetero h tv1 tv2 cv) = seqCo h `seq` tv1 `seq` tv2 `seq` cv `seq` ()
seqCoBndr (CoHomo cv) = cv `seq` ()
seqCoBndr (CoHetero h cv1 cv2) = seqCo h `seq` cv1 `seq` cv2 `seq` ()
\end{code}


%************************************************************************
%*                                                                      *
             The kind of a type, and of a coercion
%*                                                                      *
%************************************************************************

Note [Computing a coercion kind and role]
~~~~~~~~~~~~~~~~~~~~~~~~~~~~~~~~~~~~~~~~~
To compute a coercion's kind is straightforward: see coercionKind.
But to compute a coercion's role, in the case for NthCo we need
its kind as well.  So if we have two separate functions (one for kinds
and one for roles) we can get exponentially bad behaviour, since each
NthCo node makes a separate call to coercionKind, which traverses the
sub-tree again.  This was part of the problem in Trac #9233.

Solution: compute both together; hence coercionKindRole.  We keep a
separate coercionKind function because it's a bit more efficient if
the kind is all you want.

\begin{code}
coercionType :: Coercion -> Type
<<<<<<< HEAD
coercionType co = mkCoercionType (coercionRole co) ty1 ty2
  where Pair ty1 ty2 = coercionKind co
=======
coercionType co = case coercionKindRole co of
                    (Pair ty1 ty2, r) -> mkCoercionType r ty1 ty2
>>>>>>> 2070a8f3

------------------
-- | If it is the case that
--
-- > c :: (t1 ~ t2)
--
-- i.e. the kind of @c@ relates @t1@ and @t2@, then @coercionKind c = Pair t1 t2@.

coercionKind :: Coercion -> Pair Type 
coercionKind co = go co
  where 
    go (Refl _ ty)          = Pair ty ty
    go (TyConAppCo _ tc cos)= mkTyConApp tc <$> (sequenceA $ map coercionArgKind cos)
    go (AppCo co1 co2)      = mkAppTy <$> go co1 <*> coercionArgKind co2
    go (ForAllCo (TyHomo tv) co)            = mkForAllTy tv <$> go co
    go (ForAllCo (TyHetero _ tv1 tv2 _) co) = mkForAllTy <$> Pair tv1 tv2 <*> go co
    go (ForAllCo (CoHomo tv) co)            = mkForAllTy tv <$> go co
    go (ForAllCo (CoHetero _ cv1 cv2) co)   = mkForAllTy <$> Pair cv1 cv2 <*> go co
    go (CoVarCo cv)         = toPair $ coVarTypes cv
    go (AxiomInstCo ax ind cos)
      | CoAxBranch { cab_tvs = tvs, cab_lhs = lhs, cab_rhs = rhs } <- coAxiomNthBranch ax ind
      , Pair tys1 tys2 <- sequenceA (map coercionArgKind cos)
      = ASSERT( cos `equalLength` tvs )  -- Invariant of AxiomInstCo: cos should 
                                         -- exactly saturate the axiom branch
        Pair (substTyWith tvs tys1 (mkTyConApp (coAxiomTyCon ax) lhs))
             (substTyWith tvs tys2 rhs)
    go (UnivCo _ ty1 ty2)   = Pair ty1 ty2
    go (SymCo co)           = swap $ go co
    go (TransCo co1 co2)    = Pair (pFst $ go co1) (pSnd $ go co2)
    go g@(NthCo d co)
      | Just args1 <- tyConAppArgs_maybe ty1
      , Just args2 <- tyConAppArgs_maybe ty2
      = ASSERT( d < length args1 && d < length args2 )
        (!! d) <$> Pair args1 args2
     
      | d == 0
      , Just (tv1, _) <- splitForAllTy_maybe ty1
      , Just (tv2, _) <- splitForAllTy_maybe ty2
      = tyVarKind <$> Pair tv1 tv2

      | otherwise
      = pprPanic "coercionKind" (ppr g)
      where
        Pair ty1 ty2 = coercionKind co
    go (LRCo lr co)         = (pickLR lr . splitAppTy) <$> go co
    go (InstCo aco arg)     = go_app aco [arg]
    go (CoherenceCo g h)    = let Pair ty1 ty2 = go g in
                              Pair (mkCastTy ty1 h) ty2
    go (KindCo co)          = typeKind <$> go co
    go (SubCo co)           = go co
    go (AxiomRuleCo ax tys cos) =
      case coaxrProves ax tys (map go cos) of
        Just res -> res
        Nothing  -> panic "coercionKind: Malformed coercion"

<<<<<<< HEAD
    go_app :: Coercion -> [CoercionArg] -> Pair Type
=======
    go_app :: Coercion -> [Type] -> Pair Type
>>>>>>> 2070a8f3
    -- Collect up all the arguments and apply all at once
    -- See Note [Nested InstCos]
    go_app (InstCo co arg) args = go_app co (arg:args)
    go_app co              args = applyTys <$> go co <*> (sequenceA $ map coercionArgKind args)

coercionArgKind :: CoercionArg -> Pair Type
coercionArgKind (TyCoArg co)        = coercionKind co
coercionArgKind (CoCoArg _ co1 co2) = Pair (CoercionTy co1) (CoercionTy co2)

-- | Apply 'coercionKind' to multiple 'Coercion's
coercionKinds :: [Coercion] -> Pair [Type]
coercionKinds tys = sequenceA $ map coercionKind tys

-- | Get a coercion's kind and role.
-- Why both at once?  See Note [Computing a coercion kind and role]
coercionKindRole :: Coercion -> (Pair Type, Role)
coercionKindRole = go
  where
<<<<<<< HEAD
    go (Refl r _)           = r
    go (TyConAppCo r _ _)   = r
    go (AppCo co _)         = go co
    go (ForAllCo _ co)      = go co
    go (CoVarCo cv)         = coVarRole cv
    go (AxiomInstCo ax _ _) = coAxiomRole ax
    go (UnivCo r _ _)       = r
    go (SymCo co)           = go co
    go (TransCo co1 _)      = go co1 -- same as go co2
    go (NthCo n co)         = let Pair ty1 _ = coercionKind co
                                  (tc, _) = splitTyConApp ty1
                              in nthRole (coercionRole co) tc n
    go (LRCo _ _)           = Nominal
    go (InstCo co _)        = go co
    go (CoherenceCo co _)   = go co
    go (KindCo _)           = Nominal
    go (SubCo _)            = Representational
    go (AxiomRuleCo c _ _)  = coaxrRole c

coercionArgRole :: CoercionArg -> Role
coercionArgRole (TyCoArg co)    = coercionRole co
coercionArgRole (CoCoArg r _ _) = r
=======
    go (Refl r ty) = (Pair ty ty, r)
    go (TyConAppCo r tc cos)
      = (mkTyConApp tc <$> (sequenceA $ map coercionKind cos), r)
    go (AppCo co1 co2)
      = let (tys1, r1) = go co1 in
        (mkAppTy <$> tys1 <*> coercionKind co2, r1)
    go (ForAllCo tv co)
      = let (tys, r) = go co in
        (mkForAllTy tv <$> tys, r)
    go (CoVarCo cv) = (toPair $ coVarKind cv, coVarRole cv)
    go co@(AxiomInstCo ax _ _) = (coercionKind co, coAxiomRole ax)
    go (UnivCo r ty1 ty2) = (Pair ty1 ty2, r)
    go (SymCo co) = first swap $ go co
    go (TransCo co1 co2)
      = let (tys1, r) = go co1 in
        (Pair (pFst tys1) (pSnd $ coercionKind co2), r)
    go (NthCo d co)
      = let (Pair t1 t2, r) = go co
            (tc1,  args1) = splitTyConApp t1
            (_tc2, args2) = splitTyConApp t2
        in
        ASSERT( tc1 == _tc2 )
        ((`getNth` d) <$> Pair args1 args2, nthRole r tc1 d)
    go co@(LRCo {}) = (coercionKind co, Nominal)
    go (InstCo co ty) = go_app co [ty]
    go (SubCo co) = (coercionKind co, Representational)
    go co@(AxiomRuleCo ax _ _) = (coercionKind co, coaxrRole ax)

    go_app :: Coercion -> [Type] -> (Pair Type, Role)
    -- Collect up all the arguments and apply all at once
    -- See Note [Nested InstCos]
    go_app (InstCo co ty) tys = go_app co (ty:tys)
    go_app co             tys
      = let (pair, r) = go co in
        ((`applyTys` tys) <$> pair, r)

-- | Retrieve the role from a coercion.
coercionRole :: Coercion -> Role
coercionRole = snd . coercionKindRole
  -- There's not a better way to do this, because NthCo needs the *kind*
  -- and role of its argument. Luckily, laziness should generally avoid
  -- the need for computing kinds in other cases.

>>>>>>> 2070a8f3
\end{code}

Note [Nested InstCos]
~~~~~~~~~~~~~~~~~~~~~
In Trac #5631 we found that 70% of the entire compilation time was
being spent in coercionKind!  The reason was that we had
   (g @ ty1 @ ty2 .. @ ty100)    -- The "@s" are InstCos
where 
   g :: forall a1 a2 .. a100. phi
If we deal with the InstCos one at a time, we'll do this:
   1.  Find the kind of (g @ ty1 .. @ ty99) : forall a100. phi'
   2.  Substitute phi'[ ty100/a100 ], a single tyvar->type subst
But this is a *quadratic* algorithm, and the blew up Trac #5631.
So it's very important to do the substitution simultaneously.

cf Type.applyTys (which in fact we call here)


\begin{code}
applyCo :: Type -> Coercion -> Type
-- Gives the type of (e co) where e :: (a~b) => ty
applyCo ty co | Just ty' <- coreView ty = applyCo ty' co
applyCo (ForAllTy cv ty) co = substTyWith [cv] [CoercionTy co] ty
applyCo (FunTy _ ty)     _  = ty
applyCo _                _  = panic "applyCo"
\end{code}
<|MERGE_RESOLUTION|>--- conflicted
+++ resolved
@@ -3,15 +3,9 @@
 %
 
 \begin{code}
-<<<<<<< HEAD
-{-# LANGUAGE RankNTypes #-}
+{-# LANGUAGE RankNTypes, CPP, DeriveDataTypeable #-}
 
 -- | Module for (a) type kinds and (b) type coercions, 
-=======
-{-# LANGUAGE CPP, DeriveDataTypeable #-}
-
--- | Module for (a) type kinds and (b) type coercions,
->>>>>>> 2070a8f3
 -- as used in System FC. See 'CoreSyn.Expr' for
 -- more on System FC and how coercions fit into it.
 --
@@ -22,17 +16,10 @@
         Role(..), ltRole,
 
         -- ** Functions over coercions
-<<<<<<< HEAD
         coVarTypes, coVarKind, coVarKindsTypesRole, coVarRole,
         coercionType, coercionKind, coercionKinds,
         mkCoercionType, coercionArgKind,
-        coercionRole,
-=======
-        coVarKind, coVarRole,
-        coercionType, coercionKind, coercionKinds, isReflCo,
-        isReflCo_maybe, coercionRole, coercionKindRole,
-        mkCoercionType,
->>>>>>> 2070a8f3
+        coercionRole, coercionKindRole,
 
         -- ** Constructing coercions
         mkReflCo, mkCoVarCo, 
@@ -41,12 +28,11 @@
         mkPiCo, mkPiCos, mkCoCast,
         mkSymCo, mkTransCo, mkNthCo, mkNthCoRole, mkLRCo,
         mkInstCo, mkAppCo, mkAppCoFlexible, mkTyConAppCo, mkFunCo,
-<<<<<<< HEAD
         mkForAllCo, mkForAllCo_TyHomo, mkForAllCo_CoHomo,
         mkForAllCo_Ty, mkForAllCo_Co,
         mkUnsafeCo, mkUnivCo, mkUnsafeCoArg, mkSubCo, mkPhantomCo,
         mkNewTypeCo, mkAppCos, mkAxiomInstCo,
-        maybeSubCo, maybeSubCo2, mkAxiomRuleCo,
+        downgradeRole, mkAxiomRuleCo,
         mkCoherenceCo, mkCoherenceRightCo, mkCoherenceLeftCo,
         mkKindCo, castCoercionKind,
 
@@ -54,11 +40,6 @@
         mkHeteroCoercionType,
 
         mkTyCoArg, mkCoCoArg, mkCoArgForVar,
-=======
-        mkForAllCo, mkUnsafeCo, mkUnivCo, mkSubCo, mkPhantomCo,
-        mkNewTypeCo, downgradeRole,
-        mkAxiomRuleCo,
->>>>>>> 2070a8f3
 
         -- ** Decomposition
         instNewTyCon_maybe, topNormaliseNewType_maybe,
@@ -67,10 +48,9 @@
         splitTyConAppCo_maybe,
         splitAppCo_maybe,
         splitForAllCo_maybe,
-<<<<<<< HEAD
         splitForAllCo_Ty_maybe, splitForAllCo_Co_maybe,
 
-        nthRole, tyConRolesX, nextRole,
+        nthRole, tyConRolesX, nextRole, setNominalRole_maybe,
 
         pickLR,
 
@@ -79,10 +59,6 @@
         stripTyCoArg, splitCoCoArg_maybe,
 
         isReflCo, isReflCo_maybe, isReflLike, isReflLike_maybe,
-=======
-        nthRole, tyConRolesX,
-        nextRole, setNominalRole_maybe,
->>>>>>> 2070a8f3
 
         -- ** Coercion variables
         mkCoVar, isCoVar, coVarName, setCoVarName, setCoVarUnique,
@@ -141,20 +117,14 @@
 import SrcLoc
 import PrelNames        ( funTyConKey, eqPrimTyConKey, eqReprPrimTyConKey
                         , wildCardName )
-import ListSetOps  ( getNth )
+import ListSetOps
   
 import Control.Applicative
 import Data.Traversable (traverse, sequenceA)
 import Control.Monad (foldM)
 import Data.Maybe (isJust)
 import FastString
-<<<<<<< HEAD
-=======
-import ListSetOps
-
-import qualified Data.Data as Data hiding ( TyCon )
 import Control.Arrow ( first )
->>>>>>> 2070a8f3
 \end{code}
 
 %************************************************************************
@@ -221,14 +191,10 @@
 pprCo       co = ppr_co TopPrec   co
 pprParendCo co = ppr_co TyConPrec co
 
-<<<<<<< HEAD
 pprCoArg :: CoercionArg -> SDoc
 pprCoArg = ppr_arg TopPrec
 
-ppr_co :: Prec -> Coercion -> SDoc
-=======
 ppr_co :: TyPrec -> Coercion -> SDoc
->>>>>>> 2070a8f3
 ppr_co _ (Refl r ty) = angleBrackets (ppr ty) <> ppr_role r
 
 ppr_co p co@(TyConAppCo _ tc [_,_])
@@ -293,15 +259,7 @@
 trans_co_list (TransCo co1 co2) cos = trans_co_list co1 (trans_co_list co2 cos)
 trans_co_list co                cos = co : cos
 
-<<<<<<< HEAD
-ppr_fun_co :: Prec -> Coercion -> SDoc
-=======
-instance Outputable LeftOrRight where
-  ppr CLeft    = ptext (sLit "Left")
-  ppr CRight   = ptext (sLit "Right")
-
 ppr_fun_co :: TyPrec -> Coercion -> SDoc
->>>>>>> 2070a8f3
 ppr_fun_co p co = pprArrowChain p (split co)
   where
     split :: Coercion -> [SDoc]
@@ -310,13 +268,8 @@
       = ppr_co FunPrec arg : split res
     split co = [ppr_co TopPrec co]
 
-<<<<<<< HEAD
-ppr_forall_co :: Prec -> Coercion -> SDoc
+ppr_forall_co :: TyPrec -> Coercion -> SDoc
 ppr_forall_co p (ForAllCo cobndr co)
-=======
-ppr_forall_co :: TyPrec -> Coercion -> SDoc
-ppr_forall_co p ty
->>>>>>> 2070a8f3
   = maybeParen p FunPrec $
     sep [pprCoBndr cobndr, ppr_co TopPrec co]
 ppr_forall_co _ _ = panic "ppr_forall_co"
@@ -387,21 +340,12 @@
 -- first result has role equal to input; second result is Nominal
 splitAppCo_maybe :: Coercion -> Maybe (Coercion, CoercionArg)
 -- ^ Attempt to take a coercion application apart.
-<<<<<<< HEAD
 splitAppCo_maybe (AppCo co arg) = Just (co, arg)
 splitAppCo_maybe (TyConAppCo r tc args)
   | isDecomposableTyCon tc || args `lengthExceeds` tyConArity tc 
   , Just (args', arg') <- snocView args
-  , Just arg'' <- unSubCoArg_maybe arg'
+  , Just arg'' <- setNominalRoleArg_maybe arg'
   = Just (mkTyConAppCo r tc args', arg'') -- Never create unsaturated type family apps!
-=======
-splitAppCo_maybe (AppCo co1 co2) = Just (co1, co2)
-splitAppCo_maybe (TyConAppCo r tc cos)
-  | isDecomposableTyCon tc || cos `lengthExceeds` tyConArity tc
-  , Just (cos', co') <- snocView cos
-  , Just co'' <- setNominalRole_maybe co'
-  = Just (mkTyConAppCo r tc cos', co'') -- Never create unsaturated type family apps!
->>>>>>> 2070a8f3
        -- Use mkTyConAppCo to preserve the invariant
        --  that identity coercions are always represented by Refl
 splitAppCo_maybe (Refl r ty) 
@@ -509,7 +453,6 @@
 %*                                                                      *
 %************************************************************************
 
-<<<<<<< HEAD
 These "smart constructors" maintain the invariants listed in the definition
 of Coercion, and they perform very basic optimizations. Note that if you
 add a new optimization here, you will have to update the code in Unify
@@ -561,7 +504,7 @@
 Also, critically, it is impossible to get a coercion headed by SymCo or
 UnsafeCo by this optimization. (Contrast to the missing optimization in
 mkTransCo, which could produce a TransCo.) So, we can keep these here. Phew.
-=======
+
 Note [Role twiddling functions]
 ~~~~~~~~~~~~~~~~~~~~~~~~~~~~~~~
 
@@ -583,18 +526,19 @@
 of the input. But, that function is recursive, and the caller of setRole_maybe
 often knows the input role. So, this is more efficient.
 
-downgradeRole: This is just like setRole_maybe, but it panics if the conversion
-isn't a downgrade.
-
-setNominalRole_maybe: This is the only function that can *upgrade* a coercion. The result
-(if it exists) is always Nominal. The input can be at any role. It works on a
-"best effort" basis, as it should never be strictly necessary to upgrade a coercion
-during compilation. It is currently only used within GHC in splitAppCo_maybe. In order
-to be a proper inverse of mkAppCo, the second coercion that splitAppCo_maybe returns
-must be nominal. But, it's conceivable that splitAppCo_maybe is operating over a
-TyConAppCo that uses a representational coercion. Hence the need for setNominalRole_maybe.
-splitAppCo_maybe, in turn, is used only within coercion optimization -- thus, it is
-not absolutely critical that setNominalRole_maybe be complete.
+downgradeRole: This is just like setRole_maybe, but it panics if the
+conversion isn't a downgrade.
+
+setNominalRole_maybe: This is the only function that can *upgrade* a coercion.
+The result (if it exists) is always Nominal. The input can be at any role. It
+works on a "best effort" basis, as it should never be strictly necessary to
+upgrade a coercion during compilation. It is currently only used within GHC in
+splitAppCo_maybe. In order to be a proper inverse of mkAppCo, the second
+coercion that splitAppCo_maybe returns must be nominal. But, it's conceivable
+that splitAppCo_maybe is operating over a TyConAppCo that uses a
+representational coercion. Hence the need for setNominalRole_maybe.
+splitAppCo_maybe, in turn, is used only within coercion optimization -- thus,
+it is not absolutely critical that setNominalRole_maybe be complete.
 
 Note that setNominalRole_maybe will never upgrade a phantom UnivCo. Phantom
 UnivCos are perfectly type-safe, whereas representational and nominal ones are
@@ -602,15 +546,14 @@
 (Nominal ones are no worse than representational ones, so this function *will*
 change a UnivCo Representational to a UnivCo Nominal.)
 
-Conal Elliott also came across a need for this function while working with the GHC
-API, as he was decomposing Core casts. The Core casts use representational coercions,
-as they must, but his use case required nominal coercions (he was building a GADT).
-So, that's why this function is exported from this module.
-
-One might ask: shouldn't setRole_maybe just use setNominalRole_maybe as appropriate?
-I (Richard E.) have decided not to do this, because upgrading a role is bizarre and
-a caller should have to ask for this behavior explicitly.
->>>>>>> 2070a8f3
+Conal Elliott also came across a need for this function while working with the
+GHC API, as he was decomposing Core casts. The Core casts use representational
+coercions, as they must, but his use case required nominal coercions (he was
+building a GADT). So, that's why this function is exported from this module.
+
+One might ask: shouldn't setRole_maybe just use setNominalRole_maybe as
+appropriate? I (Richard E.) have decided not to do this, because upgrading a
+role is bizarre and a caller should have to ask for this behavior explicitly.
 
 \begin{code}
 mkReflCo :: Role -> Type -> Coercion
@@ -645,10 +588,12 @@
 mkAppCoFlexible (Refl r ty1) _ arg
   | Just ty2 <- isReflLike_maybe arg
   = Refl r (mkAppTy ty1 ty2)
-mkAppCoFlexible (Refl r (TyConApp tc tys)) r2 co2
+mkAppCoFlexible (Refl r ty1) r2 co2
+  | Just (tc, tys) <- splitTyConApp_maybe ty1
+    -- Expand type synonyms; a TyConAppCo can't have a type synonym (Trac #9102)
   = TyConAppCo r tc (zip_roles (tyConRolesX r tc) tys)
   where
-    zip_roles (r1:_)  []            = [maybeSubCoArg2 r1 r2 co2]
+    zip_roles (r1:_)  []            = [downgradeRoleArg r1 r2 co2]
     zip_roles (r1:rs) (ty1:tys)     = liftSimply r1 ty1 : zip_roles rs tys
     zip_roles _       _             = panic "zip_roles" -- but the roles are infinite...
 mkAppCoFlexible (TyConAppCo r tc cos) r2 co
@@ -657,7 +602,7 @@
                           TyConAppCo Nominal tc (cos ++ [co])
       Representational -> TyConAppCo Representational tc (cos ++ [co'])
         where new_role = (tyConRolesX Representational tc) !! (length cos)
-              co'      = maybeSubCoArg2 new_role r2 co
+              co'      = downgradeRoleArg new_role r2 co
       Phantom          -> TyConAppCo Phantom tc (cos ++ [mkPhantomCoArg co])
 mkAppCoFlexible co1 _r2 co2
   = ASSERT( _r2 == Nominal )
@@ -742,15 +687,9 @@
 mkAxInstCo role ax index tys
   | arity == n_tys = downgradeRole role ax_role $ AxiomInstCo ax_br index rtys
   | otherwise      = ASSERT( arity < n_tys )
-<<<<<<< HEAD
-                     maybeSubCo2 role ax_role $
+                     downgradeRole role ax_role $
                      foldl mkAppCo (mkAxiomInstCo ax_br index (take arity rtys))
                                    (drop arity rtys)
-=======
-                     downgradeRole role ax_role $
-                     foldl AppCo (AxiomInstCo ax_br index (take arity rtys))
-                                 (drop arity rtys)
->>>>>>> 2070a8f3
   where
     n_tys = length tys
     ax_br     = toBranchedAxiom ax
@@ -792,67 +731,12 @@
 mkUnbranchedAxInstRHS :: CoAxiom Unbranched -> [Type] -> Type
 mkUnbranchedAxInstRHS ax = mkAxInstRHS ax 0
 
--- | Manufacture a coercion from thin air. Needless to say, this is
---   not usually safe, but it is used when we know we are dealing with
--- where Refl constructors appear; see the comments in the definition
-<<<<<<< HEAD
---   bottom, which is one case in which it is safe.  This is also used
---   to implement the @unsafeCoerce#@ primitive.  Optimise by pushing
+-- | Manufacture an unsafe coercion from thin air.
+--   Currently (May 14) this is used only to implement the
+--   @unsafeCoerce#@ primitive.  Optimise by pushing
 --   down through type constructors.
 mkUnsafeCo :: Type -> Type -> Coercion
 mkUnsafeCo = mkUnivCo Representational
-=======
--- of Coercion and the Note [Refl invariant] in types/TypeRep.lhs.
-
--- | Apply a 'Coercion' to another 'Coercion'.
--- The second 'Coercion's role is given, making this more flexible than
--- 'mkAppCo'.
-mkAppCoFlexible :: Coercion -> Role -> Coercion -> Coercion
-mkAppCoFlexible (Refl r ty1) _ (Refl _ ty2)
-  = Refl r (mkAppTy ty1 ty2)
-mkAppCoFlexible (Refl r ty1) r2 co2
-  | Just (tc, tys) <- splitTyConApp_maybe ty1
-    -- Expand type synonyms; a TyConAppCo can't have a type synonym (Trac #9102)
-  = TyConAppCo r tc (zip_roles (tyConRolesX r tc) tys)
-  where
-    zip_roles (r1:_)  []        = [downgradeRole r1 r2 co2]
-    zip_roles (r1:rs) (ty1:tys) = mkReflCo r1 ty1 : zip_roles rs tys
-    zip_roles _       _         = panic "zip_roles" -- but the roles are infinite...
-mkAppCoFlexible (TyConAppCo r tc cos) r2 co
-  = case r of
-      Nominal          -> ASSERT( r2 == Nominal )
-                          TyConAppCo Nominal tc (cos ++ [co])
-      Representational -> TyConAppCo Representational tc (cos ++ [co'])
-        where new_role = (tyConRolesX Representational tc) !! (length cos)
-              co'      = downgradeRole new_role r2 co
-      Phantom          -> TyConAppCo Phantom tc (cos ++ [mkPhantomCo co])
-
-mkAppCoFlexible co1 _r2 co2 = ASSERT( _r2 == Nominal )
-                              AppCo co1 co2
-
-
--- | Applies multiple 'Coercion's to another 'Coercion', from left to right.
--- See also 'mkAppCo'.
-mkAppCos :: Coercion -> [Coercion] -> Coercion
-mkAppCos co1 cos = foldl mkAppCo co1 cos
-
--- | Apply a type constructor to a list of coercions. It is the
--- caller's responsibility to get the roles correct on argument coercions.
-mkTyConAppCo :: Role -> TyCon -> [Coercion] -> Coercion
-mkTyConAppCo r tc cos
-               -- Expand type synonyms
-  | Just (tv_co_prs, rhs_ty, leftover_cos) <- tcExpandTyCon_maybe tc cos
-  = mkAppCos (liftCoSubst r tv_co_prs rhs_ty) leftover_cos
-
-  | Just tys <- traverse isReflCo_maybe cos
-  = Refl r (mkTyConApp tc tys)  -- See Note [Refl invariant]
-
-  | otherwise = TyConAppCo r tc cos
-
--- | Make a function 'Coercion' between two other 'Coercion's
-mkFunCo :: Role -> Coercion -> Coercion -> Coercion
-mkFunCo r co1 co2 = mkTyConAppCo r funTyCon [co1, co2]
->>>>>>> 2070a8f3
 
 mkUnivCo :: Role -> Type -> Type -> Coercion
 mkUnivCo role ty1 ty2
@@ -941,7 +825,6 @@
   | otherwise
   = False
 
-<<<<<<< HEAD
 mkLRCo :: LeftOrRight -> Coercion -> Coercion
 mkLRCo lr (Refl eq ty) = Refl eq (pickLR lr (splitAppTy ty))
 mkLRCo lr co    
@@ -971,11 +854,6 @@
 -- in the kind of c1. This function uses sym to get the coercion on the 
 -- right-hand type of c1. Thus, if c1 :: s ~ t, then mkCoherenceRightCo c1 c2
 -- has the kind (s ~ (t |> c2))
-=======
--- | Manufacture an unsafe coercion from thin air.
---   Currently (May 14) this is used only to implement the
---   @unsafeCoerce#@ primitive.  Optimise by pushing
->>>>>>> 2070a8f3
 --   down through type constructors.
 mkCoherenceRightCo :: Coercion -> Coercion -> Coercion
 mkCoherenceRightCo c1 c2 = mkSymCo (mkCoherenceCo (mkSymCo c1) c2)
@@ -1006,63 +884,9 @@
 mkSubCo co = ASSERT2( coercionRole co == Nominal, ppr co <+> ppr (coercionRole co) )
              SubCo co
 
-<<<<<<< HEAD
--- takes a Nominal coercion and possibly casts it into a Representational one
-maybeSubCo :: Role -> Coercion -> Coercion
-maybeSubCo Nominal          = id
-maybeSubCo Representational = mkSubCo
-maybeSubCo Phantom          = pprPanic "maybeSubCo Phantom" . ppr
-
-maybeSubCo2_maybe :: Role   -- desired role
-                  -> Role   -- current role
-                  -> Coercion -> Maybe Coercion
-maybeSubCo2_maybe Representational Nominal = Just . mkSubCo
-maybeSubCo2_maybe Nominal Representational = const Nothing
-maybeSubCo2_maybe Phantom Phantom          = Just
-maybeSubCo2_maybe Phantom _                = Just . mkPhantomCo
-maybeSubCo2_maybe _ Phantom                = const Nothing
-maybeSubCo2_maybe _ _                      = Just
-
-maybeSubCo2 :: Role  -- desired role
-            -> Role  -- current role
-            -> Coercion -> Coercion
-maybeSubCo2 r1 r2 co
-  = case maybeSubCo2_maybe r1 r2 co of
-      Just co' -> co'
-      Nothing  -> pprPanic "maybeSubCo2" (ppr co)
-
-maybeSubCoArg2_maybe :: Role -> Role -> CoercionArg -> Maybe CoercionArg
-maybeSubCoArg2_maybe r1 r2 (TyCoArg co) = fmap TyCoArg (maybeSubCo2_maybe r1 r2 co)
-maybeSubCoArg2_maybe r  _  (CoCoArg _ co1 co2) = Just $ CoCoArg r co1 co2
-
-maybeSubCoArg2 :: Role -> Role -> CoercionArg -> CoercionArg
-maybeSubCoArg2 r1 r2 arg
-  | Just arg' <- maybeSubCoArg2_maybe r1 r2 arg
-  = arg'
-  | otherwise
-  = pprPanic "maybeSubCoArg2" (ppr arg)
-
-mkAxiomRuleCo :: CoAxiomRule -> [Type] -> [Coercion] -> Coercion
-mkAxiomRuleCo = AxiomRuleCo
-\end{code}
-
-%************************************************************************
-%*                                                                      *
-   Roles
-%*                                                                      *
-%************************************************************************
-
-\begin{code}
--- if co is Nominal, returns it; otherwise, unwraps a SubCo; otherwise, fails
-unSubCo_maybe :: Coercion -> Maybe Coercion
-unSubCo_maybe (SubCo co)  = Just co
-unSubCo_maybe (Refl _ ty) = Just $ Refl Nominal ty
-unSubCo_maybe (TyConAppCo Representational tc cos)
-  = do { cos' <- mapM unSubCoArg_maybe cos
-=======
--- only *downgrades* a role. See Note [Role twiddling functions]
-setRole_maybe :: Role   -- desired role
-              -> Role   -- current role
+-- | Changes a role, but only a downgrade. See Note [Role twiddling functions]
+setRole_maybe :: Role   -- ^ desired role
+              -> Role   -- ^ current role
               -> Coercion -> Maybe Coercion
 setRole_maybe Representational Nominal = Just . mkSubCo
 setRole_maybe Nominal Representational = const Nothing
@@ -1071,8 +895,8 @@
 setRole_maybe _ Phantom                = const Nothing
 setRole_maybe _ _                      = Just
 
--- panics if the requested conversion is not a downgrade.
--- See also Note [Role twiddling functions]
+-- | Like 'setRole_maybe', but panics if the change isn't a downgrade.
+-- See Note [Role twiddling functions]
 downgradeRole :: Role  -- desired role
               -> Role  -- current role
               -> Coercion -> Coercion
@@ -1081,36 +905,72 @@
       Just co' -> co'
       Nothing  -> pprPanic "downgradeRole" (ppr co)
 
--- Converts a coercion to be nominal, if possible.
--- See also Note [Role twiddling functions]
+-- | Like 'setRole_maybe', but for 'CoercionArg's
+setRoleArg_maybe :: Role -> Role -> CoercionArg -> Maybe CoercionArg
+setRoleArg_maybe r1 r2 (TyCoArg co) = fmap TyCoArg (setRole_maybe r1 r2 co)
+setRoleArg_maybe r  _  (CoCoArg _ co1 co2) = Just $ CoCoArg r co1 co2
+
+-- | Like 'downgradeRole', but for 'CoercionArg's
+downgradeRoleArg :: Role -> Role -> CoercionArg -> CoercionArg
+downgradeRoleArg r1 r2 arg
+  | Just arg' <- setRoleArg_maybe r1 r2 arg
+  = arg'
+  | otherwise
+  = pprPanic "downgradeRoleArg" (ppr arg)
+
+mkAxiomRuleCo :: CoAxiomRule -> [Type] -> [Coercion] -> Coercion
+mkAxiomRuleCo = AxiomRuleCo
+\end{code}
+
+%************************************************************************
+%*                                                                      *
+   Roles
+%*                                                                      *
+%************************************************************************
+
+\begin{code}
+-- | Converts a coercion to be nominal, if possible.
+-- See Note [Role twiddling functions]
 setNominalRole_maybe :: Coercion -> Maybe Coercion
 setNominalRole_maybe co
   | Nominal <- coercionRole co = Just co
 setNominalRole_maybe (SubCo co)  = Just co
 setNominalRole_maybe (Refl _ ty) = Just $ Refl Nominal ty
-setNominalRole_maybe (TyConAppCo Representational tc coes)
-  = do { cos' <- mapM setNominalRole_maybe coes
->>>>>>> 2070a8f3
+setNominalRole_maybe (TyConAppCo Representational tc cos)
+  = do { cos' <- mapM setNominalRoleArg_maybe cos
        ; return $ TyConAppCo Nominal tc cos' }
 setNominalRole_maybe (UnivCo Representational ty1 ty2) = Just $ UnivCo Nominal ty1 ty2
   -- We do *not* promote UnivCo Phantom, as that's unsafe.
   -- UnivCo Nominal is no more unsafe than UnivCo Representational
+setNominalRole_maybe (SymCo co)
+  = SymCo <$> setNominalRole_maybe co
 setNominalRole_maybe (TransCo co1 co2)
   = TransCo <$> setNominalRole_maybe co1 <*> setNominalRole_maybe co2
 setNominalRole_maybe (AppCo co1 co2)
   = AppCo <$> setNominalRole_maybe co1 <*> pure co2
-setNominalRole_maybe (ForAllCo tv co)
-  = ForAllCo tv <$> setNominalRole_maybe co
+setNominalRole_maybe (ForAllCo cobndr co)
+  = ForAllCo <$> setNominalRoleCoBndr_maybe cobndr <*> setNominalRole_maybe co
 setNominalRole_maybe (NthCo n co)
   = NthCo n <$> setNominalRole_maybe co
-setNominalRole_maybe (InstCo co ty)
-  = InstCo <$> setNominalRole_maybe co <*> pure ty
+setNominalRole_maybe (InstCo co arg)
+  = InstCo <$> setNominalRole_maybe co <*> pure arg
+setNominalRole_maybe (CoherenceCo co1 co2)
+  = CoherenceCo <$> setNominalRole_maybe co1 <*> pure co2
 setNominalRole_maybe _ = Nothing
 
--- Makes a CoercionArg become nominal, if possible
-unSubCoArg_maybe :: CoercionArg -> Maybe CoercionArg
-unSubCoArg_maybe (TyCoArg co)      = fmap TyCoArg (unSubCo_maybe co)
-unSubCoArg_maybe (CoCoArg _ c1 c2) = Just $ CoCoArg Nominal c1 c2
+-- | Makes a 'CoercionArg' become nominal, if possible
+setNominalRoleArg_maybe :: CoercionArg -> Maybe CoercionArg
+setNominalRoleArg_maybe (TyCoArg co)      = fmap TyCoArg (setNominalRole_maybe co)
+setNominalRoleArg_maybe (CoCoArg _ c1 c2) = Just $ CoCoArg Nominal c1 c2
+
+-- | Makes a 'ForAllCoBndr' become nominal, if possible
+setNominalRoleCoBndr_maybe :: ForAllCoBndr -> Maybe ForAllCoBndr
+setNominalRoleCoBndr_maybe cobndr@(TyHomo {}) = Just cobndr
+setNominalRoleCoBndr_maybe (TyHetero h tv1 tv2 cv) =
+  TyHetero <$> setNominalRole_maybe h <*> pure tv1 <*> pure tv2 <*> pure cv
+setNominalRoleCoBndr_maybe cobndr@(CoHomo {}) = Just cobndr
+setNominalRoleCoBndr_maybe (CoHetero h cv1 cv2) =
+  CoHetero <$> setNominalRole_maybe h <*> pure cv1 <*> pure cv2
 
 -- takes any coercion and turns it into a Phantom coercion
 mkPhantomCo :: Coercion -> Coercion
@@ -1429,7 +1289,7 @@
 -- the type family environment. If you do have that at hand, consider to use
 -- topNormaliseType_maybe, which should be a drop-in replacement for
 -- topNormaliseNewType_maybe
---
+
 topNormaliseNewType_maybe ty
   = go initRecTc Nothing ty
   where
@@ -1741,15 +1601,7 @@
 lemma guarantees that the roles work out. If we fail for reason 2) in this
 case, we really should panic -- something is deeply wrong. But, in matchAxiom,
 failing for reason 2) is fine. matchAxiom is trying to find a set of coercions
-<<<<<<< HEAD
 that match, but it may fail, and this is healthy behavior.
-=======
-that match, but it may fail, and this is healthy behavior. Bottom line: if
-you find that liftCoSubst is doing weird things (like leaving out-of-scope
-variables lying around), disable coercion optimization (bypassing matchAxiom)
-and use downgradeRole instead of setRole_maybe. The panic will then happen,
-and you may learn something useful.
->>>>>>> 2070a8f3
 
 \begin{code}
 
@@ -1764,7 +1616,7 @@
 liftCoSubstTyCoVar (LC _ env) r v
   = do { co_arg <- lookupVarEnv env v
        ; let co_arg_role = coercionArgRole co_arg
-       ; maybeSubCoArg2_maybe r co_arg_role co_arg }
+       ; setRoleArg_maybe r co_arg_role co_arg }
 
 liftCoSubstVarBndr :: LiftingContext -> TyCoVar
                      -> (LiftingContext, ForAllCoBndr)
@@ -1926,13 +1778,8 @@
 
 \begin{code}
 coercionType :: Coercion -> Type
-<<<<<<< HEAD
-coercionType co = mkCoercionType (coercionRole co) ty1 ty2
-  where Pair ty1 ty2 = coercionKind co
-=======
 coercionType co = case coercionKindRole co of
-                    (Pair ty1 ty2, r) -> mkCoercionType r ty1 ty2
->>>>>>> 2070a8f3
+  (Pair ty1 ty2, r) -> mkCoercionType r ty1 ty2
 
 ------------------
 -- | If it is the case that
@@ -1988,11 +1835,7 @@
         Just res -> res
         Nothing  -> panic "coercionKind: Malformed coercion"
 
-<<<<<<< HEAD
     go_app :: Coercion -> [CoercionArg] -> Pair Type
-=======
-    go_app :: Coercion -> [Type] -> Pair Type
->>>>>>> 2070a8f3
     -- Collect up all the arguments and apply all at once
     -- See Note [Nested InstCos]
     go_app (InstCo co arg) args = go_app co (arg:args)
@@ -2011,30 +1854,6 @@
 coercionKindRole :: Coercion -> (Pair Type, Role)
 coercionKindRole = go
   where
-<<<<<<< HEAD
-    go (Refl r _)           = r
-    go (TyConAppCo r _ _)   = r
-    go (AppCo co _)         = go co
-    go (ForAllCo _ co)      = go co
-    go (CoVarCo cv)         = coVarRole cv
-    go (AxiomInstCo ax _ _) = coAxiomRole ax
-    go (UnivCo r _ _)       = r
-    go (SymCo co)           = go co
-    go (TransCo co1 _)      = go co1 -- same as go co2
-    go (NthCo n co)         = let Pair ty1 _ = coercionKind co
-                                  (tc, _) = splitTyConApp ty1
-                              in nthRole (coercionRole co) tc n
-    go (LRCo _ _)           = Nominal
-    go (InstCo co _)        = go co
-    go (CoherenceCo co _)   = go co
-    go (KindCo _)           = Nominal
-    go (SubCo _)            = Representational
-    go (AxiomRuleCo c _ _)  = coaxrRole c
-
-coercionArgRole :: CoercionArg -> Role
-coercionArgRole (TyCoArg co)    = coercionRole co
-coercionArgRole (CoCoArg r _ _) = r
-=======
     go (Refl r ty) = (Pair ty ty, r)
     go (TyConAppCo r tc cos)
       = (mkTyConApp tc <$> (sequenceA $ map coercionKind cos), r)
@@ -2060,6 +1879,10 @@
         ((`getNth` d) <$> Pair args1 args2, nthRole r tc1 d)
     go co@(LRCo {}) = (coercionKind co, Nominal)
     go (InstCo co ty) = go_app co [ty]
+    go (CoherenceCo co1 co2)
+      = let (Pair t1 t2, r) = go co1 in
+        (Pair (t1 `mkCastTy` co2) t2, r)
+    go co@(KindCo {}) = (coercionKind co, Representational)
     go (SubCo co) = (coercionKind co, Representational)
     go co@(AxiomRuleCo ax _ _) = (coercionKind co, coaxrRole ax)
 
@@ -2078,7 +1901,15 @@
   -- and role of its argument. Luckily, laziness should generally avoid
   -- the need for computing kinds in other cases.
 
->>>>>>> 2070a8f3
+-- | Get a 'CoercionArg's kind and role.
+-- Why both at once?  See Note [Computing a coercion kind and role]
+coercionArgKindRole :: CoercionArg -> (Pair Type, Role)
+coercionArgKindRole (TyCoArg co)        = coercionKindRole co
+coercionArgKindRole (CoCoArg r co1 co2) = (CoercionTy <$> Pair co1 co2, r)
+
+-- | Get a 'CoercionArg's role.
+coercionArgRole :: CoercionArg -> Role
+coercionArgRole = snd . coercionArgKindRole
 \end{code}
 
 Note [Nested InstCos]
