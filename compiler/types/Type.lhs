%
% (c) The University of Glasgow 2006
% (c) The GRASP/AQUA Project, Glasgow University, 1998
%

Type - public interface

\begin{code}
{-# OPTIONS_GHC -fno-warn-orphans #-}

-- | Main functions for manipulating types and type-related things
module Type (
        -- Note some of this is just re-exports from TyCon..

        -- * Main data types representing Types
        -- $type_classification

        -- $representation_types
        TyThing(..), Type, KindOrType, PredType, ThetaType,
<<<<<<< HEAD
        Var, TyVar, isTyVar, TyCoVar,
=======
        Var, TyVar, isTyVar,
>>>>>>> 3e633d9b

        -- ** Constructing and deconstructing types
        mkOnlyTyVarTy, mkOnlyTyVarTys, getTyVar, getTyVar_maybe, repGetTyVar_maybe,
        getTyCoVar_maybe, mkTyCoVarTy, mkTyCoVarTys,

        mkAppTy, mkAppTys, splitAppTy, splitAppTys,
        splitAppTy_maybe, repSplitAppTy_maybe,

        mkFunTy, mkFunTys, splitFunTy, splitFunTy_maybe,
        splitFunTys, splitFunTysN,
        funResultTy, funArgTy, zipFunTys,

        mkTyConApp, mkTyConTy,
        tyConAppTyCon_maybe, tyConAppArgs_maybe, tyConAppTyCon, tyConAppArgs,
        splitTyConApp_maybe, splitTyConApp, tyConAppArgN,

        mkForAllTy, mkForAllTys, splitForAllTy_maybe, splitForAllTys,
<<<<<<< HEAD
        splitForAllTy,
        mkPiKinds, mkPiType, mkPiTypes, mkPiTypesNoTv, piResultTy,
        splitPiTypes, applyTy, applyTys, applyTysD, isForAllTy, dropForAlls,
=======
        mkPiKinds, mkPiType, mkPiTypes,
        applyTy, applyTys, applyTysD, isForAllTy, dropForAlls,
>>>>>>> 3e633d9b

        mkNumLitTy, isNumLitTy,
        mkStrLitTy, isStrLitTy,

        mkCastTy, mkCoercionTy,

        coAxNthLHS,

<<<<<<< HEAD
        stripCoercionTy, splitCoercionType_maybe,
	
	-- (Newtypes)
	newTyConInstRhs, 
	
	-- Pred types
        mkFamilyTyConApp,
	isDictLikeTy,
        mkEqPred, mkPrimEqPred, mkHeteroPrimEqPred,
=======
        -- (Newtypes)
        newTyConInstRhs,

        -- Pred types
        mkFamilyTyConApp,
        isDictLikeTy,
        mkEqPred, mkCoerciblePred, mkPrimEqPred, mkReprPrimEqPred,
>>>>>>> 3e633d9b
        mkClassPred,
        noParenPred, isClassPred, isEqPred,
        isIPPred, isIPPred_maybe, isIPTyCon, isIPClass,

        -- Deconstructing predicate types
        PredTree(..), classifyPredType,
        getClassPredTys, getClassPredTys_maybe,
        getEqPredTys, getEqPredTys_maybe, getEqPredRole,

        -- ** Common type constructors
        funTyCon,

        -- ** Predicates on types
<<<<<<< HEAD
        isTypeVar, isKindVar, isTyCoVarTy,
        isTyVarTy, isFunTy, isDictTy, isPredTy, isKindTy, isCoercionTy,
        isCoercionTy_maybe, isCoercionType,
=======
        isTypeVar, isKindVar,
        isTyVarTy, isFunTy, isDictTy, isPredTy, isVoidTy,
>>>>>>> 3e633d9b

        -- (Lifting and boxity)
        isUnLiftedType, isUnboxedTupleType, isAlgType, isClosedAlgType,
        isPrimitiveType, isStrictType,

        -- * Main data types representing Kinds
        -- $kind_subtyping
        Kind, SimpleKind, MetaKindVar,

        -- ** Finding the kind of a type
        typeKind,

        -- ** Common Kinds and SuperKinds
        anyKind, liftedTypeKind, unliftedTypeKind, openTypeKind,
        constraintKind, superKind,

        -- ** Common Kind type constructors
        liftedTypeKindTyCon, openTypeKindTyCon, unliftedTypeKindTyCon,
        constraintKindTyCon, anyKindTyCon,

<<<<<<< HEAD
	-- * Type free variables
	tyCoVarsOfType, tyCoVarsOfTypes,
	expandTypeSynonyms, 
	typeSize, varSetElemsWellScoped, 

	-- * Type comparison
        eqType, eqTypeX, eqTypes, cmpType, cmpTypes, cmpTypeX, cmpTc,
	eqPred, eqPredX, cmpPred, eqKind, eqTyCoVarBndrs,
=======
        -- * Type free variables
        tyVarsOfType, tyVarsOfTypes, closeOverKinds,
        expandTypeSynonyms,
        typeSize, varSetElemsKvsFirst,

        -- * Type comparison
        eqType, eqTypeX, eqTypes, cmpType, cmpTypes,
        eqPred, eqPredX, cmpPred, eqKind, eqTyVarBndrs,
>>>>>>> 3e633d9b

        -- * Forcing evaluation of types
        seqType, seqTypes,

        -- * Other views onto Types
        coreView, tcView,

        UnaryType, RepType(..), flattenRepType, repType,
        tyConsOfType,

<<<<<<< HEAD
	-- * Type representation for the code generator
	typePrimRep, typeRepArity,

	-- * Main type substitution data types
	TvSubstEnv,	-- Representation widely visible
	TCvSubst(..), 	-- Representation visible to a few friends
	
	-- ** Manipulating type substitutions
	emptyTvSubstEnv, emptyTCvSubst, mkEmptyTCvSubst,
	
	mkTCvSubst, mkOpenTCvSubst, zipOpenTCvSubst, zipTopTCvSubst,
        mkTopTCvSubst, notElemTCvSubst,
        getTvSubstEnv, setTvSubstEnv,
        zapTCvSubst, getTCvInScope,
        extendTCvInScope, extendTCvInScopeList,
 	extendTCvSubst, extendTCvSubstList,
        isInScope, composeTCvSubstEnv, zipTyCoEnv,
        isEmptyTCvSubst, unionTCvSubst,

	-- ** Performing substitution on types and kinds
	substTy, substTys, substTyWith, substTysWith, substTheta, 
        substTyCoVar, substTyCoVars, substTyVarBndr, substTyCoVarBndr,
        cloneTyVarBndr, lookupTyVar, lookupVar,
        substKiWith, substKisWith,

	-- * Pretty-printing
	pprType, pprParendType, pprTypeApp, pprTyThingCategory, pprTyThing, 
        pprTCvBndr, pprTCvBndrs, pprForAll, pprSigmaType,
	pprEqPred, pprTheta, pprThetaArrowTy, pprClassPred, 
=======
        -- * Type representation for the code generator
        typePrimRep, typeRepArity,

        -- * Main type substitution data types
        TvSubstEnv,     -- Representation widely visible
        TvSubst(..),    -- Representation visible to a few friends

        -- ** Manipulating type substitutions
        emptyTvSubstEnv, emptyTvSubst,

        mkTvSubst, mkOpenTvSubst, zipOpenTvSubst, zipTopTvSubst, mkTopTvSubst, notElemTvSubst,
        getTvSubstEnv, setTvSubstEnv,
        zapTvSubstEnv, getTvInScope,
        extendTvInScope, extendTvInScopeList,
        extendTvSubst, extendTvSubstList,
        isInScope, composeTvSubst, zipTyEnv,
        isEmptyTvSubst, unionTvSubst,

        -- ** Performing substitution on types and kinds
        substTy, substTys, substTyWith, substTysWith, substTheta,
        substTyVar, substTyVars, substTyVarBndr,
        cloneTyVarBndr, deShadowTy, lookupTyVar,
        substKiWith, substKisWith,

        -- * Pretty-printing
        pprType, pprParendType, pprTypeApp, pprTyThingCategory, pprTyThing,
        pprTvBndr, pprTvBndrs, pprForAll, pprSigmaType,
        pprEqPred, pprTheta, pprThetaArrowTy, pprClassPred,
>>>>>>> 3e633d9b
        pprKind, pprParendKind, pprSourceTyCon,

        -- * Tidying type related things up for printing
        tidyType,      tidyTypes,
        tidyOpenType,  tidyOpenTypes,
        tidyOpenKind,
        tidyTyCoVarBndr, tidyTyCoVarBndrs, tidyFreeTyCoVars,
        tidyOpenTyCoVar, tidyOpenTyCoVars,
        tidyTyVarOcc,
        tidyTopType,
<<<<<<< HEAD
        tidyKind, 

        -- * Miscellaneous
        tcTyConsOfType
=======
        tidyKind,
>>>>>>> 3e633d9b
    ) where

#include "HsVersions.h"

-- We import the representation and primitive functions from TyCoRep.
-- Many things are reexported, but not the representation!

import Kind
import TyCoRep

-- friends:
import Var
import VarEnv
import VarSet
import NameEnv

import Class
import TyCon
import TysPrim
<<<<<<< HEAD
import {-# SOURCE #-} TysWiredIn ( eqTyCon, typeNatKind, typeSymbolKind )
import PrelNames
=======
import {-# SOURCE #-} TysWiredIn ( eqTyCon, coercibleTyCon, typeNatKind, typeSymbolKind )
import PrelNames ( eqTyConKey, coercibleTyConKey,
                   ipClassNameKey, openTypeKindTyConKey,
                   constraintKindTyConKey, liftedTypeKindTyConKey )
>>>>>>> 3e633d9b
import CoAxiom
import {-# SOURCE #-} Coercion

-- others
<<<<<<< HEAD
import BasicTypes	( Arity, RepArity )
import NameSet
import StaticFlags
=======
import Unique           ( Unique, hasKey )
import BasicTypes       ( Arity, RepArity )
>>>>>>> 3e633d9b
import Util
import Outputable
import FastString
import Pair
import NameEnv

<<<<<<< HEAD
import Data.List        ( partition, sort )
import Maybes		( orElse )
import Data.Maybe	( isJust )
=======
import Maybes           ( orElse )
import Data.Maybe       ( isJust )
>>>>>>> 3e633d9b
import Control.Monad    ( guard )

infixr 3 `mkFunTy`      -- Associates to the right
\end{code}

\begin{code}
-- $type_classification
-- #type_classification#
--
-- Types are one of:
--
-- [Unboxed]            Iff its representation is other than a pointer
--                      Unboxed types are also unlifted.
--
-- [Lifted]             Iff it has bottom as an element.
--                      Closures always have lifted types: i.e. any
--                      let-bound identifier in Core must have a lifted
--                      type. Operationally, a lifted object is one that
--                      can be entered.
--                      Only lifted types may be unified with a type variable.
--
-- [Algebraic]          Iff it is a type with one or more constructors, whether
--                      declared with @data@ or @newtype@.
--                      An algebraic type is one that can be deconstructed
--                      with a case expression. This is /not/ the same as
--                      lifted types, because we also include unboxed
--                      tuples in this classification.
--
-- [Data]               Iff it is a type declared with @data@, or a boxed tuple.
--
-- [Primitive]          Iff it is a built-in type that can't be expressed in Haskell.
--
-- Currently, all primitive types are unlifted, but that's not necessarily
-- the case: for example, @Int@ could be primitive.
--
-- Some primitive types are unboxed, such as @Int#@, whereas some are boxed
-- but unlifted (such as @ByteArray#@).  The only primitive types that we
-- classify as algebraic are the unboxed tuples.
--
-- Some examples of type classifications that may make this a bit clearer are:
--
-- @
-- Type         primitive       boxed           lifted          algebraic
-- -----------------------------------------------------------------------------
-- Int#         Yes             No              No              No
-- ByteArray#   Yes             Yes             No              No
-- (\# a, b \#)   Yes             No              No              Yes
-- (  a, b  )   No              Yes             Yes             Yes
-- [a]          No              Yes             Yes             Yes
-- @

-- $representation_types
-- A /source type/ is a type that is a separate type as far as the type checker is
-- concerned, but which has a more low-level representation as far as Core-to-Core
-- passes and the rest of the back end is concerned.
--
-- You don't normally have to worry about this, as the utility functions in
-- this module will automatically convert a source into a representation type
-- if they are spotted, to the best of it's abilities. If you don't want this
-- to happen, use the equivalent functions from the "TcType" module.
\end{code}

%************************************************************************
%*                                                                      *
                Type representation
%*                                                                      *
%************************************************************************

\begin{code}
{-# INLINE coreView #-}
coreView :: Type -> Maybe Type
-- ^ In Core, we \"look through\" non-recursive newtypes and 'PredTypes': this
-- function tries to obtain a different view of the supplied type given this
--
-- Strips off the /top layer only/ of a type to give
-- its underlying representation type.
-- Returns Nothing if there is nothing to look through.
--
-- By being non-recursive and inlined, this case analysis gets efficiently
-- joined onto the case analysis that the caller is already doing
<<<<<<< HEAD
coreView (TyConApp tc tys) | Just (tenv, rhs, tys') <- coreExpandTyCon_maybe tc tys 
              = Just (mkAppTys (substTy (mkTopTCvSubst tenv) rhs) tys')
=======
coreView (TyConApp tc tys) | Just (tenv, rhs, tys') <- coreExpandTyCon_maybe tc tys
              = Just (mkAppTys (substTy (mkTopTvSubst tenv) rhs) tys')
>>>>>>> 3e633d9b
               -- Its important to use mkAppTys, rather than (foldl AppTy),
               -- because the function part might well return a
               -- partially-applied type constructor; indeed, usually will!
coreView _                 = Nothing

-----------------------------------------------
{-# INLINE tcView #-}
tcView :: Type -> Maybe Type
-- ^ Similar to 'coreView', but for the type checker, which just looks through synonyms
<<<<<<< HEAD
tcView (TyConApp tc tys) | Just (tenv, rhs, tys') <- tcExpandTyCon_maybe tc tys 
			 = Just (mkAppTys (substTy (mkTopTCvSubst tenv) rhs) tys')
=======
tcView (TyConApp tc tys) | Just (tenv, rhs, tys') <- tcExpandTyCon_maybe tc tys
                         = Just (mkAppTys (substTy (mkTopTvSubst tenv) rhs) tys')
>>>>>>> 3e633d9b
tcView _                 = Nothing
  -- You might think that tcView belows in TcType rather than Type, but unfortunately
  -- it is needed by Unify, which is turn imported by Coercion (for MatchEnv and matchList).
  -- So we will leave it here to avoid module loops.

-----------------------------------------------
expandTypeSynonyms :: Type -> Type
-- ^ Expand out all type synonyms.  Actually, it'd suffice to expand out
-- just the ones that discard type variables (e.g.  type Funny a = Int)
-- But we don't know which those are currently, so we just expand all.
expandTypeSynonyms ty
  = go ty
  where
    go (TyConApp tc tys)
<<<<<<< HEAD
      | Just (tenv, rhs, tys') <- tcExpandTyCon_maybe tc tys 
      = go (mkAppTys (substTy (mkTopTCvSubst tenv) rhs) tys')
=======
      | Just (tenv, rhs, tys') <- tcExpandTyCon_maybe tc tys
      = go (mkAppTys (substTy (mkTopTvSubst tenv) rhs) tys')
>>>>>>> 3e633d9b
      | otherwise
      = TyConApp tc (map go tys)
    go (LitTy l)       = LitTy l
    go (TyVarTy tv)    = TyVarTy tv
    go (AppTy t1 t2)   = mkAppTy (go t1) (go t2)
    go (FunTy t1 t2)   = FunTy (go t1) (go t2)
    go (ForAllTy tv t) = ForAllTy tv (go t)
    go (CastTy ty co)  = mkCastTy (go ty) (go_co co)
    go (CoercionTy co) = mkCoercionTy (go_co co)

    go_co (Refl ty)                 = mkReflCo (go ty)
    go_co (TyConAppCo tc args)
      | Just (cenv, rhs, args') <- tcExpandTyCon_maybe tc args
      = go_co (mkAppCos (liftCoSubst cenv rhs) args')
      | otherwise
      = mkTyConAppCo tc (map go_arg args)
    go_co (AppCo co arg)            = mkAppCo (go_co co) (go_arg arg)
    go_co (ForAllCo cobndr co)      = mkForAllCo cobndr (go_co co)
    go_co (CoVarCo cv)              = mkCoVarCo cv
    go_co (AxiomInstCo ax ind args) = mkAxiomInstCo ax ind (map go_arg args)
    go_co (UnsafeCo ty1 ty2)        = mkUnsafeCo (go ty1) (go ty2)
    go_co (SymCo co)                = mkSymCo (go_co co)
    go_co (TransCo co1 co2)         = mkTransCo (go_co co1) (go_co co2)
    go_co (NthCo n co)              = mkNthCo n (go_co co)
    go_co (LRCo lr co)              = mkLRCo lr (go_co co)
    go_co (InstCo co arg)           = mkInstCo (go_co co) (go_arg arg)
    go_co (CoherenceCo co1 co2)     = mkCoherenceCo (go_co co1) (go_co co2)
    go_co (KindCo co)               = mkKindCo (go_co co)

    go_arg (TyCoArg co)      = TyCoArg (go_co co)
    go_arg (CoCoArg co1 co2) = CoCoArg (go_co co1) (go_co co2)
\end{code}


%************************************************************************
%*                                                                      *
\subsection{Constructor-specific functions}
%*                                                                      *
%************************************************************************


---------------------------------------------------------------------
                                TyVarTy
                                ~~~~~~~
\begin{code}
-- | Attempts to obtain the type variable underlying a 'Type', and panics with the
-- given message if this is not a type variable type. See also 'getTyVar_maybe'
getTyVar :: String -> Type -> TyVar
getTyVar msg ty = case getTyVar_maybe ty of
                    Just tv -> tv
                    Nothing -> panic ("getTyVar: " ++ msg)

isTyVarTy :: Type -> Bool
isTyVarTy ty = isJust (getTyVar_maybe ty)

isTyCoVarTy :: Type -> Bool
isTyCoVarTy ty = isJust (getTyCoVar_maybe ty)

-- | Attempts to obtain the type variable underlying a 'Type'
getTyVar_maybe :: Type -> Maybe TyVar
getTyVar_maybe ty | Just ty' <- coreView ty = getTyVar_maybe ty'
<<<<<<< HEAD
                  | otherwise               = repGetTyVar_maybe ty

-- | Attempts to obtain the type variable underlying a 'Type', without
-- any expansion
repGetTyVar_maybe :: Type -> Maybe TyVar
repGetTyVar_maybe (TyVarTy tv) = Just tv
repGetTyVar_maybe _            = Nothing

-- | Attempts to obtain the type or coercion variable underlying a 'Type'
getTyCoVar_maybe :: Type -> Maybe TyCoVar
getTyCoVar_maybe ty | Just ty' <- coreView ty = getTyCoVar_maybe ty'
getTyCoVar_maybe (TyVarTy tv)                 = Just tv
getTyCoVar_maybe (CoercionTy (CoVarCo cv))    = Just cv
getTyCoVar_maybe _                            = Nothing
=======
getTyVar_maybe (TyVarTy tv)                 = Just tv
getTyVar_maybe _                            = Nothing
>>>>>>> 3e633d9b

\end{code}


---------------------------------------------------------------------
                                AppTy
                                ~~~~~
We need to be pretty careful with AppTy to make sure we obey the
invariant that a TyConApp is always visibly so.  mkAppTy maintains the
invariant: use it.

\begin{code}
-- | Applies a type to another, as in e.g. @k a@
mkAppTy :: Type -> Type -> Type
mkAppTy (TyConApp tc tys) ty2 = mkTyConApp tc (tys ++ [ty2])
mkAppTy ty1               ty2 = AppTy ty1 ty2
        -- Note that the TyConApp could be an
        -- under-saturated type synonym.  GHC allows that; e.g.
        --      type Foo k = k a -> k a
        --      type Id x = x
        --      foo :: Foo Id -> Foo Id
        --
        -- Here Id is partially applied in the type sig for Foo,
        -- but once the type synonyms are expanded all is well

mkAppTys :: Type -> [Type] -> Type
mkAppTys ty1                []   = ty1
mkAppTys (TyConApp tc tys1) tys2 = mkTyConApp tc (tys1 ++ tys2)
mkAppTys ty1                tys2 = foldl AppTy ty1 tys2

-------------
splitAppTy_maybe :: Type -> Maybe (Type, Type)
-- ^ Attempt to take a type application apart, whether it is a
-- function, type constructor, or plain type application. Note
-- that type family applications are NEVER unsaturated by this!
splitAppTy_maybe ty | Just ty' <- coreView ty
                    = splitAppTy_maybe ty'
splitAppTy_maybe ty = repSplitAppTy_maybe ty

-------------
repSplitAppTy_maybe :: Type -> Maybe (Type,Type)
-- ^ Does the AppTy split as in 'splitAppTy_maybe', but assumes that
-- any Core view stuff is already done
repSplitAppTy_maybe (FunTy ty1 ty2)   = Just (TyConApp funTyCon [ty1], ty2)
repSplitAppTy_maybe (AppTy ty1 ty2)   = Just (ty1, ty2)
repSplitAppTy_maybe (TyConApp tc tys)
  | isDecomposableTyCon tc || tys `lengthExceeds` tyConArity tc
  , Just (tys', ty') <- snocView tys
  = Just (TyConApp tc tys', ty')    -- Never create unsaturated type family apps!
repSplitAppTy_maybe _other = Nothing
-------------
splitAppTy :: Type -> (Type, Type)
-- ^ Attempts to take a type application apart, as in 'splitAppTy_maybe',
-- and panics if this is not possible
splitAppTy ty = case splitAppTy_maybe ty of
                Just pr -> pr
                Nothing -> panic "splitAppTy"

-------------
splitAppTys :: Type -> (Type, [Type])
-- ^ Recursively splits a type as far as is possible, leaving a residual
-- type being applied to and the type arguments applied to it. Never fails,
-- even if that means returning an empty list of type applications.
splitAppTys ty = split ty ty []
  where
    split orig_ty ty args | Just ty' <- coreView ty = split orig_ty ty' args
    split _       (AppTy ty arg)        args = split ty ty (arg:args)
    split _       (TyConApp tc tc_args) args
      = let -- keep type families saturated
            n | isDecomposableTyCon tc = 0
              | otherwise              = tyConArity tc
            (tc_args1, tc_args2) = splitAt n tc_args
        in
        (TyConApp tc tc_args1, tc_args2 ++ args)
    split _       (FunTy ty1 ty2)       args = ASSERT( null args )
                                               (TyConApp funTyCon [], [ty1,ty2])
    split orig_ty _                     args = (orig_ty, args)

\end{code}


                      LitTy
                      ~~~~~

\begin{code}
mkNumLitTy :: Integer -> Type
mkNumLitTy n = LitTy (NumTyLit n)

-- | Is this a numeric literal. We also look through type synonyms.
isNumLitTy :: Type -> Maybe Integer
isNumLitTy ty | Just ty1 <- tcView ty = isNumLitTy ty1
isNumLitTy (LitTy (NumTyLit n)) = Just n
isNumLitTy _                    = Nothing

mkStrLitTy :: FastString -> Type
mkStrLitTy s = LitTy (StrTyLit s)

-- | Is this a symbol literal. We also look through type synonyms.
isStrLitTy :: Type -> Maybe FastString
isStrLitTy ty | Just ty1 <- tcView ty = isStrLitTy ty1
isStrLitTy (LitTy (StrTyLit s)) = Just s
isStrLitTy _                    = Nothing

\end{code}


---------------------------------------------------------------------
                                FunTy
                                ~~~~~

\begin{code}
mkFunTy :: Type -> Type -> Type
-- ^ Creates a function type from the given argument and result type
mkFunTy arg res = FunTy arg res

mkFunTys :: [Type] -> Type -> Type
mkFunTys tys ty = foldr mkFunTy ty tys

isFunTy :: Type -> Bool
isFunTy ty = isJust (splitFunTy_maybe ty)

splitFunTy :: Type -> (Type, Type)
-- ^ Attempts to extract the argument and result types from a type, and
-- panics if that is not possible. See also 'splitFunTy_maybe'
splitFunTy ty | Just ty' <- coreView ty = splitFunTy ty'
splitFunTy (FunTy arg res) = (arg, res)
splitFunTy other           = pprPanic "splitFunTy" (ppr other)

splitFunTy_maybe :: Type -> Maybe (Type, Type)
-- ^ Attempts to extract the argument and result types from a type
splitFunTy_maybe ty | Just ty' <- coreView ty = splitFunTy_maybe ty'
splitFunTy_maybe (FunTy arg res)   = Just (arg, res)
splitFunTy_maybe _                 = Nothing

splitFunTys :: Type -> ([Type], Type)
splitFunTys ty = split [] ty ty
  where
    split args orig_ty ty | Just ty' <- coreView ty = split args orig_ty ty'
    split args _       (FunTy arg res)   = split (arg:args) res res
    split args orig_ty _                 = (reverse args, orig_ty)

splitFunTysN :: Int -> Type -> ([Type], Type)
-- ^ Split off exactly the given number argument types, and panics if that is not possible
splitFunTysN 0 ty = ([], ty)
splitFunTysN n ty = ASSERT2( isFunTy ty, int n <+> ppr ty )
                    case splitFunTy ty of { (arg, res) ->
                    case splitFunTysN (n-1) res of { (args, res) ->
                    (arg:args, res) }}

-- | Splits off argument types from the given type and associating
-- them with the things in the input list from left to right. The
-- final result type is returned, along with the resulting pairs of
-- objects and types, albeit with the list of pairs in reverse order.
-- Panics if there are not enough argument types for the input list.
zipFunTys :: Outputable a => [a] -> Type -> ([(a, Type)], Type)
zipFunTys orig_xs orig_ty = split [] orig_xs orig_ty orig_ty
  where
    split acc []     nty _                 = (reverse acc, nty)
    split acc xs     nty ty
          | Just ty' <- coreView ty        = split acc xs nty ty'
    split acc (x:xs) _   (FunTy arg res)   = split ((x,arg):acc) xs res res
    split _   _      _   _                 = pprPanic "zipFunTys" (ppr orig_xs <+> ppr orig_ty)

funResultTy :: Type -> Type
-- ^ Extract the function result type and panic if that is not possible
funResultTy ty = piResultTy ty (pprPanic "funResultTy" (ppr ty))

-- | Essentially 'funResultTy' on kinds handling pi-types too
piResultTy :: Type -> Type -> Type
piResultTy ty arg | Just ty' <- coreView ty = piResultTy ty' arg
piResultTy (FunTy _arg res) _    = res
piResultTy (ForAllTy tv res) arg = substTyWith [tv] [arg] res
piResultTy ty _                  = pprPanic "piResultTy" (ppr ty)

funArgTy :: Type -> Type
-- ^ Extract the function argument type and panic if that is not possible
funArgTy ty | Just ty' <- coreView ty = funArgTy ty'
funArgTy (FunTy arg _res)  = arg
funArgTy ty                = pprPanic "funArgTy" (ppr ty)
\end{code}

---------------------------------------------------------------------
                                TyConApp
                                ~~~~~~~~

\begin{code}
-- | A key function: builds a 'TyConApp' or 'FunTy' as apppropriate to
-- its arguments.  Applies its arguments to the constructor from left to right.
mkTyConApp :: TyCon -> [Type] -> Type
mkTyConApp tycon tys
  | isFunTyCon tycon, [ty1,ty2] <- tys
  = FunTy ty1 ty2

  | otherwise
  = TyConApp tycon tys

-- splitTyConApp "looks through" synonyms, because they don't
-- mean a distinct type, but all other type-constructor applications
-- including functions are returned as Just ..

-- | The same as @fst . splitTyConApp@
tyConAppTyCon_maybe :: Type -> Maybe TyCon
tyConAppTyCon_maybe ty | Just ty' <- coreView ty = tyConAppTyCon_maybe ty'
tyConAppTyCon_maybe (TyConApp tc _) = Just tc
tyConAppTyCon_maybe (FunTy {})      = Just funTyCon
tyConAppTyCon_maybe _               = Nothing

tyConAppTyCon :: Type -> TyCon
tyConAppTyCon ty = tyConAppTyCon_maybe ty `orElse` pprPanic "tyConAppTyCon" (ppr ty)

-- | The same as @snd . splitTyConApp@
tyConAppArgs_maybe :: Type -> Maybe [Type]
tyConAppArgs_maybe ty | Just ty' <- coreView ty = tyConAppArgs_maybe ty'
tyConAppArgs_maybe (TyConApp _ tys) = Just tys
tyConAppArgs_maybe (FunTy arg res)  = Just [arg,res]
tyConAppArgs_maybe _                = Nothing


tyConAppArgs :: Type -> [Type]
tyConAppArgs ty = tyConAppArgs_maybe ty `orElse` pprPanic "tyConAppArgs" (ppr ty)

tyConAppArgN :: Int -> Type -> Type
-- Executing Nth
tyConAppArgN n ty
  = case tyConAppArgs_maybe ty of
      Just tys -> ASSERT2( n < length tys, ppr n <+> ppr tys ) tys !! n
      Nothing  -> pprPanic "tyConAppArgN" (ppr n <+> ppr ty)

-- | Attempts to tease a type apart into a type constructor and the application
-- of a number of arguments to that constructor. Panics if that is not possible.
-- See also 'splitTyConApp_maybe'
splitTyConApp :: Type -> (TyCon, [Type])
splitTyConApp ty = case splitTyConApp_maybe ty of
                   Just stuff -> stuff
                   Nothing    -> pprPanic "splitTyConApp" (ppr ty)

-- | Attempts to tease a type apart into a type constructor and the application
-- of a number of arguments to that constructor
splitTyConApp_maybe :: Type -> Maybe (TyCon, [Type])
splitTyConApp_maybe ty | Just ty' <- coreView ty = splitTyConApp_maybe ty'
splitTyConApp_maybe (TyConApp tc tys) = Just (tc, tys)
splitTyConApp_maybe (FunTy arg res)   = Just (funTyCon, [arg,res])
splitTyConApp_maybe _                 = Nothing

newTyConInstRhs :: TyCon -> [Type] -> Type
-- ^ Unwrap one 'layer' of newtype on a type constructor and its
-- arguments, using an eta-reduced version of the @newtype@ if possible.
-- This requires tys to have at least @newTyConInstArity tycon@ elements.
newTyConInstRhs tycon tys
    = ASSERT2( equalLength tvs tys1, ppr tycon $$ ppr tys $$ ppr tvs )
      mkAppTys (substTyWith tvs tys1 ty) tys2
  where
    (tvs, ty)    = newTyConEtadRhs tycon
    (tys1, tys2) = splitAtList tvs tys
\end{code}

---------------------------------------------------------------------
                           CastTy
                           ~~~~~~
A casted type has its *kind* casted into something new.

Why not ignore Refl coercions? See Note [Optimising Refl] in OptCoercion.
\begin{code}
mkCastTy :: Type -> Coercion -> Type
mkCastTy = CastTy
\end{code}

--------------------------------------------------------------------
                            CoercionTy
                            ~~~~~~~~~~
CoercionTy allows us to inject coercions into types. A CoercionTy
should appear only in the right-hand side of an application.

\begin{code}
mkCoercionTy :: Coercion -> Type
mkCoercionTy = CoercionTy

isCoercionTy :: Type -> Bool
isCoercionTy (CoercionTy _) = True
isCoercionTy _              = False

isCoercionTy_maybe :: Type -> Maybe Coercion
isCoercionTy_maybe (CoercionTy co) = Just co
isCoercionTy_maybe _               = Nothing

stripCoercionTy :: Type -> Coercion
stripCoercionTy (CoercionTy co) = co
stripCoercionTy ty              = pprPanic "stripCoercionTy" (ppr ty)
\end{code}

---------------------------------------------------------------------
                                SynTy
                                ~~~~~

Notes on type synonyms
~~~~~~~~~~~~~~~~~~~~~~
The various "split" functions (splitFunTy, splitRhoTy, splitForAllTy) try
to return type synonyms wherever possible. Thus

        type Foo a = a -> a

we want
        splitFunTys (a -> Foo a) = ([a], Foo a)
not                                ([a], a -> a)

The reason is that we then get better (shorter) type signatures in
interfaces.  Notably this plays a role in tcTySigs in TcBinds.lhs.


                Representation types
                ~~~~~~~~~~~~~~~~~~~~

Note [Nullary unboxed tuple]
~~~~~~~~~~~~~~~~~~~~~~~~~~~~
We represent the nullary unboxed tuple as the unary (but void) type
Void#.  The reason for this is that the ReprArity is never
less than the Arity (as it would otherwise be for a function type like
(# #) -> Int).

As a result, ReprArity is always strictly positive if Arity is. This
is important because it allows us to distinguish at runtime between a
thunk and a function takes a nullary unboxed tuple as an argument!

\begin{code}
type UnaryType = Type

data RepType = UbxTupleRep [UnaryType] -- INVARIANT: never an empty list (see Note [Nullary unboxed tuple])
             | UnaryRep UnaryType

instance Outputable RepType where
  ppr (UbxTupleRep tys) = ptext (sLit "UbxTupleRep") <+> ppr tys
  ppr (UnaryRep ty)     = ptext (sLit "UnaryRep")    <+> ppr ty

flattenRepType :: RepType -> [UnaryType]
flattenRepType (UbxTupleRep tys) = tys
flattenRepType (UnaryRep ty)     = [ty]

-- | Looks through:
--
<<<<<<< HEAD
--	1. For-alls
--	2. Synonyms
--	3. Predicates
--	4. All newtypes, including recursive ones, but not newtype families
--      5. Casts
=======
--      1. For-alls
--      2. Synonyms
--      3. Predicates
--      4. All newtypes, including recursive ones, but not newtype families
>>>>>>> 3e633d9b
--
-- It's useful in the back end of the compiler.
repType :: Type -> RepType
repType ty
  = go initRecTc ty
  where
    go :: RecTcChecker -> Type -> RepType
    go rec_nts ty                       -- Expand predicates and synonyms
      | Just ty' <- coreView ty
      = go rec_nts ty'

<<<<<<< HEAD
    go rec_nts ty@(ForAllTy tv ty2)		-- Drop type foralls
      | isTyVar tv
      = go rec_nts ty2
      | otherwise
      = -- abstractions over coercions exist in the representation
        UnaryRep ty
=======
    go rec_nts (ForAllTy _ ty)          -- Drop foralls
        = go rec_nts ty
>>>>>>> 3e633d9b

    go rec_nts (TyConApp tc tys)        -- Expand newtypes
      | isNewTyCon tc
      , tys `lengthAtLeast` tyConArity tc
      , Just rec_nts' <- checkRecTc rec_nts tc   -- See Note [Expanding newtypes] in TyCon
      = go rec_nts' (newTyConInstRhs tc tys)

      | isUnboxedTupleTyCon tc
      = if null tys
         then UnaryRep voidPrimTy -- See Note [Nullary unboxed tuple]
         else UbxTupleRep (concatMap (flattenRepType . go rec_nts) tys)

    go rec_nts (CastTy ty _)
      = go rec_nts ty

    go _ ty@(CoercionTy _)
      = pprPanic "repType" (ppr ty)

    go _ ty = UnaryRep ty


-- | All type constructors occurring in the type; looking through type
--   synonyms, but not newtypes.
--  When it finds a Class, it returns the class TyCon.
tyConsOfType :: Type -> [TyCon]
tyConsOfType ty
  = nameEnvElts (go ty)
  where
     go :: Type -> NameEnv TyCon  -- The NameEnv does duplicate elim
     go ty | Just ty' <- tcView ty = go ty'
     go (TyVarTy {})               = emptyNameEnv
     go (LitTy {})                 = emptyNameEnv
     go (TyConApp tc tys)          = go_tc tc tys
     go (AppTy a b)                = go a `plusNameEnv` go b
     go (FunTy a b)                = go a `plusNameEnv` go b
     go (ForAllTy _ ty)            = go ty

     go_tc tc tys = extendNameEnv (go_s tys) (tyConName tc) tc
     go_s tys = foldr (plusNameEnv . go) emptyNameEnv tys

-- ToDo: this could be moved to the code generator, using splitTyConApp instead
-- of inspecting the type directly.

-- | Discovers the primitive representation of a more abstract 'UnaryType'
typePrimRep :: UnaryType -> PrimRep
typePrimRep ty
  = case repType ty of
      UbxTupleRep _ -> pprPanic "typePrimRep: UbxTupleRep" (ppr ty)
<<<<<<< HEAD
      UnaryRep rep -> go rep
    where go (TyConApp tc _) = tyConPrimRep tc
          go (ForAllTy _v _) = ASSERT( isCoVar _v ) PtrRep
          go (FunTy _ _)     = PtrRep
          go (AppTy _ _)     = PtrRep      -- See Note [AppTy rep] 
          go (TyVarTy _)     = PtrRep
          go (CastTy ty _)   = go ty  
          go _               = pprPanic "typePrimRep: UnaryRep" (ppr ty)
=======
      UnaryRep rep -> case rep of
        TyConApp tc _ -> tyConPrimRep tc
        FunTy _ _     -> PtrRep
        AppTy _ _     -> PtrRep      -- See Note [AppTy rep]
        TyVarTy _     -> PtrRep
        _             -> pprPanic "typePrimRep: UnaryRep" (ppr ty)
>>>>>>> 3e633d9b

typeRepArity :: Arity -> Type -> RepArity
typeRepArity 0 _ = 0
typeRepArity n ty = case repType ty of
<<<<<<< HEAD
  UnaryRep (ForAllTy cv ty) -> length (flattenRepType (repType (varType cv))) + typeRepArity (n - 1) ty
  UnaryRep (FunTy ty1 ty2)  -> length (flattenRepType (repType ty1)) + typeRepArity (n - 1) ty2
  _                         -> pprPanic "typeRepArity: arity greater than type can handle" (ppr (n, ty, repType ty))
=======
  UnaryRep (FunTy ty1 ty2) -> length (flattenRepType (repType ty1)) + typeRepArity (n - 1) ty2
  _                        -> pprPanic "typeRepArity: arity greater than type can handle" (ppr (n, ty))

isVoidTy :: Type -> Bool
-- True if the type has zero width
isVoidTy ty = case repType ty of
                UnaryRep (TyConApp tc _) -> isVoidRep (tyConPrimRep tc)
                _                        -> False
>>>>>>> 3e633d9b
\end{code}

Note [AppTy rep]
~~~~~~~~~~~~~~~~
Types of the form 'f a' must be of kind *, not #, so we are guaranteed
that they are represented by pointers.  The reason is that f must have
<<<<<<< HEAD
kind (kk -> kk) and kk cannot be unlifted; see Note [The kind invariant] 
in TyCoRep.

Note [mkPiKinds vs mkPiTypes]
~~~~~~~~~~~~~~~~~~~~~~~~~~~~~
If kinds and types are the same, why have separate mkPiKinds and mkPiTypes?
Because kinds and types are most certainly *not* the same, in source Haskell.
And, because 'Type's are shared between the levels, we need to maintain that
distinction down here. mkPiKinds is used to create the kind for user-visible
TyCons.
=======
kind (kk -> kk) and kk cannot be unlifted; see Note [The kind invariant]
in TypeRep.
>>>>>>> 3e633d9b

---------------------------------------------------------------------
                                ForAllTy
                                ~~~~~~~~

\begin{code}
mkForAllTy :: TyVar -> Type -> Type
mkForAllTy tyvar ty
  = ForAllTy tyvar ty

-- | Wraps foralls over the type using the provided 'TyVar's from left to right
mkForAllTys :: [TyVar] -> Type -> Type
mkForAllTys tyvars ty = foldr ForAllTy ty tyvars

-- See Note [mkPiKinds vs mkPiTypes]
mkPiKinds :: [TyVar] -> Kind -> Kind
-- mkPiKinds [k1, k2, (a:k1 -> *)] k2
-- returns forall k1 k2. (k1 -> *) -> k2
mkPiKinds [] res = res
mkPiKinds (tv:tvs) res
  | isKindVar tv = ForAllTy tv          (mkPiKinds tvs res)
  | otherwise    = FunTy (tyVarKind tv) (mkPiKinds tvs res)

mkPiType  :: Var -> Type -> Type
-- ^ Makes a @(->)@ type or a forall type, depending
-- on whether it is given a type variable or a term variable.
mkPiTypes :: [Var] -> Type -> Type
-- ^ 'mkPiType' for multiple type or value arguments

mkPiType v ty
   |  isTyVar v
   || isCoVar v = mkForAllTy v ty
   | otherwise  = mkFunTy (varType v) ty

mkPiTypes vs ty = foldr mkPiType ty vs

-- | Given a list of kinds, makes either FunTys or ForAllTys (quantified
-- over a wild card) as appropriate. (A ForAllTy is used only when the type
-- is a coercion type.)
mkPiTypesNoTv :: [Type] -> Type -> Type
mkPiTypesNoTv [] ty = ty
mkPiTypesNoTv (k:ks) ty
  = let result = mkPiTypesNoTv ks ty in
    if isCoercionType k
    then mkForAllTy (mkCoVar wildCardName k) result
    else mkFunTy k result

-- | Take a pi type (that is, either a ForAllTy or a FunTy) apart, returning
-- the list of argument types and the result type. This always succeeds, even
-- if it returns only an empty list. Note that the second type returned may
-- have free variables that were bound by a forall.
splitPiTypes :: Type -> ([Type], Type)
splitPiTypes ty | Just ty' <- coreView ty = splitPiTypes ty'
splitPiTypes (FunTy arg res)              = let (args, res') = splitPiTypes res in
                                            (arg:args, res')
splitPiTypes (ForAllTy tv ty)             = let (args, res') = splitPiTypes ty in
                                            (tyVarKind tv : args, res')
splitPiTypes ty                           = ([], ty)

isForAllTy :: Type -> Bool
isForAllTy (ForAllTy _ _) = True
isForAllTy _              = False

-- | Take a forall type apart, or panics if that is not possible.
splitForAllTy :: Type -> (TyCoVar, Type)
splitForAllTy ty
  | Just (tv, ty') <- splitForAllTy_maybe ty = (tv, ty')
  | otherwise                                = pprPanic "splitForAllTy" (ppr ty)

-- | Attempts to take a forall type apart, returning the bound type variable
-- and the remainder of the type
splitForAllTy_maybe :: Type -> Maybe (TyCoVar, Type)
splitForAllTy_maybe ty = splitFAT_m ty
  where
    splitFAT_m ty | Just ty' <- coreView ty = splitFAT_m ty'
    splitFAT_m (ForAllTy tyvar ty)          = Just(tyvar, ty)
    splitFAT_m _                            = Nothing

-- | Attempts to take a forall type apart, returning all the immediate such bound
-- type variables and the remainder of the type. Always suceeds, even if that means
-- returning an empty list of 'TyVar's
splitForAllTys :: Type -> ([TyCoVar], Type)
splitForAllTys ty = split ty ty []
   where
     split orig_ty ty tvs | Just ty' <- coreView ty = split orig_ty ty' tvs
     split _       (ForAllTy tv ty)  tvs = split ty ty (tv:tvs)
     split orig_ty _                 tvs = (reverse tvs, orig_ty)

-- | Equivalent to @snd . splitForAllTys@
dropForAlls :: Type -> Type
dropForAlls ty = snd (splitForAllTys ty)
\end{code}

-- (mkPiType now in CoreUtils)

applyTy, applyTys
~~~~~~~~~~~~~~~~~

\begin{code}
-- | Instantiate a forall type with one or more type arguments.
-- Used when we have a polymorphic function applied to type args:
--
-- > f t1 t2
--
-- We use @applyTys type-of-f [t1,t2]@ to compute the type of the expression.
-- Panics if no application is possible.
applyTy :: Type -> KindOrType -> Type
applyTy ty arg | Just ty' <- coreView ty = applyTy ty' arg
applyTy (ForAllTy tv ty) arg = substTyWith [tv] [arg] ty
applyTy _                _   = panic "applyTy"

applyTys :: Type -> [KindOrType] -> Type
-- ^ This function is interesting because:
--
--      1. The function may have more for-alls than there are args
--
--      2. Less obviously, it may have fewer for-alls
--
-- For case 2. think of:
--
-- > applyTys (forall a.a) [forall b.b, Int]
--
-- This really can happen, but only (I think) in situations involving
-- undefined.  For example:
--       undefined :: forall a. a
-- Term: undefined @(forall b. b->b) @Int
-- This term should have type (Int -> Int), but notice that
-- there are more type args than foralls in 'undefined's type.

-- If you edit this function, you may need to update the GHC formalism
-- See Note [GHC Formalism] in coreSyn/CoreLint.lhs
applyTys ty args = applyTysD empty ty args

applyTysD :: SDoc -> Type -> [Type] -> Type     -- Debug version
applyTysD _   orig_fun_ty []      = orig_fun_ty
applyTysD doc orig_fun_ty arg_tys
  | n_tvs == n_args     -- The vastly common case
  = substTyWith tvs arg_tys rho_ty
  | n_tvs > n_args      -- Too many for-alls
  = substTyWith (take n_args tvs) arg_tys
                (mkForAllTys (drop n_args tvs) rho_ty)
  | otherwise           -- Too many type args
  = ASSERT2( n_tvs > 0, doc $$ ppr orig_fun_ty )        -- Zero case gives infnite loop!
    applyTysD doc (substTyWith tvs (take n_tvs arg_tys) rho_ty)
                  (drop n_tvs arg_tys)
  where
    (tvs, rho_ty) = splitForAllTys orig_fun_ty
    n_tvs = length tvs
    n_args = length arg_tys
\end{code}


%************************************************************************
%*                                                                      *
                         Pred
%*                                                                      *
%************************************************************************

Predicates on PredType

\begin{code}
noParenPred :: PredType -> Bool
-- A predicate that can appear without parens before a "=>"
--       C a => a -> a
--       a~b => a -> b
-- But   (?x::Int) => Int -> Int
noParenPred p = not (isIPPred p) && isClassPred p || isEqPred p

isPredTy :: Type -> Bool
  -- NB: isPredTy is used when printing types, which can happen in debug printing
  --     during type checking of not-fully-zonked types.  So it's not cool to say
  --     isConstraintKind (typeKind ty) because absent zonking the type might 
  --     be ill-kinded, and typeKind crashes
  --     Hence the rather tiresome story here
isPredTy ty = go ty []
  where
    go :: Type -> [KindOrType] -> Bool
    go (AppTy ty1 ty2)   args = go ty1 (ty2 : args)
    go (TyConApp tc tys) args = go_k (tyConKind tc) (tys ++ args)
    go (TyVarTy tv)      args = go_k (tyVarKind tv) args
    go _                 _    = False

    go_k :: Kind -> [KindOrType] -> Bool
    -- True <=> kind is k1 -> .. -> kn -> Constraint
    go_k k                [] = isConstraintKind k
    go_k (FunTy _ k1)     (_ :args) = go_k k1 args
    go_k (ForAllTy kv k1) (k2:args) = go_k (substKiWith [kv] [k2] k1) args
    go_k _ _ = False                  -- Typeable * Int :: Constraint

isClassPred, isEqPred, isIPPred :: PredType -> Bool
isClassPred ty = case tyConAppTyCon_maybe ty of
    Just tyCon | isClassTyCon tyCon -> True
    _                               -> False
isEqPred ty = case tyConAppTyCon_maybe ty of
    Just tyCon -> tyCon `hasKey` eqTyConKey
    _          -> False

isIPPred ty = case tyConAppTyCon_maybe ty of
    Just tc -> isIPTyCon tc
    _       -> False

isIPTyCon :: TyCon -> Bool
isIPTyCon tc = tc `hasKey` ipClassNameKey

isIPClass :: Class -> Bool
isIPClass cls = cls `hasKey` ipClassNameKey
  -- Class and it corresponding TyCon have the same Unique

isIPPred_maybe :: Type -> Maybe (FastString, Type)
isIPPred_maybe ty =
  do (tc,[t1,t2]) <- splitTyConApp_maybe ty
     guard (isIPTyCon tc)
     x <- isStrLitTy t1
     return (x,t2)
\end{code}

Make PredTypes

--------------------- Equality types ---------------------------------
\begin{code}
-- | Creates a type equality predicate
mkEqPred :: Type -> Type -> PredType
mkEqPred ty1 ty2
  = WARN( not (k `eqKind` typeKind ty2), ppr ty1 $$ ppr ty2 $$ ppr k $$ ppr (typeKind ty2) )
    TyConApp eqTyCon [k, ty1, ty2]
  where
    k = typeKind ty1

mkCoerciblePred :: Type -> Type -> PredType
mkCoerciblePred ty1 ty2
  = WARN( not (k `eqKind` typeKind ty2), ppr ty1 $$ ppr ty2 $$ ppr k $$ ppr (typeKind ty2) )
    TyConApp coercibleTyCon [k, ty1, ty2]
  where
    k = typeKind ty1

-- | Creates a primitive type equality predicate.
-- Invariant: the types are not Coercions
mkPrimEqPred :: Type -> Type -> Type
<<<<<<< HEAD
mkPrimEqPred ty1 ty2
  = TyConApp eqPrimTyCon [k1, k2, ty1, ty2]
  where 
    k1 = typeKind ty1
    k2 = typeKind ty2

-- | Creates a primite type equality predicate with explicit kinds
mkHeteroPrimEqPred :: Kind -> Kind -> Type -> Type -> Type
mkHeteroPrimEqPred k1 k2 ty1 ty2 = TyConApp eqPrimTyCon [k1, k2, ty1, ty2]

-- | Try to split up a coercion type into the types that it coerces
splitCoercionType_maybe :: Type -> Maybe (Type, Type)
splitCoercionType_maybe ty
  = do { (tc, [_, _, ty1, ty2]) <- splitTyConApp_maybe ty
       ; guard $ tc `hasKey` eqPrimTyConKey
       ; return (ty1, ty2) }

=======
mkPrimEqPred ty1  ty2
  = WARN( not (k `eqKind` typeKind ty2), ppr ty1 $$ ppr ty2 )
    TyConApp eqPrimTyCon [k, ty1, ty2]
  where
    k = typeKind ty1

mkReprPrimEqPred :: Type -> Type -> Type
mkReprPrimEqPred ty1  ty2
  = WARN( not (k `eqKind` typeKind ty2), ppr ty1 $$ ppr ty2 )
    TyConApp eqReprPrimTyCon [k, ty1, ty2]
  where
    k = typeKind ty1
>>>>>>> 3e633d9b
\end{code}

--------------------- Dictionary types ---------------------------------
\begin{code}
mkClassPred :: Class -> [Type] -> PredType
mkClassPred clas tys = TyConApp (classTyCon clas) tys

isDictTy :: Type -> Bool
isDictTy = isClassPred

isDictLikeTy :: Type -> Bool
-- Note [Dictionary-like types]
isDictLikeTy ty | Just ty' <- coreView ty = isDictLikeTy ty'
isDictLikeTy ty = case splitTyConApp_maybe ty of
        Just (tc, tys) | isClassTyCon tc -> True
                       | isTupleTyCon tc -> all isDictLikeTy tys
        _other                           -> False
\end{code}

Note [Dictionary-like types]
~~~~~~~~~~~~~~~~~~~~~~~~~~~~
Being "dictionary-like" means either a dictionary type or a tuple thereof.
In GHC 6.10 we build implication constraints which construct such tuples,
and if we land up with a binding
    t :: (C [a], Eq [a])
    t = blah
then we want to treat t as cheap under "-fdicts-cheap" for example.
(Implication constraints are normally inlined, but sadly not if the
occurrence is itself inside an INLINE function!  Until we revise the
handling of implication constraints, that is.)  This turned out to
be important in getting good arities in DPH code.  Example:

    class C a
    class D a where { foo :: a -> a }
    instance C a => D (Maybe a) where { foo x = x }

    bar :: (C a, C b) => a -> b -> (Maybe a, Maybe b)
    {-# INLINE bar #-}
    bar x y = (foo (Just x), foo (Just y))

Then 'bar' should jolly well have arity 4 (two dicts, two args), but
we ended up with something like
   bar = __inline_me__ (\d1,d2. let t :: (D (Maybe a), D (Maybe b)) = ...
                                in \x,y. <blah>)

This is all a bit ad-hoc; eg it relies on knowing that implication
constraints build tuples.


Decomposing PredType

\begin{code}
data PredTree = ClassPred Class [Type]
              | EqPred Type Type
              | TuplePred [PredType]
              | IrredPred PredType

classifyPredType :: PredType -> PredTree
classifyPredType ev_ty = case splitTyConApp_maybe ev_ty of
    Just (tc, tys) | Just clas <- tyConClass_maybe tc
                   -> ClassPred clas tys
    Just (tc, tys) | tc `hasKey` eqTyConKey
                   , let [_, ty1, ty2] = tys
                   -> EqPred ty1 ty2
    Just (tc, tys) | isTupleTyCon tc
                   -> TuplePred tys
    _ -> IrredPred ev_ty
\end{code}

\begin{code}
getClassPredTys :: PredType -> (Class, [Type])
getClassPredTys ty = case getClassPredTys_maybe ty of
        Just (clas, tys) -> (clas, tys)
        Nothing          -> pprPanic "getClassPredTys" (ppr ty)

getClassPredTys_maybe :: PredType -> Maybe (Class, [Type])
getClassPredTys_maybe ty = case splitTyConApp_maybe ty of
        Just (tc, tys) | Just clas <- tyConClass_maybe tc -> Just (clas, tys)
        _ -> Nothing

getEqPredTys :: PredType -> (Type, Type)
getEqPredTys ty
  = case splitTyConApp_maybe ty of
      Just (tc, (_ : ty1 : ty2 : tys)) ->
        ASSERT( null tys && (tc `hasKey` eqTyConKey || tc `hasKey` coercibleTyConKey) )
        (ty1, ty2)
      _ -> pprPanic "getEqPredTys" (ppr ty)

getEqPredTys_maybe :: PredType -> Maybe (Role, Type, Type)
getEqPredTys_maybe ty
  = case splitTyConApp_maybe ty of
      Just (tc, [_, ty1, ty2])
        | tc `hasKey` eqTyConKey -> Just (Nominal, ty1, ty2)
        | tc `hasKey` coercibleTyConKey -> Just (Representational, ty1, ty2)
      _ -> Nothing

getEqPredRole :: PredType -> Role
getEqPredRole ty
  = case splitTyConApp_maybe ty of
      Just (tc, [_, _, _])
        | tc `hasKey` eqTyConKey -> Nominal
        | tc `hasKey` coercibleTyConKey -> Representational
      _ -> pprPanic "getEqPredRole" (ppr ty)

\end{code}

%************************************************************************
%*                                                                      *
                   Size
%*                                                                      *
%************************************************************************

\begin{code}
typeSize :: Type -> Int
typeSize (LitTy {})      = 1
typeSize (TyVarTy {})    = 1
typeSize (AppTy t1 t2)   = typeSize t1 + typeSize t2
typeSize (FunTy t1 t2)   = typeSize t1 + typeSize t2
typeSize (ForAllTy _ t)  = 1 + typeSize t
typeSize (TyConApp _ ts) = 1 + sum (map typeSize ts)
<<<<<<< HEAD
typeSize (CastTy ty co)  = typeSize ty + coercionSize co
typeSize (CoercionTy co) = coercionSize co

-- no promises that this is the most efficient, but it will do the job
type DepEnv = VarEnv VarSet
varSetElemsWellScoped :: VarSet -> [TyCoVar]
varSetElemsWellScoped set 
  = build_list [] (varSetElems set)
  where
    deps = foldVarSet add_dep emptyVarEnv set

    add_dep :: Var -> DepEnv -> DepEnv
    add_dep v env = extendVarEnv env v (dep_set v emptyVarSet)

    dep_set :: Var -> VarSet -> VarSet
    dep_set v s = let free_vars = tyCoVarsOfType (varType v) `intersectVarSet` set in
                    foldVarSet dep_set free_vars free_vars `unionVarSet` s

    get_deps :: Var -> VarSet
    get_deps v = lookupVarEnv_NF deps v

    build_list :: [TyCoVar] -- vars in scope
               -> [TyCoVar] -- vars not yet sorted
               -> [TyCoVar]
    build_list scoped [] = scoped
    build_list scoped unsorted
      = let (new_scoped, unsorted') = partition (well_scoped scoped) unsorted in
        ASSERT( not $ null new_scoped )
        build_list (scoped ++ sort new_scoped) unsorted'

    well_scoped scoped var = get_deps var `subVarSet` (mkVarSet scoped)

=======
>>>>>>> 3e633d9b
\end{code}


%************************************************************************
%*                                                                      *
\subsection{Type families}
%*                                                                      *
%************************************************************************

\begin{code}
mkFamilyTyConApp :: TyCon -> [Type] -> Type
-- ^ Given a family instance TyCon and its arg types, return the
-- corresponding family type.  E.g:
--
-- > data family T a
-- > data instance T (Maybe b) = MkT b
--
-- Where the instance tycon is :RTL, so:
--
-- > mkFamilyTyConApp :RTL Int  =  T (Maybe Int)
mkFamilyTyConApp tc tys
  | Just (fam_tc, fam_tys) <- tyConFamInst_maybe tc
  , let tvs = tyConTyVars tc
        fam_subst = ASSERT2( length tvs == length tys, ppr tc <+> ppr tys )
                    zipTopTCvSubst tvs tys
  = mkTyConApp fam_tc (substTys fam_subst fam_tys)
  | otherwise
  = mkTyConApp tc tys

-- | Get the type on the LHS of a coercion induced by a type/data
-- family instance.
coAxNthLHS :: CoAxiom br -> Int -> Type
coAxNthLHS ax ind =
  mkTyConApp (coAxiomTyCon ax) (coAxBranchLHS (coAxiomNthBranch ax ind))

-- | Pretty prints a 'TyCon', using the family instance in case of a
-- representation tycon.  For example:
--
-- > data T [a] = ...
--
-- In that case we want to print @T [a]@, where @T@ is the family 'TyCon'
pprSourceTyCon :: TyCon -> SDoc
pprSourceTyCon tycon
  | Just (fam_tc, tys) <- tyConFamInst_maybe tycon
  = ppr $ fam_tc `TyConApp` tys        -- can't be FunTyCon
  | otherwise
  = ppr tycon
\end{code}

%************************************************************************
%*                                                                      *
\subsection{Liftedness}
%*                                                                      *
%************************************************************************

\begin{code}
-- | See "Type#type_classification" for what an unlifted type is
isUnLiftedType :: Type -> Bool
        -- isUnLiftedType returns True for forall'd unlifted types:
        --      x :: forall a. Int#
        -- I found bindings like these were getting floated to the top level.
        -- They are pretty bogus types, mind you.  It would be better never to
        -- construct them

isUnLiftedType ty | Just ty' <- coreView ty = isUnLiftedType ty'
isUnLiftedType (ForAllTy tv ty)  
  | isTyVar tv                      = isUnLiftedType ty
  | otherwise {- co var -}          = False
isUnLiftedType (TyConApp tc _)      = isUnLiftedTyCon tc
isUnLiftedType _                    = False

isUnboxedTupleType :: Type -> Bool
isUnboxedTupleType ty = case tyConAppTyCon_maybe ty of
                           Just tc -> isUnboxedTupleTyCon tc
                           _       -> False

-- | See "Type#type_classification" for what an algebraic type is.
-- Should only be applied to /types/, as opposed to e.g. partially
-- saturated type constructors
isAlgType :: Type -> Bool
isAlgType ty
  = case splitTyConApp_maybe ty of
      Just (tc, ty_args) -> ASSERT( ty_args `lengthIs` tyConArity tc )
                            isAlgTyCon tc
      _other             -> False

-- | See "Type#type_classification" for what an algebraic type is.
-- Should only be applied to /types/, as opposed to e.g. partially
-- saturated type constructors. Closed type constructors are those
-- with a fixed right hand side, as opposed to e.g. associated types
isClosedAlgType :: Type -> Bool
isClosedAlgType ty
  = case splitTyConApp_maybe ty of
      Just (tc, ty_args) | isAlgTyCon tc && not (isFamilyTyCon tc)
             -> ASSERT2( ty_args `lengthIs` tyConArity tc, ppr ty ) True
      _other -> False
\end{code}

\begin{code}
-- | Computes whether an argument (or let right hand side) should
-- be computed strictly or lazily, based only on its type.
-- Currently, it's just 'isUnLiftedType'.

isStrictType :: Type -> Bool
isStrictType = isUnLiftedType
\end{code}

\begin{code}
isPrimitiveType :: Type -> Bool
-- ^ Returns true of types that are opaque to Haskell.
-- Most of these are unlifted, but now that we interact with .NET, we
-- may have primtive (foreign-imported) types that are lifted
isPrimitiveType ty = case splitTyConApp_maybe ty of
                        Just (tc, ty_args) -> ASSERT( ty_args `lengthIs` tyConArity tc )
                                              isPrimTyCon tc
                        _                  -> False
\end{code}


%************************************************************************
%*                                                                      *
\subsection{Sequencing on types}
%*                                                                      *
%************************************************************************

\begin{code}
seqType :: Type -> ()
seqType (LitTy n)         = n `seq` ()
seqType (TyVarTy tv)      = tv `seq` ()
seqType (AppTy t1 t2)     = seqType t1 `seq` seqType t2
seqType (FunTy t1 t2)     = seqType t1 `seq` seqType t2
seqType (TyConApp tc tys) = tc `seq` seqTypes tys
seqType (ForAllTy tv ty)  = seqType (tyVarKind tv) `seq` seqType ty
seqType (CastTy ty co)    = seqType ty `seq` seqCo co
seqType (CoercionTy co)   = seqCo co

seqTypes :: [Type] -> ()
seqTypes []       = ()
seqTypes (ty:tys) = seqType ty `seq` seqTypes tys
\end{code}


%************************************************************************
%*                                                                      *
                Comparision for types
        (We don't use instances so that we know where it happens)
%*                                                                      *
%************************************************************************

\begin{code}
eqKind :: Kind -> Kind -> Bool
-- Watch out for horrible hack: See Note [Comparison with OpenTypeKind]
eqKind = eqType

eqType :: Type -> Type -> Bool
-- ^ Type equality on source types. Does not look through @newtypes@ or
-- 'PredType's, but it does look through type synonyms.
-- Watch out for horrible hack: See Note [Comparison with OpenTypeKind]
eqType t1 t2 = isEqual $ cmpType t1 t2

eqTypeX :: RnEnv2 -> Type -> Type -> Bool
eqTypeX env t1 t2 = isEqual $ cmpTypeX env t1 t2

eqTypes :: [Type] -> [Type] -> Bool
eqTypes tys1 tys2 = isEqual $ cmpTypes tys1 tys2

eqPred :: PredType -> PredType -> Bool
eqPred = eqType

eqPredX :: RnEnv2 -> PredType -> PredType -> Bool
eqPredX env p1 p2 = isEqual $ cmpTypeX env p1 p2

eqTyCoVarBndrs :: RnEnv2 -> [TyCoVar] -> [TyCoVar] -> Maybe RnEnv2
-- Check that the tyvar lists are the same length
-- and have matching kinds; if so, extend the RnEnv2
-- Returns Nothing if they don't match
<<<<<<< HEAD
eqTyCoVarBndrs env [] [] 
=======
eqTyVarBndrs env [] []
>>>>>>> 3e633d9b
 = Just env
eqTyCoVarBndrs env (tv1:tvs1) (tv2:tvs2)
 | eqTypeX env (tyVarKind tv1) (tyVarKind tv2)
 = eqTyCoVarBndrs (rnBndr2 env tv1 tv2) tvs1 tvs2
eqTyCoVarBndrs _ _ _= Nothing
\end{code}

Now here comes the real worker

\begin{code}
cmpType :: Type -> Type -> Ordering
-- Watch out for horrible hack: See Note [Comparison with OpenTypeKind]
cmpType t1 t2 = cmpTypeX rn_env t1 t2
  where
    rn_env = mkRnEnv2 (mkInScopeSet (tyCoVarsOfType t1 `unionVarSet` tyCoVarsOfType t2))

cmpTypes :: [Type] -> [Type] -> Ordering
cmpTypes ts1 ts2 = cmpTypesX rn_env ts1 ts2
  where
    rn_env = mkRnEnv2 (mkInScopeSet (tyCoVarsOfTypes ts1 `unionVarSet` tyCoVarsOfTypes ts2))

cmpPred :: PredType -> PredType -> Ordering
cmpPred p1 p2 = cmpTypeX rn_env p1 p2
  where
    rn_env = mkRnEnv2 (mkInScopeSet (tyCoVarsOfType p1 `unionVarSet` tyCoVarsOfType p2))

cmpTypeX :: RnEnv2 -> Type -> Type -> Ordering  -- Main workhorse
cmpTypeX env t1 t2 | Just t1' <- coreView t1 = cmpTypeX env t1' t2
                   | Just t2' <- coreView t2 = cmpTypeX env t1 t2'
-- We expand predicate types, because in Core-land we have
-- lots of definitions like
--      fOrdBool :: Ord Bool
--      fOrdBool = D:Ord .. .. ..
-- So the RHS has a data type

cmpTypeX env (TyVarTy tv1)       (TyVarTy tv2)       = rnOccL env tv1 `compare` rnOccR env tv2
cmpTypeX env (ForAllTy tv1 t1)   (ForAllTy tv2 t2)   = cmpTypeX env (tyVarKind tv1) (tyVarKind tv2)
                                                       `thenCmp` cmpTypeX (rnBndr2 env tv1 tv2) t1 t2
cmpTypeX env (AppTy s1 t1)       (AppTy s2 t2)       = cmpTypeX env s1 s2 `thenCmp` cmpTypeX env t1 t2
cmpTypeX env (FunTy s1 t1)       (FunTy s2 t2)       = cmpTypeX env s1 s2 `thenCmp` cmpTypeX env t1 t2
cmpTypeX env (TyConApp tc1 tys1) (TyConApp tc2 tys2) = (tc1 `cmpTc` tc2) `thenCmp` cmpTypesX env tys1 tys2
cmpTypeX _   (LitTy l1)          (LitTy l2)          = compare l1 l2
cmpTypeX env (CastTy t1 c1)      (CastTy t2 c2)      = cmpTypeX env t1 t2 `thenCmp` cmpCoercionX env c1 c2
cmpTypeX env (CoercionTy c1)     (CoercionTy c2)     = cmpCoercionX env c1 c2

    -- Deal with the rest: TyVarTy < CoercionTy < CastTy < AppTy < FunTy < LitTy < TyConApp < ForAllTy
cmpTypeX _ ty1 ty2
  = (get_rank ty1) `compare` (get_rank ty2)
  where get_rank :: Type -> Int
        get_rank (TyVarTy {})    = 0
        get_rank (CoercionTy {}) = 1
        get_rank (CastTy {})     = 2
        get_rank (AppTy {})      = 3
        get_rank (FunTy {})      = 4
        get_rank (LitTy {})      = 5
        get_rank (TyConApp {})   = 6
        get_rank (ForAllTy {})   = 7

-------------
cmpTypesX :: RnEnv2 -> [Type] -> [Type] -> Ordering
cmpTypesX _   []        []        = EQ
cmpTypesX env (t1:tys1) (t2:tys2) = cmpTypeX env t1 t2 `thenCmp` cmpTypesX env tys1 tys2
cmpTypesX _   []        _         = LT
cmpTypesX _   _         []        = GT

-------------
cmpTc :: TyCon -> TyCon -> Ordering
<<<<<<< HEAD
-- Here we treat BOX, *, and Constraint as equal
-- See Note [Kind Constraint and kind *] and Note [SuperKind] in Kinds.lhs
cmpTc tc1 tc2 = nu1 `compare` nu2
=======
-- Here we treat * and Constraint as equal
-- See Note [Kind Constraint and kind *] in Kinds.lhs
--
-- Also we treat OpenTypeKind as equal to either * or #
-- See Note [Comparison with OpenTypeKind]
cmpTc tc1 tc2 
  | u1 == openTypeKindTyConKey, isSubOpenTypeKindKey u2 = EQ
  | u2 == openTypeKindTyConKey, isSubOpenTypeKindKey u1 = EQ
  | otherwise = nu1 `compare` nu2
>>>>>>> 3e633d9b
  where
    u1  = tyConUnique tc1
    nu1 = if isStarKindCon tc1 then liftedTypeKindTyConKey else u1
    u2  = tyConUnique tc2
    nu2 = if isStarKindCon tc2 then liftedTypeKindTyConKey else u2
\end{code}

Note [Comparison with OpenTypeKind]
~~~~~~~~~~~~~~~~~~~~~~~~~~~~~~~~~~~
In PrimOpWrappers we have things like
   PrimOpWrappers.mkWeak# = /\ a b c. Prim.mkWeak# a b c
where
   Prim.mkWeak# :: forall (a:Open) b c. a -> b -> c 
                                     -> State# RealWorld -> (# State# RealWorld, Weak# b #)
Now, eta reduction will turn the definition into
     PrimOpWrappers.mkWeak# = Prim.mkWeak#
which is kind-of OK, but now the types aren't really equal.  So HACK HACK
we pretend (in Core) that Open is equal to * or #.  I hate this.

Note [cmpTypeX]
~~~~~~~~~~~~~~~

When we compare foralls, we should look at the kinds. But if we do so,
we get a corelint error like the following (in
libraries/ghc-prim/GHC/PrimopWrappers.hs):

    Binder's type: forall (o_abY :: *).
                   o_abY
                   -> GHC.Prim.State# GHC.Prim.RealWorld
                   -> GHC.Prim.State# GHC.Prim.RealWorld
    Rhs type: forall (a_12 :: ?).
              a_12
              -> GHC.Prim.State# GHC.Prim.RealWorld
              -> GHC.Prim.State# GHC.Prim.RealWorld

This is why we don't look at the kind. Maybe we should look if the
kinds are compatible.

-- cmpTypeX env (ForAllTy tv1 t1)   (ForAllTy tv2 t2)
--   = cmpTypeX env (tyVarKind tv1) (tyVarKind tv2) `thenCmp`
--     cmpTypeX (rnBndr2 env tv1 tv2) t1 t2

<<<<<<< HEAD
=======
%************************************************************************
%*                                                                      *
                Type substitutions
%*                                                                      *
%************************************************************************

\begin{code}
emptyTvSubstEnv :: TvSubstEnv
emptyTvSubstEnv = emptyVarEnv

composeTvSubst :: InScopeSet -> TvSubstEnv -> TvSubstEnv -> TvSubstEnv
-- ^ @(compose env1 env2)(x)@ is @env1(env2(x))@; i.e. apply @env2@ then @env1@.
-- It assumes that both are idempotent.
-- Typically, @env1@ is the refinement to a base substitution @env2@
composeTvSubst in_scope env1 env2
  = env1 `plusVarEnv` mapVarEnv (substTy subst1) env2
        -- First apply env1 to the range of env2
        -- Then combine the two, making sure that env1 loses if
        -- both bind the same variable; that's why env1 is the
        --  *left* argument to plusVarEnv, because the right arg wins
  where
    subst1 = TvSubst in_scope env1

emptyTvSubst :: TvSubst
emptyTvSubst = TvSubst emptyInScopeSet emptyTvSubstEnv

isEmptyTvSubst :: TvSubst -> Bool
         -- See Note [Extending the TvSubstEnv]
isEmptyTvSubst (TvSubst _ tenv) = isEmptyVarEnv tenv

mkTvSubst :: InScopeSet -> TvSubstEnv -> TvSubst
mkTvSubst = TvSubst

getTvSubstEnv :: TvSubst -> TvSubstEnv
getTvSubstEnv (TvSubst _ env) = env

getTvInScope :: TvSubst -> InScopeSet
getTvInScope (TvSubst in_scope _) = in_scope

isInScope :: Var -> TvSubst -> Bool
isInScope v (TvSubst in_scope _) = v `elemInScopeSet` in_scope

notElemTvSubst :: CoVar -> TvSubst -> Bool
notElemTvSubst v (TvSubst _ tenv) = not (v `elemVarEnv` tenv)

setTvSubstEnv :: TvSubst -> TvSubstEnv -> TvSubst
setTvSubstEnv (TvSubst in_scope _) tenv = TvSubst in_scope tenv

zapTvSubstEnv :: TvSubst -> TvSubst
zapTvSubstEnv (TvSubst in_scope _) = TvSubst in_scope emptyVarEnv

extendTvInScope :: TvSubst -> Var -> TvSubst
extendTvInScope (TvSubst in_scope tenv) var = TvSubst (extendInScopeSet in_scope var) tenv

extendTvInScopeList :: TvSubst -> [Var] -> TvSubst
extendTvInScopeList (TvSubst in_scope tenv) vars = TvSubst (extendInScopeSetList in_scope vars) tenv

extendTvSubst :: TvSubst -> TyVar -> Type -> TvSubst
extendTvSubst (TvSubst in_scope tenv) tv ty = TvSubst in_scope (extendVarEnv tenv tv ty)

extendTvSubstList :: TvSubst -> [TyVar] -> [Type] -> TvSubst
extendTvSubstList (TvSubst in_scope tenv) tvs tys
  = TvSubst in_scope (extendVarEnvList tenv (tvs `zip` tys))

unionTvSubst :: TvSubst -> TvSubst -> TvSubst
-- Works when the ranges are disjoint
unionTvSubst (TvSubst in_scope1 tenv1) (TvSubst in_scope2 tenv2)
  = ASSERT( not (tenv1 `intersectsVarEnv` tenv2) )
    TvSubst (in_scope1 `unionInScope` in_scope2)
            (tenv1     `plusVarEnv`   tenv2)

-- mkOpenTvSubst and zipOpenTvSubst generate the in-scope set from
-- the types given; but it's just a thunk so with a bit of luck
-- it'll never be evaluated

-- Note [Generating the in-scope set for a substitution]
-- ~~~~~~~~~~~~~~~~~~~~~~~~~~~~~~~~~~~~~~~~~~~~~~~~~~~~~
-- If we want to substitute [a -> ty1, b -> ty2] I used to
-- think it was enough to generate an in-scope set that includes
-- fv(ty1,ty2).  But that's not enough; we really should also take the
-- free vars of the type we are substituting into!  Example:
--      (forall b. (a,b,x)) [a -> List b]
-- Then if we use the in-scope set {b}, there is a danger we will rename
-- the forall'd variable to 'x' by mistake, getting this:
--      (forall x. (List b, x, x)
-- Urk!  This means looking at all the calls to mkOpenTvSubst....


-- | Generates the in-scope set for the 'TvSubst' from the types in the incoming
-- environment, hence "open"
mkOpenTvSubst :: TvSubstEnv -> TvSubst
mkOpenTvSubst tenv = TvSubst (mkInScopeSet (tyVarsOfTypes (varEnvElts tenv))) tenv

-- | Generates the in-scope set for the 'TvSubst' from the types in the incoming
-- environment, hence "open"
zipOpenTvSubst :: [TyVar] -> [Type] -> TvSubst
zipOpenTvSubst tyvars tys
  | debugIsOn && (length tyvars /= length tys)
  = pprTrace "zipOpenTvSubst" (ppr tyvars $$ ppr tys) emptyTvSubst
  | otherwise
  = TvSubst (mkInScopeSet (tyVarsOfTypes tys)) (zipTyEnv tyvars tys)

-- | Called when doing top-level substitutions. Here we expect that the
-- free vars of the range of the substitution will be empty.
mkTopTvSubst :: [(TyVar, Type)] -> TvSubst
mkTopTvSubst prs = TvSubst emptyInScopeSet (mkVarEnv prs)

zipTopTvSubst :: [TyVar] -> [Type] -> TvSubst
zipTopTvSubst tyvars tys
  | debugIsOn && (length tyvars /= length tys)
  = pprTrace "zipTopTvSubst" (ppr tyvars $$ ppr tys) emptyTvSubst
  | otherwise
  = TvSubst emptyInScopeSet (zipTyEnv tyvars tys)

zipTyEnv :: [TyVar] -> [Type] -> TvSubstEnv
zipTyEnv tyvars tys
  | debugIsOn && (length tyvars /= length tys)
  = pprTrace "zipTyEnv" (ppr tyvars $$ ppr tys) emptyVarEnv
  | otherwise
  = zip_ty_env tyvars tys emptyVarEnv

-- Later substitutions in the list over-ride earlier ones,
-- but there should be no loops
zip_ty_env :: [TyVar] -> [Type] -> TvSubstEnv -> TvSubstEnv
zip_ty_env []       []       env = env
zip_ty_env (tv:tvs) (ty:tys) env = zip_ty_env tvs tys (extendVarEnv env tv ty)
        -- There used to be a special case for when
        --      ty == TyVarTy tv
        -- (a not-uncommon case) in which case the substitution was dropped.
        -- But the type-tidier changes the print-name of a type variable without
        -- changing the unique, and that led to a bug.   Why?  Pre-tidying, we had
        -- a type {Foo t}, where Foo is a one-method class.  So Foo is really a newtype.
        -- And it happened that t was the type variable of the class.  Post-tiding,
        -- it got turned into {Foo t2}.  The ext-core printer expanded this using
        -- sourceTypeRep, but that said "Oh, t == t2" because they have the same unique,
        -- and so generated a rep type mentioning t not t2.
        --
        -- Simplest fix is to nuke the "optimisation"
zip_ty_env tvs      tys      env   = pprTrace "Var/Type length mismatch: " (ppr tvs $$ ppr tys) env
-- zip_ty_env _ _ env = env

instance Outputable TvSubst where
  ppr (TvSubst ins tenv)
    = brackets $ sep[ ptext (sLit "TvSubst"),
                      nest 2 (ptext (sLit "In scope:") <+> ppr ins),
                      nest 2 (ptext (sLit "Type env:") <+> ppr tenv) ]
\end{code}

%************************************************************************
%*                                                                      *
                Performing type or kind substitutions
%*                                                                      *
%************************************************************************

\begin{code}
-- | Type substitution making use of an 'TvSubst' that
-- is assumed to be open, see 'zipOpenTvSubst'
substTyWith :: [TyVar] -> [Type] -> Type -> Type
substTyWith tvs tys = ASSERT( length tvs == length tys )
                      substTy (zipOpenTvSubst tvs tys)

substKiWith :: [KindVar] -> [Kind] -> Kind -> Kind
substKiWith = substTyWith

-- | Type substitution making use of an 'TvSubst' that
-- is assumed to be open, see 'zipOpenTvSubst'
substTysWith :: [TyVar] -> [Type] -> [Type] -> [Type]
substTysWith tvs tys = ASSERT( length tvs == length tys )
                       substTys (zipOpenTvSubst tvs tys)

substKisWith :: [KindVar] -> [Kind] -> [Kind] -> [Kind]
substKisWith = substTysWith

-- | Substitute within a 'Type'
substTy :: TvSubst -> Type  -> Type
substTy subst ty | isEmptyTvSubst subst = ty
                 | otherwise            = subst_ty subst ty

-- | Substitute within several 'Type's
substTys :: TvSubst -> [Type] -> [Type]
substTys subst tys | isEmptyTvSubst subst = tys
                   | otherwise            = map (subst_ty subst) tys

-- | Substitute within a 'ThetaType'
substTheta :: TvSubst -> ThetaType -> ThetaType
substTheta subst theta
  | isEmptyTvSubst subst = theta
  | otherwise            = map (substTy subst) theta

-- | Remove any nested binders mentioning the 'TyVar's in the 'TyVarSet'
deShadowTy :: TyVarSet -> Type -> Type
deShadowTy tvs ty
  = subst_ty (mkTvSubst in_scope emptyTvSubstEnv) ty
  where
    in_scope = mkInScopeSet tvs

subst_ty :: TvSubst -> Type -> Type
-- subst_ty is the main workhorse for type substitution
--
-- Note that the in_scope set is poked only if we hit a forall
-- so it may often never be fully computed
subst_ty subst ty
   = go ty
  where
    go (LitTy n)         = n `seq` LitTy n
    go (TyVarTy tv)      = substTyVar subst tv
    go (TyConApp tc tys) = let args = map go tys
                           in  args `seqList` TyConApp tc args

    go (FunTy arg res)   = (FunTy $! (go arg)) $! (go res)
    go (AppTy fun arg)   = mkAppTy (go fun) $! (go arg)
                -- The mkAppTy smart constructor is important
                -- we might be replacing (a Int), represented with App
                -- by [Int], represented with TyConApp
    go (ForAllTy tv ty)  = case substTyVarBndr subst tv of
                              (subst', tv') ->
                                 ForAllTy tv' $! (subst_ty subst' ty)

substTyVar :: TvSubst -> TyVar  -> Type
substTyVar (TvSubst _ tenv) tv
  | Just ty  <- lookupVarEnv tenv tv      = ty  -- See Note [Apply Once]
  | otherwise = ASSERT( isTyVar tv ) TyVarTy tv
  -- We do not require that the tyvar is in scope
  -- Reason: we do quite a bit of (substTyWith [tv] [ty] tau)
  -- and it's a nuisance to bring all the free vars of tau into
  -- scope --- and then force that thunk at every tyvar
  -- Instead we have an ASSERT in substTyVarBndr to check for capture

substTyVars :: TvSubst -> [TyVar] -> [Type]
substTyVars subst tvs = map (substTyVar subst) tvs

lookupTyVar :: TvSubst -> TyVar  -> Maybe Type
        -- See Note [Extending the TvSubst]
lookupTyVar (TvSubst _ tenv) tv = lookupVarEnv tenv tv

substTyVarBndr :: TvSubst -> TyVar -> (TvSubst, TyVar)
substTyVarBndr subst@(TvSubst in_scope tenv) old_var
  = ASSERT2( _no_capture, ppr old_var $$ ppr subst )
    (TvSubst (in_scope `extendInScopeSet` new_var) new_env, new_var)
  where
    new_env | no_change = delVarEnv tenv old_var
            | otherwise = extendVarEnv tenv old_var (TyVarTy new_var)

    _no_capture = not (new_var `elemVarSet` tyVarsOfTypes (varEnvElts tenv))
    -- Assertion check that we are not capturing something in the substitution

    old_ki = tyVarKind old_var
    no_kind_change = isEmptyVarSet (tyVarsOfType old_ki) -- verify that kind is closed
    no_change = no_kind_change && (new_var == old_var)
        -- no_change means that the new_var is identical in
        -- all respects to the old_var (same unique, same kind)
        -- See Note [Extending the TvSubst]
        --
        -- In that case we don't need to extend the substitution
        -- to map old to new.  But instead we must zap any
        -- current substitution for the variable. For example:
        --      (\x.e) with id_subst = [x |-> e']
        -- Here we must simply zap the substitution for x

    new_var | no_kind_change = uniqAway in_scope old_var
            | otherwise = uniqAway in_scope $ updateTyVarKind (substTy subst) old_var
        -- The uniqAway part makes sure the new variable is not already in scope

cloneTyVarBndr :: TvSubst -> TyVar -> Unique -> (TvSubst, TyVar)
cloneTyVarBndr (TvSubst in_scope tv_env) tv uniq
  = (TvSubst (extendInScopeSet in_scope tv')
             (extendVarEnv tv_env tv (mkTyVarTy tv')), tv')
  where
    tv' = setVarUnique tv uniq  -- Simply set the unique; the kind
                                -- has no type variables to worry about
\end{code}

>>>>>>> 3e633d9b
----------------------------------------------------
-- Kind Stuff

Kinds
~~~~~

For the description of subkinding in GHC, see
  http://ghc.haskell.org/trac/ghc/wiki/Commentary/Compiler/TypeType#Kinds

\begin{code}
type MetaKindVar = TyVar  -- invariant: MetaKindVar will always be a
                          -- TcTyVar with details MetaTv TauTv ...
-- meta kind var constructors and functions are in TcType

type SimpleKind = Kind
\end{code}

%************************************************************************
%*                                                                      *
        The kind of a type
%*                                                                      *
%************************************************************************

\begin{code}
typeKind :: Type -> Kind
typeKind (TyConApp tc tys)
  = kindAppResult (tyConKind tc) tys

typeKind (AppTy fun arg)      = kindAppResult (typeKind fun) [arg]
typeKind (LitTy l)            = typeLiteralKind l
typeKind (ForAllTy _ ty)      = typeKind ty
typeKind (TyVarTy tyvar)      = tyVarKind tyvar
typeKind _ty@(FunTy _arg res)
    -- Hack alert.  The kind of (Int -> Int#) is liftedTypeKind (*),
    --              not unliftedTypKind (#)
    -- The only things that can be after a function arrow are
    --   (a) types (of kind openTypeKind or its sub-kinds)
    --   (b) kinds (of super-kind TY) (e.g. * -> (* -> *))
    | isSuperKind k         = k
    | otherwise             = ASSERT2( isSubOpenTypeKind k, ppr _ty $$ ppr k ) liftedTypeKind
    where
      k = typeKind res
typeKind (CastTy _ty co)    = pSnd $ coercionKind co
typeKind (CoercionTy co)    = coercionType co

typeLiteralKind :: TyLit -> Kind
typeLiteralKind l =
  case l of
    NumTyLit _ -> typeNatKind
    StrTyLit _ -> typeSymbolKind
\end{code}

Kind inference
~~~~~~~~~~~~~~
During kind inference, a kind variable unifies only with
a "simple kind", sk
        sk ::= * | sk1 -> sk2
For example
        data T a = MkT a (T Int#)
fails.  We give T the kind (k -> *), and the kind variable k won't unify
with # (the kind of Int#).

Type inference
~~~~~~~~~~~~~~
When creating a fresh internal type variable, we give it a kind to express
constraints on it.  E.g. in (\x->e) we make up a fresh type variable for x,
with kind ??.

During unification we only bind an internal type variable to a type
whose kind is lower in the sub-kind hierarchy than the kind of the tyvar.

When unifying two internal type variables, we collect their kind constraints by
finding the GLB of the two.  Since the partial order is a tree, they only
have a glb if one is a sub-kind of the other.  In that case, we bind the
less-informative one to the more informative one.  Neat, eh?


%************************************************************************
%*                                                                      *
        Miscellaneous functions
%*                                                                      *
%************************************************************************


\begin{code}
tcTyConsOfType :: Type -> [TyCon]
-- tcTyConsOfType looks through all synonyms, but not through any newtypes.
-- When it finds a Class, it returns the class TyCon.  The reaons it's here
-- (not in Type.lhs) is because it is newtype-aware.
tcTyConsOfType ty
  = nameEnvElts (go ty)
  where
     go :: Type -> NameEnv TyCon  -- The NameEnv does duplicate elim
     go ty | Just ty' <- tcView ty = go ty'
     go (TyVarTy {})               = emptyNameEnv
     go (LitTy {})                 = emptyNameEnv
     go (TyConApp tc tys)          = go_tc tc `plusNameEnv` go_s tys
     go (AppTy a b)                = go a `plusNameEnv` go b
     go (FunTy a b)                = go a `plusNameEnv` go b `plusNameEnv` go_tc funTyCon
     go (ForAllTy tv ty)           = go ty `plusNameEnv` go (tyVarKind tv)
     go (CastTy ty co)             = go ty `plusNameEnv` go_co co
     go (CoercionTy co)            = go_co co

     go_co (Refl ty)               = go ty
     go_co (TyConAppCo tc args)    = go_tc tc `plusNameEnv` go_args args
     go_co (AppCo co arg)          = go_co co `plusNameEnv` go_arg arg
     go_co (ForAllCo cobndr co)
       | Just (h, _, _) <- splitHeteroCoBndr_maybe cobndr
       = go_co h `plusNameEnv` var_names `plusNameEnv` go_co co
       | otherwise
       = var_names `plusNameEnv` go_co co
       where var_names = go_s (snd (coBndrVarsKinds cobndr))
     go_co (CoVarCo {})            = emptyNameEnv
     go_co (AxiomInstCo ax _ args) = go_ax ax `plusNameEnv` go_args args
     go_co (UnsafeCo ty1 ty2)      = go ty1 `plusNameEnv` go ty2
     go_co (SymCo co)              = go_co co
     go_co (TransCo co1 co2)       = go_co co1 `plusNameEnv` go_co co2
     go_co (NthCo _ co)            = go_co co
     go_co (LRCo _ co)             = go_co co
     go_co (InstCo co arg)         = go_co co `plusNameEnv` go_arg arg
     go_co (CoherenceCo co1 co2)   = go_co co1 `plusNameEnv` go_co co2
     go_co (KindCo co)             = go_co co

     go_arg (TyCoArg co)           = go_co co
     go_arg (CoCoArg co1 co2)      = go_co co1 `plusNameEnv` go_co co2

     go_s tys = foldr (plusNameEnv . go) emptyNameEnv tys
     go_args args = foldr (plusNameEnv . go_arg) emptyNameEnv args

     go_tc tc = unitNameEnv (tyConName tc) tc
     go_ax ax = go_tc $ coAxiomTyCon ax
\end{code}<|MERGE_RESOLUTION|>--- conflicted
+++ resolved
@@ -17,11 +17,7 @@
 
         -- $representation_types
         TyThing(..), Type, KindOrType, PredType, ThetaType,
-<<<<<<< HEAD
         Var, TyVar, isTyVar, TyCoVar,
-=======
-        Var, TyVar, isTyVar,
->>>>>>> 3e633d9b
 
         -- ** Constructing and deconstructing types
         mkOnlyTyVarTy, mkOnlyTyVarTys, getTyVar, getTyVar_maybe, repGetTyVar_maybe,
@@ -38,15 +34,9 @@
         tyConAppTyCon_maybe, tyConAppArgs_maybe, tyConAppTyCon, tyConAppArgs,
         splitTyConApp_maybe, splitTyConApp, tyConAppArgN,
 
-        mkForAllTy, mkForAllTys, splitForAllTy_maybe, splitForAllTys,
-<<<<<<< HEAD
-        splitForAllTy,
-        mkPiKinds, mkPiType, mkPiTypes, mkPiTypesNoTv, piResultTy,
-        splitPiTypes, applyTy, applyTys, applyTysD, isForAllTy, dropForAlls,
-=======
-        mkPiKinds, mkPiType, mkPiTypes,
+        mkForAllTy, mkForAllTys, splitForAllTy_maybe, splitForAllTys, splitForAllTy,
+        mkPiKinds, mkPiType, mkPiTypes, mkPiTypesNoTv, piResultTy, splitPiTypes,
         applyTy, applyTys, applyTysD, isForAllTy, dropForAlls,
->>>>>>> 3e633d9b
 
         mkNumLitTy, isNumLitTy,
         mkStrLitTy, isStrLitTy,
@@ -54,18 +44,8 @@
         mkCastTy, mkCoercionTy,
 
         coAxNthLHS,
-
-<<<<<<< HEAD
         stripCoercionTy, splitCoercionType_maybe,
-	
-	-- (Newtypes)
-	newTyConInstRhs, 
-	
-	-- Pred types
-        mkFamilyTyConApp,
-	isDictLikeTy,
-        mkEqPred, mkPrimEqPred, mkHeteroPrimEqPred,
-=======
+
         -- (Newtypes)
         newTyConInstRhs,
 
@@ -73,7 +53,7 @@
         mkFamilyTyConApp,
         isDictLikeTy,
         mkEqPred, mkCoerciblePred, mkPrimEqPred, mkReprPrimEqPred,
->>>>>>> 3e633d9b
+        mkHeteroPrimEqPred, mkHeteroReprPrimEqPred,
         mkClassPred,
         noParenPred, isClassPred, isEqPred,
         isIPPred, isIPPred_maybe, isIPTyCon, isIPClass,
@@ -87,14 +67,9 @@
         funTyCon,
 
         -- ** Predicates on types
-<<<<<<< HEAD
         isTypeVar, isKindVar, isTyCoVarTy,
-        isTyVarTy, isFunTy, isDictTy, isPredTy, isKindTy, isCoercionTy,
+        isTyVarTy, isFunTy, isDictTy, isPredTy, isVoidTy, isKindTy, isCoercionTy,
         isCoercionTy_maybe, isCoercionType,
-=======
-        isTypeVar, isKindVar,
-        isTyVarTy, isFunTy, isDictTy, isPredTy, isVoidTy,
->>>>>>> 3e633d9b
 
         -- (Lifting and boxity)
         isUnLiftedType, isUnboxedTupleType, isAlgType, isClosedAlgType,
@@ -115,25 +90,14 @@
         liftedTypeKindTyCon, openTypeKindTyCon, unliftedTypeKindTyCon,
         constraintKindTyCon, anyKindTyCon,
 
-<<<<<<< HEAD
-	-- * Type free variables
-	tyCoVarsOfType, tyCoVarsOfTypes,
-	expandTypeSynonyms, 
-	typeSize, varSetElemsWellScoped, 
-
-	-- * Type comparison
+        -- * Type free variables
+        tyCoVarsOfType, tyCoVarsOfTypes, closeOverKinds,
+        expandTypeSynonyms,
+        typeSize, varSetElemsWellScoped,
+
+        -- * Type comparison
         eqType, eqTypeX, eqTypes, cmpType, cmpTypes, cmpTypeX, cmpTc,
-	eqPred, eqPredX, cmpPred, eqKind, eqTyCoVarBndrs,
-=======
-        -- * Type free variables
-        tyVarsOfType, tyVarsOfTypes, closeOverKinds,
-        expandTypeSynonyms,
-        typeSize, varSetElemsKvsFirst,
-
-        -- * Type comparison
-        eqType, eqTypeX, eqTypes, cmpType, cmpTypes,
         eqPred, eqPredX, cmpPred, eqKind, eqTyVarBndrs,
->>>>>>> 3e633d9b
 
         -- * Forcing evaluation of types
         seqType, seqTypes,
@@ -144,66 +108,35 @@
         UnaryType, RepType(..), flattenRepType, repType,
         tyConsOfType,
 
-<<<<<<< HEAD
-	-- * Type representation for the code generator
-	typePrimRep, typeRepArity,
-
-	-- * Main type substitution data types
-	TvSubstEnv,	-- Representation widely visible
-	TCvSubst(..), 	-- Representation visible to a few friends
-	
-	-- ** Manipulating type substitutions
-	emptyTvSubstEnv, emptyTCvSubst, mkEmptyTCvSubst,
-	
-	mkTCvSubst, mkOpenTCvSubst, zipOpenTCvSubst, zipTopTCvSubst,
-        mkTopTCvSubst, notElemTCvSubst,
+        -- * Type representation for the code generator
+        typePrimRep, typeRepArity,
+
+        -- * Main type substitution data types
+        TvSubstEnv,     -- Representation widely visible
+        TCvSubst(..),    -- Representation visible to a few friends
+
+        -- ** Manipulating type substitutions
+        emptyTvSubstEnv, emptyTCvSubst, mkEmptyTCvSubst,
+
+        mkTCvSubst, mkOpenTCvSubst, zipOpenTCvSubst, zipTopTCvSubst, mkTopTCvSubst,
+        notElemTCvSubst,
         getTvSubstEnv, setTvSubstEnv,
         zapTCvSubst, getTCvInScope,
         extendTCvInScope, extendTCvInScopeList,
- 	extendTCvSubst, extendTCvSubstList,
+        extendTCvSubst, extendTCvSubstList,
         isInScope, composeTCvSubstEnv, zipTyCoEnv,
         isEmptyTCvSubst, unionTCvSubst,
 
-	-- ** Performing substitution on types and kinds
-	substTy, substTys, substTyWith, substTysWith, substTheta, 
+        -- ** Performing substitution on types and kinds
+        substTy, substTys, substTyWith, substTysWith, substTheta,
         substTyCoVar, substTyCoVars, substTyVarBndr, substTyCoVarBndr,
         cloneTyVarBndr, lookupTyVar, lookupVar,
         substKiWith, substKisWith,
 
-	-- * Pretty-printing
-	pprType, pprParendType, pprTypeApp, pprTyThingCategory, pprTyThing, 
-        pprTCvBndr, pprTCvBndrs, pprForAll, pprSigmaType,
-	pprEqPred, pprTheta, pprThetaArrowTy, pprClassPred, 
-=======
-        -- * Type representation for the code generator
-        typePrimRep, typeRepArity,
-
-        -- * Main type substitution data types
-        TvSubstEnv,     -- Representation widely visible
-        TvSubst(..),    -- Representation visible to a few friends
-
-        -- ** Manipulating type substitutions
-        emptyTvSubstEnv, emptyTvSubst,
-
-        mkTvSubst, mkOpenTvSubst, zipOpenTvSubst, zipTopTvSubst, mkTopTvSubst, notElemTvSubst,
-        getTvSubstEnv, setTvSubstEnv,
-        zapTvSubstEnv, getTvInScope,
-        extendTvInScope, extendTvInScopeList,
-        extendTvSubst, extendTvSubstList,
-        isInScope, composeTvSubst, zipTyEnv,
-        isEmptyTvSubst, unionTvSubst,
-
-        -- ** Performing substitution on types and kinds
-        substTy, substTys, substTyWith, substTysWith, substTheta,
-        substTyVar, substTyVars, substTyVarBndr,
-        cloneTyVarBndr, deShadowTy, lookupTyVar,
-        substKiWith, substKisWith,
-
         -- * Pretty-printing
         pprType, pprParendType, pprTypeApp, pprTyThingCategory, pprTyThing,
-        pprTvBndr, pprTvBndrs, pprForAll, pprSigmaType,
+        pprTCvBndr, pprTCvBndrs, pprForAll, pprSigmaType,
         pprEqPred, pprTheta, pprThetaArrowTy, pprClassPred,
->>>>>>> 3e633d9b
         pprKind, pprParendKind, pprSourceTyCon,
 
         -- * Tidying type related things up for printing
@@ -214,14 +147,9 @@
         tidyOpenTyCoVar, tidyOpenTyCoVars,
         tidyTyVarOcc,
         tidyTopType,
-<<<<<<< HEAD
-        tidyKind, 
-
-        -- * Miscellaneous
+        tidyKind,
+
         tcTyConsOfType
-=======
-        tidyKind,
->>>>>>> 3e633d9b
     ) where
 
 #include "HsVersions.h"
@@ -241,41 +169,24 @@
 import Class
 import TyCon
 import TysPrim
-<<<<<<< HEAD
-import {-# SOURCE #-} TysWiredIn ( eqTyCon, typeNatKind, typeSymbolKind )
-import PrelNames
-=======
 import {-# SOURCE #-} TysWiredIn ( eqTyCon, coercibleTyCon, typeNatKind, typeSymbolKind )
 import PrelNames ( eqTyConKey, coercibleTyConKey,
                    ipClassNameKey, openTypeKindTyConKey,
                    constraintKindTyConKey, liftedTypeKindTyConKey )
->>>>>>> 3e633d9b
 import CoAxiom
 import {-# SOURCE #-} Coercion
 
 -- others
-<<<<<<< HEAD
-import BasicTypes	( Arity, RepArity )
-import NameSet
-import StaticFlags
-=======
 import Unique           ( Unique, hasKey )
 import BasicTypes       ( Arity, RepArity )
->>>>>>> 3e633d9b
 import Util
 import Outputable
 import FastString
 import Pair
 import NameEnv
 
-<<<<<<< HEAD
-import Data.List        ( partition, sort )
-import Maybes		( orElse )
-import Data.Maybe	( isJust )
-=======
 import Maybes           ( orElse )
 import Data.Maybe       ( isJust )
->>>>>>> 3e633d9b
 import Control.Monad    ( guard )
 
 infixr 3 `mkFunTy`      -- Associates to the right
@@ -356,13 +267,8 @@
 --
 -- By being non-recursive and inlined, this case analysis gets efficiently
 -- joined onto the case analysis that the caller is already doing
-<<<<<<< HEAD
-coreView (TyConApp tc tys) | Just (tenv, rhs, tys') <- coreExpandTyCon_maybe tc tys 
+coreView (TyConApp tc tys) | Just (tenv, rhs, tys') <- coreExpandTyCon_maybe tc tys
               = Just (mkAppTys (substTy (mkTopTCvSubst tenv) rhs) tys')
-=======
-coreView (TyConApp tc tys) | Just (tenv, rhs, tys') <- coreExpandTyCon_maybe tc tys
-              = Just (mkAppTys (substTy (mkTopTvSubst tenv) rhs) tys')
->>>>>>> 3e633d9b
                -- Its important to use mkAppTys, rather than (foldl AppTy),
                -- because the function part might well return a
                -- partially-applied type constructor; indeed, usually will!
@@ -372,13 +278,8 @@
 {-# INLINE tcView #-}
 tcView :: Type -> Maybe Type
 -- ^ Similar to 'coreView', but for the type checker, which just looks through synonyms
-<<<<<<< HEAD
-tcView (TyConApp tc tys) | Just (tenv, rhs, tys') <- tcExpandTyCon_maybe tc tys 
-			 = Just (mkAppTys (substTy (mkTopTCvSubst tenv) rhs) tys')
-=======
 tcView (TyConApp tc tys) | Just (tenv, rhs, tys') <- tcExpandTyCon_maybe tc tys
-                         = Just (mkAppTys (substTy (mkTopTvSubst tenv) rhs) tys')
->>>>>>> 3e633d9b
+                         = Just (mkAppTys (substTy (mkTopTCvSubst tenv) rhs) tys')
 tcView _                 = Nothing
   -- You might think that tcView belows in TcType rather than Type, but unfortunately
   -- it is needed by Unify, which is turn imported by Coercion (for MatchEnv and matchList).
@@ -393,13 +294,8 @@
   = go ty
   where
     go (TyConApp tc tys)
-<<<<<<< HEAD
-      | Just (tenv, rhs, tys') <- tcExpandTyCon_maybe tc tys 
+      | Just (tenv, rhs, tys') <- tcExpandTyCon_maybe tc tys
       = go (mkAppTys (substTy (mkTopTCvSubst tenv) rhs) tys')
-=======
-      | Just (tenv, rhs, tys') <- tcExpandTyCon_maybe tc tys
-      = go (mkAppTys (substTy (mkTopTvSubst tenv) rhs) tys')
->>>>>>> 3e633d9b
       | otherwise
       = TyConApp tc (map go tys)
     go (LitTy l)       = LitTy l
@@ -461,7 +357,6 @@
 -- | Attempts to obtain the type variable underlying a 'Type'
 getTyVar_maybe :: Type -> Maybe TyVar
 getTyVar_maybe ty | Just ty' <- coreView ty = getTyVar_maybe ty'
-<<<<<<< HEAD
                   | otherwise               = repGetTyVar_maybe ty
 
 -- | Attempts to obtain the type variable underlying a 'Type', without
@@ -476,10 +371,6 @@
 getTyCoVar_maybe (TyVarTy tv)                 = Just tv
 getTyCoVar_maybe (CoercionTy (CoVarCo cv))    = Just cv
 getTyCoVar_maybe _                            = Nothing
-=======
-getTyVar_maybe (TyVarTy tv)                 = Just tv
-getTyVar_maybe _                            = Nothing
->>>>>>> 3e633d9b
 
 \end{code}
 
@@ -819,18 +710,11 @@
 
 -- | Looks through:
 --
-<<<<<<< HEAD
---	1. For-alls
---	2. Synonyms
---	3. Predicates
---	4. All newtypes, including recursive ones, but not newtype families
---      5. Casts
-=======
 --      1. For-alls
 --      2. Synonyms
 --      3. Predicates
 --      4. All newtypes, including recursive ones, but not newtype families
->>>>>>> 3e633d9b
+--      5. Casts
 --
 -- It's useful in the back end of the compiler.
 repType :: Type -> RepType
@@ -842,17 +726,12 @@
       | Just ty' <- coreView ty
       = go rec_nts ty'
 
-<<<<<<< HEAD
-    go rec_nts ty@(ForAllTy tv ty2)		-- Drop type foralls
+    go rec_nts ty@(ForAllTy tv ty2)             -- Drop type foralls
       | isTyVar tv
       = go rec_nts ty2
       | otherwise
       = -- abstractions over coercions exist in the representation
         UnaryRep ty
-=======
-    go rec_nts (ForAllTy _ ty)          -- Drop foralls
-        = go rec_nts ty
->>>>>>> 3e633d9b
 
     go rec_nts (TyConApp tc tys)        -- Expand newtypes
       | isNewTyCon tc
@@ -901,49 +780,34 @@
 typePrimRep ty
   = case repType ty of
       UbxTupleRep _ -> pprPanic "typePrimRep: UbxTupleRep" (ppr ty)
-<<<<<<< HEAD
       UnaryRep rep -> go rep
     where go (TyConApp tc _) = tyConPrimRep tc
           go (ForAllTy _v _) = ASSERT( isCoVar _v ) PtrRep
           go (FunTy _ _)     = PtrRep
-          go (AppTy _ _)     = PtrRep      -- See Note [AppTy rep] 
+          go (AppTy _ _)     = PtrRep      -- See Note [AppTy rep]
           go (TyVarTy _)     = PtrRep
-          go (CastTy ty _)   = go ty  
+          go (CastTy ty _)   = go ty
           go _               = pprPanic "typePrimRep: UnaryRep" (ppr ty)
-=======
-      UnaryRep rep -> case rep of
-        TyConApp tc _ -> tyConPrimRep tc
-        FunTy _ _     -> PtrRep
-        AppTy _ _     -> PtrRep      -- See Note [AppTy rep]
-        TyVarTy _     -> PtrRep
-        _             -> pprPanic "typePrimRep: UnaryRep" (ppr ty)
->>>>>>> 3e633d9b
 
 typeRepArity :: Arity -> Type -> RepArity
 typeRepArity 0 _ = 0
 typeRepArity n ty = case repType ty of
-<<<<<<< HEAD
   UnaryRep (ForAllTy cv ty) -> length (flattenRepType (repType (varType cv))) + typeRepArity (n - 1) ty
   UnaryRep (FunTy ty1 ty2)  -> length (flattenRepType (repType ty1)) + typeRepArity (n - 1) ty2
   _                         -> pprPanic "typeRepArity: arity greater than type can handle" (ppr (n, ty, repType ty))
-=======
-  UnaryRep (FunTy ty1 ty2) -> length (flattenRepType (repType ty1)) + typeRepArity (n - 1) ty2
-  _                        -> pprPanic "typeRepArity: arity greater than type can handle" (ppr (n, ty))
 
 isVoidTy :: Type -> Bool
 -- True if the type has zero width
 isVoidTy ty = case repType ty of
                 UnaryRep (TyConApp tc _) -> isVoidRep (tyConPrimRep tc)
                 _                        -> False
->>>>>>> 3e633d9b
 \end{code}
 
 Note [AppTy rep]
 ~~~~~~~~~~~~~~~~
 Types of the form 'f a' must be of kind *, not #, so we are guaranteed
 that they are represented by pointers.  The reason is that f must have
-<<<<<<< HEAD
-kind (kk -> kk) and kk cannot be unlifted; see Note [The kind invariant] 
+kind (kk -> kk) and kk cannot be unlifted; see Note [The kind invariant]
 in TyCoRep.
 
 Note [mkPiKinds vs mkPiTypes]
@@ -953,10 +817,6 @@
 And, because 'Type's are shared between the levels, we need to maintain that
 distinction down here. mkPiKinds is used to create the kind for user-visible
 TyCons.
-=======
-kind (kk -> kk) and kk cannot be unlifted; see Note [The kind invariant]
-in TypeRep.
->>>>>>> 3e633d9b
 
 ---------------------------------------------------------------------
                                 ForAllTy
@@ -1128,7 +988,7 @@
 isPredTy :: Type -> Bool
   -- NB: isPredTy is used when printing types, which can happen in debug printing
   --     during type checking of not-fully-zonked types.  So it's not cool to say
-  --     isConstraintKind (typeKind ty) because absent zonking the type might 
+  --     isConstraintKind (typeKind ty) because absent zonking the type might
   --     be ill-kinded, and typeKind crashes
   --     Hence the rather tiresome story here
 isPredTy ty = go ty []
@@ -1195,16 +1055,21 @@
 -- | Creates a primitive type equality predicate.
 -- Invariant: the types are not Coercions
 mkPrimEqPred :: Type -> Type -> Type
-<<<<<<< HEAD
 mkPrimEqPred ty1 ty2
   = TyConApp eqPrimTyCon [k1, k2, ty1, ty2]
-  where 
+  where
     k1 = typeKind ty1
     k2 = typeKind ty2
 
 -- | Creates a primite type equality predicate with explicit kinds
 mkHeteroPrimEqPred :: Kind -> Kind -> Type -> Type -> Type
 mkHeteroPrimEqPred k1 k2 ty1 ty2 = TyConApp eqPrimTyCon [k1, k2, ty1, ty2]
+
+-- | Creates a primitive representational type equality predicate
+-- with explicit kinds
+mkHeteroReprPrimEqPred :: Kind -> Kind -> Type -> Type -> Type
+mkHeteroReprPrimEqPred k1 k2 ty1 ty2
+  = TyConApp eqReprPrimTyCon [k1, k2, ty1, ty2]
 
 -- | Try to split up a coercion type into the types that it coerces
 splitCoercionType_maybe :: Type -> Maybe (Type, Type)
@@ -1213,20 +1078,12 @@
        ; guard $ tc `hasKey` eqPrimTyConKey
        ; return (ty1, ty2) }
 
-=======
-mkPrimEqPred ty1  ty2
-  = WARN( not (k `eqKind` typeKind ty2), ppr ty1 $$ ppr ty2 )
-    TyConApp eqPrimTyCon [k, ty1, ty2]
-  where
-    k = typeKind ty1
-
 mkReprPrimEqPred :: Type -> Type -> Type
 mkReprPrimEqPred ty1  ty2
-  = WARN( not (k `eqKind` typeKind ty2), ppr ty1 $$ ppr ty2 )
-    TyConApp eqReprPrimTyCon [k, ty1, ty2]
-  where
-    k = typeKind ty1
->>>>>>> 3e633d9b
+  = TyConApp eqReprPrimTyCon [k1, k2, ty1, ty2]
+  where
+    k1 = typeKind ty1
+    k2 = typeKind ty2
 \end{code}
 
 --------------------- Dictionary types ---------------------------------
@@ -1347,14 +1204,14 @@
 typeSize (FunTy t1 t2)   = typeSize t1 + typeSize t2
 typeSize (ForAllTy _ t)  = 1 + typeSize t
 typeSize (TyConApp _ ts) = 1 + sum (map typeSize ts)
-<<<<<<< HEAD
 typeSize (CastTy ty co)  = typeSize ty + coercionSize co
 typeSize (CoercionTy co) = coercionSize co
 
 -- no promises that this is the most efficient, but it will do the job
+-- TODO (RAE): make better.
 type DepEnv = VarEnv VarSet
 varSetElemsWellScoped :: VarSet -> [TyCoVar]
-varSetElemsWellScoped set 
+varSetElemsWellScoped set
   = build_list [] (varSetElems set)
   where
     deps = foldVarSet add_dep emptyVarEnv set
@@ -1380,8 +1237,6 @@
 
     well_scoped scoped var = get_deps var `subVarSet` (mkVarSet scoped)
 
-=======
->>>>>>> 3e633d9b
 \end{code}
 
 
@@ -1447,7 +1302,7 @@
         -- construct them
 
 isUnLiftedType ty | Just ty' <- coreView ty = isUnLiftedType ty'
-isUnLiftedType (ForAllTy tv ty)  
+isUnLiftedType (ForAllTy tv ty)
   | isTyVar tv                      = isUnLiftedType ty
   | otherwise {- co var -}          = False
 isUnLiftedType (TyConApp tc _)      = isUnLiftedTyCon tc
@@ -1558,11 +1413,7 @@
 -- Check that the tyvar lists are the same length
 -- and have matching kinds; if so, extend the RnEnv2
 -- Returns Nothing if they don't match
-<<<<<<< HEAD
-eqTyCoVarBndrs env [] [] 
-=======
-eqTyVarBndrs env [] []
->>>>>>> 3e633d9b
+eqTyCoVarBndrs env [] []
  = Just env
 eqTyCoVarBndrs env (tv1:tvs1) (tv2:tvs2)
  | eqTypeX env (tyVarKind tv1) (tyVarKind tv2)
@@ -1630,21 +1481,15 @@
 
 -------------
 cmpTc :: TyCon -> TyCon -> Ordering
-<<<<<<< HEAD
 -- Here we treat BOX, *, and Constraint as equal
--- See Note [Kind Constraint and kind *] and Note [SuperKind] in Kinds.lhs
-cmpTc tc1 tc2 = nu1 `compare` nu2
-=======
--- Here we treat * and Constraint as equal
--- See Note [Kind Constraint and kind *] in Kinds.lhs
+-- See Note [Kind Constraint and kind *] and Note [SuperKind] in Kind.lhs
 --
 -- Also we treat OpenTypeKind as equal to either * or #
 -- See Note [Comparison with OpenTypeKind]
-cmpTc tc1 tc2 
+cmpTc tc1 tc2
   | u1 == openTypeKindTyConKey, isSubOpenTypeKindKey u2 = EQ
   | u2 == openTypeKindTyConKey, isSubOpenTypeKindKey u1 = EQ
   | otherwise = nu1 `compare` nu2
->>>>>>> 3e633d9b
   where
     u1  = tyConUnique tc1
     nu1 = if isStarKindCon tc1 then liftedTypeKindTyConKey else u1
@@ -1657,7 +1502,7 @@
 In PrimOpWrappers we have things like
    PrimOpWrappers.mkWeak# = /\ a b c. Prim.mkWeak# a b c
 where
-   Prim.mkWeak# :: forall (a:Open) b c. a -> b -> c 
+   Prim.mkWeak# :: forall (a:Open) b c. a -> b -> c
                                      -> State# RealWorld -> (# State# RealWorld, Weak# b #)
 Now, eta reduction will turn the definition into
      PrimOpWrappers.mkWeak# = Prim.mkWeak#
@@ -1687,281 +1532,6 @@
 --   = cmpTypeX env (tyVarKind tv1) (tyVarKind tv2) `thenCmp`
 --     cmpTypeX (rnBndr2 env tv1 tv2) t1 t2
 
-<<<<<<< HEAD
-=======
-%************************************************************************
-%*                                                                      *
-                Type substitutions
-%*                                                                      *
-%************************************************************************
-
-\begin{code}
-emptyTvSubstEnv :: TvSubstEnv
-emptyTvSubstEnv = emptyVarEnv
-
-composeTvSubst :: InScopeSet -> TvSubstEnv -> TvSubstEnv -> TvSubstEnv
--- ^ @(compose env1 env2)(x)@ is @env1(env2(x))@; i.e. apply @env2@ then @env1@.
--- It assumes that both are idempotent.
--- Typically, @env1@ is the refinement to a base substitution @env2@
-composeTvSubst in_scope env1 env2
-  = env1 `plusVarEnv` mapVarEnv (substTy subst1) env2
-        -- First apply env1 to the range of env2
-        -- Then combine the two, making sure that env1 loses if
-        -- both bind the same variable; that's why env1 is the
-        --  *left* argument to plusVarEnv, because the right arg wins
-  where
-    subst1 = TvSubst in_scope env1
-
-emptyTvSubst :: TvSubst
-emptyTvSubst = TvSubst emptyInScopeSet emptyTvSubstEnv
-
-isEmptyTvSubst :: TvSubst -> Bool
-         -- See Note [Extending the TvSubstEnv]
-isEmptyTvSubst (TvSubst _ tenv) = isEmptyVarEnv tenv
-
-mkTvSubst :: InScopeSet -> TvSubstEnv -> TvSubst
-mkTvSubst = TvSubst
-
-getTvSubstEnv :: TvSubst -> TvSubstEnv
-getTvSubstEnv (TvSubst _ env) = env
-
-getTvInScope :: TvSubst -> InScopeSet
-getTvInScope (TvSubst in_scope _) = in_scope
-
-isInScope :: Var -> TvSubst -> Bool
-isInScope v (TvSubst in_scope _) = v `elemInScopeSet` in_scope
-
-notElemTvSubst :: CoVar -> TvSubst -> Bool
-notElemTvSubst v (TvSubst _ tenv) = not (v `elemVarEnv` tenv)
-
-setTvSubstEnv :: TvSubst -> TvSubstEnv -> TvSubst
-setTvSubstEnv (TvSubst in_scope _) tenv = TvSubst in_scope tenv
-
-zapTvSubstEnv :: TvSubst -> TvSubst
-zapTvSubstEnv (TvSubst in_scope _) = TvSubst in_scope emptyVarEnv
-
-extendTvInScope :: TvSubst -> Var -> TvSubst
-extendTvInScope (TvSubst in_scope tenv) var = TvSubst (extendInScopeSet in_scope var) tenv
-
-extendTvInScopeList :: TvSubst -> [Var] -> TvSubst
-extendTvInScopeList (TvSubst in_scope tenv) vars = TvSubst (extendInScopeSetList in_scope vars) tenv
-
-extendTvSubst :: TvSubst -> TyVar -> Type -> TvSubst
-extendTvSubst (TvSubst in_scope tenv) tv ty = TvSubst in_scope (extendVarEnv tenv tv ty)
-
-extendTvSubstList :: TvSubst -> [TyVar] -> [Type] -> TvSubst
-extendTvSubstList (TvSubst in_scope tenv) tvs tys
-  = TvSubst in_scope (extendVarEnvList tenv (tvs `zip` tys))
-
-unionTvSubst :: TvSubst -> TvSubst -> TvSubst
--- Works when the ranges are disjoint
-unionTvSubst (TvSubst in_scope1 tenv1) (TvSubst in_scope2 tenv2)
-  = ASSERT( not (tenv1 `intersectsVarEnv` tenv2) )
-    TvSubst (in_scope1 `unionInScope` in_scope2)
-            (tenv1     `plusVarEnv`   tenv2)
-
--- mkOpenTvSubst and zipOpenTvSubst generate the in-scope set from
--- the types given; but it's just a thunk so with a bit of luck
--- it'll never be evaluated
-
--- Note [Generating the in-scope set for a substitution]
--- ~~~~~~~~~~~~~~~~~~~~~~~~~~~~~~~~~~~~~~~~~~~~~~~~~~~~~
--- If we want to substitute [a -> ty1, b -> ty2] I used to
--- think it was enough to generate an in-scope set that includes
--- fv(ty1,ty2).  But that's not enough; we really should also take the
--- free vars of the type we are substituting into!  Example:
---      (forall b. (a,b,x)) [a -> List b]
--- Then if we use the in-scope set {b}, there is a danger we will rename
--- the forall'd variable to 'x' by mistake, getting this:
---      (forall x. (List b, x, x)
--- Urk!  This means looking at all the calls to mkOpenTvSubst....
-
-
--- | Generates the in-scope set for the 'TvSubst' from the types in the incoming
--- environment, hence "open"
-mkOpenTvSubst :: TvSubstEnv -> TvSubst
-mkOpenTvSubst tenv = TvSubst (mkInScopeSet (tyVarsOfTypes (varEnvElts tenv))) tenv
-
--- | Generates the in-scope set for the 'TvSubst' from the types in the incoming
--- environment, hence "open"
-zipOpenTvSubst :: [TyVar] -> [Type] -> TvSubst
-zipOpenTvSubst tyvars tys
-  | debugIsOn && (length tyvars /= length tys)
-  = pprTrace "zipOpenTvSubst" (ppr tyvars $$ ppr tys) emptyTvSubst
-  | otherwise
-  = TvSubst (mkInScopeSet (tyVarsOfTypes tys)) (zipTyEnv tyvars tys)
-
--- | Called when doing top-level substitutions. Here we expect that the
--- free vars of the range of the substitution will be empty.
-mkTopTvSubst :: [(TyVar, Type)] -> TvSubst
-mkTopTvSubst prs = TvSubst emptyInScopeSet (mkVarEnv prs)
-
-zipTopTvSubst :: [TyVar] -> [Type] -> TvSubst
-zipTopTvSubst tyvars tys
-  | debugIsOn && (length tyvars /= length tys)
-  = pprTrace "zipTopTvSubst" (ppr tyvars $$ ppr tys) emptyTvSubst
-  | otherwise
-  = TvSubst emptyInScopeSet (zipTyEnv tyvars tys)
-
-zipTyEnv :: [TyVar] -> [Type] -> TvSubstEnv
-zipTyEnv tyvars tys
-  | debugIsOn && (length tyvars /= length tys)
-  = pprTrace "zipTyEnv" (ppr tyvars $$ ppr tys) emptyVarEnv
-  | otherwise
-  = zip_ty_env tyvars tys emptyVarEnv
-
--- Later substitutions in the list over-ride earlier ones,
--- but there should be no loops
-zip_ty_env :: [TyVar] -> [Type] -> TvSubstEnv -> TvSubstEnv
-zip_ty_env []       []       env = env
-zip_ty_env (tv:tvs) (ty:tys) env = zip_ty_env tvs tys (extendVarEnv env tv ty)
-        -- There used to be a special case for when
-        --      ty == TyVarTy tv
-        -- (a not-uncommon case) in which case the substitution was dropped.
-        -- But the type-tidier changes the print-name of a type variable without
-        -- changing the unique, and that led to a bug.   Why?  Pre-tidying, we had
-        -- a type {Foo t}, where Foo is a one-method class.  So Foo is really a newtype.
-        -- And it happened that t was the type variable of the class.  Post-tiding,
-        -- it got turned into {Foo t2}.  The ext-core printer expanded this using
-        -- sourceTypeRep, but that said "Oh, t == t2" because they have the same unique,
-        -- and so generated a rep type mentioning t not t2.
-        --
-        -- Simplest fix is to nuke the "optimisation"
-zip_ty_env tvs      tys      env   = pprTrace "Var/Type length mismatch: " (ppr tvs $$ ppr tys) env
--- zip_ty_env _ _ env = env
-
-instance Outputable TvSubst where
-  ppr (TvSubst ins tenv)
-    = brackets $ sep[ ptext (sLit "TvSubst"),
-                      nest 2 (ptext (sLit "In scope:") <+> ppr ins),
-                      nest 2 (ptext (sLit "Type env:") <+> ppr tenv) ]
-\end{code}
-
-%************************************************************************
-%*                                                                      *
-                Performing type or kind substitutions
-%*                                                                      *
-%************************************************************************
-
-\begin{code}
--- | Type substitution making use of an 'TvSubst' that
--- is assumed to be open, see 'zipOpenTvSubst'
-substTyWith :: [TyVar] -> [Type] -> Type -> Type
-substTyWith tvs tys = ASSERT( length tvs == length tys )
-                      substTy (zipOpenTvSubst tvs tys)
-
-substKiWith :: [KindVar] -> [Kind] -> Kind -> Kind
-substKiWith = substTyWith
-
--- | Type substitution making use of an 'TvSubst' that
--- is assumed to be open, see 'zipOpenTvSubst'
-substTysWith :: [TyVar] -> [Type] -> [Type] -> [Type]
-substTysWith tvs tys = ASSERT( length tvs == length tys )
-                       substTys (zipOpenTvSubst tvs tys)
-
-substKisWith :: [KindVar] -> [Kind] -> [Kind] -> [Kind]
-substKisWith = substTysWith
-
--- | Substitute within a 'Type'
-substTy :: TvSubst -> Type  -> Type
-substTy subst ty | isEmptyTvSubst subst = ty
-                 | otherwise            = subst_ty subst ty
-
--- | Substitute within several 'Type's
-substTys :: TvSubst -> [Type] -> [Type]
-substTys subst tys | isEmptyTvSubst subst = tys
-                   | otherwise            = map (subst_ty subst) tys
-
--- | Substitute within a 'ThetaType'
-substTheta :: TvSubst -> ThetaType -> ThetaType
-substTheta subst theta
-  | isEmptyTvSubst subst = theta
-  | otherwise            = map (substTy subst) theta
-
--- | Remove any nested binders mentioning the 'TyVar's in the 'TyVarSet'
-deShadowTy :: TyVarSet -> Type -> Type
-deShadowTy tvs ty
-  = subst_ty (mkTvSubst in_scope emptyTvSubstEnv) ty
-  where
-    in_scope = mkInScopeSet tvs
-
-subst_ty :: TvSubst -> Type -> Type
--- subst_ty is the main workhorse for type substitution
---
--- Note that the in_scope set is poked only if we hit a forall
--- so it may often never be fully computed
-subst_ty subst ty
-   = go ty
-  where
-    go (LitTy n)         = n `seq` LitTy n
-    go (TyVarTy tv)      = substTyVar subst tv
-    go (TyConApp tc tys) = let args = map go tys
-                           in  args `seqList` TyConApp tc args
-
-    go (FunTy arg res)   = (FunTy $! (go arg)) $! (go res)
-    go (AppTy fun arg)   = mkAppTy (go fun) $! (go arg)
-                -- The mkAppTy smart constructor is important
-                -- we might be replacing (a Int), represented with App
-                -- by [Int], represented with TyConApp
-    go (ForAllTy tv ty)  = case substTyVarBndr subst tv of
-                              (subst', tv') ->
-                                 ForAllTy tv' $! (subst_ty subst' ty)
-
-substTyVar :: TvSubst -> TyVar  -> Type
-substTyVar (TvSubst _ tenv) tv
-  | Just ty  <- lookupVarEnv tenv tv      = ty  -- See Note [Apply Once]
-  | otherwise = ASSERT( isTyVar tv ) TyVarTy tv
-  -- We do not require that the tyvar is in scope
-  -- Reason: we do quite a bit of (substTyWith [tv] [ty] tau)
-  -- and it's a nuisance to bring all the free vars of tau into
-  -- scope --- and then force that thunk at every tyvar
-  -- Instead we have an ASSERT in substTyVarBndr to check for capture
-
-substTyVars :: TvSubst -> [TyVar] -> [Type]
-substTyVars subst tvs = map (substTyVar subst) tvs
-
-lookupTyVar :: TvSubst -> TyVar  -> Maybe Type
-        -- See Note [Extending the TvSubst]
-lookupTyVar (TvSubst _ tenv) tv = lookupVarEnv tenv tv
-
-substTyVarBndr :: TvSubst -> TyVar -> (TvSubst, TyVar)
-substTyVarBndr subst@(TvSubst in_scope tenv) old_var
-  = ASSERT2( _no_capture, ppr old_var $$ ppr subst )
-    (TvSubst (in_scope `extendInScopeSet` new_var) new_env, new_var)
-  where
-    new_env | no_change = delVarEnv tenv old_var
-            | otherwise = extendVarEnv tenv old_var (TyVarTy new_var)
-
-    _no_capture = not (new_var `elemVarSet` tyVarsOfTypes (varEnvElts tenv))
-    -- Assertion check that we are not capturing something in the substitution
-
-    old_ki = tyVarKind old_var
-    no_kind_change = isEmptyVarSet (tyVarsOfType old_ki) -- verify that kind is closed
-    no_change = no_kind_change && (new_var == old_var)
-        -- no_change means that the new_var is identical in
-        -- all respects to the old_var (same unique, same kind)
-        -- See Note [Extending the TvSubst]
-        --
-        -- In that case we don't need to extend the substitution
-        -- to map old to new.  But instead we must zap any
-        -- current substitution for the variable. For example:
-        --      (\x.e) with id_subst = [x |-> e']
-        -- Here we must simply zap the substitution for x
-
-    new_var | no_kind_change = uniqAway in_scope old_var
-            | otherwise = uniqAway in_scope $ updateTyVarKind (substTy subst) old_var
-        -- The uniqAway part makes sure the new variable is not already in scope
-
-cloneTyVarBndr :: TvSubst -> TyVar -> Unique -> (TvSubst, TyVar)
-cloneTyVarBndr (TvSubst in_scope tv_env) tv uniq
-  = (TvSubst (extendInScopeSet in_scope tv')
-             (extendVarEnv tv_env tv (mkTyVarTy tv')), tv')
-  where
-    tv' = setVarUnique tv uniq  -- Simply set the unique; the kind
-                                -- has no type variables to worry about
-\end{code}
-
->>>>>>> 3e633d9b
 ----------------------------------------------------
 -- Kind Stuff
 
