--- conflicted
+++ resolved
@@ -35,19 +35,13 @@
         tyConAppTyCon_maybe, tyConAppArgs_maybe, tyConAppTyCon, tyConAppArgs,
         splitTyConApp_maybe, splitTyConApp, tyConAppArgN,
 
-<<<<<<< HEAD
         mkForAllTy, mkForAllTys, mkInvForAllTys, mkVisForAllTys,
         mkNamedForAllTy,
         splitForAllTy_maybe, splitForAllTys, splitForAllTy,
         splitNamedForAllTys, splitNamedForAllTysB,
         mkPiType, mkPiTypes, mkPiTypesNoTv, mkPiTypesPreferFunTy,
         piResultTy, piResultTys,
-        applyTy, applyTys, applyTysD, isForAllTy, dropForAlls,
-=======
-        mkForAllTy, mkForAllTys, splitForAllTy_maybe, splitForAllTys,
-        mkPiKinds, mkPiType, mkPiTypes,
-        applyTy, applyTys, applyTysD, applyTysX, dropForAlls,
->>>>>>> d5e48748
+        applyTy, applyTys, applyTysD, applyTysX, isForAllTy, dropForAlls,
 
         mkNumLitTy, isNumLitTy,
         mkStrLitTy, isStrLitTy,
@@ -1056,22 +1050,13 @@
   = substTyWithBinders (take n_args bndrs) arg_tys
                        (mkForAllTys (drop n_args bndrs) rho_ty)
   | otherwise           -- Too many type args
-<<<<<<< HEAD
-  = ASSERT2( n_bndrs > 0, doc $$ ppr orig_fun_ty )        -- Zero case gives infinite loop!
+  = ASSERT2( n_bndrs > 0, doc $$ ppr orig_fun_ty $$ ppr arg_tys )       -- Zero case gives infinite loop!
     applyTysD doc (substTyWithBinders bndrs (take n_bndrs arg_tys) rho_ty)
                   (drop n_bndrs arg_tys)
   where
     (bndrs, rho_ty) = splitForAllTys orig_fun_ty
     n_bndrs = length bndrs
-=======
-  = ASSERT2( n_tvs > 0, doc $$ ppr orig_fun_ty $$ ppr arg_tys )        -- Zero case gives infinite loop!
-    applyTysD doc (substTyWith tvs (take n_tvs arg_tys) rho_ty)
-                  (drop n_tvs arg_tys)
-  where
-    (tvs, rho_ty) = splitForAllTys orig_fun_ty
-    n_tvs  = length tvs
->>>>>>> d5e48748
-    n_args = length arg_tys
+    n_args  = length arg_tys
 
 applyTysX :: [TyVar] -> Type -> [Type] -> Type
 -- applyTyxX beta-reduces (/\tvs. body_ty) arg_tys
