--- conflicted
+++ resolved
@@ -321,23 +321,19 @@
                                  cos)
       -- Note that the_co does *not* have sym pushed into it
 
-<<<<<<< HEAD
 -- TODO (RAE): After merging with new OptCoercion, actually make this work
 -- better.
-opt_co env sym _ (PhantomCo h t1 t2)
-  = PhantomCo (opt_co env sym Nothing h) a' b'
+opt_co4 env sym _ r (PhantomCo h t1 t2)
+  = ASSERT( r == Phantom )
+    PhantomCo (opt_co env sym Nothing h) a' b'
   where
     (a, b) = if sym then (t2, t1) else (t1, t2)
     a' = optType env a
     b' = optType env b
 
-opt_co env sym mrole (UnsafeCo r oty1 oty2)
-  = opt_unsafe env role (optType env a) (optType env b)
-=======
-opt_co4 env sym rep r (UnivCo _r oty1 oty2)
+opt_co4 env sym rep r (UnsafeCo _r oty1 oty2)
   = ASSERT( r == _r )
-    opt_univ env (chooseRole rep r) a b
->>>>>>> 0a6cfb57
+    opt_unsafe env (chooseRole rep r) (optType env a) (optType env b)
   where
     (a,b) = if sym then (oty2,oty1) else (oty1,oty2)
 
@@ -410,44 +406,25 @@
 
   | otherwise = InstCo co1' arg'
   where
-<<<<<<< HEAD
-    co1' = opt_co env sym mrole co1
-    arg' = opt_co_arg env sym Nothing arg
-
-opt_co env sym mrole (CoherenceCo co1 co2)
-  | UnsafeCo r tyl1 tyr1 <- co1
-  = opt_co env sym Nothing
-     (mkUnsafeCo (mrole `orElse` r)
-                 (mkCastTy tyl1 co2)
-                 tyr1)
-  | TransCo col1 cor1 <- co1
-  = opt_co env sym mrole (mkTransCo (mkCoherenceCo col1 co2) cor1)
-  | CoherenceCo col1 cor1 <- co1
-  = opt_co env sym mrole (mkCoherenceCo col1 (mkTransCo cor1 co2))
-    
-  | UnsafeCo r tyl1' tyr1' <- co1'
-  = if sym then mkUnsafeCo r tyl1' (mkCastTy tyr1' co2')
-           else mkUnsafeCo r (mkCastTy tyl1' co2') tyr1'
-=======
     co1' = opt_co4_wrap env sym rep r co1
     r'   = chooseRole rep r
     arg' = opt_co_arg4 env sym False Nominal arg
 
+-- TODO (RAE): Should this interact with PhantomCo?
 opt_co4 env sym rep r (CoherenceCo co1 co2)
-  | UnivCo _r tyl1 tyr1 <- co1
+  | UnsafeCo _r tyl1 tyr1 <- co1
   = ASSERT( r == _r )
-    opt_co4_wrap env sym False output_role (mkUnivCo output_role
+    opt_co4_wrap env sym False output_role (mkUnsafeCo output_role
                                                 (mkCastTy tyl1 co2) tyr1)
   | TransCo col1 cor1 <- co1
   = opt_co4_wrap env sym rep r (mkTransCo (mkCoherenceCo col1 co2) cor1)
   | CoherenceCo col1 cor1 <- co1
   = opt_co4_wrap env sym rep r (mkCoherenceCo col1 (mkTransCo cor1 co2))
 
-  | UnivCo r_out tyl1' tyr1' <- co1'
+  | UnsafeCo r_out tyl1' tyr1' <- co1'
   = ASSERT( output_role == r_out )
-    if sym then mkUnivCo r_out tyl1' (mkCastTy tyr1' co2')
-           else mkUnivCo r_out (mkCastTy tyl1' co2') tyr1'
->>>>>>> 0a6cfb57
+    if sym then mkUnsafeCo r_out tyl1' (mkCastTy tyr1' co2')
+           else mkUnsafeCo r_out (mkCastTy tyl1' co2') tyr1'
   | TransCo col1' cor1' <- co1'
   = if sym then opt_trans in_scope col1'
                   (optCoercion (zapTCvSubst env) (mkCoherenceRightCo cor1' co2'))
@@ -510,23 +487,19 @@
     co2' = opt_co1 env False co2
 
 -------------
-<<<<<<< HEAD
-opt_unsafe :: TCvSubst -> Role -> Type -> Type -> Coercion
-opt_unsafe env role oty1 oty2
-=======
 -- | Optimize a phantom coercion. The input coercion may not necessarily
 -- be a phantom, but the output sure will be.
 opt_phantom :: TCvSubst -> SymFlag -> Coercion -> NormalCo
+  -- TODO (RAE): This is terrible. Write properly.
 opt_phantom env sym co
   = if sym
-    then opt_univ env Phantom ty2 ty1
-    else opt_univ env Phantom ty1 ty2
+    then mkPhantomCo (mkKindCo (mkSymCo co)) ty2 ty1
+    else mkPhantomCo (mkKindCo co) ty1 ty2
   where
     Pair ty1 ty2 = coercionKind co
 
-opt_univ :: TCvSubst -> Role -> Type -> Type -> Coercion
-opt_univ env role oty1 oty2
->>>>>>> 0a6cfb57
+opt_unsafe :: TCvSubst -> Role -> Type -> Type -> Coercion
+opt_unsafe env role oty1 oty2
   | Just (tc1, tys1) <- splitTyConApp_maybe oty1
   , Just (tc2, tys2) <- splitTyConApp_maybe oty2
   , tc1 == tc2
