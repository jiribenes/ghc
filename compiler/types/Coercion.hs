{-
(c) The University of Glasgow 2006
-}

{-# LANGUAGE RankNTypes, CPP, DeriveDataTypeable, MultiWayIf #-}

-- | Module for (a) type kinds and (b) type coercions,
-- as used in System FC. See 'CoreSyn.Expr' for
-- more on System FC and how coercions fit into it.
--
module Coercion (
        -- * Main data type
<<<<<<< HEAD
        Coercion, CoercionN, CoercionR, CoercionP,
        UnivCoProvenance, CoercionHole, LeftOrRight(..),
        Var, CoVar, TyCoVar,
=======
        Coercion(..), CoercionN, CoercionR,
        Var, CoVar,
        LeftOrRight(..), pickLR,
>>>>>>> 1e041b73
        Role(..), ltRole,

        -- ** Functions over coercions
        coVarTypes, coVarKind, coVarKindsTypesRole, coVarRole,
        coercionType, coercionKind, coercionKinds,
        mkCoercionType,
        coercionRole, coercionKindRole,

        -- ** Constructing coercions
        mkReflCo, mkRepReflCo, mkNomReflCo,
        mkCoVarCo, mkCoVarCos,
        mkAxInstCo, mkUnbranchedAxInstCo,
        mkAxInstRHS, mkUnbranchedAxInstRHS,
        mkAxInstLHS, mkUnbranchedAxInstLHS,
        mkPiCo, mkPiCos, mkCoCast,
        mkSymCo, mkTransCo, mkTransAppCo,
        mkNthCo, mkNthCoRole, mkLRCo,
        mkInstCo, mkAppCo, mkAppCos, mkTyConAppCo, mkFunCo, mkFunCos,
        mkForAllCo, mkForAllCos, mkHomoForAllCos, mkHomoForAllCos_NoRefl,
        mkPhantomCo, mkHomoPhantomCo, toPhantomCo,
        mkUnsafeCo, mkHoleCo, mkUnivCo, mkSubCo,
        mkNewTypeCo, mkAxiomInstCo, mkProofIrrelCo,
        downgradeRole, maybeSubCo, mkAxiomRuleCo,
        mkCoherenceCo, mkCoherenceRightCo, mkCoherenceLeftCo,
        mkKindCo, castCoercionKind,

        mkHeteroCoercionType,

        -- ** Decomposition
        instNewTyCon_maybe,

        NormaliseStepper, NormaliseStepResult(..), composeSteppers,
        modifyStepResultCo, unwrapNewTypeStepper,
        topNormaliseNewType_maybe, topNormaliseTypeX_maybe,

        decomposeCo, getCoVar_maybe,
        splitTyConAppCo_maybe,
        splitAppCo_maybe,
        splitForAllCo_maybe,

        nthRole, tyConRolesX, setNominalRole_maybe,

        pickLR,

        isReflCo, isReflCo_maybe,

        -- ** Coercion variables
        mkCoVar, isCoVar, coVarName, setCoVarName, setCoVarUnique,
        isCoVar_maybe,

        -- ** Free variables
<<<<<<< HEAD
        tyCoVarsOfCo, tyCoVarsOfCos, coVarsOfCo,
        coercionSize,
=======
        tyCoVarsOfCo, tyCoVarsOfCos, coVarsOfCo, coercionSize,
        tyCoVarsOfCoAcc, tyCoVarsOfCosAcc,
>>>>>>> 1e041b73

        -- ** Substitution
        CvSubstEnv, emptyCvSubstEnv,
        lookupCoVar,
        substCo, substCos, substCoVar, substCoVars, substCoWith,
        substCoVarBndr,
        extendTCvSubstAndInScope, getCvSubstEnv,

        -- ** Lifting
        liftCoSubst, liftCoSubstTyVar, liftCoSubstWith, liftCoSubstWithEx,
        emptyLiftingContext, extendLiftingContext,
        liftCoSubstVarBndrCallback, isMappedByLC,

        mkSubstLiftingContext, zapLiftingContext,
        substForAllCoBndrCallbackLC, lcTCvSubst, lcInScopeSet,

        LiftCoEnv, LiftingContext(..), liftEnvSubstLeft, liftEnvSubstRight,
        substRightCo, substLeftCo, swapLiftCoEnv, lcSubstLeft, lcSubstRight,

        -- ** Comparison
        eqCoercion, eqCoercionX,

        -- ** Forcing evaluation of coercions
        seqCo,

        -- * Pretty-printing
        pprCo, pprParendCo, pprCoBndr,
        pprCoAxiom, pprCoAxBranch, pprCoAxBranchHdr,

        -- * Tidying
        tidyCo, tidyCos,

        -- * Other
        promoteCoercion
       ) where

#include "HsVersions.h"

import TyCoRep
import Type
import TyCon
import CoAxiom
import Var
import VarEnv
import Name hiding ( varName )
import Util
import BasicTypes
import Outputable
import Unique
import Pair
import SrcLoc
import PrelNames
import TysPrim          ( eqPhantPrimTyCon )
import ListSetOps
import Maybes

#if __GLASGOW_HASKELL__ < 709
import Control.Applicative hiding ( empty )
import Prelude hiding ( and )
import Data.Traversable (traverse, sequenceA)
import Data.Foldable ( and )
#endif
import Control.Monad (foldM)
import FastString
<<<<<<< HEAD
=======
import ListSetOps
import FV

import qualified Data.Data as Data hiding ( TyCon )
>>>>>>> 1e041b73
import Control.Arrow ( first )
import Data.Function ( on )

-----------------------------------------------------------------
-- These synonyms are very useful as documentation

<<<<<<< HEAD
type CoercionN = Coercion   -- nominal coercion
type CoercionR = Coercion   -- representational coercion
type CoercionP = Coercion   -- phantom coercion

{-
%************************************************************************
%*                                                                      *
=======
type CoercionR = Coercion   -- A coercion at Representation role   ~R
type CoercionN = Coercion   -- A coercion at Nominal        role   ~N

-- | A 'Coercion' is concrete evidence of the equality/convertibility
-- of two types.

-- If you edit this type, you may need to update the GHC formalism
-- See Note [GHC Formalism] in coreSyn/CoreLint.hs
data Coercion
  -- Each constructor has a "role signature", indicating the way roles are
  -- propagated through coercions. P, N, and R stand for coercions of the
  -- given role. e stands for a coercion of a specific unknown role (think
  -- "role polymorphism"). "e" stands for an explicit role parameter
  -- indicating role e. _ stands for a parameter that is not a Role or
  -- Coercion.

  -- These ones mirror the shape of types
  = -- Refl :: "e" -> _ -> e
    Refl Role Type  -- See Note [Refl invariant]
          -- Invariant: applications of (Refl T) to a bunch of identity coercions
          --            always show up as Refl.
          -- For example  (Refl T) (Refl a) (Refl b) shows up as (Refl (T a b)).

          -- Applications of (Refl T) to some coercions, at least one of
          -- which is NOT the identity, show up as TyConAppCo.
          -- (They may not be fully saturated however.)
          -- ConAppCo coercions (like all coercions other than Refl)
          -- are NEVER the identity.

          -- Use (Refl Representational _), not (SubCo (Refl Nominal _))

  -- These ones simply lift the correspondingly-named
  -- Type constructors into Coercions

  -- TyConAppCo :: "e" -> _ -> ?? -> e
  -- See Note [TyConAppCo roles]
  | TyConAppCo Role TyCon [Coercion]    -- lift TyConApp
               -- The TyCon is never a synonym;
               -- we expand synonyms eagerly
               -- But it can be a type function

  | AppCo Coercion Coercion        -- lift AppTy
          -- AppCo :: e -> N -> e

  -- See Note [Forall coercions]
  | ForAllCo TyVar Coercion       -- forall a. g
         -- :: _ -> e -> e

  -- These are special
  | CoVarCo CoVar      -- :: _ -> (N or R)
                       -- result role depends on the tycon of the variable's type

    -- AxiomInstCo :: e -> _ -> [N] -> e
  | AxiomInstCo (CoAxiom Branched) BranchIndex [Coercion]
     -- See also [CoAxiom index]
>>>>>>> 1e041b73
     -- The coercion arguments always *precisely* saturate
     -- arity of (that branch of) the CoAxiom.  If there are
     -- any left over, we use AppCo.  See
     -- See [Coercion axioms applied to coercions]

\subsection{Coercion variables}
%*                                                                      *
%************************************************************************
-}

coVarName :: CoVar -> Name
coVarName = varName

setCoVarUnique :: CoVar -> Unique -> CoVar
setCoVarUnique = setVarUnique

setCoVarName :: CoVar -> Name -> CoVar
setCoVarName   = setVarName

<<<<<<< HEAD
=======
isCoVar :: Var -> Bool
isCoVar v = isCoVarType (varType v)

isCoVarType :: Type -> Bool
isCoVarType ty      -- Tests for t1 ~# t2, the unboxed equality
  = case splitTyConApp_maybe ty of
      Just (tc,tys) -> (tc `hasKey` eqPrimTyConKey || tc `hasKey` eqReprPrimTyConKey)
                       && tys `lengthAtLeast` 2
      Nothing       -> False

tyCoVarsOfCo :: Coercion -> VarSet
tyCoVarsOfCo co = runFVSet $ tyCoVarsOfCoAcc co
-- Extracts type and coercion variables from a coercion

tyCoVarsOfCos :: [Coercion] -> VarSet
tyCoVarsOfCos cos = runFVSet $ tyCoVarsOfCosAcc cos

tyCoVarsOfCoAcc :: Coercion -> FV
tyCoVarsOfCoAcc (Refl _ ty) fv_cand in_scope acc =
  tyVarsOfTypeAcc ty fv_cand in_scope acc
tyCoVarsOfCoAcc (TyConAppCo _ _ cos) fv_cand in_scope acc =
  tyCoVarsOfCosAcc cos fv_cand in_scope acc
tyCoVarsOfCoAcc (AppCo co1 co2) fv_cand in_scope acc =
  (tyCoVarsOfCoAcc co1 `unionFV` tyCoVarsOfCoAcc co2) fv_cand in_scope acc
tyCoVarsOfCoAcc (ForAllCo tv co) fv_cand in_scope acc =
  delFV tv (tyCoVarsOfCoAcc co) fv_cand in_scope acc
tyCoVarsOfCoAcc (CoVarCo v) fv_cand in_scope acc = oneVar v fv_cand in_scope acc
tyCoVarsOfCoAcc (AxiomInstCo _ _ cos) fv_cand in_scope acc =
  tyCoVarsOfCosAcc cos fv_cand in_scope acc
tyCoVarsOfCoAcc (UnivCo _ _ ty1 ty2) fv_cand in_scope acc =
  (tyVarsOfTypeAcc ty1 `unionFV` tyVarsOfTypeAcc ty2) fv_cand in_scope acc
tyCoVarsOfCoAcc (SymCo co) fv_cand in_scope acc =
  tyCoVarsOfCoAcc co fv_cand in_scope acc
tyCoVarsOfCoAcc (TransCo co1 co2) fv_cand in_scope acc =
  (tyCoVarsOfCoAcc co1 `unionFV` tyCoVarsOfCoAcc co2) fv_cand in_scope acc
tyCoVarsOfCoAcc (NthCo _ co) fv_cand in_scope acc =
  tyCoVarsOfCoAcc co fv_cand in_scope acc
tyCoVarsOfCoAcc (LRCo _ co) fv_cand in_scope acc =
  tyCoVarsOfCoAcc co fv_cand in_scope acc
tyCoVarsOfCoAcc (InstCo co ty) fv_cand in_scope acc =
  (tyCoVarsOfCoAcc co `unionFV` tyVarsOfTypeAcc ty) fv_cand in_scope acc
tyCoVarsOfCoAcc (SubCo co) fv_cand in_scope acc =
  tyCoVarsOfCoAcc co fv_cand in_scope acc
tyCoVarsOfCoAcc (AxiomRuleCo _ ts cs) fv_cand in_scope acc =
  (tyVarsOfTypesAcc ts `unionFV` tyCoVarsOfCosAcc cs) fv_cand in_scope acc

tyCoVarsOfCosAcc :: [Coercion] -> FV
tyCoVarsOfCosAcc (co:cos) fv_cand in_scope acc =
  (tyCoVarsOfCoAcc co `unionFV` tyCoVarsOfCosAcc cos) fv_cand in_scope acc
tyCoVarsOfCosAcc [] fv_cand in_scope acc = noVars fv_cand in_scope acc

coVarsOfCo :: Coercion -> VarSet
-- Extract *coerction* variables only.  Tiresome to repeat the code, but easy.
coVarsOfCo (Refl _ _)            = emptyVarSet
coVarsOfCo (TyConAppCo _ _ cos)  = coVarsOfCos cos
coVarsOfCo (AppCo co1 co2)       = coVarsOfCo co1 `unionVarSet` coVarsOfCo co2
coVarsOfCo (ForAllCo _ co)       = coVarsOfCo co
coVarsOfCo (CoVarCo v)           = unitVarSet v
coVarsOfCo (AxiomInstCo _ _ cos) = coVarsOfCos cos
coVarsOfCo (UnivCo _ _ _ _)      = emptyVarSet
coVarsOfCo (SymCo co)            = coVarsOfCo co
coVarsOfCo (TransCo co1 co2)     = coVarsOfCo co1 `unionVarSet` coVarsOfCo co2
coVarsOfCo (NthCo _ co)          = coVarsOfCo co
coVarsOfCo (LRCo _ co)           = coVarsOfCo co
coVarsOfCo (InstCo co _)         = coVarsOfCo co
coVarsOfCo (SubCo co)            = coVarsOfCo co
coVarsOfCo (AxiomRuleCo _ _ cos) = coVarsOfCos cos

coVarsOfCos :: [Coercion] -> VarSet
coVarsOfCos = mapUnionVarSet coVarsOfCo

>>>>>>> 1e041b73
coercionSize :: Coercion -> Int
coercionSize (Refl _ ty)         = typeSize ty
coercionSize (TyConAppCo _ _ args) = 1 + sum (map coercionSize args)
coercionSize (AppCo co arg)      = coercionSize co + coercionSize arg
coercionSize (ForAllCo _ h co)   = 1 + coercionSize co + coercionSize h
coercionSize (CoVarCo _)         = 1
coercionSize (AxiomInstCo _ _ args) = 1 + sum (map coercionSize args)
coercionSize (UnivCo p _ t1 t2)  = 1 + provSize p + typeSize t1 + typeSize t2
coercionSize (SymCo co)          = 1 + coercionSize co
coercionSize (TransCo co1 co2)   = 1 + coercionSize co1 + coercionSize co2
coercionSize (NthCo _ co)        = 1 + coercionSize co
coercionSize (LRCo  _ co)        = 1 + coercionSize co
coercionSize (InstCo co arg)     = 1 + coercionSize co + coercionSize arg
coercionSize (CoherenceCo c1 c2) = 1 + coercionSize c1 + coercionSize c2
coercionSize (KindCo co)         = 1 + coercionSize co
coercionSize (SubCo co)          = 1 + coercionSize co
coercionSize (AxiomRuleCo _ cs)  = 1 + sum (map coercionSize cs)

provSize :: UnivCoProvenance -> Int
provSize UnsafeCoerceProv    = 1
provSize (PhantomProv co)    = 1 + coercionSize co
provSize (ProofIrrelProv co) = 1 + coercionSize co
provSize (PluginProv _)      = 1
provSize (HoleProv h)        = pprPanic "provSize hits a hole" (ppr h)

{-
%************************************************************************
%*                                                                      *
                   Pretty-printing coercions
%*                                                                      *
%************************************************************************

@pprCo@ is the standard @Coercion@ printer; the overloaded @ppr@
function is defined to use this.  @pprParendCo@ is the same, except it
puts parens around the type, except for the atomic cases.
@pprParendCo@ works just by setting the initial context precedence
very high.
-}

-- Outputable instances are in TyCoRep, to avoid orphans

pprCo, pprParendCo :: Coercion -> SDoc
pprCo       co = ppr_co TopPrec   co
pprParendCo co = ppr_co TyConPrec co

ppr_co :: TyPrec -> Coercion -> SDoc
ppr_co _ (Refl r ty) = angleBrackets (ppr ty) <> ppr_role r

ppr_co p co@(TyConAppCo _ tc [_,_])
  | tc `hasKey` funTyConKey = ppr_fun_co p co

ppr_co _ (TyConAppCo r tc cos) = pprTcAppCo TyConPrec ppr_co tc cos <> ppr_role r
ppr_co p (AppCo co arg)        = maybeParen p TyConPrec $
                                 pprCo co <+> ppr_co TyConPrec arg
ppr_co p co@(ForAllCo {})      = ppr_forall_co p co
ppr_co _ (CoVarCo cv)          = parenSymOcc (getOccName cv) (ppr cv)
ppr_co p (AxiomInstCo con index args)
  = pprPrefixApp p (ppr (getName con) <> brackets (ppr index))
                   (map (ppr_co TyConPrec) args)

ppr_co p co@(TransCo {}) = maybeParen p FunPrec $
                           case trans_co_list co [] of
                             [] -> panic "ppr_co"
                             (co:cos) -> sep ( ppr_co FunPrec co
                                             : [ char ';' <+> ppr_co FunPrec co | co <- cos])
ppr_co p (InstCo co arg) = maybeParen p TyConPrec $
                           pprParendCo co <> ptext (sLit "@") <> ppr_co TopPrec arg

ppr_co p (UnivCo UnsafeCoerceProv r ty1 ty2)
  = pprPrefixApp p (ptext (sLit "UnsafeCo") <+> ppr r)
                   [pprParendType ty1, pprParendType ty2]
ppr_co _ (UnivCo p r t1 t2)= angleBrackets ( ppr t1 <> comma <+> ppr t2 ) <> ppr_role r <> ppr_prov
  where
    ppr_prov = case p of
      HoleProv h -> ppr h
      _          -> empty
ppr_co p (SymCo co)          = pprPrefixApp p (ptext (sLit "Sym")) [pprParendCo co]
ppr_co p (NthCo n co)        = pprPrefixApp p (ptext (sLit "Nth:") <> int n) [pprParendCo co]
ppr_co p (LRCo sel co)       = pprPrefixApp p (ppr sel) [pprParendCo co]
ppr_co p (CoherenceCo c1 c2) = maybeParen p TyConPrec $
                               (ppr_co FunPrec c1) <+> (ptext (sLit "|>")) <+>
                               (ppr_co FunPrec c2)
ppr_co p (KindCo co)         = pprPrefixApp p (ptext (sLit "kind")) [pprParendCo co]
ppr_co p (SubCo co)         = pprPrefixApp p (ptext (sLit "Sub")) [pprParendCo co]
ppr_co p (AxiomRuleCo co cs) = maybeParen p TopPrec $ ppr_axiom_rule_co co cs

ppr_axiom_rule_co :: CoAxiomRule -> [Coercion] -> SDoc
ppr_axiom_rule_co co ps = ppr (coaxrName co) <+> parens (interpp'SP ps)

ppr_role :: Role -> SDoc
ppr_role r = underscore <> pp_role
  where pp_role = case r of
                    Nominal          -> char 'N'
                    Representational -> char 'R'
                    Phantom          -> char 'P'

trans_co_list :: Coercion -> [Coercion] -> [Coercion]
trans_co_list (TransCo co1 co2) cos = trans_co_list co1 (trans_co_list co2 cos)
trans_co_list co                cos = co : cos

ppr_fun_co :: TyPrec -> Coercion -> SDoc
ppr_fun_co p co = pprArrowChain p (split co)
  where
    split :: Coercion -> [SDoc]
    split (TyConAppCo _ f [arg, res])
      | f `hasKey` funTyConKey
      = ppr_co FunPrec arg : split res
    split co = [ppr_co TopPrec co]

ppr_forall_co :: TyPrec -> Coercion -> SDoc
ppr_forall_co p (ForAllCo tv h co)
  = maybeParen p FunPrec $
    sep [pprCoBndr (tyVarName tv) h, ppr_co TopPrec co]
ppr_forall_co _ _ = panic "ppr_forall_co"

pprCoBndr :: Name -> Coercion -> SDoc
pprCoBndr name eta =
  forAllLit <+> parens (ppr name <+> dcolon <+> ppr eta) <> dot

pprCoAxiom :: CoAxiom br -> SDoc
pprCoAxiom ax@(CoAxiom { co_ax_branches = branches })
  = hang (text "axiom" <+> ppr ax <+> dcolon)
       2 (vcat (map (ppr_co_ax_branch (const ppr) ax) $ fromBranches branches))

pprCoAxBranch :: CoAxiom br -> CoAxBranch -> SDoc
pprCoAxBranch = ppr_co_ax_branch pprRhs
  where
    pprRhs fam_tc (TyConApp tycon _)
      | isDataFamilyTyCon fam_tc
      = pprDataCons tycon
    pprRhs _ rhs = ppr rhs

pprCoAxBranchHdr :: CoAxiom br -> BranchIndex -> SDoc
pprCoAxBranchHdr ax index = pprCoAxBranch ax (coAxiomNthBranch ax index)

ppr_co_ax_branch :: (TyCon -> Type -> SDoc) -> CoAxiom br -> CoAxBranch -> SDoc
ppr_co_ax_branch ppr_rhs
              (CoAxiom { co_ax_tc = fam_tc, co_ax_name = name })
              (CoAxBranch { cab_tvs = tvs
                          , cab_cvs = cvs
                          , cab_lhs = lhs
                          , cab_rhs = rhs
                          , cab_loc = loc })
  = foldr1 (flip hangNotEmpty 2)
        [ pprUserForAll (map (flip mkNamedBinder Invisible) (tvs ++ cvs))
        , pprTypeApp fam_tc lhs <+> equals <+> ppr_rhs fam_tc rhs
        , text "-- Defined" <+> pprLoc loc ]
  where
        pprLoc loc
          | isGoodSrcSpan loc
          = text "at" <+> ppr (srcSpanStart loc)

          | otherwise
          = text "in" <+>
              quotes (ppr (nameModule name))

{-
%************************************************************************
%*                                                                      *
        Destructing coercions
%*                                                                      *
%************************************************************************
-}

-- | This breaks a 'Coercion' with type @T A B C ~ T D E F@ into
-- a list of 'Coercion's of kinds @A ~ D@, @B ~ E@ and @E ~ F@. Hence:
--
-- > decomposeCo 3 c = [nth 0 c, nth 1 c, nth 2 c]
decomposeCo :: Arity -> Coercion -> [Coercion]
decomposeCo arity co
  = [mkNthCo n co | n <- [0..(arity-1)] ]
           -- Remember, Nth is zero-indexed

-- | Attempts to obtain the type variable underlying a 'Coercion'
getCoVar_maybe :: Coercion -> Maybe CoVar
getCoVar_maybe (CoVarCo cv) = Just cv
getCoVar_maybe _            = Nothing

-- | Attempts to tease a coercion apart into a type constructor and the application
-- of a number of coercion arguments to that constructor
splitTyConAppCo_maybe :: Coercion -> Maybe (TyCon, [Coercion])
splitTyConAppCo_maybe (Refl r ty)
  = do { (tc, tys) <- splitTyConApp_maybe ty
       ; let args = zipWith mkReflCo (tyConRolesX r tc) tys
       ; return (tc, args) }
splitTyConAppCo_maybe (TyConAppCo _ tc cos) = Just (tc, cos)
splitTyConAppCo_maybe _                     = Nothing

-- first result has role equal to input; third result is Nominal
splitAppCo_maybe :: Coercion -> Maybe (Coercion, Coercion)
-- ^ Attempt to take a coercion application apart.
splitAppCo_maybe (AppCo co arg) = Just (co, arg)
splitAppCo_maybe (TyConAppCo r tc args)
  | mightBeUnsaturatedTyCon tc || args `lengthExceeds` tyConArity tc
    -- Never create unsaturated type family apps!
  , Just (args', arg') <- snocView args
  , Just arg'' <- setNominalRole_maybe arg'
  = Just ( mkTyConAppCo r tc args', arg'' )
       -- Use mkTyConAppCo to preserve the invariant
       --  that identity coercions are always represented by Refl

splitAppCo_maybe (Refl r ty)
  | Just (ty1, ty2) <- splitAppTy_maybe ty
  = Just (mkReflCo r ty1, mkNomReflCo ty2)
splitAppCo_maybe _ = Nothing

splitForAllCo_maybe :: Coercion -> Maybe (TyVar, Coercion, Coercion)
splitForAllCo_maybe (ForAllCo tv k_co co) = Just (tv, k_co, co)
splitForAllCo_maybe _                     = Nothing

-------------------------------------------------------
-- and some coercion kind stuff

coVarTypes :: CoVar -> (Type,Type)
coVarTypes cv
  | (_, _, ty1, ty2, _) <- coVarKindsTypesRole cv
  = (ty1, ty2)

coVarKindsTypesRole :: CoVar -> (Kind,Kind,Type,Type,Role)
coVarKindsTypesRole cv
 | Just (tc, [k1,k2,ty1,ty2]) <- splitTyConApp_maybe (varType cv)
 = let role
         | tc `hasKey` eqPrimTyConKey     = Nominal
         | tc `hasKey` eqReprPrimTyConKey = Representational
         | otherwise                      = panic "coVarKindsTypesRole"
   in (k1,k2,ty1,ty2,role)
 | otherwise = pprPanic "coVarKindsTypesRole, non coercion variable"
                        (ppr cv $$ ppr (varType cv))

coVarKind :: CoVar -> Type
coVarKind cv
  = ASSERT( isCoVar cv )
    varType cv

coVarRole :: CoVar -> Role
coVarRole cv
  | tc `hasKey` eqPrimTyConKey
  = Nominal
  | tc `hasKey` eqReprPrimTyConKey
  = Representational
  | otherwise
  = pprPanic "coVarRole: unknown tycon" (ppr cv <+> dcolon <+> ppr (varType cv))

  where
    tc = case tyConAppTyCon_maybe (varType cv) of
           Just tc0 -> tc0
           Nothing  -> pprPanic "coVarRole: not tyconapp" (ppr cv)

-- | Makes a coercion type from two types: the types whose equality
-- is proven by the relevant 'Coercion'
mkCoercionType :: Role -> Type -> Type -> Type
mkCoercionType Nominal          = mkPrimEqPred
mkCoercionType Representational = mkReprPrimEqPred
mkCoercionType Phantom          = \ty1 ty2 ->
  let ki1 = typeKind ty1
      ki2 = typeKind ty2
  in
  TyConApp eqPhantPrimTyCon [ki1, ki2, ty1, ty2]

mkHeteroCoercionType :: Role -> Kind -> Kind -> Type -> Type -> Type
mkHeteroCoercionType Nominal          = mkHeteroPrimEqPred
mkHeteroCoercionType Representational = mkHeteroReprPrimEqPred
mkHeteroCoercionType Phantom          = panic "mkHeteroCoercionType"

isReflCo :: Coercion -> Bool
isReflCo (Refl {}) = True
isReflCo _         = False

isReflCo_maybe :: Coercion -> Maybe (Type, Role)
isReflCo_maybe (Refl r ty) = Just (ty, r)
isReflCo_maybe _           = Nothing

{-
%************************************************************************
%*                                                                      *
            Building coercions
%*                                                                      *
%************************************************************************

These "smart constructors" maintain the invariants listed in the definition
of Coercion, and they perform very basic optimizations.

Note [Role twiddling functions]
~~~~~~~~~~~~~~~~~~~~~~~~~~~~~~~

There are a plethora of functions for twiddling roles:

mkSubCo: Requires a nominal input coercion and always produces a
representational output. This is used when you (the programmer) are sure you
know exactly that role you have and what you want.

downgradeRole_maybe: This function takes both the input role and the output role
as parameters. (The *output* role comes first!) It can only *downgrade* a
role -- that is, change it from N to R or P, or from R to P. This one-way
behavior is why there is the "_maybe". If an upgrade is requested, this
function produces Nothing. This is used when you need to change the role of a
coercion, but you're not sure (as you're writing the code) of which roles are
involved.

This function could have been written using coercionRole to ascertain the role
of the input. But, that function is recursive, and the caller of downgradeRole_maybe
often knows the input role. So, this is more efficient.

downgradeRole: This is just like downgradeRole_maybe, but it panics if the
conversion isn't a downgrade.

setNominalRole_maybe: This is the only function that can *upgrade* a coercion.
The result (if it exists) is always Nominal. The input can be at any role. It
works on a "best effort" basis, as it should never be strictly necessary to
upgrade a coercion during compilation. It is currently only used within GHC in
splitAppCo_maybe. In order to be a proper inverse of mkAppCo, the second
coercion that splitAppCo_maybe returns must be nominal. But, it's conceivable
that splitAppCo_maybe is operating over a TyConAppCo that uses a
representational coercion. Hence the need for setNominalRole_maybe.
splitAppCo_maybe, in turn, is used only within coercion optimization -- thus,
it is not absolutely critical that setNominalRole_maybe be complete.

Note that setNominalRole_maybe will never upgrade a phantom UnivCo. Phantom
UnivCos are perfectly type-safe, whereas representational and nominal ones are
not. Indeed, `unsafeCoerce` is implemented via a representational UnivCo.
(Nominal ones are no worse than representational ones, so this function *will*
change a UnivCo Representational to a UnivCo Nominal.)

Conal Elliott also came across a need for this function while working with the
GHC API, as he was decomposing Core casts. The Core casts use representational
coercions, as they must, but his use case required nominal coercions (he was
building a GADT). So, that's why this function is exported from this module.

One might ask: shouldn't downgradeRole_maybe just use setNominalRole_maybe as
appropriate? I (Richard E.) have decided not to do this, because upgrading a
role is bizarre and a caller should have to ask for this behavior explicitly.

Note [mkTransAppCo]
~~~~~~~~~~~~~~~~~~~
Suppose we have

  co1 :: a ~R Maybe
  co2 :: b ~R Int

and we want

  co3 :: a b ~R Maybe Int

This seems sensible enough. But, we can't let (co3 = co1 co2), because
that's ill-roled! Note that mkAppCo requires a *nominal* second coercion.

The way around this is to use transitivity:

  co3 = (co1 <b>_N) ; (Maybe co2) :: a b ~R Maybe Int

Or, it's possible everything is the other way around:

  co1' :: Maybe ~R a
  co2' :: Int   ~R b

and we want

  co3' :: Maybe Int ~R a b

then

  co3' = (Maybe co2') ; (co1' <b>_N)

This is exactly what `mkTransAppCo` builds for us. Information for all
the arguments tends to be to hand at call sites, so it's quicker than
using, say, coercionKind.

-}

mkReflCo :: Role -> Type -> Coercion
mkReflCo r ty
  = Refl r ty

-- | Make a representational reflexive coercion
mkRepReflCo :: Type -> Coercion
mkRepReflCo = mkReflCo Representational

-- | Make a nominal reflexive coercion
mkNomReflCo :: Type -> Coercion
mkNomReflCo = mkReflCo Nominal

-- | Apply a type constructor to a list of coercions. It is the
-- caller's responsibility to get the roles correct on argument coercions.
mkTyConAppCo :: Role -> TyCon -> [Coercion] -> Coercion
mkTyConAppCo r tc cos
               -- Expand type synonyms
  | Just (tv_co_prs, rhs_ty, leftover_cos) <- expandSynTyCon_maybe tc cos
  = mkAppCos (liftCoSubst r (mkLiftingContext tv_co_prs) rhs_ty) leftover_cos

  | Just tys_roles <- traverse isReflCo_maybe cos
  = Refl r (mkTyConApp tc (map fst tys_roles))    -- See Note [Refl invariant]

  | otherwise = TyConAppCo r tc cos

-- | Make a function 'Coercion' between two other 'Coercion's
mkFunCo :: Role -> Coercion -> Coercion -> Coercion
mkFunCo r co1 co2 = mkTyConAppCo r funTyCon [co1, co2]

-- | Make nested function 'Coercion's
mkFunCos :: Role -> [Coercion] -> Coercion -> Coercion
mkFunCos r cos res_co = foldr (mkFunCo r) res_co cos

-- | Apply a 'Coercion' to another 'Coercion'.
-- The second coercion must be Nominal, unless the first is Phantom.
-- If the first is Phantom, then the second can be either Phantom or Nominal.
mkAppCo :: Coercion     -- ^ :: t1 ~r t2
        -> Coercion     -- ^ :: s1 ~N s2, where s1 :: k1, s2 :: k2
        -> Coercion     -- ^ :: t1 s1 ~r t2 s2
mkAppCo (Refl r ty1) arg
  | Just (ty2, _) <- isReflCo_maybe arg
  = Refl r (mkAppTy ty1 ty2)

  | Just (tc, tys) <- splitTyConApp_maybe ty1
    -- Expand type synonyms; a TyConAppCo can't have a type synonym (Trac #9102)
  = TyConAppCo r tc (zip_roles (tyConRolesX r tc) tys)
  where
    zip_roles (r1:_)  []            = [downgradeRole r1 Nominal arg]
    zip_roles (r1:rs) (ty1:tys)     = mkReflCo r1 ty1 : zip_roles rs tys
    zip_roles _       _             = panic "zip_roles" -- but the roles are infinite...

mkAppCo (TyConAppCo r tc args) arg
  = case r of
      Nominal          -> TyConAppCo Nominal tc (args ++ [arg])
      Representational -> TyConAppCo Representational tc (args ++ [arg'])
        where new_role = (tyConRolesX Representational tc) !! (length args)
              arg'     = downgradeRole new_role Nominal arg
      Phantom          -> TyConAppCo Phantom tc (args ++ [toPhantomCo arg])
mkAppCo co arg = AppCo co  arg
-- Note, mkAppCo is careful to maintain invariants regarding
-- where Refl constructors appear; see the comments in the definition
-- of Coercion and the Note [Refl invariant] in TyCoRep.

-- | Applies multiple 'Coercion's to another 'Coercion', from left to right.
-- See also 'mkAppCo'.
mkAppCos :: Coercion
         -> [Coercion]
         -> Coercion
mkAppCos co1 cos = foldl mkAppCo co1 cos

-- | Like `mkAppCo`, but allows the second coercion to be other than
-- nominal. See Note [mkTransAppCo]. Role r3 cannot be more stringent
-- than either r1 or r2.
mkTransAppCo :: Role         -- ^ r1
             -> Coercion     -- ^ co1 :: ty1a ~r1 ty1b
             -> Type         -- ^ ty1a
             -> Type         -- ^ ty1b
             -> Role         -- ^ r2
             -> Coercion     -- ^ co2 :: ty2a ~r2 ty2b
             -> Type         -- ^ ty2a
             -> Type         -- ^ ty2b
             -> Role         -- ^ r3
             -> Coercion     -- ^ :: ty1a ty2a ~r3 ty1b ty2b
mkTransAppCo r1 co1 ty1a ty1b r2 co2 ty2a ty2b r3
-- How incredibly fiddly! Is there a better way??
  = case (r1, r2, r3) of
      (_,                _,                Phantom)
        -> mkPhantomCo kind_co (mkAppTy ty1a ty2a) (mkAppTy ty1b ty2b)
        where -- ty1a :: k1a -> k2a
              -- ty1b :: k1b -> k2b
              -- ty2a :: k1a
              -- ty2b :: k1b
              -- ty1a ty2a :: k2a
              -- ty1b ty2b :: k2b
              kind_co1 = mkKindCo co1        -- :: k1a -> k2a ~N k1b -> k2b
              kind_co  = mkNthCo 1 kind_co1  -- :: k2a ~N k2b

      (_,                _,                Nominal)
        -> ASSERT( r1 == Nominal && r2 == Nominal )
           mkAppCo co1 co2
      (Nominal,          Nominal,          Representational)
        -> mkSubCo (mkAppCo co1 co2)
      (_,                Nominal,          Representational)
        -> ASSERT( r1 == Representational )
           mkAppCo co1 co2
      (Nominal,          Representational, Representational)
        -> go (mkSubCo co1)
      (_               , _,                Representational)
        -> ASSERT( r1 == Representational && r2 == Representational )
           go co1
  where
    go co1_repr
      | Just (tc1b, tys1b) <- splitTyConApp_maybe ty1b
      , nextRole ty1b == r2
      = (mkAppCo co1_repr (mkNomReflCo ty2a)) `mkTransCo`
        (mkTyConAppCo Representational tc1b
           (zipWith mkReflCo (tyConRolesX Representational tc1b) tys1b
            ++ [co2]))

      | Just (tc1a, tys1a) <- splitTyConApp_maybe ty1a
      , nextRole ty1a == r2
      = (mkTyConAppCo Representational tc1a
           (zipWith mkReflCo (tyConRolesX Representational tc1a) tys1a
            ++ [co2]))
        `mkTransCo`
        (mkAppCo co1_repr (mkNomReflCo ty2b))

      | otherwise
      = pprPanic "mkTransAppCo" (vcat [ ppr r1, ppr co1, ppr ty1a, ppr ty1b
                                      , ppr r2, ppr co2, ppr ty2a, ppr ty2b
                                      , ppr r3 ])

-- | Make a Coercion from a tyvar, a kind coercion, and a body coercion.
-- The kind of the tyvar should be the left-hand kind of the kind coercion.
mkForAllCo :: TyVar -> Coercion -> Coercion -> Coercion
mkForAllCo tv kind_co co
  | Refl r ty <- co
  , Refl {} <- kind_co
  = Refl r (mkNamedForAllTy tv Invisible ty)
  | otherwise
  = ForAllCo tv kind_co co

-- | Make nested ForAllCos
mkForAllCos :: [(TyVar, Coercion)] -> Coercion -> Coercion
mkForAllCos bndrs (Refl r ty)
  = let (refls_rev'd, non_refls_rev'd) = span (isReflCo . snd) (reverse bndrs) in
    foldl (flip $ uncurry ForAllCo)
          (Refl r $ mkInvForAllTys (reverse (map fst refls_rev'd)) ty)
          non_refls_rev'd
mkForAllCos bndrs co = foldr (uncurry ForAllCo) co bndrs

-- | Make a Coercion quantified over a type variable;
-- the variable has the same type in both sides of the coercion
mkHomoForAllCos :: [TyVar] -> Coercion -> Coercion
mkHomoForAllCos tvs (Refl r ty)
  = Refl r (mkInvForAllTys tvs ty)
mkHomoForAllCos tvs ty = mkHomoForAllCos_NoRefl tvs ty

-- | Like 'mkHomoForAllCos', but doesn't check if the inner coercion
-- is reflexive.
mkHomoForAllCos_NoRefl :: [TyVar] -> Coercion -> Coercion
mkHomoForAllCos_NoRefl tvs orig_co = foldr go orig_co tvs
  where
    go tv co = ForAllCo tv (mkNomReflCo (tyVarKind tv)) co

mkCoVarCo :: CoVar -> Coercion
-- cv :: s ~# t
mkCoVarCo cv
  | ty1 `eqType` ty2 = Refl (coVarRole cv) ty1
  | otherwise        = CoVarCo cv
  where
    (ty1, ty2) = coVarTypes cv

mkCoVarCos :: [CoVar] -> [Coercion]
mkCoVarCos = map mkCoVarCo

-- | Extract a covar, if possible. This check is dirty. Be ashamed
-- of yourself. (It's dirty because it cares about the structure of
-- a coercion, which is morally reprehensible.)
isCoVar_maybe :: Coercion -> Maybe CoVar
isCoVar_maybe (CoVarCo cv) = Just cv
isCoVar_maybe _            = Nothing

mkAxInstCo :: Role -> CoAxiom br -> BranchIndex -> [Type] -> [Coercion]
           -> Coercion
-- mkAxInstCo can legitimately be called over-staturated;
-- i.e. with more type arguments than the coercion requires
mkAxInstCo role ax index tys cos
  | arity == n_tys = downgradeRole role ax_role $
                     mkAxiomInstCo ax_br index (rtys `chkAppend` cos)
  | otherwise      = ASSERT( arity < n_tys )
                     downgradeRole role ax_role $
                     mkAppCos (mkAxiomInstCo ax_br index
                                             (ax_args `chkAppend` cos))
                              leftover_args
  where
    n_tys         = length tys
    ax_br         = toBranchedAxiom ax
    branch        = coAxiomNthBranch ax_br index
    tvs           = coAxBranchTyVars branch
    arity         = length tvs
    arg_roles     = coAxBranchRoles branch
    rtys          = zipWith mkReflCo (arg_roles ++ repeat Nominal) tys
    (ax_args, leftover_args)
                  = splitAt arity rtys
    ax_role       = coAxiomRole ax

-- worker function; just checks to see if it should produce Refl
mkAxiomInstCo :: CoAxiom Branched -> BranchIndex -> [Coercion] -> Coercion
mkAxiomInstCo ax index args
  = ASSERT( coAxiomArity ax index == length args )
    let co           = AxiomInstCo ax index args
        Pair ty1 ty2 = coercionKind co in
    if ty1 `eqType` ty2
    then Refl (coAxiomRole ax) ty1
    else co

-- to be used only with unbranched axioms
mkUnbranchedAxInstCo :: Role -> CoAxiom Unbranched
                     -> [Type] -> [Coercion] -> Coercion
mkUnbranchedAxInstCo role ax tys cos
  = mkAxInstCo role ax 0 tys cos

mkAxInstRHS :: CoAxiom br -> BranchIndex -> [Type] -> [Coercion] -> Type
-- Instantiate the axiom with specified types,
-- returning the instantiated RHS
-- A companion to mkAxInstCo:
--    mkAxInstRhs ax index tys = snd (coercionKind (mkAxInstCo ax index tys))
mkAxInstRHS ax index tys cos
  = ASSERT( tvs `equalLength` tys1 )
    mkAppTys rhs' tys2
  where
    branch       = coAxiomNthBranch ax index
    tvs          = coAxBranchTyVars branch
    cvs          = coAxBranchCoVars branch
    (tys1, tys2) = splitAtList tvs tys
    rhs'         = substTyWith tvs tys1 $
                   substTyWithCoVars cvs cos $
                   coAxBranchRHS branch

mkUnbranchedAxInstRHS :: CoAxiom Unbranched -> [Type] -> [Coercion] -> Type
mkUnbranchedAxInstRHS ax = mkAxInstRHS ax 0

-- | Return the left-hand type of the axiom, when the axiom is instantiated
-- at the types given.
mkAxInstLHS :: CoAxiom br -> BranchIndex -> [Type] -> [Coercion] -> Type
mkAxInstLHS ax index tys cos
  = ASSERT( tvs `equalLength` tys1 )
    mkTyConApp fam_tc (lhs_tys `chkAppend` tys2)
  where
    branch       = coAxiomNthBranch ax index
    tvs          = coAxBranchTyVars branch
    cvs          = coAxBranchCoVars branch
    (tys1, tys2) = splitAtList tvs tys
    lhs_tys      = substTysWith tvs tys1 $
                   substTysWithCoVars cvs cos $
                   coAxBranchLHS branch
    fam_tc       = coAxiomTyCon ax

-- | Instantiate the left-hand side of an unbranched axiom
mkUnbranchedAxInstLHS :: CoAxiom Unbranched -> [Type] -> [Coercion] -> Type
mkUnbranchedAxInstLHS ax = mkAxInstLHS ax 0

-- | Manufacture an unsafe coercion from thin air.
--   Currently (May 14) this is used only to implement the
--   @unsafeCoerce#@ primitive.  Optimise by pushing
--   down through type constructors.
mkUnsafeCo :: Role -> Type -> Type -> Coercion
mkUnsafeCo role ty1 ty2
  = mkUnivCo UnsafeCoerceProv role ty1 ty2

-- | Make a coercion from a coercion hole
mkHoleCo :: CoercionHole -> Role
         -> Type -> Type -> Coercion
mkHoleCo h r t1 t2 = mkUnivCo (HoleProv h) r t1 t2

-- | Make a universal coercion between two arbitrary types.
mkUnivCo :: UnivCoProvenance
         -> Role       -- ^ role of the built coercion, "r"
         -> Type       -- ^ t1 :: k1
         -> Type       -- ^ t2 :: k2
         -> Coercion   -- ^ :: t1 ~r t2
mkUnivCo prov role ty1 ty2
  | ty1 `eqType` ty2 = Refl role ty1
  | otherwise        = UnivCo prov role ty1 ty2

-- | Create a symmetric version of the given 'Coercion' that asserts
--   equality between the same types but in the other "direction", so
--   a kind of @t1 ~ t2@ becomes the kind @t2 ~ t1@.
mkSymCo :: Coercion -> Coercion

-- Do a few simple optimizations, but don't bother pushing occurrences
-- of symmetry to the leaves; the optimizer will take care of that.
mkSymCo co@(Refl {})              = co
mkSymCo    (SymCo co)             = co
mkSymCo    (SubCo (SymCo co))     = SubCo co
mkSymCo co                        = SymCo co

-- | Create a new 'Coercion' by composing the two given 'Coercion's transitively.
mkTransCo :: Coercion -> Coercion -> Coercion
mkTransCo co1 (Refl {}) = co1
mkTransCo (Refl {}) co2 = co2
mkTransCo co1 co2
  | Pair s1 _s2 <- coercionKind co1
  , Pair _t1 t2 <- coercionKind co2
  , s1 `eqType` t2
    -- NB: Don't check for invalid coercions here, as there may be
    -- unzonked variables about
  = Refl (coercionRole co1) s1
mkTransCo co1 co2     = TransCo co1 co2

-- the Role is the desired one. It is the caller's responsibility to make
-- sure this request is reasonable
mkNthCoRole :: Role -> Int -> Coercion -> Coercion
mkNthCoRole role n co
  = downgradeRole role nth_role $ nth_co
  where
    nth_co = mkNthCo n co
    nth_role = coercionRole nth_co

mkNthCo :: Int -> Coercion -> Coercion
mkNthCo 0 (Refl _ ty)
  | Just (bndr, _) <- splitForAllTy_maybe ty
  , isNamedBinder bndr
  = Refl Nominal (binderType bndr)
mkNthCo n (Refl r ty)
  = ASSERT( ok_tc_app ty n )
    mkReflCo r' (tyConAppArgN n ty)
  where tc = tyConAppTyCon ty
        r' = nthRole r tc n

        ok_tc_app :: Type -> Int -> Bool
        ok_tc_app ty n
          | Just (_, tys) <- splitTyConApp_maybe ty
          = tys `lengthExceeds` n
          | isForAllTy ty  -- nth:0 pulls out a kind coercion from a hetero forall
          = n == 0
          | otherwise
          = False

mkNthCo n co
  | Just (bndr1, _) <- splitForAllTy_maybe ty1
  , Just (bndr2, _) <- splitForAllTy_maybe ty2
  , isNamedBinder bndr1
  , isNamedBinder bndr2
  , binderType bndr1 `eqType` binderType bndr2
  , n == 0
  = mkReflCo Nominal (binderType bndr1)

  | Just (tc1, tys1) <- splitTyConApp_maybe ty1
  , Just (_tc2, tys2) <- splitTyConApp_maybe ty2
  , let arg1 = tys1 `getNth` n
        arg2 = tys2 `getNth` n
  , arg1 `eqType` arg2
  = ASSERT( tc1 == _tc2 )
    mkReflCo (nthRole (coercionRole co) tc1 n) arg1

  | otherwise
  = NthCo n co
  where
    Pair ty1 ty2 = coercionKind co

mkLRCo :: LeftOrRight -> Coercion -> Coercion
mkLRCo lr (Refl eq ty) = Refl eq (pickLR lr (splitAppTy ty))
mkLRCo lr co
  | ty1 `eqType` ty2
  = Refl Nominal ty1
  | otherwise
  = LRCo lr co
  where Pair ty1 ty2 = (pickLR lr . splitAppTy) <$> coercionKind co

-- | Instantiates a 'Coercion'.
mkInstCo :: Coercion -> Coercion -> Coercion
mkInstCo co arg = let result = InstCo co arg
                      Pair ty1 ty2 = coercionKind result in
                  if ty1 `eqType` ty2
                  then Refl (coercionRole co) ty1
                  else result

-- This could work harder to produce Refl coercions, but that would be
-- quite inefficient. Seems better not to try.
mkCoherenceCo :: Coercion -> Coercion -> Coercion
mkCoherenceCo co1 (Refl {}) = co1
mkCoherenceCo (CoherenceCo co1 co2) co3
  = CoherenceCo co1 (co2 `mkTransCo` co3)
mkCoherenceCo co1 co2     = CoherenceCo co1 co2

-- | A CoherenceCo c1 c2 applies the coercion c2 to the left-hand type
-- in the kind of c1. This function uses sym to get the coercion on the
-- right-hand type of c1. Thus, if c1 :: s ~ t, then mkCoherenceRightCo c1 c2
-- has the kind (s ~ (t |> c2)) down through type constructors.
-- The second coercion must be representational.
mkCoherenceRightCo :: Coercion -> Coercion -> Coercion
mkCoherenceRightCo c1 c2 = mkSymCo (mkCoherenceCo (mkSymCo c1) c2)

-- | An explictly directed synonym of mkCoherenceCo. The second
-- coercion must be representational.
mkCoherenceLeftCo :: Coercion -> Coercion -> Coercion
mkCoherenceLeftCo = mkCoherenceCo

infixl 5 `mkCoherenceCo`
infixl 5 `mkCoherenceRightCo`
infixl 5 `mkCoherenceLeftCo`

mkKindCo :: Coercion -> Coercion
mkKindCo (Refl _ ty) = Refl Nominal (typeKind ty)
mkKindCo (UnivCo (PhantomProv h) _ _ _)    = h
mkKindCo (UnivCo (ProofIrrelProv h) _ _ _) = h
mkKindCo co
  | Pair ty1 ty2 <- coercionKind co
       -- generally, calling coercionKind during coercion creation is a bad idea,
       -- as it can lead to exponential behavior. But, we don't have nested mkKindCos,
       -- so it's OK here.
  , typeKind ty1 `eqType` typeKind ty2
  = Refl Nominal (typeKind ty1)
  | otherwise
  = KindCo co

-- input coercion is Nominal; see also Note [Role twiddling functions]
mkSubCo :: Coercion -> Coercion
mkSubCo (Refl Nominal ty) = Refl Representational ty
mkSubCo (TyConAppCo Nominal tc cos)
  = TyConAppCo Representational tc (applyRoles tc cos)
mkSubCo co = ASSERT2( coercionRole co == Nominal, ppr co <+> ppr (coercionRole co) )
             SubCo co

-- | Changes a role, but only a downgrade. See Note [Role twiddling functions]
downgradeRole_maybe :: Role   -- ^ desired role
                    -> Role   -- ^ current role
                    -> Coercion -> Maybe Coercion
-- In (downgradeRole_maybe dr cr co) it's a precondition that
--                                   cr = coercionRole co
downgradeRole_maybe Representational Nominal co = Just (mkSubCo co)
downgradeRole_maybe Nominal Representational _  = Nothing
downgradeRole_maybe Phantom Phantom          co = Just co
downgradeRole_maybe Phantom _                co = Just (toPhantomCo co)
downgradeRole_maybe _ Phantom                _  = Nothing
downgradeRole_maybe _ _                      co = Just co

-- | Like 'downgradeRole_maybe', but panics if the change isn't a downgrade.
-- See Note [Role twiddling functions]
downgradeRole :: Role  -- desired role
              -> Role  -- current role
              -> Coercion -> Coercion
downgradeRole r1 r2 co
  = case downgradeRole_maybe r1 r2 co of
      Just co' -> co'
      Nothing  -> pprPanic "downgradeRole" (ppr co)

-- | If the EqRel is ReprEq, makes a SubCo; otherwise, does nothing.
-- Note that the input coercion should always be nominal.
maybeSubCo :: EqRel -> Coercion -> Coercion
maybeSubCo NomEq  = id
maybeSubCo ReprEq = mkSubCo


mkAxiomRuleCo :: CoAxiomRule -> [Coercion] -> Coercion
mkAxiomRuleCo = AxiomRuleCo

-- | Make a "coercion between coercions".
mkProofIrrelCo :: Role       -- ^ role of the created coercion, "r"
               -> Coercion   -- ^ :: phi1 ~N phi2
               -> Coercion   -- ^ g1 :: phi1
               -> Coercion   -- ^ g2 :: phi2
               -> Coercion   -- ^ :: g1 ~r g2

-- if the two coercion prove the same fact, I just don't care what
-- the individual coercions are.
mkProofIrrelCo r (Refl {}) g  _  = Refl r (CoercionTy g)
mkProofIrrelCo r kco       g1 g2 = mkUnivCo (ProofIrrelProv kco) r
                                     (mkCoercionTy g1) (mkCoercionTy g2)

{-
%************************************************************************
%*                                                                      *
   Roles
%*                                                                      *
%************************************************************************
-}

-- | Converts a coercion to be nominal, if possible.
-- See Note [Role twiddling functions]
setNominalRole_maybe :: Coercion -> Maybe Coercion
setNominalRole_maybe co
  | Nominal <- coercionRole co = Just co
setNominalRole_maybe (SubCo co)  = Just co
setNominalRole_maybe (Refl _ ty) = Just $ Refl Nominal ty
setNominalRole_maybe (TyConAppCo Representational tc cos)
  = do { cos' <- mapM setNominalRole_maybe cos
       ; return $ TyConAppCo Nominal tc cos' }
setNominalRole_maybe (SymCo co)
  = SymCo <$> setNominalRole_maybe co
setNominalRole_maybe (TransCo co1 co2)
  = TransCo <$> setNominalRole_maybe co1 <*> setNominalRole_maybe co2
setNominalRole_maybe (AppCo co1 co2)
  = AppCo <$> setNominalRole_maybe co1 <*> pure co2
setNominalRole_maybe (ForAllCo tv kind_co co)
  = ForAllCo tv kind_co <$> setNominalRole_maybe co
setNominalRole_maybe (NthCo n co)
  = NthCo n <$> setNominalRole_maybe co
setNominalRole_maybe (InstCo co arg)
  = InstCo <$> setNominalRole_maybe co <*> pure arg
setNominalRole_maybe (CoherenceCo co1 co2)
  = CoherenceCo <$> setNominalRole_maybe co1 <*> pure co2
setNominalRole_maybe (UnivCo prov _ co1 co2)
  | case prov of UnsafeCoerceProv -> True   -- it's always unsafe
                 PhantomProv _    -> False  -- should always be phantom
                 ProofIrrelProv _ -> True   -- it's always safe
                 PluginProv _     -> False  -- who knows? This choice is conservative.
                 HoleProv _       -> False  -- no no no.
  = Just $ UnivCo prov Nominal co1 co2
setNominalRole_maybe _ = Nothing

-- | Make a phantom coercion between two types. The coercion passed
-- in must be a nominal coercion between the kinds of the
-- types.
mkPhantomCo :: Coercion -> Type -> Type -> Coercion
mkPhantomCo h t1 t2
  = mkUnivCo (PhantomProv h) Phantom t1 t2

-- | Make a phantom coercion between two types of the same kind.
mkHomoPhantomCo :: Type -> Type -> Coercion
mkHomoPhantomCo t1 t2
  = ASSERT( k1 `eqType` typeKind t2 )
    mkPhantomCo (mkNomReflCo k1) t1 t2
  where
    k1 = typeKind t1

-- takes any coercion and turns it into a Phantom coercion
toPhantomCo :: Coercion -> Coercion
toPhantomCo co
  = mkPhantomCo (mkKindCo co) ty1 ty2
  where Pair ty1 ty2 = coercionKind co

-- Convert args to a TyConAppCo Nominal to the same TyConAppCo Representational
applyRoles :: TyCon -> [Coercion] -> [Coercion]
applyRoles tc cos
  = zipWith (\r -> downgradeRole r Nominal) (tyConRolesX Representational tc) cos

-- the Role parameter is the Role of the TyConAppCo
-- defined here because this is intimiately concerned with the implementation
-- of TyConAppCo
tyConRolesX :: Role -> TyCon -> [Role]
tyConRolesX Representational tc = tyConRoles tc ++ repeat Nominal
tyConRolesX role             _  = repeat role

nthRole :: Role -> TyCon -> Int -> Role
nthRole Nominal _ _ = Nominal
nthRole Phantom _ _ = Phantom
nthRole Representational tc n
  = (tyConRolesX Representational tc) `getNth` n

ltRole :: Role -> Role -> Bool
-- Is one role "less" than another?
--     Nominal < Representational < Phantom
ltRole Phantom          _       = False
ltRole Representational Phantom = True
ltRole Representational _       = False
ltRole Nominal          Nominal = False
ltRole Nominal          _       = True

-------------------------------

-- | like mkKindCo, but aggressively & recursively optimizes to avoid using
-- a KindCo constructor. The output role is nominal.
promoteCoercion :: Coercion -> Coercion

-- First cases handles anything that should yield refl.
promoteCoercion co = case co of

    _ | ki1 `eqType` ki2
      -> mkNomReflCo (typeKind ty1)
     -- no later branch should return refl
     --    The ASSERT( False )s throughout
     -- are these cases explicitly, but they should never fire.

    Refl _ ty -> ASSERT( False )
                 mkNomReflCo (typeKind ty)

    TyConAppCo _ tc args
      | Just co' <- instCoercions (mkNomReflCo (tyConKind tc)) args
      -> co'
      | otherwise
      -> mkKindCo co

    AppCo co1 arg
      | Just co' <- instCoercion (coercionKind (mkKindCo co1))
                                 (promoteCoercion co1) arg
      -> co'
      | otherwise
      -> mkKindCo co

    ForAllCo _ _ g
      -> promoteCoercion g

    CoVarCo {}
      -> mkKindCo co

    AxiomInstCo {}
      -> mkKindCo co

    UnivCo UnsafeCoerceProv _ t1 t2
      -> mkUnsafeCo Nominal (typeKind t1) (typeKind t2)
    UnivCo (PhantomProv kco) _ _ _
      -> kco
    UnivCo (ProofIrrelProv kco) _ _ _
      -> kco
    UnivCo (PluginProv _) _ _ _
      -> mkKindCo co
    UnivCo (HoleProv _) _ _ _
      -> mkKindCo co

    SymCo g
      -> mkSymCo (promoteCoercion g)

    TransCo co1 co2
      -> mkTransCo (promoteCoercion co1) (promoteCoercion co2)

    NthCo n co1
      | Just (_, args) <- splitTyConAppCo_maybe co1
      , n < length args
      -> promoteCoercion (args !! n)

      | Just _ <- splitForAllCo_maybe co
      , n == 0
      -> ASSERT( False ) mkNomReflCo liftedTypeKind

      | otherwise
      -> mkKindCo co

    LRCo lr co1
      | Just (lco, rco) <- splitAppCo_maybe co1
      -> case lr of
           CLeft  -> promoteCoercion lco
           CRight -> promoteCoercion rco

      | otherwise
      -> mkKindCo co

    InstCo g _
      -> promoteCoercion g

    CoherenceCo g h
      -> mkSymCo h `mkTransCo` promoteCoercion g

    KindCo _
      -> ASSERT( False )
         mkNomReflCo liftedTypeKind

    SubCo g
      -> promoteCoercion g

    AxiomRuleCo {}
      -> mkKindCo co

  where
    Pair ty1 ty2 = coercionKind co
    ki1 = typeKind ty1
    ki2 = typeKind ty2

-- | say @g = promoteCoercion h@. Then, @instCoercion g w@ yields @Just g'@,
-- where @g' = promoteCoercion (h w)@.
-- fails if this is not possible, if @g@ coerces between a forall and an ->
-- or if second parameter has a representational role and can't be used
-- with an InstCo. The result role matches is representational.
instCoercion :: Pair Type -- type of the first coercion
             -> Coercion  -- ^ must be nominal
             -> Coercion
             -> Maybe Coercion
instCoercion (Pair lty rty) g w
  | isNamedForAllTy lty && isNamedForAllTy rty
  , Just w' <- setNominalRole_maybe w
  = Just $ mkInstCo g w'
  | isFunTy lty && isFunTy rty
  = Just $ mkNthCo 1 g -- extract result type, which is the 2nd argument to (->)
  | otherwise -- one forall, one funty...
  = Nothing
  where

instCoercions :: Coercion -> [Coercion] -> Maybe Coercion
instCoercions g ws
  = let arg_ty_pairs = map coercionKind ws in
    snd <$> foldM go (coercionKind g, g) (zip arg_ty_pairs ws)
  where
    go :: (Pair Type, Coercion) -> (Pair Type, Coercion)
       -> Maybe (Pair Type, Coercion)
    go (g_tys, g) (w_tys, w)
      = do { g' <- instCoercion g_tys g w
           ; return (piResultTy <$> g_tys <*> w_tys, g') }

-- | Creates a new coercion with both of its types casted by different casts
-- castCoercionKind g h1 h2, where g :: t1 ~ t2, has type (t1 |> h1) ~ (t2 |> h2)
-- The second and third coercions must be nominal.
castCoercionKind :: Coercion -> Coercion -> Coercion -> Coercion
castCoercionKind g h1 h2
  = g `mkCoherenceLeftCo` h1 `mkCoherenceRightCo` h2

-- See note [Newtype coercions] in TyCon

-- | Create a coercion constructor (axiom) suitable for the given
--   newtype 'TyCon'. The 'Name' should be that of a new coercion
--   'CoAxiom', the 'TyVar's the arguments expected by the @newtype@ and
--   the type the appropriate right hand side of the @newtype@, with
--   the free variables a subset of those 'TyVar's.
mkNewTypeCo :: Name -> TyCon -> [TyVar] -> [Role] -> Type -> CoAxiom Unbranched
mkNewTypeCo name tycon tvs roles rhs_ty
  = CoAxiom { co_ax_unique   = nameUnique name
            , co_ax_name     = name
            , co_ax_implicit = True  -- See Note [Implicit axioms] in TyCon
            , co_ax_role     = Representational
            , co_ax_tc       = tycon
            , co_ax_branches = unbranched branch }
  where branch = CoAxBranch { cab_loc = getSrcSpan name
                            , cab_tvs = tvs
                            , cab_cvs = []
                            , cab_lhs = mkTyVarTys tvs
                            , cab_roles   = roles
                            , cab_rhs     = rhs_ty
                            , cab_incomps = [] }

mkPiCos :: Role -> [Var] -> Coercion -> Coercion
mkPiCos r vs co = foldr (mkPiCo r) co vs

mkPiCo  :: Role -> Var -> Coercion -> Coercion
mkPiCo r v co | isTyVar v = mkHomoForAllCos [v] co
              | otherwise = mkFunCo r (mkReflCo r (varType v)) co

-- The second coercion is sometimes lifted (~) and sometimes unlifted (~#).
-- So, we have to make sure to supply the right parameter to decomposeCo.
-- mkCoCast (c :: s1 ~# t1) (g :: (s1 ~# s2) ~# (t1 ~# t2)) :: s2 ~# t2
-- Both coercions *must* have the same role.
mkCoCast :: Coercion -> Coercion -> Coercion
mkCoCast c g
  = mkSymCo g1 `mkTransCo` c `mkTransCo` g2
  where
       -- g  :: (s1 ~# s2) ~# (t1 ~#  t2)
       -- g1 :: s1 ~# t1
       -- g2 :: s2 ~# t2
    (_, args) = splitTyConApp (pFst $ coercionKind g)
    n_args = length args
    co_list = decomposeCo n_args g
    g1 = co_list `getNth` (n_args - 2)
    g2 = co_list `getNth` (n_args - 1)

{-
%************************************************************************
%*                                                                      *
            Newtypes
%*                                                                      *
%************************************************************************
-}

-- | If @co :: T ts ~ rep_ty@ then:
--
-- > instNewTyCon_maybe T ts = Just (rep_ty, co)
--
-- Checks for a newtype, and for being saturated
instNewTyCon_maybe :: TyCon -> [Type] -> Maybe (Type, Coercion)
instNewTyCon_maybe tc tys
  | Just (tvs, ty, co_tc) <- unwrapNewTyConEtad_maybe tc  -- Check for newtype
  , tvs `leLength` tys                                    -- Check saturated enough
  = Just (applyTysX tvs ty tys, mkUnbranchedAxInstCo Representational co_tc tys [])
  | otherwise
  = Nothing

{-
************************************************************************
*                                                                      *
         Type normalisation
*                                                                      *
************************************************************************
-}

-- | A function to check if we can reduce a type by one step. Used
-- with 'topNormaliseTypeX_maybe'.
type NormaliseStepper = RecTcChecker
                     -> TyCon     -- tc
                     -> [Type]    -- tys
                     -> NormaliseStepResult

-- | The result of stepping in a normalisation function.
-- See 'topNormaliseTypeX_maybe'.
data NormaliseStepResult
  = NS_Done   -- ^ Nothing more to do
  | NS_Abort  -- ^ Utter failure. The outer function should fail too.
  | NS_Step RecTcChecker Type Coercion  -- ^ We stepped, yielding new bits;
                                        -- ^ co :: old type ~ new type

modifyStepResultCo :: (Coercion -> Coercion)
                   -> NormaliseStepResult -> NormaliseStepResult
modifyStepResultCo f (NS_Step rec_nts ty co) = NS_Step rec_nts ty (f co)
modifyStepResultCo _ result                  = result

-- | Try one stepper and then try the next, if the first doesn't make
-- progress.
-- So if it returns NS_Done, it means that both steppers are satisfied
composeSteppers :: NormaliseStepper -> NormaliseStepper
                -> NormaliseStepper
composeSteppers step1 step2 rec_nts tc tys
  = case step1 rec_nts tc tys of
      success@(NS_Step {}) -> success
      NS_Done              -> step2 rec_nts tc tys
      NS_Abort             -> NS_Abort

-- | A 'NormaliseStepper' that unwraps newtypes, careful not to fall into
-- a loop. If it would fall into a loop, it produces 'NS_Abort'.
unwrapNewTypeStepper :: NormaliseStepper
unwrapNewTypeStepper rec_nts tc tys
  | Just (ty', co) <- instNewTyCon_maybe tc tys
  = case checkRecTc rec_nts tc of
      Just rec_nts' -> NS_Step rec_nts' ty' co
      Nothing       -> NS_Abort

  | otherwise
  = NS_Done

-- | A general function for normalising the top-level of a type. It continues
-- to use the provided 'NormaliseStepper' until that function fails, and then
-- this function returns. The roles of the coercions produced by the
-- 'NormaliseStepper' must all be the same, which is the role returned from
-- the call to 'topNormaliseTypeX_maybe'.
topNormaliseTypeX_maybe :: NormaliseStepper -> Type -> Maybe (Coercion, Type)
topNormaliseTypeX_maybe stepper
  = go initRecTc Nothing
  where
    go rec_nts mb_co1 ty
      | Just (tc, tys) <- splitTyConApp_maybe ty
      = case stepper rec_nts tc tys of
          NS_Step rec_nts' ty' co2
            -> go rec_nts' (mb_co1 `trans` co2) ty'

          NS_Done  -> all_done
          NS_Abort -> Nothing

      | otherwise
      = all_done
      where
        all_done | Just co <- mb_co1 = Just (co, ty)
                 | otherwise         = Nothing

    Nothing    `trans` co2 = Just co2
    (Just co1) `trans` co2 = Just (co1 `mkTransCo` co2)

topNormaliseNewType_maybe :: Type -> Maybe (Coercion, Type)
-- ^ Sometimes we want to look through a @newtype@ and get its associated coercion.
-- This function strips off @newtype@ layers enough to reveal something that isn't
-- a @newtype@.  Specifically, here's the invariant:
--
-- > topNormaliseNewType_maybe rec_nts ty = Just (co, ty')
--
-- then (a)  @co : ty0 ~ ty'@.
--      (b)  ty' is not a newtype.
--
-- The function returns @Nothing@ for non-@newtypes@,
-- or unsaturated applications
--
-- This function does *not* look through type families, because it has no access to
-- the type family environment. If you do have that at hand, consider to use
-- topNormaliseType_maybe, which should be a drop-in replacement for
-- topNormaliseNewType_maybe
topNormaliseNewType_maybe ty
  = topNormaliseTypeX_maybe unwrapNewTypeStepper ty

{-
%************************************************************************
%*                                                                      *
                   Comparison of coercions
%*                                                                      *
%************************************************************************
-}

-- | Syntactic equality of coercions
eqCoercion :: Coercion -> Coercion -> Bool
eqCoercion = eqType `on` coercionType

-- | Compare two 'Coercion's, with respect to an RnEnv2
eqCoercionX :: RnEnv2 -> Coercion -> Coercion -> Bool
eqCoercionX env = eqTypeX env `on` coercionType

{-
%************************************************************************
%*                                                                      *
                   "Lifting" substitution
           [(TyCoVar,Coercion)] -> Type -> Coercion
%*                                                                      *
%************************************************************************

Note [Lifting coercions over types: liftCoSubst]
~~~~~~~~~~~~~~~~~~~~~~~~~~~~~~~~~~~~~~~~~~~~~~~~
The KPUSH rule deals with this situation
   data T a = MkK (a -> Maybe a)
   g :: T t1 ~ K t2
   x :: t1 -> Maybe t1

   case (K @t1 x) |> g of
     K (y:t2 -> Maybe t2) -> rhs

We want to push the coercion inside the constructor application.
So we do this

   g' :: t1~t2  =  Nth 0 g

   case K @t2 (x |> g' -> Maybe g') of
     K (y:t2 -> Maybe t2) -> rhs

The crucial operation is that we
  * take the type of K's argument: a -> Maybe a
  * and substitute g' for a
thus giving *coercion*.  This is what liftCoSubst does.

In the presence of kind coercions, this is a bit
of a hairy operation. So, we refer you to the paper introducing kind coercions,
available at www.cis.upenn.edu/~sweirich/papers/fckinds-extended.pdf
-}

-- ----------------------------------------------------
-- See Note [Lifting coercions over types: liftCoSubst]
-- ----------------------------------------------------

data LiftingContext = LC TCvSubst LiftCoEnv
  -- in optCoercion, we need to lift when optimizing InstCo.
  -- See Note [Optimising InstCo] in OptCoercion
  -- We thus propagate the substitution from OptCoercion here.

instance Outputable LiftingContext where
  ppr (LC _ env) = hang (text "LiftingContext:") 2 (ppr env)

type LiftCoEnv = VarEnv Coercion
     -- Maps *type variables* to *coercions*.
     -- That's the whole point of this function!

-- like liftCoSubstWith, but allows for existentially-bound types as well
liftCoSubstWithEx :: Role          -- desired role for output coercion
                  -> [TyVar]       -- universally quantified tyvars
                  -> [Coercion]    -- coercions to substitute for those
                  -> [TyVar]       -- existentially quantified tyvars
                  -> [Type]        -- types to be bound to ex vars
                  -> (Type -> Coercion, [Type]) -- (lifting function, converted ex args)
liftCoSubstWithEx role univs omegas exs rhos
  = let theta = mkLiftingContext (zipEqual "liftCoSubstWithExU" univs omegas)
        psi   = extendLiftingContextEx theta (zipEqual "liftCoSubstWithExX" exs rhos)
    in (ty_co_subst psi role, substTyVars (lcSubstRight psi) exs)

liftCoSubstWith :: Role -> [TyCoVar] -> [Coercion] -> Type -> Coercion
-- NB: This really can be called with CoVars, when optimising axioms.
liftCoSubstWith r tvs cos ty
  = liftCoSubst r (mkLiftingContext $ zipEqual "liftCoSubstWith" tvs cos) ty

-- | @liftCoSubst role lc ty@ produces a coercion (at role @role@)
-- that coerces between @lc_left(ty)@ and @lc_right(ty)@, where
-- @lc_left@ is a substitution mapping type variables to the left-hand
-- types of the mapped coercions in @lc@, and similar for @lc_right@.
liftCoSubst :: Role -> LiftingContext -> Type -> Coercion
liftCoSubst r lc@(LC subst env) ty
  | isEmptyVarEnv env = Refl r (substTy subst ty)
  | otherwise         = ty_co_subst lc r ty

emptyLiftingContext :: InScopeSet -> LiftingContext
emptyLiftingContext in_scope = LC (mkEmptyTCvSubst in_scope) emptyVarEnv

mkLiftingContext :: [(TyCoVar,Coercion)] -> LiftingContext
mkLiftingContext pairs
  = LC (mkEmptyTCvSubst $ mkInScopeSet $ tyCoVarsOfCos (map snd pairs))
       (mkVarEnv pairs)

mkSubstLiftingContext :: TCvSubst -> LiftingContext
mkSubstLiftingContext subst = LC subst emptyVarEnv

-- | Extend a lifting context with a new /type/ mapping.
extendLiftingContext :: LiftingContext  -- ^ original LC
                     -> TyVar           -- ^ new variable to map...
                     -> Coercion        -- ^ ...to this lifted version
                     -> LiftingContext
extendLiftingContext (LC subst env) tv arg
  = ASSERT( isTyVar tv )
    LC subst (extendVarEnv env tv arg)

-- | Extend a lifting context with existential-variable bindings.
-- This follows the lifting context extension definition in the
-- "FC with Explicit Kind Equality" paper.
extendLiftingContextEx :: LiftingContext    -- ^ original lifting context
                       -> [(TyVar,Type)]    -- ^ ex. var / value pairs
                       -> LiftingContext
-- Note that this is more involved than extendLiftingContext. That function
-- takes a coercion to extend with, so it's assumed that the caller has taken
-- into account any of the kind-changing stuff worried about here.
extendLiftingContextEx lc [] = lc
extendLiftingContextEx lc@(LC subst env) ((v,ty):rest)
-- This function adds bindings for *Nominal* coercions. Why? Because it
-- works with existentially bound variables, which are considered to have
-- nominal roles.
  = let lc' = LC (subst `extendTCvInScopeSet` tyCoVarsOfType ty)
                 (extendVarEnv env v (mkSymCo $ mkCoherenceCo
                                         (mkNomReflCo ty)
                                         (ty_co_subst lc Nominal (tyVarKind v))))
    in extendLiftingContextEx lc' rest

-- | Erase the environments in a lifting context
zapLiftingContext :: LiftingContext -> LiftingContext
zapLiftingContext (LC subst _) = LC (zapTCvSubst subst) emptyVarEnv

-- | Like 'substForAllCoBndr', but works on a lifting context
substForAllCoBndrCallbackLC :: Bool
                            -> (Coercion -> Coercion)
                            -> LiftingContext -> TyVar -> Coercion
                            -> (LiftingContext, TyVar, Coercion)
substForAllCoBndrCallbackLC sym sco (LC subst lc_env) tv co
  = (LC subst' lc_env, tv', co')
  where
    (subst', tv', co') = substForAllCoBndrCallback sym sco subst tv co

-- | The \"lifting\" operation which substitutes coercions for type
--   variables in a type to produce a coercion.
--
--   For the inverse operation, see 'liftCoMatch'
ty_co_subst :: LiftingContext -> Role -> Type -> Coercion
ty_co_subst lc role ty
  = go role ty
  where
    go :: Role -> Type -> Coercion
    go Phantom ty          = lift_phantom ty
    go r (TyVarTy tv)      = expectJust "ty_co_subst bad roles" $
                             liftCoSubstTyVar lc r tv
    go r (AppTy ty1 ty2)   = mkAppCo (go r ty1) (go Nominal ty2)
    go r (TyConApp tc tys) = mkTyConAppCo r tc (zipWith go (tyConRolesX r tc) tys)
    go r (ForAllTy (Anon ty1) ty2)
                           = mkFunCo r (go r ty1) (go r ty2)
    go r (ForAllTy (Named v _) ty)
                           = let (lc', v', h) = liftCoSubstVarBndr lc v in
                             mkForAllCo v' h $! ty_co_subst lc' r ty
    go r ty@(LitTy {})     = ASSERT( r == Nominal )
                             mkReflCo r ty
    go r (CastTy ty co)    = castCoercionKind (go r ty) (substLeftCo lc co)
                                                        (substRightCo lc co)
    go r (CoercionTy co)   = mkProofIrrelCo r kco (substLeftCo lc co)
                                                  (substRightCo lc co)
      where kco = go Nominal (coercionType co)

    lift_phantom ty = mkPhantomCo (go Nominal (typeKind ty))
                                  (substTy (lcSubstLeft  lc) ty)
                                  (substTy (lcSubstRight lc) ty)

{-
Note [liftCoSubstTyVar]
~~~~~~~~~~~~~~~~~~~~~~~~~
This function can fail if a coercion in the environment is of too low a role.

liftCoSubstTyVar is called from two places: in liftCoSubst (naturally), and
also in matchAxiom in OptCoercion. From liftCoSubst, the so-called lifting
lemma guarantees that the roles work out. If we fail in this
case, we really should panic -- something is deeply wrong. But, in matchAxiom,
failing is fine. matchAxiom is trying to find a set of coercions
that match, but it may fail, and this is healthy behavior.
-}

-- See Note [liftCoSubstTyVar]
liftCoSubstTyVar :: LiftingContext -> Role -> TyVar -> Maybe Coercion
liftCoSubstTyVar (LC subst env) r v
  | Just co_arg <- lookupVarEnv env v
  = downgradeRole_maybe r (coercionRole co_arg) co_arg

  | otherwise
  = Just $ Refl r (substTyVar subst v)

liftCoSubstVarBndr :: LiftingContext -> TyVar
                   -> (LiftingContext, TyVar, Coercion)
liftCoSubstVarBndr lc tv
  = let (lc', tv', h, _) = liftCoSubstVarBndrCallback callback lc tv in
    (lc', tv', h)
  where
    callback lc' ty' = (ty_co_subst lc' Nominal ty', ())

-- the callback must produce a nominal coercion
liftCoSubstVarBndrCallback :: (LiftingContext -> Type -> (Coercion, a))
                           -> LiftingContext -> TyVar
                           -> (LiftingContext, TyVar, Coercion, a)
liftCoSubstVarBndrCallback fun lc@(LC subst cenv) old_var
  = ( LC (subst `extendTCvInScope` new_var) new_cenv
    , new_var, eta, stuff )
  where
    old_kind     = tyVarKind old_var
    (eta, stuff) = fun lc old_kind
    Pair k1 _    = coercionKind eta
    new_var      = uniqAway (getTCvInScope subst) (setVarType old_var k1)

    lifted   = Refl Nominal (TyVarTy new_var)
    new_cenv = extendVarEnv cenv old_var lifted

-- | Is a var in the domain of a lifting context?
isMappedByLC :: TyCoVar -> LiftingContext -> Bool
isMappedByLC tv (LC _ env) = tv `elemVarEnv` env

-- If [a |-> g] is in the substitution and g :: t1 ~ t2, substitute a for t1
-- If [a |-> (g1, g2)] is in the substitution, substitute a for g1
substLeftCo :: LiftingContext -> Coercion -> Coercion
substLeftCo lc co
  = substCo (lcSubstLeft lc) co

-- Ditto, but for t2 and g2
substRightCo :: LiftingContext -> Coercion -> Coercion
substRightCo lc co
  = substCo (lcSubstRight lc) co

-- | Apply "sym" to all coercions in a 'LiftCoEnv'
swapLiftCoEnv :: LiftCoEnv -> LiftCoEnv
swapLiftCoEnv = mapVarEnv mkSymCo

lcSubstLeft :: LiftingContext -> TCvSubst
lcSubstLeft (LC subst lc_env) = liftEnvSubstLeft subst lc_env

lcSubstRight :: LiftingContext -> TCvSubst
lcSubstRight (LC subst lc_env) = liftEnvSubstRight subst lc_env

liftEnvSubstLeft :: TCvSubst -> LiftCoEnv -> TCvSubst
liftEnvSubstLeft = liftEnvSubst pFst

liftEnvSubstRight :: TCvSubst -> LiftCoEnv -> TCvSubst
liftEnvSubstRight = liftEnvSubst pSnd

liftEnvSubst :: (forall a. Pair a -> a) -> TCvSubst -> LiftCoEnv -> TCvSubst
liftEnvSubst selector subst lc_env
  = composeTCvSubst (TCvSubst emptyInScopeSet tenv cenv) subst
  where
    pairs            = varEnvToList lc_env
    (tpairs, cpairs) = partitionWith ty_or_co pairs
    tenv             = mkVarEnv_Directly tpairs
    cenv             = mkVarEnv_Directly cpairs

    ty_or_co :: (Unique, Coercion) -> Either (Unique, Type) (Unique, Coercion)
    ty_or_co (u, co)
      | Just equality_co <- isCoercionTy_maybe equality_ty
      = Right (u, equality_co)
      | otherwise
      = Left (u, equality_ty)
      where
        equality_ty = selector (coercionKind co)

-- | Extract the underlying substitution from the LiftingContext
lcTCvSubst :: LiftingContext -> TCvSubst
lcTCvSubst (LC subst _) = subst

-- | Get the 'InScopeSet' from a 'LiftingContext'
lcInScopeSet :: LiftingContext -> InScopeSet
lcInScopeSet (LC subst _) = getTCvInScope subst

{-
%************************************************************************
%*                                                                      *
            Sequencing on coercions
%*                                                                      *
%************************************************************************
-}

seqCo :: Coercion -> ()
seqCo (Refl r ty)               = r `seq` seqType ty
seqCo (TyConAppCo r tc cos)     = r `seq` tc `seq` seqCos cos
seqCo (AppCo co1 co2)           = seqCo co1 `seq` seqCo co2
seqCo (ForAllCo tv k co)        = seqType (tyVarKind tv) `seq` seqCo k
                                                         `seq` seqCo co
seqCo (CoVarCo cv)              = cv `seq` ()
seqCo (AxiomInstCo con ind cos) = con `seq` ind `seq` seqCos cos
seqCo (UnivCo p r t1 t2)
  = seqProv p `seq` r `seq` seqType t1 `seq` seqType t2
seqCo (SymCo co)                = seqCo co
seqCo (TransCo co1 co2)         = seqCo co1 `seq` seqCo co2
seqCo (NthCo n co)              = n `seq` seqCo co
seqCo (LRCo lr co)              = lr `seq` seqCo co
seqCo (InstCo co arg)           = seqCo co `seq` seqCo arg
seqCo (CoherenceCo co1 co2)     = seqCo co1 `seq` seqCo co2
seqCo (KindCo co)               = seqCo co
seqCo (SubCo co)                = seqCo co
seqCo (AxiomRuleCo _ cs)        = seqCos cs

seqProv :: UnivCoProvenance -> ()
seqProv UnsafeCoerceProv    = ()
seqProv (PhantomProv co)    = seqCo co
seqProv (ProofIrrelProv co) = seqCo co
seqProv (PluginProv _)      = ()
seqProv (HoleProv _)        = ()

seqCos :: [Coercion] -> ()
seqCos []       = ()
seqCos (co:cos) = seqCo co `seq` seqCos cos

{-
%************************************************************************
%*                                                                      *
             The kind of a type, and of a coercion
%*                                                                      *
%************************************************************************

Note [Computing a coercion kind and role]
~~~~~~~~~~~~~~~~~~~~~~~~~~~~~~~~~~~~~~~~~
To compute a coercion's kind is straightforward: see coercionKind.
But to compute a coercion's role, in the case for NthCo we need
its kind as well.  So if we have two separate functions (one for kinds
and one for roles) we can get exponentially bad behaviour, since each
NthCo node makes a separate call to coercionKind, which traverses the
sub-tree again.  This was part of the problem in Trac #9233.

Solution: compute both together; hence coercionKindRole.  We keep a
separate coercionKind function because it's a bit more efficient if
the kind is all you want.
-}

coercionType :: Coercion -> Type
coercionType co = case coercionKindRole co of
  (Pair ty1 ty2, r) -> mkCoercionType r ty1 ty2

------------------
-- | If it is the case that
--
-- > c :: (t1 ~ t2)
--
-- i.e. the kind of @c@ relates @t1@ and @t2@, then @coercionKind c = Pair t1 t2@.

coercionKind :: Coercion -> Pair Type
coercionKind co = go co
  where
    go (Refl _ ty)          = Pair ty ty
    go (TyConAppCo _ tc cos)= mkTyConApp tc <$> (sequenceA $ map coercionKind cos)
    go (AppCo co1 co2)      = mkAppTy <$> go co1 <*> coercionKind co2
    go (ForAllCo tv1 k_co co)
      = let Pair _ k2          = go k_co
            tv2                = setTyVarKind tv1 k2
            Pair ty1 ty2       = go co
            ty2' = substTyWith [tv1] [TyVarTy tv2 `mkCastTy` mkSymCo k_co] ty2 in
        mkNamedForAllTy <$> Pair tv1 tv2 <*> pure Invisible <*> Pair ty1 ty2'
    go (CoVarCo cv)         = toPair $ coVarTypes cv
    go (AxiomInstCo ax ind cos)
      | CoAxBranch { cab_tvs = tvs, cab_cvs = cvs
                   , cab_lhs = lhs, cab_rhs = rhs } <- coAxiomNthBranch ax ind
      , let Pair tycos1 tycos2 = sequenceA (map coercionKind cos)
            (tys1, cotys1) = splitAtList tvs tycos1
            (tys2, cotys2) = splitAtList tvs tycos2
            cos1           = map stripCoercionTy cotys1
            cos2           = map stripCoercionTy cotys2
      = ASSERT( cos `equalLength` (tvs ++ cvs) )
                  -- Invariant of AxiomInstCo: cos should
                  -- exactly saturate the axiom branch
        Pair (substTyWith tvs tys1 $
              substTyWithCoVars cvs cos1 $
              mkTyConApp (coAxiomTyCon ax) lhs)
             (substTyWith tvs tys2 $
              substTyWithCoVars cvs cos2 rhs)
    go (UnivCo _ _ ty1 ty2)   = Pair ty1 ty2
    go (SymCo co)             = swap $ go co
    go (TransCo co1 co2)      = Pair (pFst $ go co1) (pSnd $ go co2)
    go g@(NthCo d co)
      | Just argss <- traverse tyConAppArgs_maybe tys
      = ASSERT( and $ ((d <) . length) <$> argss )
        (`getNth` d) <$> argss

      | d == 0
      , Just splits <- traverse splitForAllTy_maybe tys
      = (binderType . fst) <$> splits

      | otherwise
      = pprPanic "coercionKind" (ppr g)
      where
        tys = coercionKind co
    go (LRCo lr co)         = (pickLR lr . splitAppTy) <$> go co
    go (InstCo aco arg)     = go_app aco [arg]
    go (CoherenceCo g h)
      = let Pair ty1 ty2 = go g in
        Pair (mkCastTy ty1 h) ty2
    go (KindCo co)          = typeKind <$> go co
    go (SubCo co)           = go co
    go (AxiomRuleCo ax cos) = expectJust "coercionKind" $
                              coaxrProves ax (map go cos)

    go_app :: Coercion -> [Coercion] -> Pair Type
    -- Collect up all the arguments and apply all at once
    -- See Note [Nested InstCos]
    go_app (InstCo co arg) args = go_app co (arg:args)
    go_app co              args = applyTys <$> go co <*> (sequenceA $ map coercionKind args)

-- | Apply 'coercionKind' to multiple 'Coercion's
coercionKinds :: [Coercion] -> Pair [Type]
coercionKinds tys = sequenceA $ map coercionKind tys

-- | Get a coercion's kind and role.
-- Why both at once?  See Note [Computing a coercion kind and role]
coercionKindRole :: Coercion -> (Pair Type, Role)
coercionKindRole = go
  where
    go (Refl r ty) = (Pair ty ty, r)
    go (TyConAppCo r tc cos)
      = (mkTyConApp tc <$> (sequenceA $ map coercionKind cos), r)
    go (AppCo co1 co2)
      = let (tys1, r1) = go co1 in
        (mkAppTy <$> tys1 <*> coercionKind co2, r1)
    go (ForAllCo tv1 k_co co)
      = let Pair _ k2          = coercionKind k_co
            tv2                = setTyVarKind tv1 k2
            (Pair ty1 ty2, r)  = go co
            ty2' = substTyWith [tv1] [TyVarTy tv2 `mkCastTy` mkSymCo k_co] ty2 in
        (mkNamedForAllTy <$> Pair tv1 tv2 <*> pure Invisible <*> Pair ty1 ty2', r)
    go (CoVarCo cv) = (toPair $ coVarTypes cv, coVarRole cv)
    go co@(AxiomInstCo ax _ _) = (coercionKind co, coAxiomRole ax)
    go (UnivCo _ r ty1 ty2)  = (Pair ty1 ty2, r)
    go (SymCo co) = first swap $ go co
    go (TransCo co1 co2)
      = let (tys1, r) = go co1 in
        (Pair (pFst tys1) (pSnd $ coercionKind co2), r)
    go (NthCo d co)
      | Just (bndr1, _) <- splitForAllTy_maybe ty1
      , isNamedBinder bndr1   -- don't split (->)!
      = ASSERT( d == 0 )
        let (bndr2, _) = splitForAllTy ty2 in
        (binderType <$> Pair bndr1 bndr2, Nominal)

      | otherwise
      = let (tc1,  args1) = splitTyConApp ty1
            (_tc2, args2) = splitTyConApp ty2
        in
        ASSERT( tc1 == _tc2 )
        ((`getNth` d) <$> Pair args1 args2, nthRole r tc1 d)

      where
        (Pair ty1 ty2, r) = go co
    go co@(LRCo {}) = (coercionKind co, Nominal)
    go (InstCo co arg) = go_app co [arg]
    go (CoherenceCo co1 co2)
      = let (Pair t1 t2, r) = go co1 in
        (Pair (t1 `mkCastTy` co2) t2, r)
    go co@(KindCo {}) = (coercionKind co, Nominal)
    go (SubCo co) = (coercionKind co, Representational)
    go co@(AxiomRuleCo ax _) = (coercionKind co, coaxrRole ax)

    go_app :: Coercion -> [Coercion] -> (Pair Type, Role)
    -- Collect up all the arguments and apply all at once
    -- See Note [Nested InstCos]
    go_app (InstCo co arg) args = go_app co (arg:args)
    go_app co              args
      = let (pair, r) = go co in
        (applyTys <$> pair <*> (sequenceA $ map coercionKind args), r)

-- | Retrieve the role from a coercion.
coercionRole :: Coercion -> Role
coercionRole = snd . coercionKindRole
  -- There's not a better way to do this, because NthCo needs the *kind*
  -- and role of its argument. Luckily, laziness should generally avoid
  -- the need for computing kinds in other cases.

{-
Note [Nested InstCos]
~~~~~~~~~~~~~~~~~~~~~
In Trac #5631 we found that 70% of the entire compilation time was
being spent in coercionKind!  The reason was that we had
   (g @ ty1 @ ty2 .. @ ty100)    -- The "@s" are InstCos
where
   g :: forall a1 a2 .. a100. phi
If we deal with the InstCos one at a time, we'll do this:
   1.  Find the kind of (g @ ty1 .. @ ty99) : forall a100. phi'
   2.  Substitute phi'[ ty100/a100 ], a single tyvar->type subst
But this is a *quadratic* algorithm, and the blew up Trac #5631.
So it's very important to do the substitution simultaneously.

cf Type.applyTys (which in fact we call here)

-}<|MERGE_RESOLUTION|>--- conflicted
+++ resolved
@@ -10,15 +10,9 @@
 --
 module Coercion (
         -- * Main data type
-<<<<<<< HEAD
         Coercion, CoercionN, CoercionR, CoercionP,
         UnivCoProvenance, CoercionHole, LeftOrRight(..),
         Var, CoVar, TyCoVar,
-=======
-        Coercion(..), CoercionN, CoercionR,
-        Var, CoVar,
-        LeftOrRight(..), pickLR,
->>>>>>> 1e041b73
         Role(..), ltRole,
 
         -- ** Functions over coercions
@@ -70,13 +64,9 @@
         isCoVar_maybe,
 
         -- ** Free variables
-<<<<<<< HEAD
         tyCoVarsOfCo, tyCoVarsOfCos, coVarsOfCo,
+        tyCoVarsOfCoAcc, tyCoVarsOfCosAcc,
         coercionSize,
-=======
-        tyCoVarsOfCo, tyCoVarsOfCos, coVarsOfCo, coercionSize,
-        tyCoVarsOfCoAcc, tyCoVarsOfCosAcc,
->>>>>>> 1e041b73
 
         -- ** Substitution
         CvSubstEnv, emptyCvSubstEnv,
@@ -141,20 +131,12 @@
 #endif
 import Control.Monad (foldM)
 import FastString
-<<<<<<< HEAD
-=======
-import ListSetOps
-import FV
-
-import qualified Data.Data as Data hiding ( TyCon )
->>>>>>> 1e041b73
 import Control.Arrow ( first )
 import Data.Function ( on )
 
 -----------------------------------------------------------------
 -- These synonyms are very useful as documentation
 
-<<<<<<< HEAD
 type CoercionN = Coercion   -- nominal coercion
 type CoercionR = Coercion   -- representational coercion
 type CoercionP = Coercion   -- phantom coercion
@@ -162,63 +144,6 @@
 {-
 %************************************************************************
 %*                                                                      *
-=======
-type CoercionR = Coercion   -- A coercion at Representation role   ~R
-type CoercionN = Coercion   -- A coercion at Nominal        role   ~N
-
--- | A 'Coercion' is concrete evidence of the equality/convertibility
--- of two types.
-
--- If you edit this type, you may need to update the GHC formalism
--- See Note [GHC Formalism] in coreSyn/CoreLint.hs
-data Coercion
-  -- Each constructor has a "role signature", indicating the way roles are
-  -- propagated through coercions. P, N, and R stand for coercions of the
-  -- given role. e stands for a coercion of a specific unknown role (think
-  -- "role polymorphism"). "e" stands for an explicit role parameter
-  -- indicating role e. _ stands for a parameter that is not a Role or
-  -- Coercion.
-
-  -- These ones mirror the shape of types
-  = -- Refl :: "e" -> _ -> e
-    Refl Role Type  -- See Note [Refl invariant]
-          -- Invariant: applications of (Refl T) to a bunch of identity coercions
-          --            always show up as Refl.
-          -- For example  (Refl T) (Refl a) (Refl b) shows up as (Refl (T a b)).
-
-          -- Applications of (Refl T) to some coercions, at least one of
-          -- which is NOT the identity, show up as TyConAppCo.
-          -- (They may not be fully saturated however.)
-          -- ConAppCo coercions (like all coercions other than Refl)
-          -- are NEVER the identity.
-
-          -- Use (Refl Representational _), not (SubCo (Refl Nominal _))
-
-  -- These ones simply lift the correspondingly-named
-  -- Type constructors into Coercions
-
-  -- TyConAppCo :: "e" -> _ -> ?? -> e
-  -- See Note [TyConAppCo roles]
-  | TyConAppCo Role TyCon [Coercion]    -- lift TyConApp
-               -- The TyCon is never a synonym;
-               -- we expand synonyms eagerly
-               -- But it can be a type function
-
-  | AppCo Coercion Coercion        -- lift AppTy
-          -- AppCo :: e -> N -> e
-
-  -- See Note [Forall coercions]
-  | ForAllCo TyVar Coercion       -- forall a. g
-         -- :: _ -> e -> e
-
-  -- These are special
-  | CoVarCo CoVar      -- :: _ -> (N or R)
-                       -- result role depends on the tycon of the variable's type
-
-    -- AxiomInstCo :: e -> _ -> [N] -> e
-  | AxiomInstCo (CoAxiom Branched) BranchIndex [Coercion]
-     -- See also [CoAxiom index]
->>>>>>> 1e041b73
      -- The coercion arguments always *precisely* saturate
      -- arity of (that branch of) the CoAxiom.  If there are
      -- any left over, we use AppCo.  See
@@ -238,80 +163,6 @@
 setCoVarName :: CoVar -> Name -> CoVar
 setCoVarName   = setVarName
 
-<<<<<<< HEAD
-=======
-isCoVar :: Var -> Bool
-isCoVar v = isCoVarType (varType v)
-
-isCoVarType :: Type -> Bool
-isCoVarType ty      -- Tests for t1 ~# t2, the unboxed equality
-  = case splitTyConApp_maybe ty of
-      Just (tc,tys) -> (tc `hasKey` eqPrimTyConKey || tc `hasKey` eqReprPrimTyConKey)
-                       && tys `lengthAtLeast` 2
-      Nothing       -> False
-
-tyCoVarsOfCo :: Coercion -> VarSet
-tyCoVarsOfCo co = runFVSet $ tyCoVarsOfCoAcc co
--- Extracts type and coercion variables from a coercion
-
-tyCoVarsOfCos :: [Coercion] -> VarSet
-tyCoVarsOfCos cos = runFVSet $ tyCoVarsOfCosAcc cos
-
-tyCoVarsOfCoAcc :: Coercion -> FV
-tyCoVarsOfCoAcc (Refl _ ty) fv_cand in_scope acc =
-  tyVarsOfTypeAcc ty fv_cand in_scope acc
-tyCoVarsOfCoAcc (TyConAppCo _ _ cos) fv_cand in_scope acc =
-  tyCoVarsOfCosAcc cos fv_cand in_scope acc
-tyCoVarsOfCoAcc (AppCo co1 co2) fv_cand in_scope acc =
-  (tyCoVarsOfCoAcc co1 `unionFV` tyCoVarsOfCoAcc co2) fv_cand in_scope acc
-tyCoVarsOfCoAcc (ForAllCo tv co) fv_cand in_scope acc =
-  delFV tv (tyCoVarsOfCoAcc co) fv_cand in_scope acc
-tyCoVarsOfCoAcc (CoVarCo v) fv_cand in_scope acc = oneVar v fv_cand in_scope acc
-tyCoVarsOfCoAcc (AxiomInstCo _ _ cos) fv_cand in_scope acc =
-  tyCoVarsOfCosAcc cos fv_cand in_scope acc
-tyCoVarsOfCoAcc (UnivCo _ _ ty1 ty2) fv_cand in_scope acc =
-  (tyVarsOfTypeAcc ty1 `unionFV` tyVarsOfTypeAcc ty2) fv_cand in_scope acc
-tyCoVarsOfCoAcc (SymCo co) fv_cand in_scope acc =
-  tyCoVarsOfCoAcc co fv_cand in_scope acc
-tyCoVarsOfCoAcc (TransCo co1 co2) fv_cand in_scope acc =
-  (tyCoVarsOfCoAcc co1 `unionFV` tyCoVarsOfCoAcc co2) fv_cand in_scope acc
-tyCoVarsOfCoAcc (NthCo _ co) fv_cand in_scope acc =
-  tyCoVarsOfCoAcc co fv_cand in_scope acc
-tyCoVarsOfCoAcc (LRCo _ co) fv_cand in_scope acc =
-  tyCoVarsOfCoAcc co fv_cand in_scope acc
-tyCoVarsOfCoAcc (InstCo co ty) fv_cand in_scope acc =
-  (tyCoVarsOfCoAcc co `unionFV` tyVarsOfTypeAcc ty) fv_cand in_scope acc
-tyCoVarsOfCoAcc (SubCo co) fv_cand in_scope acc =
-  tyCoVarsOfCoAcc co fv_cand in_scope acc
-tyCoVarsOfCoAcc (AxiomRuleCo _ ts cs) fv_cand in_scope acc =
-  (tyVarsOfTypesAcc ts `unionFV` tyCoVarsOfCosAcc cs) fv_cand in_scope acc
-
-tyCoVarsOfCosAcc :: [Coercion] -> FV
-tyCoVarsOfCosAcc (co:cos) fv_cand in_scope acc =
-  (tyCoVarsOfCoAcc co `unionFV` tyCoVarsOfCosAcc cos) fv_cand in_scope acc
-tyCoVarsOfCosAcc [] fv_cand in_scope acc = noVars fv_cand in_scope acc
-
-coVarsOfCo :: Coercion -> VarSet
--- Extract *coerction* variables only.  Tiresome to repeat the code, but easy.
-coVarsOfCo (Refl _ _)            = emptyVarSet
-coVarsOfCo (TyConAppCo _ _ cos)  = coVarsOfCos cos
-coVarsOfCo (AppCo co1 co2)       = coVarsOfCo co1 `unionVarSet` coVarsOfCo co2
-coVarsOfCo (ForAllCo _ co)       = coVarsOfCo co
-coVarsOfCo (CoVarCo v)           = unitVarSet v
-coVarsOfCo (AxiomInstCo _ _ cos) = coVarsOfCos cos
-coVarsOfCo (UnivCo _ _ _ _)      = emptyVarSet
-coVarsOfCo (SymCo co)            = coVarsOfCo co
-coVarsOfCo (TransCo co1 co2)     = coVarsOfCo co1 `unionVarSet` coVarsOfCo co2
-coVarsOfCo (NthCo _ co)          = coVarsOfCo co
-coVarsOfCo (LRCo _ co)           = coVarsOfCo co
-coVarsOfCo (InstCo co _)         = coVarsOfCo co
-coVarsOfCo (SubCo co)            = coVarsOfCo co
-coVarsOfCo (AxiomRuleCo _ _ cos) = coVarsOfCos cos
-
-coVarsOfCos :: [Coercion] -> VarSet
-coVarsOfCos = mapUnionVarSet coVarsOfCo
-
->>>>>>> 1e041b73
 coercionSize :: Coercion -> Int
 coercionSize (Refl _ ty)         = typeSize ty
 coercionSize (TyConAppCo _ _ args) = 1 + sum (map coercionSize args)
