--- conflicted
+++ resolved
@@ -29,23 +29,14 @@
 import Type hiding ( getTvSubstEnv )
 import Coercion hiding ( getCvSubstEnv )
 import TyCon
-<<<<<<< HEAD
 import TyCoRep hiding ( getTvSubstEnv, getCvSubstEnv )
 import Util
 import Pair
 
 import Control.Monad
-=======
-import TypeRep
-import Util ( filterByList )
-import Outputable
-import FastString (sLit)
-
-import Control.Monad (liftM, foldM, ap)
 #if __GLASGOW_HASKELL__ > 710
 import qualified Control.Monad.Fail as MonadFail
 #endif
->>>>>>> f40fe62d
 #if __GLASGOW_HASKELL__ < 709
 import Control.Applicative ( Applicative(..), (<$>) )
 import Data.Traversable    ( traverse )
@@ -776,7 +767,6 @@
 
 instance Monad UM where
   return   = pure
-<<<<<<< HEAD
   fail _   = UM (\_ _ -> SurelyApart) -- failed pattern match
   m >>= k  = UM (\env state ->
                   do { (state', v) <- unUM m env state
@@ -792,6 +782,11 @@
 instance MonadPlus UM where
   mzero = empty
   mplus = (<|>)
+
+#if __GLASGOW_HASKELL__ > 710
+instance MonadFail.MonadFail UM where
+    fail _   = UM (\_tvs _subst -> SurelyApart) -- failed pattern match
+#endif
 
 initUM :: (TyVar -> BindFlag)
        -> Bool        -- True <=> unify; False <=> match
@@ -847,36 +842,6 @@
   if any (inRnEnv (um_rn_env env)) (varSetElems varset)
   then MaybeApart (state, ())
   else Unifiable (state, ())
-=======
-  fail _   = UM (\_tvs _subst -> SurelyApart) -- failed pattern match
-  m >>= k  = UM (\tvs  subst  -> case unUM m tvs subst of
-                           Unifiable (v, subst') -> unUM (k v) tvs subst'
-                           MaybeApart (v, subst') ->
-                             case unUM (k v) tvs subst' of
-                               Unifiable (v', subst'') -> MaybeApart (v', subst'')
-                               other                   -> other
-                           SurelyApart -> SurelyApart)
-
-#if __GLASGOW_HASKELL__ > 710
-instance MonadFail.MonadFail UM where
-    fail _   = UM (\_tvs _subst -> SurelyApart) -- failed pattern match
-#endif
-
--- returns an idempotent substitution
-initUM :: (TyVar -> BindFlag) -> UM () -> UnifyResult
-initUM badtvs um = fmap (niFixTvSubst . snd) $ unUM um badtvs emptyTvSubstEnv
-
-tvBindFlag :: TyVar -> UM BindFlag
-tvBindFlag tv = UM (\tv_fn subst -> Unifiable (tv_fn tv, subst))
-
--- | Extend the TvSubstEnv in the UM monad
-extendSubst :: TyVar -> Type -> UM ()
-extendSubst tv ty = UM (\_tv_fn subst -> Unifiable ((), extendVarEnv subst tv ty))
-
--- | Retrive the TvSubstEnv from the UM monad
-umGetTvSubstEnv :: UM TvSubstEnv
-umGetTvSubstEnv = UM $ \_tv_fn subst -> Unifiable (subst, subst)
->>>>>>> f40fe62d
 
 -- | Converts any SurelyApart to a MaybeApart
 don'tBeSoSure :: UM () -> UM ()
