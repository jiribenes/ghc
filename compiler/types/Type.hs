--- conflicted
+++ resolved
@@ -45,11 +45,9 @@
         mkNumLitTy, isNumLitTy,
         mkStrLitTy, isStrLitTy,
 
-<<<<<<< HEAD
         mkCastTy, mkCoercionTy,
-=======
+
         isUserErrorTy, pprUserTypeErrorTy,
->>>>>>> f40fe62d
 
         coAxNthLHS,
         stripCoercionTy, splitCoercionType_maybe,
@@ -193,21 +191,8 @@
 import Class
 import TyCon
 import TysPrim
-<<<<<<< HEAD
 import {-# SOURCE #-} TysWiredIn ( typeNatKind, typeSymbolKind, liftedTypeKind )
 import PrelNames
-=======
-import {-# SOURCE #-} TysWiredIn ( eqTyCon, coercibleTyCon, typeNatKind, typeSymbolKind )
-import PrelNames ( eqTyConKey, coercibleTyConKey,
-                   ipTyConKey, openTypeKindTyConKey,
-                   constraintKindTyConKey, liftedTypeKindTyConKey,
-                   errorMessageTypeErrorFamName,
-                   typeErrorTextDataConName,
-                   typeErrorShowTypeDataConName,
-                   typeErrorAppendDataConName,
-                   typeErrorVAppendDataConName
-                )
->>>>>>> f40fe62d
 import CoAxiom
 import {-# SOURCE #-} Coercion
 
