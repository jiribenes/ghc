-- (c) The University of Glasgow 2006
-- (c) The GRASP/AQUA Project, Glasgow University, 1998
--
-- Type - public interface

{-# LANGUAGE CPP #-}
{-# OPTIONS_GHC -fno-warn-orphans #-}

-- | Main functions for manipulating types and type-related things
module Type (
        -- Note some of this is just re-exports from TyCon..

        -- * Main data types representing Types
        -- $type_classification

        -- $representation_types
        TyThing(..), Type, VisibilityFlag(..), KindOrType, PredType, ThetaType,
        Var, TyVar, isTyVar, TyCoVar, TyBinder,

        -- ** Constructing and deconstructing types
        mkTyVarTy, mkTyVarTys, getTyVar, getTyVar_maybe, repGetTyVar_maybe,
        getCastedTyVar_maybe, tyVarKind,

        mkAppTy, mkAppTys, splitAppTy, splitAppTys,
        splitAppTy_maybe, repSplitAppTy_maybe, tcRepSplitAppTy_maybe,

        mkFunTy, mkFunTys, splitFunTy, splitFunTy_maybe,
        splitFunTys, splitFunTysN,
        funResultTy, funArgTy,

        mkTyConApp, mkTyConTy,
        tyConAppTyCon_maybe, tyConAppTyConPicky_maybe,
        tyConAppArgs_maybe, tyConAppTyCon, tyConAppArgs,
        splitTyConApp_maybe, splitTyConApp, tyConAppArgN, nextRole,
        splitTyConArgs, splitListTyConApp_maybe,
        repSplitTyConApp_maybe,

        mkForAllTy, mkForAllTys, mkInvForAllTys, mkVisForAllTys,
        mkNamedForAllTy,
        splitForAllTy_maybe, splitForAllTys, splitForAllTy,
        splitNamedForAllTys, splitNamedForAllTysB,
        mkPiType, mkPiTypes, mkPiTypesPreferFunTy,
        piResultTy, piResultTys,
        applyTys, applyTysD, applyTysX, isForAllTy, dropForAlls,

        mkNumLitTy, isNumLitTy,
        mkStrLitTy, isStrLitTy,

        mkCastTy, mkCoercionTy,

        userTypeError_maybe, pprUserTypeErrorTy,

        coAxNthLHS,
        stripCoercionTy, splitCoercionType_maybe,

        splitForAllTysInvisible, filterOutInvisibleTypes,
        filterOutInvisibleTyVars, partitionInvisibles,
        synTyConResKind,
        tyConBinders,

        -- Analyzing types
        TyCoMapper(..), mapType, mapCoercion,

        -- (Newtypes)
        newTyConInstRhs,

        -- Pred types
        mkFamilyTyConApp,
        isDictLikeTy,
        mkPrimEqPred, mkReprPrimEqPred, mkPrimEqPredRole,
        equalityTyCon,
        mkHeteroPrimEqPred, mkHeteroReprPrimEqPred,
        mkClassPred,
        isClassPred, isEqPred, isNomEqPred,
        isIPPred, isIPPred_maybe, isIPTyCon, isIPClass,
        isCTupleClass,

        -- Deconstructing predicate types
        PredTree(..), EqRel(..), eqRelRole, classifyPredType,
        getClassPredTys, getClassPredTys_maybe,
        getEqPredTys, getEqPredTys_maybe, getEqPredRole,
        predTypeEqRel,

        -- ** Binders
        mkNamedBinder, mkAnonBinder, isNamedBinder, isAnonBinder,
        isIdLikeBinder, binderVisibility, binderVar_maybe,
        binderVar, binderRelevantType_maybe, caseBinder,
        partitionBinders, partitionBindersIntoBinders,
        binderType, isVisibleBinder, isInvisibleBinder,

        -- ** Common type constructors
        funTyCon,

        -- ** Predicates on types
        allDistinctTyVars,
        isTyVarTy, isFunTy, isDictTy, isPredTy, isVoidTy, isCoercionTy,
        isCoercionTy_maybe, isCoercionType, isNamedForAllTy,

        -- (Lifting and boxity)
        isUnLiftedType, isUnboxedTupleType, isAlgType, isClosedAlgType,
        isPrimitiveType, isStrictType,
        isLevityTy, isLevityVar, getLevity, getLevityFromKind,

        -- * Main data types representing Kinds
        Kind,

        -- ** Finding the kind of a type
        typeKind,

        -- ** Common Kind
        liftedTypeKind, unliftedTypeKind,

        -- * Type free variables
        tyCoVarsOfType, tyCoVarsOfTypes, tyCoVarsOfTypeAcc,
        tyCoVarsOfTypeDSet,
        coVarsOfType,
        coVarsOfTypes, closeOverKinds,
        splitDepVarsOfType, splitDepVarsOfTypes,
        splitVisVarsOfType, splitVisVarsOfTypes,
        expandTypeSynonyms,
        typeSize,

        -- * Well-scoped lists of variables
        varSetElemsWellScoped, toposortTyVars, tyCoVarsOfTypeWellScoped,

        -- * Type comparison
        eqType, eqTypeX, eqTypes, cmpType, cmpTypes, cmpTypeX, cmpTypesX, cmpTc,
        eqVarBndrs,

        -- * Forcing evaluation of types
        seqType, seqTypes,

        -- * Other views onto Types
<<<<<<< HEAD
        coreView, coreViewOneStarKind, tcView,
=======
        coreView,
>>>>>>> 834f9a46

        UnaryType, RepType(..), flattenRepType, repType,
        tyConsOfType,

        -- * Type representation for the code generator
        typePrimRep, typeRepArity,

        -- * Main type substitution data types
        TvSubstEnv,     -- Representation widely visible
        TCvSubst(..),    -- Representation visible to a few friends

        -- ** Manipulating type substitutions
        emptyTvSubstEnv, emptyTCvSubst, mkEmptyTCvSubst,

        mkTCvSubst, mkOpenTCvSubst, zipOpenTCvSubst, zipTopTCvSubst, mkTopTCvSubst,
        notElemTCvSubst,
        getTvSubstEnv, setTvSubstEnv,
        zapTCvSubst, getTCvInScope,
        extendTCvInScope, extendTCvInScopeList,
        extendTCvSubst, extendTCvSubstList,
        isInScope, composeTCvSubstEnv, composeTCvSubst, zipTyEnv, zipCoEnv,
        isEmptyTCvSubst, unionTCvSubst,

        -- ** Performing substitution on types and kinds
        substTy, substTys, substTyWith, substTysWith, substTheta,
        substTyVarBndr, substTyVar, substTyVars,
        cloneTyVarBndr, cloneTyVarBndrs, lookupTyVar, substTelescope,

        -- * Pretty-printing
        pprType, pprParendType, pprTypeApp, pprTyThingCategory, pprTyThing,
        pprTvBndr, pprTvBndrs, pprForAll, pprForAllImplicit, pprUserForAll,
        pprSigmaType,
        pprTheta, pprThetaArrowTy, pprClassPred,
        pprKind, pprParendKind, pprSourceTyCon,
        TyPrec(..), maybeParen,
        pprTyVar, pprTcAppTy, pprPrefixApp, pprArrowChain,

        -- * Tidying type related things up for printing
        tidyType,      tidyTypes,
        tidyOpenType,  tidyOpenTypes,
        tidyOpenKind,
        tidyTyCoVarBndr, tidyTyCoVarBndrs, tidyFreeTyCoVars,
        tidyOpenTyCoVar, tidyOpenTyCoVars,
        tidyTyVarOcc,
        tidyTopType,
        tidyKind
    ) where

#include "HsVersions.h"

-- We import the representation and primitive functions from TyCoRep.
-- Many things are reexported, but not the representation!

import Kind
import TyCoRep

-- friends:
import Var
import VarEnv
import VarSet
import NameEnv

import Class
import TyCon
import TysPrim
import {-# SOURCE #-} TysWiredIn ( listTyCon, typeNatKind
                                 , typeSymbolKind, liftedTypeKind )
import PrelNames
import CoAxiom
import {-# SOURCE #-} Coercion

-- others
import BasicTypes       ( Arity, RepArity )
import Util
import Outputable
import FastString
import Pair
import ListSetOps
import Digraph

import Maybes           ( orElse )
import Data.Maybe       ( isJust, mapMaybe )
import Control.Monad    ( guard )
import Control.Arrow    ( first, second )

#if __GLASGOW_HASKELL__ < 709
import Control.Applicative ( Applicative, (<*>), (<$>), pure )
import Data.Monoid         ( Monoid(..) )
import Data.Foldable       ( foldMap )
#endif

-- $type_classification
-- #type_classification#
--
-- Types are one of:
--
-- [Unboxed]            Iff its representation is other than a pointer
--                      Unboxed types are also unlifted.
--
-- [Lifted]             Iff it has bottom as an element.
--                      Closures always have lifted types: i.e. any
--                      let-bound identifier in Core must have a lifted
--                      type. Operationally, a lifted object is one that
--                      can be entered.
--                      Only lifted types may be unified with a type variable.
--
-- [Algebraic]          Iff it is a type with one or more constructors, whether
--                      declared with @data@ or @newtype@.
--                      An algebraic type is one that can be deconstructed
--                      with a case expression. This is /not/ the same as
--                      lifted types, because we also include unboxed
--                      tuples in this classification.
--
-- [Data]               Iff it is a type declared with @data@, or a boxed tuple.
--
-- [Primitive]          Iff it is a built-in type that can't be expressed in Haskell.
--
-- Currently, all primitive types are unlifted, but that's not necessarily
-- the case: for example, @Int@ could be primitive.
--
-- Some primitive types are unboxed, such as @Int#@, whereas some are boxed
-- but unlifted (such as @ByteArray#@).  The only primitive types that we
-- classify as algebraic are the unboxed tuples.
--
-- Some examples of type classifications that may make this a bit clearer are:
--
-- @
-- Type         primitive       boxed           lifted          algebraic
-- -----------------------------------------------------------------------------
-- Int#         Yes             No              No              No
-- ByteArray#   Yes             Yes             No              No
-- (\# a, b \#)   Yes             No              No              Yes
-- (  a, b  )   No              Yes             Yes             Yes
-- [a]          No              Yes             Yes             Yes
-- @

-- $representation_types
-- A /source type/ is a type that is a separate type as far as the type checker is
-- concerned, but which has a more low-level representation as far as Core-to-Core
-- passes and the rest of the back end is concerned.
--
-- You don't normally have to worry about this, as the utility functions in
-- this module will automatically convert a source into a representation type
-- if they are spotted, to the best of it's abilities. If you don't want this
-- to happen, use the equivalent functions from the "TcType" module.

{-
************************************************************************
*                                                                      *
                Type representation
*                                                                      *
************************************************************************
-}

{-# INLINE coreView #-}
coreView :: Type -> Maybe Type
-- ^ This function Strips off the /top layer only/ of a type synonym
-- application (if any) its underlying representation type.
-- Returns Nothing if there is nothing to look through.
--
-- By being non-recursive and inlined, this case analysis gets efficiently
-- joined onto the case analysis that the caller is already doing
coreView (TyConApp tc tys) | Just (tenv, rhs, tys') <- expandSynTyCon_maybe tc tys
              = Just (mkAppTys (substTy (mkTopTCvSubst tenv) rhs) tys')
               -- Its important to use mkAppTys, rather than (foldl AppTy),
               -- because the function part might well return a
               -- partially-applied type constructor; indeed, usually will!
coreView _ = Nothing

-- | Like 'coreView', but it also "expands" @Constraint@ to become
-- @TYPE Lifted@.
coreViewOneStarKind :: Type -> Maybe Type
coreViewOneStarKind = go Nothing
  where
    go _ t | Just t' <- coreView t                    = go (Just t') t'
    go _ (TyConApp tc []) | isStarKindSynonymTyCon tc = go (Just t') t'
      where t' = liftedTypeKind
    go res _ = res

-----------------------------------------------
expandTypeSynonyms :: Type -> Type
-- ^ Expand out all type synonyms.  Actually, it'd suffice to expand out
-- just the ones that discard type variables (e.g.  type Funny a = Int)
-- But we don't know which those are currently, so we just expand all.
expandTypeSynonyms ty
  = go (mkEmptyTCvSubst (mkTyCoInScopeSet [ty] [])) ty
  where
    go subst (TyConApp tc tys)
      | Just (tenv, rhs, tys') <- expandSynTyCon_maybe tc tys
      = let subst' = unionTCvSubst subst (mkTopTCvSubst tenv) in
        go subst' (mkAppTys rhs tys')
      | otherwise
      = TyConApp tc (map (go subst) tys)
    go _     (LitTy l)     = LitTy l
    go subst (TyVarTy tv)  = substTyVar subst tv
    go subst (AppTy t1 t2) = mkAppTy (go subst t1) (go subst t2)
    go subst (ForAllTy (Anon arg) res)
      = mkFunTy (go subst arg) (go subst res)
    go subst (ForAllTy (Named tv vis) t)
      = let (subst', tv') = substTyVarBndrCallback go subst tv in
        ForAllTy (Named tv' vis) (go subst' t)
    go subst (CastTy ty co)  = mkCastTy (go subst ty) (go_co subst co)
    go subst (CoercionTy co) = mkCoercionTy (go_co subst co)

    go_co subst (Refl r ty)
      = mkReflCo r (go subst ty)
       -- NB: coercions are always expanded upon creation
    go_co subst (TyConAppCo r tc args)
      = mkTyConAppCo r tc (map (go_co subst) args)
    go_co subst (AppCo co arg)
      = mkAppCo (go_co subst co) (go_co subst arg)
    go_co subst (ForAllCo tv kind_co co)
      = let (subst', tv', kind_co') = go_cobndr subst tv kind_co in
        mkForAllCo tv' kind_co' (go_co subst' co)
    go_co subst (CoVarCo cv)
      = substCoVar subst cv
    go_co subst (AxiomInstCo ax ind args)
      = mkAxiomInstCo ax ind (map (go_co subst) args)
    go_co subst (UnivCo p r t1 t2)
      = mkUnivCo (go_prov subst p) r (go subst t1) (go subst t2)
    go_co subst (SymCo co)
      = mkSymCo (go_co subst co)
    go_co subst (TransCo co1 co2)
      = mkTransCo (go_co subst co1) (go_co subst co2)
    go_co subst (NthCo n co)
      = mkNthCo n (go_co subst co)
    go_co subst (LRCo lr co)
      = mkLRCo lr (go_co subst co)
    go_co subst (InstCo co arg)
      = mkInstCo (go_co subst co) (go_co subst arg)
    go_co subst (CoherenceCo co1 co2)
      = mkCoherenceCo (go_co subst co1) (go_co subst co2)
    go_co subst (KindCo co)
      = mkKindCo (go_co subst co)
    go_co subst (SubCo co)
      = mkSubCo (go_co subst co)
    go_co subst (AxiomRuleCo ax cs) = AxiomRuleCo ax (map (go_co subst) cs)

    go_prov _     UnsafeCoerceProv    = UnsafeCoerceProv
    go_prov subst (PhantomProv co)    = PhantomProv (go_co subst co)
    go_prov subst (ProofIrrelProv co) = ProofIrrelProv (go_co subst co)
    go_prov _     p@(PluginProv _)    = p
    go_prov _     (HoleProv h)        = pprPanic "expandTypeSynonyms hit a hole" (ppr h)

      -- the "False" and "const" are to accommodate the type of
      -- substForAllCoBndrCallback, which is general enough to
      -- handle coercion optimization (which sometimes swaps the
      -- order of a coercion)
    go_cobndr subst = substForAllCoBndrCallback False (go_co subst) subst

{-
************************************************************************
*                                                                      *
   Analyzing types
*                                                                      *
************************************************************************

These functions do a map-like operation over types, performing some operation
on all variables and binding sites. Primarily used for zonking.

Note [Efficiency for mapCoercion ForAllCo case]
~~~~~~~~~~~~~~~~~~~~~~~~~~~~~~~~~~~~~~~~~~~~~~~
As noted in Note [Forall coercions] in TyCoRep, a ForAllCo is a bit redundant.
It stores a TyVar and a Coercion, where the kind of the TyVar always matches
the left-hand kind of the coercion. This is convenient lots of the time, but
not when mapping a function over a coercion.

The problem is that tcm_tybinder will affect the TyVar's kind and
mapCoercion will affect the Coercion, and we hope that the results will be
the same. Even if they are the same (which should generally happen with
correct algorithms), then there is an efficiency issue. In particular,
this problem seems to make what should be a linear algorithm into a potentially
exponential one. But it's only going to be bad in the case where there's
lots of foralls in the kinds of other foralls. Like this:

  forall a : (forall b : (forall c : ...). ...). ...

This construction seems unlikely. So we'll do the inefficient, easy way
for now.

Note [Specialising mappers]
~~~~~~~~~~~~~~~~~~~~~~~~~~~
These INLINABLE pragmas are indispensable. mapType/mapCoercion are used
to implement zonking, and it's vital that they get specialised to the TcM
monad. This specialisation happens automatically (that is, without a
SPECIALISE pragma) as long as the definitions are INLINABLE. For example,
this one change made a 20% allocation difference in perf/compiler/T5030.

-}

-- | This describes how a "map" operation over a type/coercion should behave
data TyCoMapper env m
  = TyCoMapper
      { tcm_smart :: Bool -- ^ Should the new type be created with smart
                         -- constructors?
      , tcm_tyvar :: env -> TyVar -> m Type
      , tcm_covar :: env -> CoVar -> m Coercion
      , tcm_hole  :: env -> CoercionHole -> Role
                  -> Type -> Type -> m Coercion
          -- ^ What to do with coercion holes. See Note [Coercion holes] in
          -- TyCoRep.

      , tcm_tybinder :: env -> TyVar -> VisibilityFlag -> m (env, TyVar)
          -- ^ The returned env is used in the extended scope
      }

{-# INLINABLE mapType #-}  -- See Note [Specialising mappers]
mapType :: (Applicative m, Monad m) => TyCoMapper env m -> env -> Type -> m Type
mapType mapper@(TyCoMapper { tcm_smart = smart, tcm_tyvar = tyvar
                           , tcm_tybinder = tybinder })
        env ty
  = go ty
  where
    go (TyVarTy tv) = tyvar env tv
    go (AppTy t1 t2) = mkappty <$> go t1 <*> go t2
    go (TyConApp tc tys) = mktyconapp tc <$> mapM go tys
    go (ForAllTy (Anon arg) res) = mkfunty <$> go arg <*> go res
    go (ForAllTy (Named tv vis) inner)
      = do { (env', tv') <- tybinder env tv vis
           ; inner' <- mapType mapper env' inner
           ; return $ ForAllTy (Named tv' vis) inner' }
    go ty@(LitTy {}) = return ty
    go (CastTy ty co) = mkcastty <$> go ty <*> mapCoercion mapper env co
    go (CoercionTy co) = CoercionTy <$> mapCoercion mapper env co

    (mktyconapp, mkappty, mkcastty, mkfunty)
      | smart     = (mkTyConApp, mkAppTy, mkCastTy, mkFunTy)
      | otherwise = (TyConApp,   AppTy,   CastTy,   ForAllTy . Anon)

{-# INLINABLE mapCoercion #-}  -- See Note [Specialising mappers]
mapCoercion :: (Applicative m, Monad m)
            => TyCoMapper env m -> env -> Coercion -> m Coercion
mapCoercion mapper@(TyCoMapper { tcm_smart = smart, tcm_covar = covar
                               , tcm_hole = cohole, tcm_tybinder = tybinder })
            env co
  = go co
  where
    go (Refl r ty) = Refl r <$> mapType mapper env ty
    go (TyConAppCo r tc args)
      = mktyconappco r tc <$> mapM go args
    go (AppCo c1 c2) = mkappco <$> go c1 <*> go c2
    go (ForAllCo tv kind_co co)
      = do { kind_co' <- go kind_co
           ; (env', tv') <- tybinder env tv Invisible
           ; co' <- mapCoercion mapper env' co
           ; return $ mkforallco tv' kind_co' co' }
        -- See Note [Efficiency for mapCoercion ForAllCo case]
    go (CoVarCo cv) = covar env cv
    go (AxiomInstCo ax i args)
      = mkaxiominstco ax i <$> mapM go args
    go (UnivCo (HoleProv hole) r t1 t2)
      = cohole env hole r t1 t2
    go (UnivCo p r t1 t2)
      = mkunivco <$> go_prov p <*> pure r
                 <*> mapType mapper env t1 <*> mapType mapper env t2
    go (SymCo co) = mksymco <$> go co
    go (TransCo c1 c2) = mktransco <$> go c1 <*> go c2
    go (AxiomRuleCo r cos) = AxiomRuleCo r <$> mapM go cos
    go (NthCo i co)        = mknthco i <$> go co
    go (LRCo lr co)        = mklrco lr <$> go co
    go (InstCo co arg)     = mkinstco <$> go co <*> go arg
    go (CoherenceCo c1 c2) = mkcoherenceco <$> go c1 <*> go c2
    go (KindCo co)         = mkkindco <$> go co
    go (SubCo co)          = mksubco <$> go co

    go_prov UnsafeCoerceProv    = return UnsafeCoerceProv
    go_prov (PhantomProv co)    = PhantomProv <$> go co
    go_prov (ProofIrrelProv co) = ProofIrrelProv <$> go co
    go_prov p@(PluginProv _)    = return p
    go_prov (HoleProv _)        = panic "mapCoercion"

    ( mktyconappco, mkappco, mkaxiominstco, mkunivco
      , mksymco, mktransco, mknthco, mklrco, mkinstco, mkcoherenceco
      , mkkindco, mksubco, mkforallco)
      | smart
      = ( mkTyConAppCo, mkAppCo, mkAxiomInstCo, mkUnivCo
        , mkSymCo, mkTransCo, mkNthCo, mkLRCo, mkInstCo, mkCoherenceCo
        , mkKindCo, mkSubCo, mkForAllCo )
      | otherwise
      = ( TyConAppCo, AppCo, AxiomInstCo, UnivCo
        , SymCo, TransCo, NthCo, LRCo, InstCo, CoherenceCo
        , KindCo, SubCo, ForAllCo )

{-
************************************************************************
*                                                                      *
\subsection{Constructor-specific functions}
*                                                                      *
************************************************************************


---------------------------------------------------------------------
                                TyVarTy
                                ~~~~~~~
-}

-- | Attempts to obtain the type variable underlying a 'Type', and panics with the
-- given message if this is not a type variable type. See also 'getTyVar_maybe'
getTyVar :: String -> Type -> TyVar
getTyVar msg ty = case getTyVar_maybe ty of
                    Just tv -> tv
                    Nothing -> panic ("getTyVar: " ++ msg)

isTyVarTy :: Type -> Bool
isTyVarTy ty = isJust (getTyVar_maybe ty)

-- | Attempts to obtain the type variable underlying a 'Type'
getTyVar_maybe :: Type -> Maybe TyVar
getTyVar_maybe ty | Just ty' <- coreView ty = getTyVar_maybe ty'
                  | otherwise               = repGetTyVar_maybe ty

-- | If the type is a tyvar, possibly under a cast, returns it, along
-- with the coercion. Thus, the co is :: kind tv ~R kind type
getCastedTyVar_maybe :: Type -> Maybe (TyVar, Coercion)
getCastedTyVar_maybe ty | Just ty' <- coreView ty = getCastedTyVar_maybe ty'
getCastedTyVar_maybe (CastTy (TyVarTy tv) co)     = Just (tv, co)
getCastedTyVar_maybe (TyVarTy tv)
  = Just (tv, mkReflCo Nominal (tyVarKind tv))
getCastedTyVar_maybe _                            = Nothing

-- | Attempts to obtain the type variable underlying a 'Type', without
-- any expansion
repGetTyVar_maybe :: Type -> Maybe TyVar
repGetTyVar_maybe (TyVarTy tv) = Just tv
repGetTyVar_maybe _            = Nothing

allDistinctTyVars :: [KindOrType] -> Bool
allDistinctTyVars tkvs = go emptyVarSet tkvs
  where
    go _      [] = True
    go so_far (ty : tys)
       = case getTyVar_maybe ty of
             Nothing -> False
             Just tv | tv `elemVarSet` so_far -> False
                     | otherwise -> go (so_far `extendVarSet` tv) tys

{-
---------------------------------------------------------------------
                                AppTy
                                ~~~~~
We need to be pretty careful with AppTy to make sure we obey the
invariant that a TyConApp is always visibly so.  mkAppTy maintains the
invariant: use it.

Note [Decomposing fat arrow c=>t]
~~~~~~~~~~~~~~~~~~~~~~~~~~~~~~~~~
Can we unify (a b) with (Eq a => ty)?   If we do so, we end up with
a partial application like ((=>) Eq a) which doesn't make sense in
source Haskell.  In constrast, we *can* unify (a b) with (t1 -> t2).
Here's an example (Trac #9858) of how you might do it:
   i :: (Typeable a, Typeable b) => Proxy (a b) -> TypeRep
   i p = typeRep p

   j = i (Proxy :: Proxy (Eq Int => Int))
The type (Proxy (Eq Int => Int)) is only accepted with -XImpredicativeTypes,
but suppose we want that.  But then in the call to 'i', we end
up decomposing (Eq Int => Int), and we definitely don't want that.

This really only applies to the type checker; in Core, '=>' and '->'
are the same, as are 'Constraint' and '*'.  But for now I've put
the test in repSplitAppTy_maybe, which applies throughout, because
the other calls to splitAppTy are in Unify, which is also used by
the type checker (e.g. when matching type-function equations).

-}

-- | Applies a type to another, as in e.g. @k a@
mkAppTy :: Type -> Type -> Type
mkAppTy (TyConApp tc tys) ty2 = mkTyConApp tc (tys ++ [ty2])
mkAppTy ty1               ty2 = AppTy ty1 ty2
        -- Note that the TyConApp could be an
        -- under-saturated type synonym.  GHC allows that; e.g.
        --      type Foo k = k a -> k a
        --      type Id x = x
        --      foo :: Foo Id -> Foo Id
        --
        -- Here Id is partially applied in the type sig for Foo,
        -- but once the type synonyms are expanded all is well

mkAppTys :: Type -> [Type] -> Type
mkAppTys ty1                []   = ty1
mkAppTys (TyConApp tc tys1) tys2 = mkTyConApp tc (tys1 ++ tys2)
mkAppTys ty1                tys2 = foldl AppTy ty1 tys2

-------------
splitAppTy_maybe :: Type -> Maybe (Type, Type)
-- ^ Attempt to take a type application apart, whether it is a
-- function, type constructor, or plain type application. Note
-- that type family applications are NEVER unsaturated by this!
splitAppTy_maybe ty | Just ty' <- coreView ty
                    = splitAppTy_maybe ty'
splitAppTy_maybe ty = repSplitAppTy_maybe ty

-------------
repSplitAppTy_maybe :: Type -> Maybe (Type,Type)
-- ^ Does the AppTy split as in 'splitAppTy_maybe', but assumes that
-- any Core view stuff is already done
repSplitAppTy_maybe (ForAllTy (Anon ty1) ty2)
                                      = Just (TyConApp funTyCon [ty1], ty2)
repSplitAppTy_maybe (AppTy ty1 ty2)   = Just (ty1, ty2)
repSplitAppTy_maybe (TyConApp tc tys)
  | mightBeUnsaturatedTyCon tc || tys `lengthExceeds` tyConArity tc
  , Just (tys', ty') <- snocView tys
  = Just (TyConApp tc tys', ty')    -- Never create unsaturated type family apps!
repSplitAppTy_maybe _other = Nothing

-- this one doesn't braek apart (c => t).
-- See Note [Decomposing fat arrow c=>t]
-- Defined here to avoid module loops between Unify and TcType.
tcRepSplitAppTy_maybe :: Type -> Maybe (Type,Type)
-- ^ Does the AppTy split as in 'tcSplitAppTy_maybe', but assumes that
-- any tcView stuff is already done. Refuses to look through (c => t)
tcRepSplitAppTy_maybe (ForAllTy (Anon ty1) ty2)
  | isConstraintKind (typeKind ty1)     = Nothing  -- See Note [Decomposing fat arrow c=>t]
  | otherwise                           = Just (TyConApp funTyCon [ty1], ty2)
tcRepSplitAppTy_maybe (AppTy ty1 ty2)   = Just (ty1, ty2)
tcRepSplitAppTy_maybe (TyConApp tc tys)
  | mightBeUnsaturatedTyCon tc || tys `lengthExceeds` tyConArity tc
  , Just (tys', ty') <- snocView tys
  = Just (TyConApp tc tys', ty')    -- Never create unsaturated type family apps!
tcRepSplitAppTy_maybe _other = Nothing
-------------
splitAppTy :: Type -> (Type, Type)
-- ^ Attempts to take a type application apart, as in 'splitAppTy_maybe',
-- and panics if this is not possible
splitAppTy ty = case splitAppTy_maybe ty of
                Just pr -> pr
                Nothing -> panic "splitAppTy"

-------------
splitAppTys :: Type -> (Type, [Type])
-- ^ Recursively splits a type as far as is possible, leaving a residual
-- type being applied to and the type arguments applied to it. Never fails,
-- even if that means returning an empty list of type applications.
splitAppTys ty = split ty ty []
  where
    split orig_ty ty args | Just ty' <- coreView ty = split orig_ty ty' args
    split _       (AppTy ty arg)        args = split ty ty (arg:args)
    split _       (TyConApp tc tc_args) args
      = let -- keep type families saturated
            n | mightBeUnsaturatedTyCon tc = 0
              | otherwise                  = tyConArity tc
            (tc_args1, tc_args2) = splitAt n tc_args
        in
        (TyConApp tc tc_args1, tc_args2 ++ args)
    split _   (ForAllTy (Anon ty1) ty2) args = ASSERT( null args )
                                               (TyConApp funTyCon [], [ty1,ty2])
    split orig_ty _                     args = (orig_ty, args)

{-
                      LitTy
                      ~~~~~
-}

mkNumLitTy :: Integer -> Type
mkNumLitTy n = LitTy (NumTyLit n)

-- | Is this a numeric literal. We also look through type synonyms.
isNumLitTy :: Type -> Maybe Integer
isNumLitTy ty | Just ty1 <- coreView ty = isNumLitTy ty1
isNumLitTy (LitTy (NumTyLit n)) = Just n
isNumLitTy _                    = Nothing

mkStrLitTy :: FastString -> Type
mkStrLitTy s = LitTy (StrTyLit s)

-- | Is this a symbol literal. We also look through type synonyms.
isStrLitTy :: Type -> Maybe FastString
isStrLitTy ty | Just ty1 <- coreView ty = isStrLitTy ty1
isStrLitTy (LitTy (StrTyLit s)) = Just s
isStrLitTy _                    = Nothing


-- | Is this type a custom user error?
-- If so, give us the kind and the error message.
userTypeError_maybe :: Type -> Maybe Type
userTypeError_maybe t
  = do { (tc, [_kind, msg]) <- splitTyConApp_maybe t
       ; guard (tyConName tc == errorMessageTypeErrorFamName)
       ; return msg }

-- | Render a type corresponding to a user type error into a SDoc.
pprUserTypeErrorTy :: Type -> SDoc
pprUserTypeErrorTy ty =
  case splitTyConApp_maybe ty of

    -- Text "Something"
    Just (tc,[txt])
      | tyConName tc == typeErrorTextDataConName
      , Just str <- isStrLitTy txt -> ftext str

    -- ShowType t
    Just (tc,[_k,t])
      | tyConName tc == typeErrorShowTypeDataConName -> ppr t

    -- t1 :<>: t2
    Just (tc,[t1,t2])
      | tyConName tc == typeErrorAppendDataConName ->
        pprUserTypeErrorTy t1 <> pprUserTypeErrorTy t2

    -- t1 :$$: t2
    Just (tc,[t1,t2])
      | tyConName tc == typeErrorVAppendDataConName ->
        pprUserTypeErrorTy t1 $$ pprUserTypeErrorTy t2

    -- An uneavaluated type function
    _ -> ppr ty




{-
---------------------------------------------------------------------
                                FunTy
                                ~~~~~

Function types are represented with (ForAllTy (Anon ...) ...)
-}

isFunTy :: Type -> Bool
isFunTy ty = isJust (splitFunTy_maybe ty)

splitFunTy :: Type -> (Type, Type)
-- ^ Attempts to extract the argument and result types from a type, and
-- panics if that is not possible. See also 'splitFunTy_maybe'
splitFunTy ty | Just ty' <- coreView ty = splitFunTy ty'
splitFunTy (ForAllTy (Anon arg) res)    = (arg, res)
splitFunTy other                        = pprPanic "splitFunTy" (ppr other)

splitFunTy_maybe :: Type -> Maybe (Type, Type)
-- ^ Attempts to extract the argument and result types from a type
splitFunTy_maybe ty | Just ty' <- coreView ty = splitFunTy_maybe ty'
splitFunTy_maybe (ForAllTy (Anon arg) res) = Just (arg, res)
splitFunTy_maybe _                         = Nothing

splitFunTys :: Type -> ([Type], Type)
splitFunTys ty = split [] ty ty
  where
    split args orig_ty ty | Just ty' <- coreView ty = split args orig_ty ty'
    split args _       (ForAllTy (Anon arg) res) = split (arg:args) res res
    split args orig_ty _                         = (reverse args, orig_ty)

splitFunTysN :: Int -> Type -> ([Type], Type)
-- ^ Split off exactly the given number argument types, and panics if that is not possible
splitFunTysN 0 ty = ([], ty)
splitFunTysN n ty = ASSERT2( isFunTy ty, int n <+> ppr ty )
                    case splitFunTy ty of { (arg, res) ->
                    case splitFunTysN (n-1) res of { (args, res) ->
                    (arg:args, res) }}

funResultTy :: Type -> Type
-- ^ Extract the function result type and panic if that is not possible
funResultTy ty = piResultTy ty (pprPanic "funResultTy" (ppr ty))

-- | Essentially 'funResultTy' on kinds handling pi-types too
piResultTy :: Type -> Type -> Type
piResultTy ty arg | Just ty' <- coreView ty = piResultTy ty' arg
piResultTy (ForAllTy (Anon _) res)     _   = res
piResultTy (ForAllTy (Named tv _) res) arg = substTyWith [tv] [arg] res
piResultTy ty arg                          = pprPanic "piResultTy"
                                                 (ppr ty $$ ppr arg)

-- | Fold 'piResultTy' over many types
piResultTys :: Type -> [Type] -> Type
piResultTys = foldl piResultTy

funArgTy :: Type -> Type
-- ^ Extract the function argument type and panic if that is not possible
funArgTy ty | Just ty' <- coreView ty = funArgTy ty'
funArgTy (ForAllTy (Anon arg) _res) = arg
funArgTy ty                         = pprPanic "funArgTy" (ppr ty)

{-
---------------------------------------------------------------------
                                TyConApp
                                ~~~~~~~~
-}

-- | A key function: builds a 'TyConApp' or 'FunTy' as appropriate to
-- its arguments.  Applies its arguments to the constructor from left to right.
mkTyConApp :: TyCon -> [Type] -> Type
mkTyConApp tycon tys
  | isFunTyCon tycon, [ty1,ty2] <- tys
  = ForAllTy (Anon ty1) ty2

  | otherwise
  = TyConApp tycon tys

-- splitTyConApp "looks through" synonyms, because they don't
-- mean a distinct type, but all other type-constructor applications
-- including functions are returned as Just ..

-- | Retrieve the tycon heading this type, if there is one. Does /not/
-- look through synonyms.
tyConAppTyConPicky_maybe :: Type -> Maybe TyCon
tyConAppTyConPicky_maybe (TyConApp tc _)       = Just tc
tyConAppTyConPicky_maybe (ForAllTy (Anon _) _) = Just funTyCon
tyConAppTyConPicky_maybe _                     = Nothing


-- | The same as @fst . splitTyConApp@
tyConAppTyCon_maybe :: Type -> Maybe TyCon
tyConAppTyCon_maybe ty | Just ty' <- coreView ty = tyConAppTyCon_maybe ty'
tyConAppTyCon_maybe (TyConApp tc _)       = Just tc
tyConAppTyCon_maybe (ForAllTy (Anon _) _) = Just funTyCon
tyConAppTyCon_maybe _                     = Nothing

tyConAppTyCon :: Type -> TyCon
tyConAppTyCon ty = tyConAppTyCon_maybe ty `orElse` pprPanic "tyConAppTyCon" (ppr ty)

-- | The same as @snd . splitTyConApp@
tyConAppArgs_maybe :: Type -> Maybe [Type]
tyConAppArgs_maybe ty | Just ty' <- coreView ty = tyConAppArgs_maybe ty'
tyConAppArgs_maybe (TyConApp _ tys)          = Just tys
tyConAppArgs_maybe (ForAllTy (Anon arg) res) = Just [arg,res]
tyConAppArgs_maybe _                         = Nothing

tyConAppArgs :: Type -> [Type]
tyConAppArgs ty = tyConAppArgs_maybe ty `orElse` pprPanic "tyConAppArgs" (ppr ty)

tyConAppArgN :: Int -> Type -> Type
-- Executing Nth
tyConAppArgN n ty
  = case tyConAppArgs_maybe ty of
      Just tys -> ASSERT2( n < length tys, ppr n <+> ppr tys ) tys `getNth` n
      Nothing  -> pprPanic "tyConAppArgN" (ppr n <+> ppr ty)

-- | Attempts to tease a type apart into a type constructor and the application
-- of a number of arguments to that constructor. Panics if that is not possible.
-- See also 'splitTyConApp_maybe'
splitTyConApp :: Type -> (TyCon, [Type])
splitTyConApp ty = case splitTyConApp_maybe ty of
                   Just stuff -> stuff
                   Nothing    -> pprPanic "splitTyConApp" (ppr ty)

-- | Attempts to tease a type apart into a type constructor and the application
-- of a number of arguments to that constructor
splitTyConApp_maybe :: Type -> Maybe (TyCon, [Type])
splitTyConApp_maybe ty | Just ty' <- coreView ty = splitTyConApp_maybe ty'
splitTyConApp_maybe ty                           = repSplitTyConApp_maybe ty

-- | Like 'splitTyConApp_maybe', but doesn't look through synonyms. This
-- assumes the synonyms have already been dealt with.
repSplitTyConApp_maybe :: Type -> Maybe (TyCon, [Type])
repSplitTyConApp_maybe (TyConApp tc tys)         = Just (tc, tys)
repSplitTyConApp_maybe (ForAllTy (Anon arg) res) = Just (funTyCon, [arg,res])
repSplitTyConApp_maybe _                         = Nothing

-- | Attempts to tease a list type apart and gives the type of the elements if
-- successful (looks through type synonyms)
splitListTyConApp_maybe :: Type -> Maybe Type
splitListTyConApp_maybe ty = case splitTyConApp_maybe ty of
  Just (tc,[e]) | tc == listTyCon -> Just e
  _other                          -> Nothing

-- | What is the role assigned to the next parameter of this type? Usually,
-- this will be 'Nominal', but if the type is a 'TyConApp', we may be able to
-- do better. The type does *not* have to be well-kinded when applied for this
-- to work!
nextRole :: Type -> Role
nextRole ty
  | Just (tc, tys) <- splitTyConApp_maybe ty
  , let num_tys = length tys
  , num_tys < tyConArity tc
  = tyConRoles tc `getNth` num_tys

  | otherwise
  = Nominal

splitTyConArgs :: TyCon -> [KindOrType] -> ([Kind], [Type])
-- Given a tycon app (T k1 .. kn t1 .. tm), split the kind and type args
-- TyCons always have prenex kinds
splitTyConArgs tc kts
  = splitAtList kind_vars kts
  where
  (kind_vars, _) = splitForAllTys (tyConKind tc)

newTyConInstRhs :: TyCon -> [Type] -> Type
-- ^ Unwrap one 'layer' of newtype on a type constructor and its
-- arguments, using an eta-reduced version of the @newtype@ if possible.
-- This requires tys to have at least @newTyConInstArity tycon@ elements.
newTyConInstRhs tycon tys
    = ASSERT2( tvs `leLength` tys, ppr tycon $$ ppr tys $$ ppr tvs )
      applyTysX tvs rhs tys
  where
    (tvs, rhs) = newTyConEtadRhs tycon

{-
---------------------------------------------------------------------
                           CastTy
                           ~~~~~~
A casted type has its *kind* casted into something new.

Note [Weird typing rule for ForAllTy]
~~~~~~~~~~~~~~~~~~~~~~~~~~~~~~~~~~~~~

Here is the (truncated) typing rule for the dependent ForAllTy:

inner : kind
------------------------------------
ForAllTy (Named tv vis) inner : kind

Note that neither the inner type nor for ForAllTy itself have to have
kind *! But, it means that we should push any kind casts through the
ForAllTy. The only trouble is avoiding capture.

-}

-- | Make a 'CastTy'. The Coercion must be nominal.
mkCastTy :: Type -> Coercion -> Type
-- Running example:
--   T :: forall k1. k1 -> forall k2. k2 -> Bool -> Maybe k1 -> *
--   co :: * ~R X    (maybe X is a newtype around *)
--   ty = T Nat 3 Symbol "foo" True (Just 2)
--
-- We wish to "push" the cast down as far as possible. See also
-- Note [Pushing down casts] in TyCoRep. Here is where we end
-- up:
--
--   (T Nat 3 Symbol |> <Symbol> -> <Bool> -> <Maybe Nat> -> co)
--      "foo" True (Just 2)
--
-- General approach:
--
mkCastTy ty (Refl {}) = ty
mkCastTy (CastTy ty co1) co2 = mkCastTy ty (co1 `mkTransCo` co2)
-- See Note [Weird typing rule for ForAllTy]
mkCastTy (ForAllTy (Named tv vis) inner_ty) co
  = -- have to make sure that pushing the co in doesn't capture the bound var!
    let fvs = tyCoVarsOfCo co
        empty_subst = mkEmptyTCvSubst (mkInScopeSet fvs)
        (subst, tv') = substTyVarBndr empty_subst tv
    in
    ForAllTy (Named tv' vis) (substTy subst inner_ty `mkCastTy` co)
mkCastTy ty co = -- NB: don't check if the coercion "from" type matches here;
                 -- there may be unzonked variables about!
                 let result = split_apps [] ty co in
                 ASSERT2( CastTy ty co `eqType` result
                        , ppr ty <+> dcolon <+> ppr (typeKind ty) $$
                          ppr co <+> dcolon <+> ppr (coercionKind co) $$
                          ppr result <+> dcolon <+> ppr (typeKind result) )
                 result
  where
    -- split_apps breaks apart any type applications, so we can see how far down
    -- to push the cast
    split_apps args (AppTy t1 t2) co
      = split_apps (t2:args) t1 co
    split_apps args (TyConApp tc tc_args) co
      | mightBeUnsaturatedTyCon tc
      = affix_co (tyConKind tc) (mkTyConTy tc) (tc_args `chkAppend` args) co
      | otherwise -- not decomposable... but it may still be oversaturated
      = let (non_decomp_args, decomp_args) = splitAt (tyConArity tc) tc_args
            saturated_tc = mkTyConApp tc non_decomp_args
        in
        affix_co (typeKind saturated_tc) saturated_tc (decomp_args `chkAppend` args) co

    split_apps args (ForAllTy (Anon arg) res) co
      = affix_co (tyConKind funTyCon) (mkTyConTy funTyCon)
                 (arg : res : args) co
    split_apps args ty co
      = affix_co (typeKind ty) ty args co

    -- having broken everything apart, this figures out the point at which there
    -- are no more dependent quantifications, and puts the cast there
    affix_co _ ty [] co = no_double_casts ty co
    affix_co kind ty args co
      -- if kind contains any dependent quantifications, we can't push.
      -- apply arguments until it doesn't
      = let (bndrs, _inner_ki) = splitForAllTys kind
            (some_dep_bndrs, no_dep_bndrs) = spanEnd isAnonBinder bndrs
            (some_dep_args, rest_args) = splitAtList some_dep_bndrs args
            dep_subst = zipOpenTCvSubstBinders some_dep_bndrs some_dep_args
            used_no_dep_bndrs = takeList rest_args no_dep_bndrs
            rest_arg_tys = substTys dep_subst (map binderType used_no_dep_bndrs)
            co' = mkFunCos Nominal
                           (map (mkReflCo Nominal) rest_arg_tys)
                           co
        in
        ((ty `mkAppTys` some_dep_args) `no_double_casts` co') `mkAppTys` rest_args

    no_double_casts (CastTy ty co1) co2 = CastTy ty (co1 `mkTransCo` co2)
    no_double_casts ty              co  = CastTy ty co

{-
--------------------------------------------------------------------
                            CoercionTy
                            ~~~~~~~~~~
CoercionTy allows us to inject coercions into types. A CoercionTy
should appear only in the right-hand side of an application.
-}

mkCoercionTy :: Coercion -> Type
mkCoercionTy = CoercionTy

isCoercionTy :: Type -> Bool
isCoercionTy (CoercionTy _) = True
isCoercionTy _              = False

isCoercionTy_maybe :: Type -> Maybe Coercion
isCoercionTy_maybe (CoercionTy co) = Just co
isCoercionTy_maybe _               = Nothing

stripCoercionTy :: Type -> Coercion
stripCoercionTy (CoercionTy co) = co
stripCoercionTy ty              = pprPanic "stripCoercionTy" (ppr ty)

{-
---------------------------------------------------------------------
                                SynTy
                                ~~~~~

Notes on type synonyms
~~~~~~~~~~~~~~~~~~~~~~
The various "split" functions (splitFunTy, splitRhoTy, splitForAllTy) try
to return type synonyms wherever possible. Thus

        type Foo a = a -> a

we want
        splitFunTys (a -> Foo a) = ([a], Foo a)
not                                ([a], a -> a)

The reason is that we then get better (shorter) type signatures in
interfaces.  Notably this plays a role in tcTySigs in TcBinds.hs.


                Representation types
                ~~~~~~~~~~~~~~~~~~~~

Note [Nullary unboxed tuple]
~~~~~~~~~~~~~~~~~~~~~~~~~~~~
We represent the nullary unboxed tuple as the unary (but void) type
Void#.  The reason for this is that the ReprArity is never
less than the Arity (as it would otherwise be for a function type like
(# #) -> Int).

As a result, ReprArity is always strictly positive if Arity is. This
is important because it allows us to distinguish at runtime between a
thunk and a function takes a nullary unboxed tuple as an argument!
-}

type UnaryType = Type

data RepType = UbxTupleRep [UnaryType] -- INVARIANT: never an empty list (see Note [Nullary unboxed tuple])
             | UnaryRep UnaryType

instance Outputable RepType where
  ppr (UbxTupleRep tys) = ptext (sLit "UbxTupleRep") <+> ppr tys
  ppr (UnaryRep ty)     = ptext (sLit "UnaryRep")    <+> ppr ty

flattenRepType :: RepType -> [UnaryType]
flattenRepType (UbxTupleRep tys) = tys
flattenRepType (UnaryRep ty)     = [ty]

-- | Looks through:
--
--      1. For-alls
--      2. Synonyms
--      3. Predicates
--      4. All newtypes, including recursive ones, but not newtype families
--      5. Casts
--
-- It's useful in the back end of the compiler.
repType :: Type -> RepType
repType ty
  = go initRecTc ty
  where
    go :: RecTcChecker -> Type -> RepType
    go rec_nts ty                       -- Expand predicates and synonyms
      | Just ty' <- coreView ty
      = go rec_nts ty'

    go rec_nts (ForAllTy (Named {}) ty2)  -- Drop type foralls
      = go rec_nts ty2

    go rec_nts (TyConApp tc tys)        -- Expand newtypes
      | isNewTyCon tc
      , tys `lengthAtLeast` tyConArity tc
      , Just rec_nts' <- checkRecTc rec_nts tc   -- See Note [Expanding newtypes] in TyCon
      = go rec_nts' (newTyConInstRhs tc tys)

      | isUnboxedTupleTyCon tc
      = if null tys
         then UnaryRep voidPrimTy -- See Note [Nullary unboxed tuple]
         else UbxTupleRep (concatMap (flattenRepType . go rec_nts) non_levity_tys)
      where
          -- See Note [Unboxed tuple levity vars] in TyCon
        non_levity_tys = drop (length tys `div` 2) tys

    go rec_nts (CastTy ty _)
      = go rec_nts ty

<<<<<<< HEAD
    go _ ty@(CoercionTy _)
      = pprPanic "repType" (ppr ty)
=======
-- | All type constructors occurring in the type; looking through type
--   synonyms, but not newtypes.
--  When it finds a Class, it returns the class TyCon.
tyConsOfType :: Type -> NameEnv TyCon
tyConsOfType ty
  = go ty
  where
     go :: Type -> NameEnv TyCon  -- The NameEnv does duplicate elim
     go ty | Just ty' <- coreView ty = go ty'
     go (TyVarTy {})               = emptyNameEnv
     go (LitTy {})                 = emptyNameEnv
     go (TyConApp tc tys)          = go_tc tc tys
     go (AppTy a b)                = go a `plusNameEnv` go b
     go (FunTy a b)                = go a `plusNameEnv` go b
     go (ForAllTy _ ty)            = go ty
>>>>>>> 834f9a46

    go _ ty = UnaryRep ty

-- ToDo: this could be moved to the code generator, using splitTyConApp instead
-- of inspecting the type directly.

-- | Discovers the primitive representation of a more abstract 'UnaryType'
typePrimRep :: UnaryType -> PrimRep
typePrimRep ty
  = case repType ty of
      UbxTupleRep _ -> pprPanic "typePrimRep: UbxTupleRep" (ppr ty)
      UnaryRep rep -> go rep
    where go (TyConApp tc _)   = tyConPrimRep tc
          go (ForAllTy _ _)    = PtrRep
          go (AppTy _ _)       = PtrRep      -- See Note [AppTy rep]
          go (TyVarTy _)       = PtrRep
          go (CastTy ty _)     = go ty
          go _                 = pprPanic "typePrimRep: UnaryRep" (ppr ty)

typeRepArity :: Arity -> Type -> RepArity
typeRepArity 0 _ = 0
typeRepArity n ty = case repType ty of
  UnaryRep (ForAllTy bndr ty) -> length (flattenRepType (repType (binderType bndr))) + typeRepArity (n - 1) ty
  _                           -> pprPanic "typeRepArity: arity greater than type can handle" (ppr (n, ty, repType ty))

isVoidTy :: Type -> Bool
-- True if the type has zero width
isVoidTy ty = case repType ty of
                UnaryRep (TyConApp tc _) -> isVoidRep (tyConPrimRep tc)
                _                        -> False

{-
Note [AppTy rep]
~~~~~~~~~~~~~~~~
Types of the form 'f a' must be of kind *, not #, so we are guaranteed
that they are represented by pointers.  The reason is that f must have
kind (kk -> kk) and kk cannot be unlifted; see Note [The kind invariant]
in TyCoRep.

---------------------------------------------------------------------
                                ForAllTy
                                ~~~~~~~~
-}

mkForAllTy :: TyBinder -> Type -> Type
mkForAllTy = ForAllTy

-- | Make a dependent forall.
mkNamedForAllTy :: TyVar -> VisibilityFlag -> Type -> Type
mkNamedForAllTy tv vis = ASSERT( isTyVar tv )
                         ForAllTy (Named tv vis)

-- | Wraps foralls over the type using the provided 'TyVar's from left to right
mkForAllTys :: [TyBinder] -> Type -> Type
mkForAllTys tyvars ty = foldr ForAllTy ty tyvars

-- | Like mkForAllTys, but assumes all variables are dependent and invisible,
-- a common case
mkInvForAllTys :: [TyVar] -> Type -> Type
mkInvForAllTys tvs = ASSERT( all isTyVar tvs )
                     mkForAllTys (map (flip Named Invisible) tvs)

-- | Like mkForAllTys, but assumes all variables are dependent and visible
mkVisForAllTys :: [TyVar] -> Type -> Type
mkVisForAllTys tvs = ASSERT( all isTyVar tvs )
                     mkForAllTys (map (flip Named Visible) tvs)

mkPiType  :: Var -> Type -> Type
-- ^ Makes a @(->)@ type or an implicit forall type, depending
-- on whether it is given a type variable or a term variable.
-- This is used, for example, when producing the type of a lambda.
mkPiTypes :: [Var] -> Type -> Type
-- ^ 'mkPiType' for multiple type or value arguments

mkPiType v ty
   | isTyVar v = mkForAllTy (Named v Invisible) ty
   | otherwise = mkForAllTy (Anon (varType v)) ty

mkPiTypes vs ty = foldr mkPiType ty vs

-- | Given a list of type-level vars, makes ForAllTys, preferring
-- anonymous binders if the variable is, in fact, not dependent.
-- All binders are /visible/.
mkPiTypesPreferFunTy :: [TyVar] -> Type -> Type
mkPiTypesPreferFunTy vars inner_ty = fst $ go vars inner_ty
  where
    go :: [TyVar] -> Type -> (Type, VarSet) -- also returns the free vars
    go [] ty = (ty, tyCoVarsOfType ty)
    go (v:vs) ty
      = if v `elemVarSet` fvs
        then ( mkForAllTy (Named v Visible) qty
             , fvs `delVarSet` v `unionVarSet` kind_vars )
        else ( mkForAllTy (Anon (tyVarKind v)) qty
             , fvs `unionVarSet` kind_vars )
      where
        (qty, fvs) = go vs ty
        kind_vars  = tyCoVarsOfType $ tyVarKind v

-- | Take a ForAllTy apart, returning the list of binders and the result type.
-- This always succeeds, even if it returns only an empty list. Note that the
-- result type returned may have free variables that were bound by a forall.
splitForAllTys :: Type -> ([TyBinder], Type)
splitForAllTys ty = split ty ty []
  where
    split orig_ty ty bndrs | Just ty' <- coreView ty = split orig_ty ty' bndrs
    split _       (ForAllTy bndr ty) bndrs = split ty ty (bndr:bndrs)
    split orig_ty _                  bndrs = (reverse bndrs, orig_ty)

-- | Like 'splitForAllTys' but split off only /named/ binders, returning
-- only the tycovars.
splitNamedForAllTys :: Type -> ([TyVar], Type)
splitNamedForAllTys ty = first (map $ binderVar "splitNamedForAllTys") $
                         splitNamedForAllTysB ty

-- | Like 'splitForAllTys' but split off only /named/ binders.
splitNamedForAllTysB :: Type -> ([TyBinder], Type)
splitNamedForAllTysB ty = split ty ty []
  where
    split orig_ty ty bs | Just ty' <- coreView ty = split orig_ty ty' bs
    split _       (ForAllTy b@(Named {}) res) bs  = split res res (b:bs)
    split orig_ty _                           bs  = (reverse bs, orig_ty)

isForAllTy :: Type -> Bool
isForAllTy (ForAllTy {})  = True
isForAllTy _              = False

-- | Is this a 'ForAllTy' with a named binder?
isNamedForAllTy :: Type -> Bool
isNamedForAllTy (ForAllTy (Named {}) _) = True
isNamedForAllTy _                       = False

-- | Take a forall type apart, or panics if that is not possible.
splitForAllTy :: Type -> (TyBinder, Type)
splitForAllTy ty
  | Just answer <- splitForAllTy_maybe ty = answer
  | otherwise                             = pprPanic "splitForAllTy" (ppr ty)

-- | Attempts to take a forall type apart
splitForAllTy_maybe :: Type -> Maybe (TyBinder, Type)
splitForAllTy_maybe ty = splitFAT_m ty
  where
    splitFAT_m ty | Just ty' <- coreView ty = splitFAT_m ty'
    splitFAT_m (ForAllTy bndr ty) = Just (bndr, ty)
    splitFAT_m _                  = Nothing

-- | Drops all non-anonymous ForAllTys
dropForAlls :: Type -> Type
dropForAlls ty | Just ty' <- coreView ty = dropForAlls ty'
               | otherwise = go ty
  where
    go (ForAllTy (Named {}) res) = go res
    go res                       = res

-- | Given a tycon and its arguments, filters out any invisible arguments
filterOutInvisibleTypes :: TyCon -> [Type] -> [Type]
filterOutInvisibleTypes tc tys = snd $ partitionInvisibles tc id tys

-- | Like 'filterOutInvisibles', but works on 'TyVar's
filterOutInvisibleTyVars :: TyCon -> [TyVar] -> [TyVar]
filterOutInvisibleTyVars tc tvs = snd $ partitionInvisibles tc mkTyVarTy tvs

-- | Given a tycon and a list of things (which correspond to arguments),
-- partitions the things into the invisible ones and the visible ones.
-- The callback function is necessary for this scenario:
--
-- > T :: forall k. k -> k
-- > partitionInvisibles T [forall m. m -> m -> m, S, R, Q]
--
-- After substituting, we get
--
-- > T (forall m. m -> m -> m) :: (forall m. m -> m -> m) -> forall n. n -> n -> n
--
-- Thus, the first argument is invisible, @S@ is visible, @R@ is invisible again,
-- and @Q@ is visible.
--
-- If you're absolutely sure that your tycon's kind doesn't end in a variable,
-- it's OK if the callback function panics, as that's the only time it's
-- consulted.
partitionInvisibles :: TyCon -> (a -> Type) -> [a] -> ([a], [a])
partitionInvisibles tc get_ty = go emptyTCvSubst (tyConKind tc)
  where
    go _ _ [] = ([], [])
    go subst (ForAllTy bndr res_ki) (x:xs)
      | isVisibleBinder bndr = second (x :) (go subst' res_ki xs)
      | otherwise            = first  (x :) (go subst' res_ki xs)
      where
        subst' = extendTCvSubstBinder subst bndr (get_ty x)
    go subst (TyVarTy tv) xs
      | Just ki <- lookupTyVar subst tv = go subst ki xs
    go subst ki _ = pprPanic "partitionInvisibles" (ppr subst $$ ppr ki)


-- like splitForAllTys, but returns only *invisible* binders, including constraints
splitForAllTysInvisible :: Type -> ([TyBinder], Type)
splitForAllTysInvisible ty = split ty ty []
   where
     split orig_ty ty bndrs
       | Just ty' <- coreView ty = split orig_ty ty' bndrs
     split _       (ForAllTy bndr ty) bndrs
       |  isInvisibleBinder bndr
       = split ty ty (bndr:bndrs)

     split orig_ty _ bndrs
       = (reverse bndrs, orig_ty)

tyConBinders :: TyCon -> [TyBinder]
tyConBinders = fst . splitForAllTys . tyConKind

{-
applyTys
~~~~~~~~~~~~~~~~~
-}

applyTys :: Type -> [KindOrType] -> Type
-- ^ This function is interesting because:
--
--      1. The function may have more for-alls than there are args
--
--      2. Less obviously, it may have fewer for-alls
--
-- For case 2. think of:
--
-- > applyTys (forall a.a) [forall b.b, Int]
--
-- This really can happen, but only (I think) in situations involving
-- undefined.  For example:
--       undefined :: forall a. a
-- Term: undefined @(forall b. b->b) @Int
-- This term should have type (Int -> Int), but notice that
-- there are more type args than foralls in 'undefined's type.

-- If you edit this function, you may need to update the GHC formalism
-- See Note [GHC Formalism] in coreSyn/CoreLint.hs
applyTys ty args = applyTysD empty ty args

applyTysD :: SDoc -> Type -> [Type] -> Type     -- Debug version
applyTysD _   orig_fun_ty []      = orig_fun_ty
applyTysD doc orig_fun_ty arg_tys
  | n_bndrs == n_args     -- The vastly common case
  = substTyWithBinders bndrs arg_tys rho_ty
  | n_bndrs > n_args      -- Too many for-alls
  = substTyWithBinders (take n_args bndrs) arg_tys
                       (mkForAllTys (drop n_args bndrs) rho_ty)
  | otherwise           -- Too many type args
  = ASSERT2( n_bndrs > 0, doc $$ ppr orig_fun_ty $$ ppr arg_tys )       -- Zero case gives infinite loop!
    applyTysD doc (substTyWithBinders bndrs (take n_bndrs arg_tys) rho_ty)
                  (drop n_bndrs arg_tys)
  where
    (bndrs, rho_ty) = splitForAllTys orig_fun_ty
    n_bndrs = length bndrs
    n_args  = length arg_tys

applyTysX :: [TyVar] -> Type -> [Type] -> Type
-- applyTyxX beta-reduces (/\tvs. body_ty) arg_tys
applyTysX tvs body_ty arg_tys
  = ASSERT2( length arg_tys >= n_tvs, ppr tvs $$ ppr body_ty $$ ppr arg_tys )
    mkAppTys (substTyWith tvs (take n_tvs arg_tys) body_ty)
             (drop n_tvs arg_tys)
  where
    n_tvs = length tvs

{-
%************************************************************************
%*                                                                      *
   TyBinders
%*                                                                      *
%************************************************************************
-}

-- | Make a named binder
mkNamedBinder :: Var -> VisibilityFlag -> TyBinder
mkNamedBinder = Named

-- | Make an anonymous binder
mkAnonBinder :: Type -> TyBinder
mkAnonBinder = Anon

isNamedBinder :: TyBinder -> Bool
isNamedBinder (Named {}) = True
isNamedBinder _          = False

isAnonBinder :: TyBinder -> Bool
isAnonBinder (Anon {}) = True
isAnonBinder _         = False

-- | Does this binder bind a variable that is /not/ erased? Returns
-- 'True' for anonymous binders.
isIdLikeBinder :: TyBinder -> Bool
isIdLikeBinder (Named {}) = False
isIdLikeBinder (Anon {})  = True

-- | Does this type, when used to the left of an arrow, require
-- a visible argument? This checks to see if the kind of the type
-- is constraint.
isVisibleType :: Type -> Bool
isVisibleType = not . isPredTy

binderVisibility :: TyBinder -> VisibilityFlag
binderVisibility (Named _ vis) = vis
binderVisibility (Anon ty)
  | isVisibleType ty = Visible
  | otherwise        = Invisible

-- | Does this binder bind an invisible argument?
isInvisibleBinder :: TyBinder -> Bool
isInvisibleBinder (Named _ vis) = vis == Invisible
isInvisibleBinder (Anon ty)     = isPredTy ty

-- | Does this binder bind a visible argument?
isVisibleBinder :: TyBinder -> Bool
isVisibleBinder = not . isInvisibleBinder

-- | Extract a bound variable in a binder, if any
binderVar_maybe :: TyBinder -> Maybe Var
binderVar_maybe (Named v _) = Just v
binderVar_maybe (Anon {})   = Nothing

-- | Extract a bound variable in a binder, or panics
binderVar :: String   -- ^ printed if there is a panic
          -> TyBinder -> Var
binderVar _ (Named v _) = v
binderVar e (Anon t)    = pprPanic ("binderVar (" ++ e ++ ")") (ppr t)

-- | Extract a relevant type, if there is one.
binderRelevantType_maybe :: TyBinder -> Maybe Type
binderRelevantType_maybe (Named {}) = Nothing
binderRelevantType_maybe (Anon ty)  = Just ty

-- | Like 'maybe', but for binders.
caseBinder :: TyBinder       -- ^ binder to scrutinize
           -> (TyVar -> a) -- ^ named case
           -> (Type -> a)  -- ^ anonymous case
           -> a
caseBinder (Named v _) f _ = f v
caseBinder (Anon t) _ d    = d t

-- | Break apart a list of binders into tyvars and anonymous types.
partitionBinders :: [TyBinder] -> ([TyVar], [Type])
partitionBinders = partitionWith named_or_anon
  where
    named_or_anon bndr = caseBinder bndr Left Right

-- | Break apart a list of binders into a list of named binders and
-- a list of anonymous types.
partitionBindersIntoBinders :: [TyBinder] -> ([TyBinder], [Type])
partitionBindersIntoBinders = partitionWith named_or_anon
  where
    named_or_anon bndr = caseBinder bndr (\_ -> Left bndr) Right

{-
%************************************************************************
%*                                                                      *
                         Pred
*                                                                      *
************************************************************************

Predicates on PredType
-}

-- | Is the type suitable to classify a given/wanted in the typechecker?
isPredTy :: Type -> Bool
  -- NB: isPredTy is used when printing types, which can happen in debug printing
  --     during type checking of not-fully-zonked types.  So it's not cool to say
  --     isConstraintKind (typeKind ty) because absent zonking the type might
  --     be ill-kinded, and typeKind crashes
  --     Hence the rather tiresome story here
  --
  -- NB: This must return "True" to *unlifted* coercions, which are not
  --     of kind Constraint!
isPredTy ty = go ty []
  where
    go :: Type -> [KindOrType] -> Bool
    go (AppTy ty1 ty2)   args = go ty1 (ty2 : args)
    go (TyConApp tc tys) args
      | tc `hasKey` eqPrimTyConKey || tc `hasKey` eqReprPrimTyConKey
      , [_,_,_,_] <- all_args
      = True

      | otherwise
      = go_k (tyConKind tc) all_args
      where
        all_args = tys ++ args
    go (TyVarTy tv)      args = go_k (tyVarKind tv) args
    go _                 _    = False

    go_k :: Kind -> [KindOrType] -> Bool
    -- True <=> kind is k1 -> .. -> kn -> Constraint
    go_k k [] = isConstraintKind k
    go_k (ForAllTy bndr k1) (arg:args)
      = go_k (substTyWithBinders [bndr] [arg] k1) args
    go_k _ _ = False                  -- Typeable * Int :: Constraint

isClassPred, isEqPred, isNomEqPred, isIPPred :: PredType -> Bool
isClassPred ty = case tyConAppTyCon_maybe ty of
    Just tyCon | isClassTyCon tyCon -> True
    _                               -> False
isEqPred ty = case tyConAppTyCon_maybe ty of
    Just tyCon -> tyCon `hasKey` eqPrimTyConKey
               || tyCon `hasKey` eqReprPrimTyConKey
    _          -> False

isNomEqPred ty = case tyConAppTyCon_maybe ty of
    Just tyCon -> tyCon `hasKey` eqPrimTyConKey
    _          -> False

isIPPred ty = case tyConAppTyCon_maybe ty of
    Just tc -> isIPTyCon tc
    _       -> False

isIPTyCon :: TyCon -> Bool
isIPTyCon tc = tc `hasKey` ipTyConKey

isIPClass :: Class -> Bool
isIPClass cls = cls `hasKey` ipTyConKey
  -- Class and it corresponding TyCon have the same Unique

isCTupleClass :: Class -> Bool
isCTupleClass cls = isTupleTyCon (classTyCon cls)

isIPPred_maybe :: Type -> Maybe (FastString, Type)
isIPPred_maybe ty =
  do (tc,[t1,t2]) <- splitTyConApp_maybe ty
     guard (isIPTyCon tc)
     x <- isStrLitTy t1
     return (x,t2)

{-
Make PredTypes

--------------------- Equality types ---------------------------------
-}

-- | Makes a lifted equality predicate at the given role
mkPrimEqPredRole :: Role -> Type -> Type -> PredType
mkPrimEqPredRole Nominal          = mkPrimEqPred
mkPrimEqPredRole Representational = mkReprPrimEqPred
mkPrimEqPredRole Phantom          = panic "mkPrimEqPredRole phantom"

-- | Creates a primitive type equality predicate.
-- Invariant: the types are not Coercions
mkPrimEqPred :: Type -> Type -> Type
mkPrimEqPred ty1 ty2
  = TyConApp eqPrimTyCon [k1, k2, ty1, ty2]
  where
    k1 = typeKind ty1
    k2 = typeKind ty2

-- | Creates a primite type equality predicate with explicit kinds
mkHeteroPrimEqPred :: Kind -> Kind -> Type -> Type -> Type
mkHeteroPrimEqPred k1 k2 ty1 ty2 = TyConApp eqPrimTyCon [k1, k2, ty1, ty2]

-- | Creates a primitive representational type equality predicate
-- with explicit kinds
mkHeteroReprPrimEqPred :: Kind -> Kind -> Type -> Type -> Type
mkHeteroReprPrimEqPred k1 k2 ty1 ty2
  = TyConApp eqReprPrimTyCon [k1, k2, ty1, ty2]

-- | Try to split up a coercion type into the types that it coerces
splitCoercionType_maybe :: Type -> Maybe (Type, Type)
splitCoercionType_maybe ty
  = do { (tc, [_, _, ty1, ty2]) <- splitTyConApp_maybe ty
       ; guard $ tc `hasKey` eqPrimTyConKey || tc `hasKey` eqReprPrimTyConKey
       ; return (ty1, ty2) }

mkReprPrimEqPred :: Type -> Type -> Type
mkReprPrimEqPred ty1  ty2
  = TyConApp eqReprPrimTyCon [k1, k2, ty1, ty2]
  where
    k1 = typeKind ty1
    k2 = typeKind ty2

equalityTyCon :: Role -> TyCon
equalityTyCon Nominal          = eqPrimTyCon
equalityTyCon Representational = eqReprPrimTyCon
equalityTyCon Phantom          = eqPhantPrimTyCon

-- --------------------- Dictionary types ---------------------------------

mkClassPred :: Class -> [Type] -> PredType
mkClassPred clas tys = TyConApp (classTyCon clas) tys

isDictTy :: Type -> Bool
isDictTy = isClassPred

isDictLikeTy :: Type -> Bool
-- Note [Dictionary-like types]
isDictLikeTy ty | Just ty' <- coreView ty = isDictLikeTy ty'
isDictLikeTy ty = case splitTyConApp_maybe ty of
        Just (tc, tys) | isClassTyCon tc -> True
                       | isTupleTyCon tc -> all isDictLikeTy tys
        _other                           -> False

{-
Note [Dictionary-like types]
~~~~~~~~~~~~~~~~~~~~~~~~~~~~
Being "dictionary-like" means either a dictionary type or a tuple thereof.
In GHC 6.10 we build implication constraints which construct such tuples,
and if we land up with a binding
    t :: (C [a], Eq [a])
    t = blah
then we want to treat t as cheap under "-fdicts-cheap" for example.
(Implication constraints are normally inlined, but sadly not if the
occurrence is itself inside an INLINE function!  Until we revise the
handling of implication constraints, that is.)  This turned out to
be important in getting good arities in DPH code.  Example:

    class C a
    class D a where { foo :: a -> a }
    instance C a => D (Maybe a) where { foo x = x }

    bar :: (C a, C b) => a -> b -> (Maybe a, Maybe b)
    {-# INLINE bar #-}
    bar x y = (foo (Just x), foo (Just y))

Then 'bar' should jolly well have arity 4 (two dicts, two args), but
we ended up with something like
   bar = __inline_me__ (\d1,d2. let t :: (D (Maybe a), D (Maybe b)) = ...
                                in \x,y. <blah>)

This is all a bit ad-hoc; eg it relies on knowing that implication
constraints build tuples.


Decomposing PredType
-}

-- | A choice of equality relation. This is separate from the type 'Role'
-- because 'Phantom' does not define a (non-trivial) equality relation.
data EqRel = NomEq | ReprEq
  deriving (Eq, Ord)

instance Outputable EqRel where
  ppr NomEq  = text "nominal equality"
  ppr ReprEq = text "representational equality"

eqRelRole :: EqRel -> Role
eqRelRole NomEq  = Nominal
eqRelRole ReprEq = Representational

data PredTree = ClassPred Class [Type]
              | EqPred EqRel Type Type
              | IrredPred PredType

classifyPredType :: PredType -> PredTree
classifyPredType ev_ty = case splitTyConApp_maybe ev_ty of
    Just (tc, [_, _, ty1, ty2])
      | tc `hasKey` eqReprPrimTyConKey    -> EqPred ReprEq ty1 ty2
      | tc `hasKey` eqPrimTyConKey        -> EqPred NomEq ty1 ty2
    Just (tc, tys)
      | Just clas <- tyConClass_maybe tc  -> ClassPred clas tys
    _                                     -> IrredPred ev_ty

getClassPredTys :: PredType -> (Class, [Type])
getClassPredTys ty = case getClassPredTys_maybe ty of
        Just (clas, tys) -> (clas, tys)
        Nothing          -> pprPanic "getClassPredTys" (ppr ty)

getClassPredTys_maybe :: PredType -> Maybe (Class, [Type])
getClassPredTys_maybe ty = case splitTyConApp_maybe ty of
        Just (tc, tys) | Just clas <- tyConClass_maybe tc -> Just (clas, tys)
        _ -> Nothing

getEqPredTys :: PredType -> (Type, Type)
getEqPredTys ty
  = case splitTyConApp_maybe ty of
      Just (tc, [_, _, ty1, ty2])
        |  tc `hasKey` eqPrimTyConKey
        || tc `hasKey` eqReprPrimTyConKey
        -> (ty1, ty2)
      _ -> pprPanic "getEqPredTys" (ppr ty)

getEqPredTys_maybe :: PredType -> Maybe (Role, Type, Type)
getEqPredTys_maybe ty
  = case splitTyConApp_maybe ty of
      Just (tc, [_, _, ty1, ty2])
        | tc `hasKey` eqPrimTyConKey     -> Just (Nominal, ty1, ty2)
        | tc `hasKey` eqReprPrimTyConKey -> Just (Representational, ty1, ty2)
      _ -> Nothing

getEqPredRole :: PredType -> Role
getEqPredRole ty = eqRelRole (predTypeEqRel ty)

-- | Get the equality relation relevant for a pred type.
predTypeEqRel :: PredType -> EqRel
predTypeEqRel ty
  | Just (tc, _) <- splitTyConApp_maybe ty
  , tc `hasKey` eqReprPrimTyConKey
  = ReprEq
  | otherwise
  = NomEq

{-
%************************************************************************
%*                                                                      *
                   Size
*                                                                      *
************************************************************************
-}

-- NB: This function does not respect `eqType`, in that two types that
-- are `eqType` may return different sizes. This is OK, because this
-- function is used only in reporting, not decision-making.
typeSize :: Type -> Int
typeSize (LitTy {})       = 1
typeSize (TyVarTy {})     = 1
typeSize (AppTy t1 t2)    = typeSize t1 + typeSize t2
typeSize (ForAllTy b t)   = typeSize (binderType b) + typeSize t
typeSize (TyConApp _ ts)  = 1 + sum (map typeSize ts)
typeSize (CastTy ty co)   = typeSize ty + coercionSize co
typeSize (CoercionTy co)  = coercionSize co

{-
%************************************************************************
%*                                                                      *
         Well-scoped tyvars
*                                                                      *
************************************************************************
-}

-- | Do a topological sort on a list of tyvars. This is a deterministic
-- sorting operation (that is, doesn't depend on Uniques).
toposortTyVars :: [TyVar] -> [TyVar]
toposortTyVars tvs = reverse $
                     [ tv | (tv, _, _) <- topologicalSortG $
                                          graphFromEdgedVertices nodes ]
  where
    var_ids :: VarEnv Int
    var_ids = mkVarEnv (zip tvs [1..])

    nodes = [ ( tv
              , lookupVarEnv_NF var_ids tv
              , mapMaybe (lookupVarEnv var_ids)
                         (tyCoVarsOfTypeList (tyVarKind tv)) )
            | tv <- tvs ]

-- | Extract a well-scoped list of variables from a set of variables.
varSetElemsWellScoped :: VarSet -> [Var]
varSetElemsWellScoped = toposortTyVars . varSetElems

-- | Get the free vars of a type in scoped order
tyCoVarsOfTypeWellScoped :: Type -> [TyVar]
tyCoVarsOfTypeWellScoped = toposortTyVars . tyCoVarsOfTypeList

{-
************************************************************************
*                                                                      *
\subsection{Type families}
*                                                                      *
************************************************************************
-}

mkFamilyTyConApp :: TyCon -> [Type] -> Type
-- ^ Given a family instance TyCon and its arg types, return the
-- corresponding family type.  E.g:
--
-- > data family T a
-- > data instance T (Maybe b) = MkT b
--
-- Where the instance tycon is :RTL, so:
--
-- > mkFamilyTyConApp :RTL Int  =  T (Maybe Int)
mkFamilyTyConApp tc tys
  | Just (fam_tc, fam_tys) <- tyConFamInst_maybe tc
  , let tvs = tyConTyVars tc
        fam_subst = ASSERT2( length tvs == length tys, ppr tc <+> ppr tys )
                    zipTopTCvSubst tvs tys
  = mkTyConApp fam_tc (substTys fam_subst fam_tys)
  | otherwise
  = mkTyConApp tc tys

-- | Get the type on the LHS of a coercion induced by a type/data
-- family instance.
coAxNthLHS :: CoAxiom br -> Int -> Type
coAxNthLHS ax ind =
  mkTyConApp (coAxiomTyCon ax) (coAxBranchLHS (coAxiomNthBranch ax ind))

-- | Pretty prints a 'TyCon', using the family instance in case of a
-- representation tycon.  For example:
--
-- > data T [a] = ...
--
-- In that case we want to print @T [a]@, where @T@ is the family 'TyCon'
pprSourceTyCon :: TyCon -> SDoc
pprSourceTyCon tycon
  | Just (fam_tc, tys) <- tyConFamInst_maybe tycon
  = ppr $ fam_tc `TyConApp` tys        -- can't be FunTyCon
  | otherwise
  = ppr tycon

{-
************************************************************************
*                                                                      *
\subsection{Liftedness}
*                                                                      *
************************************************************************
-}

-- | See "Type#type_classification" for what an unlifted type is
isUnLiftedType :: Type -> Bool
        -- isUnLiftedType returns True for forall'd unlifted types:
        --      x :: forall a. Int#
        -- I found bindings like these were getting floated to the top level.
        -- They are pretty bogus types, mind you.  It would be better never to
        -- construct them

isUnLiftedType ty | Just ty' <- coreView ty = isUnLiftedType ty'
isUnLiftedType (ForAllTy (Named {}) ty) = isUnLiftedType ty
isUnLiftedType (TyConApp tc _)          = isUnLiftedTyCon tc
isUnLiftedType _                        = False

-- | Extract the levity classifier of a type. Panics if this is not possible.
getLevity :: String   -- ^ Printed in case of an error
          -> Type -> Type
getLevity err ty = getLevityFromKind err (typeKind ty)

-- | Extract the levity classifier of a type from its kind.
-- For example, getLevityFromKind * = Lifted; getLevityFromKind # = Unlifted.
-- Panics if this is not possible.
getLevityFromKind :: String  -- ^ Printed in case of an error
                  -> Type -> Type
getLevityFromKind err = go
  where
    go k | Just k' <- coreViewOneStarKind k = go k'
    go k
      | Just (tc, [arg]) <- splitTyConApp_maybe k
      , tc `hasKey` tYPETyConKey
      = arg
    go k = pprPanic "getLevity" (text err $$
                                 ppr k <+> dcolon <+> ppr (typeKind k))

isUnboxedTupleType :: Type -> Bool
isUnboxedTupleType ty = case tyConAppTyCon_maybe ty of
                           Just tc -> isUnboxedTupleTyCon tc
                           _       -> False

-- | See "Type#type_classification" for what an algebraic type is.
-- Should only be applied to /types/, as opposed to e.g. partially
-- saturated type constructors
isAlgType :: Type -> Bool
isAlgType ty
  = case splitTyConApp_maybe ty of
      Just (tc, ty_args) -> ASSERT( ty_args `lengthIs` tyConArity tc )
                            isAlgTyCon tc
      _other             -> False

-- | See "Type#type_classification" for what an algebraic type is.
-- Should only be applied to /types/, as opposed to e.g. partially
-- saturated type constructors. Closed type constructors are those
-- with a fixed right hand side, as opposed to e.g. associated types
isClosedAlgType :: Type -> Bool
isClosedAlgType ty
  = case splitTyConApp_maybe ty of
      Just (tc, ty_args) | isAlgTyCon tc && not (isFamilyTyCon tc)
             -> ASSERT2( ty_args `lengthIs` tyConArity tc, ppr ty ) True
      _other -> False

-- | Computes whether an argument (or let right hand side) should
-- be computed strictly or lazily, based only on its type.
-- Currently, it's just 'isUnLiftedType'.

isStrictType :: Type -> Bool
isStrictType = isUnLiftedType

isPrimitiveType :: Type -> Bool
-- ^ Returns true of types that are opaque to Haskell.
isPrimitiveType ty = case splitTyConApp_maybe ty of
                        Just (tc, ty_args) -> ASSERT( ty_args `lengthIs` tyConArity tc )
                                              isPrimTyCon tc
                        _                  -> False

{-
************************************************************************
*                                                                      *
\subsection{Sequencing on types}
*                                                                      *
************************************************************************
-}

seqType :: Type -> ()
seqType (LitTy n)            = n `seq` ()
seqType (TyVarTy tv)         = tv `seq` ()
seqType (AppTy t1 t2)        = seqType t1 `seq` seqType t2
seqType (TyConApp tc tys)    = tc `seq` seqTypes tys
seqType (ForAllTy bndr ty)   = seqType (binderType bndr) `seq` seqType ty
seqType (CastTy ty co)       = seqType ty `seq` seqCo co
seqType (CoercionTy co)      = seqCo co

seqTypes :: [Type] -> ()
seqTypes []       = ()
seqTypes (ty:tys) = seqType ty `seq` seqTypes tys

{-
************************************************************************
*                                                                      *
                Comparison for types
        (We don't use instances so that we know where it happens)
*                                                                      *
************************************************************************

Note [Equality on AppTys]
~~~~~~~~~~~~~~~~~~~~~~~~~
In our cast-ignoring equality, we want to say that the following two
are equal:

  (Maybe |> co) (Int |> co')   ~?       Maybe Int

But the left is an AppTy while the right is a TyConApp. The solution is
to use repSplitAppTy_maybe to break up the TyConApp into its pieces and
then continue. Easy to do, but also easy to forget to do.

-}

eqType :: Type -> Type -> Bool
-- ^ Type equality on source types. Does not look through @newtypes@ or
-- 'PredType's, but it does look through type synonyms.
-- This first checks that the kinds of the types are equal and then
-- checks whether the types are equal, ignoring casts and coercions.
-- (The kind check is a recursive call, but since all kinds have type
-- @Type@, there is no need to check the types of kinds.)
-- See also Note [Non-trivial definitional equality] in TyCoRep.
eqType t1 t2 = isEqual $ cmpType t1 t2

-- | Compare types with respect to a (presumably) non-empty 'RnEnv2'.
eqTypeX :: RnEnv2 -> Type -> Type -> Bool
eqTypeX env t1 t2 = isEqual $ cmpTypeX env t1 t2

-- | Type equality on lists of types, looking through type synonyms
-- but not newtypes.
eqTypes :: [Type] -> [Type] -> Bool
eqTypes tys1 tys2 = isEqual $ cmpTypes tys1 tys2

eqVarBndrs :: RnEnv2 -> [Var] -> [Var] -> Maybe RnEnv2
-- Check that the var lists are the same length
-- and have matching kinds; if so, extend the RnEnv2
-- Returns Nothing if they don't match
eqVarBndrs env [] []
 = Just env
eqVarBndrs env (tv1:tvs1) (tv2:tvs2)
 | eqTypeX env (tyVarKind tv1) (tyVarKind tv2)
 = eqVarBndrs (rnBndr2 env tv1 tv2) tvs1 tvs2
eqVarBndrs _ _ _= Nothing

-- Now here comes the real worker

cmpType :: Type -> Type -> Ordering
cmpType t1 t2
  -- we know k1 and k2 have the same kind, because they both have kind *.
  = cmpTypeX rn_env t1 t2
  where
    rn_env = mkRnEnv2 (mkInScopeSet (tyCoVarsOfTypes [t1, t2]))

cmpTypes :: [Type] -> [Type] -> Ordering
cmpTypes ts1 ts2 = cmpTypesX rn_env ts1 ts2
  where
    rn_env = mkRnEnv2 (mkInScopeSet (tyCoVarsOfTypes (ts1 ++ ts2)))

cmpTypeX :: RnEnv2 -> Type -> Type -> Ordering  -- Main workhorse
    -- See Note [Non-trivial definitional equality] in TyCoRep
cmpTypeX env orig_t1 orig_t2 = go env k1 k2 `thenCmp` go env orig_t1 orig_t2
  where
    k1 = typeKind orig_t1
    k2 = typeKind orig_t2

    go env t1 t2 | Just t1' <- coreViewOneStarKind t1 = go env t1' t2
    go env t1 t2 | Just t2' <- coreViewOneStarKind t2 = go env t1 t2'

    go env (TyVarTy tv1)       (TyVarTy tv2)
      = rnOccL env tv1 `compare` rnOccR env tv2
    go env (ForAllTy (Named tv1 _) t1) (ForAllTy (Named tv2 _) t2)
      = go env (tyVarKind tv1) (tyVarKind tv2)
        `thenCmp` go (rnBndr2 env tv1 tv2) t1 t2
        -- See Note [Equality on AppTys]
    go env (AppTy s1 t1) ty2
      | Just (s2, t2) <- repSplitAppTy_maybe ty2
      = go env s1 s2 `thenCmp` go env t1 t2
    go env ty1 (AppTy s2 t2)
      | Just (s1, t1) <- repSplitAppTy_maybe ty1
      = go env s1 s2 `thenCmp` go env t1 t2
    go env (ForAllTy (Anon s1) t1) (ForAllTy (Anon s2) t2)
      = go env s1 s2 `thenCmp` go env t1 t2
    go env (TyConApp tc1 tys1) (TyConApp tc2 tys2)
      = (tc1 `cmpTc` tc2) `thenCmp` gos env tys1 tys2
    go _   (LitTy l1)          (LitTy l2)          = compare l1 l2
    go env (CastTy t1 _)       t2                  = go env t1 t2
    go env t1                  (CastTy t2 _)       = go env t1 t2
    go _   (CoercionTy {})     (CoercionTy {})     = EQ

        -- Deal with the rest: TyVarTy < CoercionTy < AppTy < LitTy < TyConApp < ForAllTy
    go _ ty1 ty2
      = (get_rank ty1) `compare` (get_rank ty2)
      where get_rank :: Type -> Int
            get_rank (CastTy {})
              = pprPanic "cmpTypeX.get_rank" (ppr [ty1,ty2])
            get_rank (TyVarTy {})            = 0
            get_rank (CoercionTy {})         = 1
            get_rank (AppTy {})              = 3
            get_rank (LitTy {})              = 4
            get_rank (TyConApp {})           = 5
            get_rank (ForAllTy (Anon {}) _)  = 6
            get_rank (ForAllTy (Named {}) _) = 7

    gos _   []         []         = EQ
    gos _   []         _          = LT
    gos _   _          []         = GT
    gos env (ty1:tys1) (ty2:tys2) = go env ty1 ty2 `thenCmp` gos env tys1 tys2

-------------
cmpTypesX :: RnEnv2 -> [Type] -> [Type] -> Ordering
cmpTypesX _   []        []        = EQ
cmpTypesX env (t1:tys1) (t2:tys2) = cmpTypeX env t1 t2 `thenCmp` cmpTypesX env tys1 tys2
cmpTypesX _   []        _         = LT
cmpTypesX _   _         []        = GT

-------------
-- | Compare two 'TyCon's. NB: This should /never/ see the "star synonyms",
-- as recognized by Kind.isStarKindSynonymTyCon. See Note
-- [Kind Constraint and kind *] in Kind.
cmpTc :: TyCon -> TyCon -> Ordering
cmpTc tc1 tc2
  = ASSERT( not (isStarKindSynonymTyCon tc1) && not (isStarKindSynonymTyCon tc2) )
    u1 `compare` u2
  where
    u1  = tyConUnique tc1
    u2  = tyConUnique tc2

{-
************************************************************************
*                                                                      *
        The kind of a type
*                                                                      *
************************************************************************
-}

typeKind :: Type -> Kind
typeKind (TyConApp tc tys)     = piResultTys (tyConKind tc) tys
typeKind (AppTy fun arg)       = piResultTy (typeKind fun) arg
typeKind (LitTy l)             = typeLiteralKind l
typeKind (ForAllTy (Anon _) _) = liftedTypeKind
typeKind (ForAllTy _ ty)       = typeKind ty
typeKind (TyVarTy tyvar)       = tyVarKind tyvar
typeKind (CastTy _ty co)       = pSnd $ coercionKind co
typeKind (CoercionTy co)       = coercionType co

typeLiteralKind :: TyLit -> Kind
typeLiteralKind l =
  case l of
    NumTyLit _ -> typeNatKind
    StrTyLit _ -> typeSymbolKind

-- | Print a tyvar with its kind
pprTyVar :: TyVar -> SDoc
pprTyVar tv = ppr tv <+> dcolon <+> ppr (tyVarKind tv)

{-
%************************************************************************
%*                                                                      *
        Miscellaneous functions
%*                                                                      *
%************************************************************************

-}
-- | All type constructors occurring in the type; looking through type
--   synonyms, but not newtypes.
--  When it finds a Class, it returns the class TyCon.
tyConsOfType :: Type -> NameEnv TyCon
tyConsOfType ty
  = go ty
  where
     go :: Type -> NameEnv TyCon  -- The NameEnv does duplicate elim
     go ty | Just ty' <- tcView ty = go ty'
     go (TyVarTy {})               = emptyNameEnv
     go (LitTy {})                 = emptyNameEnv
     go (TyConApp tc tys)          = go_tc tc `plusNameEnv` go_s tys
     go (AppTy a b)                = go a `plusNameEnv` go b
     go (ForAllTy (Anon a) b)      = go a `plusNameEnv` go b `plusNameEnv` go_tc funTyCon
     go (ForAllTy (Named tv _) ty) = go ty `plusNameEnv` go (tyVarKind tv)
     go (CastTy ty co)             = go ty `plusNameEnv` go_co co
     go (CoercionTy co)            = go_co co

     go_co (Refl _ ty)             = go ty
     go_co (TyConAppCo _ tc args)  = go_tc tc `plusNameEnv` go_cos args
     go_co (AppCo co arg)          = go_co co `plusNameEnv` go_co arg
     go_co (ForAllCo _ kind_co co) = go_co kind_co `plusNameEnv` go_co co
     go_co (CoVarCo {})            = emptyNameEnv
     go_co (AxiomInstCo ax _ args) = go_ax ax `plusNameEnv` go_cos args
     go_co (UnivCo p _ t1 t2)      = go_prov p `plusNameEnv` go t1 `plusNameEnv` go t2
     go_co (SymCo co)              = go_co co
     go_co (TransCo co1 co2)       = go_co co1 `plusNameEnv` go_co co2
     go_co (NthCo _ co)            = go_co co
     go_co (LRCo _ co)             = go_co co
     go_co (InstCo co arg)         = go_co co `plusNameEnv` go_co arg
     go_co (CoherenceCo co1 co2)   = go_co co1 `plusNameEnv` go_co co2
     go_co (KindCo co)             = go_co co
     go_co (SubCo co)              = go_co co
     go_co (AxiomRuleCo _ cs)      = go_cos cs

     go_prov UnsafeCoerceProv    = emptyNameEnv
     go_prov (PhantomProv co)    = go_co co
     go_prov (ProofIrrelProv co) = go_co co
     go_prov (PluginProv _)      = emptyNameEnv
     go_prov (HoleProv h)        = pprPanic "tyConsOfType hit a hole" (ppr h)

     go_s tys     = foldr (plusNameEnv . go)     emptyNameEnv tys
     go_cos cos   = foldr (plusNameEnv . go_co)  emptyNameEnv cos

     go_tc tc = unitNameEnv (tyConName tc) tc
     go_ax ax = go_tc $ coAxiomTyCon ax

-- | Find the result 'Kind' of a type synonym,
-- after applying it to its 'arity' number of type variables
-- Actually this function works fine on data types too,
-- but they'd always return '*', so we never need to ask
synTyConResKind :: TyCon -> Kind
synTyConResKind tycon = piResultTys (tyConKind tycon) (mkTyVarTys (tyConTyVars tycon))

-- | Retrieve the free variables in this type, splitting them based
-- on whether the variable was used in a dependent context. It's possible
-- for a variable to be reported twice, if it's used both dependently
-- and non-dependently. (This isn't the most precise analysis, because
-- it's used in the typechecking knot. It might list some dependent
-- variables as also non-dependent.)
splitDepVarsOfType :: Type -> Pair TyCoVarSet
splitDepVarsOfType = go
  where
    go (TyVarTy tv)              = Pair (tyCoVarsOfType $ tyVarKind tv)
                                        (unitVarSet tv)
    go (AppTy t1 t2)             = go t1 `mappend` go t2
    go (TyConApp _ tys)          = foldMap go tys
    go (ForAllTy (Anon arg) res) = go arg `mappend` go res
    go (ForAllTy (Named tv _) ty)
      = let Pair kvs tvs = go ty in
        Pair (kvs `delVarSet` tv `unionVarSet` tyCoVarsOfType (tyVarKind tv))
             (tvs `delVarSet` tv)
    go (LitTy {})                = mempty
    go (CastTy ty co)            = go ty `mappend` Pair (tyCoVarsOfCo co)
                                                        emptyVarSet
    go (CoercionTy co)           = go_co co

    go_co co = let Pair ty1 ty2 = coercionKind co in
               go ty1 `mappend` go ty2  -- NB: the Pairs separate along different
                                        -- dimensions here. Be careful!

-- | Like 'splitDepVarsOfType', but over a list of types
splitDepVarsOfTypes :: [Type] -> Pair TyCoVarSet
splitDepVarsOfTypes = foldMap splitDepVarsOfType

-- | Retrieve the free variables in this type, splitting them based
-- on whether they are used visibly or invisibly. Invisible ones come
-- first.
splitVisVarsOfType :: Type -> Pair TyCoVarSet
splitVisVarsOfType orig_ty = Pair invis_vars vis_vars
  where
    Pair invis_vars1 vis_vars = go orig_ty
    invis_vars = invis_vars1 `minusVarSet` vis_vars

    go (TyVarTy tv)  = Pair (tyCoVarsOfType $ tyVarKind tv) (unitVarSet tv)
    go (AppTy t1 t2) = go t1 `mappend` go t2
    go (TyConApp tc tys) = go_tc tc tys
    go (ForAllTy (Anon t1) t2) = go t1 `mappend` go t2
    go (ForAllTy (Named tv _) ty)
      = ((`delVarSet` tv) <$> go ty) `mappend`
        (invisible (tyCoVarsOfType $ tyVarKind tv))
    go (LitTy {}) = mempty
    go (CastTy ty co) = go ty `mappend` invisible (tyCoVarsOfCo co)
    go (CoercionTy co) = invisible $ tyCoVarsOfCo co

    invisible vs = Pair vs emptyVarSet

    go_tc tc tys = let (invis, vis) = partitionInvisibles tc id tys in
                   invisible (tyCoVarsOfTypes invis) `mappend` foldMap go vis

splitVisVarsOfTypes :: [Type] -> Pair TyCoVarSet
splitVisVarsOfTypes = foldMap splitVisVarsOfType<|MERGE_RESOLUTION|>--- conflicted
+++ resolved
@@ -131,11 +131,7 @@
         seqType, seqTypes,
 
         -- * Other views onto Types
-<<<<<<< HEAD
-        coreView, coreViewOneStarKind, tcView,
-=======
-        coreView,
->>>>>>> 834f9a46
+        coreView, coreViewOneStarKind,
 
         UnaryType, RepType(..), flattenRepType, repType,
         tyConsOfType,
@@ -647,7 +643,7 @@
 -- Defined here to avoid module loops between Unify and TcType.
 tcRepSplitAppTy_maybe :: Type -> Maybe (Type,Type)
 -- ^ Does the AppTy split as in 'tcSplitAppTy_maybe', but assumes that
--- any tcView stuff is already done. Refuses to look through (c => t)
+-- any coreView stuff is already done. Refuses to look through (c => t)
 tcRepSplitAppTy_maybe (ForAllTy (Anon ty1) ty2)
   | isConstraintKind (typeKind ty1)     = Nothing  -- See Note [Decomposing fat arrow c=>t]
   | otherwise                           = Just (TyConApp funTyCon [ty1], ty2)
@@ -1128,26 +1124,8 @@
     go rec_nts (CastTy ty _)
       = go rec_nts ty
 
-<<<<<<< HEAD
     go _ ty@(CoercionTy _)
       = pprPanic "repType" (ppr ty)
-=======
--- | All type constructors occurring in the type; looking through type
---   synonyms, but not newtypes.
---  When it finds a Class, it returns the class TyCon.
-tyConsOfType :: Type -> NameEnv TyCon
-tyConsOfType ty
-  = go ty
-  where
-     go :: Type -> NameEnv TyCon  -- The NameEnv does duplicate elim
-     go ty | Just ty' <- coreView ty = go ty'
-     go (TyVarTy {})               = emptyNameEnv
-     go (LitTy {})                 = emptyNameEnv
-     go (TyConApp tc tys)          = go_tc tc tys
-     go (AppTy a b)                = go a `plusNameEnv` go b
-     go (FunTy a b)                = go a `plusNameEnv` go b
-     go (ForAllTy _ ty)            = go ty
->>>>>>> 834f9a46
 
     go _ ty = UnaryRep ty
 
@@ -2117,7 +2095,7 @@
   = go ty
   where
      go :: Type -> NameEnv TyCon  -- The NameEnv does duplicate elim
-     go ty | Just ty' <- tcView ty = go ty'
+     go ty | Just ty' <- coreView ty = go ty'
      go (TyVarTy {})               = emptyNameEnv
      go (LitTy {})                 = emptyNameEnv
      go (TyConApp tc tys)          = go_tc tc `plusNameEnv` go_s tys
