-- (c) The University of Glasgow 2006
--
-- FamInstEnv: Type checked family instance declarations

{-# LANGUAGE CPP, GADTs, ScopedTypeVariables #-}

module FamInstEnv (
        FamInst(..), FamFlavor(..), famInstAxiom, famInstTyCon, famInstRHS,
        famInstsRepTyCons, famInstRepTyCon_maybe, dataFamInstRepTyCon,
        pprFamInst, pprFamInsts,
        mkImportedFamInst,

        FamInstEnvs, FamInstEnv, emptyFamInstEnv, emptyFamInstEnvs,
        extendFamInstEnv, deleteFromFamInstEnv, extendFamInstEnvList,
        identicalFamInstHead, famInstEnvElts, familyInstances, orphNamesOfFamInst,

        -- * CoAxioms
        mkCoAxBranch, mkBranchedCoAxiom, mkUnbranchedCoAxiom, mkSingleCoAxiom,
        computeAxiomIncomps,

        FamInstMatch(..),
        lookupFamInstEnv, lookupFamInstEnvConflicts,
        isDominatedBy,

        -- Normalisation
        topNormaliseType, topNormaliseType_maybe,
        normaliseType, normaliseTcApp,
        reduceTyFamApp_maybe, chooseBranch,

        -- Flattening
        flattenTys
    ) where

#include "HsVersions.h"

import InstEnv
import Unify
import Type
import TcType ( orphNamesOfTypes )
import TyCoRep
import TyCon
import Coercion
import CoAxiom
import VarSet
import VarEnv
import Name
import PrelNames ( eqPrimTyConKey )
import UniqFM
import Outputable
import Maybes
import TrieMap
import Unique
import Util
import Var
import Pair
import SrcLoc
import NameSet
import FastString

{-
************************************************************************
*                                                                      *
          Type checked family instance heads
*                                                                      *
************************************************************************

Note [FamInsts and CoAxioms]
~~~~~~~~~~~~~~~~~~~~~~~~~~~~
* CoAxioms and FamInsts are just like
  DFunIds  and ClsInsts

* A CoAxiom is a System-FC thing: it can relate any two types

* A FamInst is a Haskell source-language thing, corresponding
  to a type/data family instance declaration.
    - The FamInst contains a CoAxiom, which is the evidence
      for the instance

    - The LHS of the CoAxiom is always of form F ty1 .. tyn
      where F is a type family
-}

data FamInst  -- See Note [FamInsts and CoAxioms]
  = FamInst { fi_axiom  :: CoAxiom Unbranched  -- The new coercion axiom introduced
                                               -- by this family instance
            , fi_flavor :: FamFlavor

            -- Everything below here is a redundant,
            -- cached version of the two things above
            -- except that the TyVars are freshened
            , fi_fam   :: Name          -- Family name

                -- Used for "rough matching"; same idea as for class instances
                -- See Note [Rough-match field] in InstEnv
            , fi_tcs   :: [Maybe Name]  -- Top of type args
                -- INVARIANT: fi_tcs = roughMatchTcs fi_tys

                -- Used for "proper matching"; ditto
            , fi_tvs    :: [TyVar]      -- Template tyvars for full match
                                 -- Like ClsInsts, these variables are always
                                 -- fresh. See Note [Template tyvars are fresh]
                                 -- in InstEnv

            , fi_tys    :: [Type]       --   and its arg types
                -- INVARIANT: fi_tvs = coAxiomTyVars fi_axiom

            , fi_rhs    :: Type         --   the RHS, with its freshened vars
            }

data FamFlavor
  = SynFamilyInst         -- A synonym family
  | DataFamilyInst TyCon  -- A data family, with its representation TyCon

-- Obtain the axiom of a family instance
famInstAxiom :: FamInst -> CoAxiom Unbranched
famInstAxiom = fi_axiom

-- Split the left-hand side of the FamInst
famInstSplitLHS :: FamInst -> (TyCon, [Type])
famInstSplitLHS (FamInst { fi_axiom = axiom, fi_tys = lhs })
  = (coAxiomTyCon axiom, lhs)

-- Get the RHS of the FamInst
famInstRHS :: FamInst -> Type
famInstRHS = fi_rhs

-- Get the family TyCon of the FamInst
famInstTyCon :: FamInst -> TyCon
famInstTyCon = coAxiomTyCon . famInstAxiom

-- Return the representation TyCons introduced by data family instances, if any
famInstsRepTyCons :: [FamInst] -> [TyCon]
famInstsRepTyCons fis = [tc | FamInst { fi_flavor = DataFamilyInst tc } <- fis]

-- Extracts the TyCon for this *data* (or newtype) instance
famInstRepTyCon_maybe :: FamInst -> Maybe TyCon
famInstRepTyCon_maybe fi
  = case fi_flavor fi of
       DataFamilyInst tycon -> Just tycon
       SynFamilyInst        -> Nothing

dataFamInstRepTyCon :: FamInst -> TyCon
dataFamInstRepTyCon fi
  = case fi_flavor fi of
       DataFamilyInst tycon -> tycon
       SynFamilyInst        -> pprPanic "dataFamInstRepTyCon" (ppr fi)

{-
************************************************************************
*                                                                      *
        Pretty printing
*                                                                      *
************************************************************************
-}

instance NamedThing FamInst where
   getName = coAxiomName . fi_axiom

instance Outputable FamInst where
   ppr = pprFamInst

-- Prints the FamInst as a family instance declaration
-- NB: FamInstEnv.pprFamInst is used only for internal, debug printing
--     See pprTyThing.pprFamInst for printing for the user
pprFamInst :: FamInst -> SDoc
pprFamInst famInst
  = hang (pprFamInstHdr famInst)
       2 (vcat [ ifPprDebug (ptext (sLit "Coercion axiom:") <+> ppr ax)
               , ifPprDebug (ptext (sLit "RHS:") <+> ppr (famInstRHS famInst)) ])
  where
    ax = fi_axiom famInst

pprFamInstHdr :: FamInst -> SDoc
pprFamInstHdr fi@(FamInst {fi_flavor = flavor})
  = pprTyConSort <+> pp_instance <+> pp_head
  where
    -- For *associated* types, say "type T Int = blah"
    -- For *top level* type instances, say "type instance T Int = blah"
    pp_instance
      | isTyConAssoc fam_tc = empty
      | otherwise           = ptext (sLit "instance")

    (fam_tc, etad_lhs_tys) = famInstSplitLHS fi
    vanilla_pp_head = pprTypeApp fam_tc etad_lhs_tys

    pp_head | DataFamilyInst rep_tc <- flavor
            , isAlgTyCon rep_tc
            , let extra_tvs = dropList etad_lhs_tys (tyConTyVars rep_tc)
            , not (null extra_tvs)
            = getPprStyle $ \ sty ->
              if debugStyle sty
              then vanilla_pp_head   -- With -dppr-debug just show it as-is
              else pprTypeApp fam_tc (etad_lhs_tys ++ mkOnlyTyVarTys extra_tvs)
                     -- Without -dppr-debug, eta-expand
                     -- See Trac #8674
                     -- (This is probably over the top now that we use this
                     --  only for internal debug printing; PprTyThing.pprFamInst
                     --  is used for user-level printing.)
            | otherwise
            = vanilla_pp_head

    pprTyConSort = case flavor of
                     SynFamilyInst        -> ptext (sLit "type")
                     DataFamilyInst tycon
                       | isDataTyCon     tycon -> ptext (sLit "data")
                       | isNewTyCon      tycon -> ptext (sLit "newtype")
                       | isAbstractTyCon tycon -> ptext (sLit "data")
                       | otherwise             -> ptext (sLit "WEIRD") <+> ppr tycon

pprFamInsts :: [FamInst] -> SDoc
pprFamInsts finsts = vcat (map pprFamInst finsts)

{-
Note [Lazy axiom match]
~~~~~~~~~~~~~~~~~~~~~~~
It is Vitally Important that mkImportedFamInst is *lazy* in its axiom
parameter. The axiom is loaded lazily, via a forkM, in TcIface. Sometime
later, mkImportedFamInst is called using that axiom. However, the axiom
may itself depend on entities which are not yet loaded as of the time
of the mkImportedFamInst. Thus, if mkImportedFamInst eagerly looks at the
axiom, a dependency loop spontaneously appears and GHC hangs. The solution
is simply for mkImportedFamInst never, ever to look inside of the axiom
until everything else is good and ready to do so. We can assume that this
readiness has been achieved when some other code pulls on the axiom in the
FamInst. Thus, we pattern match on the axiom lazily (in the where clause,
not in the parameter list) and we assert the consistency of names there
also.
-}

-- Make a family instance representation from the information found in an
-- interface file.  In particular, we get the rough match info from the iface
-- (instead of computing it here).
mkImportedFamInst :: Name               -- Name of the family
                  -> [Maybe Name]       -- Rough match info
                  -> CoAxiom Unbranched -- Axiom introduced
                  -> FamInst            -- Resulting family instance
mkImportedFamInst fam mb_tcs axiom
  = FamInst {
      fi_fam    = fam,
      fi_tcs    = mb_tcs,
      fi_tvs    = tvs,
      fi_tys    = tys,
      fi_rhs    = rhs,
      fi_axiom  = axiom,
      fi_flavor = flavor }
  where
     -- See Note [Lazy axiom match]
     ~(CoAxiom { co_ax_branches =
       ~(FirstBranch ~(CoAxBranch { cab_lhs = tys
                                  , cab_tvs = tvs
                                  , cab_rhs = rhs })) }) = axiom

         -- Derive the flavor for an imported FamInst rather disgustingly
         -- Maybe we should store it in the IfaceFamInst?
     flavor = case splitTyConApp_maybe rhs of
                Just (tc, _)
                  | Just ax' <- tyConFamilyCoercion_maybe tc
                  , ax' == axiom
                  -> DataFamilyInst tc
                _ -> SynFamilyInst

{-
************************************************************************
*                                                                      *
                FamInstEnv
*                                                                      *
************************************************************************

Note [FamInstEnv]
~~~~~~~~~~~~~~~~~
A FamInstEnv maps a family name to the list of known instances for that family.

The same FamInstEnv includes both 'data family' and 'type family' instances.
Type families are reduced during type inference, but not data families;
the user explains when to use a data family instance by using contructors
and pattern matching.

Neverthless it is still useful to have data families in the FamInstEnv:

 - For finding overlaps and conflicts

 - For finding the representation type...see FamInstEnv.topNormaliseType
   and its call site in Simplify

 - In standalone deriving instance Eq (T [Int]) we need to find the
   representation type for T [Int]

Note [Varying number of patterns for data family axioms]
~~~~~~~~~~~~~~~~~~~~~~~~~~~~~~~~~~~~~~~~~~~~~~~~~~~~~~~~
For data families, the number of patterns may vary between instances.
For example
   data family T a b
   data instance T Int a = T1 a | T2
   data instance T Bool [a] = T3 a

Then we get a data type for each instance, and an axiom:
   data TInt a = T1 a | T2
   data TBoolList a = T3 a

   axiom ax7   :: T Int ~ TInt   -- Eta-reduced
   axiom ax8 a :: T Bool [a] ~ TBoolList a

These two axioms for T, one with one pattern, one with two.  The reason
for this eta-reduction is decribed in TcInstDcls
   Note [Eta reduction for data family axioms]
-}

type FamInstEnv = UniqFM FamilyInstEnv  -- Maps a family to its instances
     -- See Note [FamInstEnv]

type FamInstEnvs = (FamInstEnv, FamInstEnv)
     -- External package inst-env, Home-package inst-env

newtype FamilyInstEnv
  = FamIE [FamInst]     -- The instances for a particular family, in any order

instance Outputable FamilyInstEnv where
  ppr (FamIE fs) = ptext (sLit "FamIE") <+> vcat (map ppr fs)

-- INVARIANTS:
--  * The fs_tvs are distinct in each FamInst
--      of a range value of the map (so we can safely unify them)

emptyFamInstEnvs :: (FamInstEnv, FamInstEnv)
emptyFamInstEnvs = (emptyFamInstEnv, emptyFamInstEnv)

emptyFamInstEnv :: FamInstEnv
emptyFamInstEnv = emptyUFM

famInstEnvElts :: FamInstEnv -> [FamInst]
famInstEnvElts fi = [elt | FamIE elts <- eltsUFM fi, elt <- elts]

familyInstances :: (FamInstEnv, FamInstEnv) -> TyCon -> [FamInst]
familyInstances (pkg_fie, home_fie) fam
  = get home_fie ++ get pkg_fie
  where
    get env = case lookupUFM env fam of
                Just (FamIE insts) -> insts
                Nothing                      -> []

-- | Collects the names of the concrete types and type constructors that
-- make up the LHS of a type family instance, including the family
-- name itself.
--
-- For instance, given `type family Foo a b`:
-- `type instance Foo (F (G (H a))) b = ...` would yield [Foo,F,G,H]
--
-- Used in the implementation of ":info" in GHCi.
orphNamesOfFamInst :: FamInst -> NameSet
orphNamesOfFamInst fam_inst
  = orphNamesOfTypes (concat (brListMap cab_lhs (coAxiomBranches axiom)))
    `extendNameSet` getName (coAxiomTyCon axiom)
  where
    axiom = fi_axiom fam_inst

extendFamInstEnvList :: FamInstEnv -> [FamInst] -> FamInstEnv
extendFamInstEnvList inst_env fis = foldl extendFamInstEnv inst_env fis

extendFamInstEnv :: FamInstEnv -> FamInst -> FamInstEnv
extendFamInstEnv inst_env
                 ins_item@(FamInst {fi_fam = cls_nm})
  = addToUFM_C add inst_env cls_nm (FamIE [ins_item])
  where
    add (FamIE items) _ = FamIE (ins_item:items)

deleteFromFamInstEnv :: FamInstEnv -> FamInst -> FamInstEnv
-- Used only for overriding in GHCi
deleteFromFamInstEnv inst_env fam_inst@(FamInst {fi_fam = fam_nm})
 = adjustUFM adjust inst_env fam_nm
 where
   adjust :: FamilyInstEnv -> FamilyInstEnv
   adjust (FamIE items)
     = FamIE (filterOut (identicalFamInstHead fam_inst) items)

identicalFamInstHead :: FamInst -> FamInst -> Bool
-- ^ True when the LHSs are identical
-- Used for overriding in GHCi
identicalFamInstHead (FamInst { fi_axiom = ax1 }) (FamInst { fi_axiom = ax2 })
  =  coAxiomTyCon ax1 == coAxiomTyCon ax2
  && brListLength brs1 == brListLength brs2
  && and (brListZipWith identical_branch brs1 brs2)
  where
    brs1 = coAxiomBranches ax1
    brs2 = coAxiomBranches ax2

    identical_branch br1 br2
      =  isJust (tcMatchTys tvs1 lhs1 lhs2)
      && isJust (tcMatchTys tvs2 lhs2 lhs1)
      where
        tvs1 = mkVarSet (coAxBranchTyCoVars br1)
        tvs2 = mkVarSet (coAxBranchTyCoVars br2)
        lhs1 = coAxBranchLHS br1
        lhs2 = coAxBranchLHS br2

{-
************************************************************************
*                                                                      *
                Compatibility
*                                                                      *
************************************************************************

Note [Apartness]
~~~~~~~~~~~~~~~~
In dealing with closed type families, we must be able to check that one type
will never reduce to another. This check is called /apartness/. The check
is always between a target (which may be an arbitrary type) and a pattern.
Here is how we do it:

apart(target, pattern) = not (unify(flatten(target), pattern))

where flatten (implemented in flattenTys, below) converts all type-family
applications into fresh variables. (See Note [Flattening].)

Note [Compatibility]
~~~~~~~~~~~~~~~~~~~~
Two patterns are /compatible/ if either of the following conditions hold:
1) The patterns are apart.
2) The patterns unify with a substitution S, and their right hand sides
equal under that substitution.

For open type families, only compatible instances are allowed. For closed
type families, the story is slightly more complicated. Consider the following:

type family F a where
  F Int = Bool
  F a   = Int

g :: Show a => a -> F a
g x = length (show x)

Should that type-check? No. We need to allow for the possibility that 'a'
might be Int and therefore 'F a' should be Bool. We can simplify 'F a' to Int
only when we can be sure that 'a' is not Int.

To achieve this, after finding a possible match within the equations, we have to
go back to all previous equations and check that, under the
substitution induced by the match, other branches are surely apart. (See
Note [Apartness].) This is similar to what happens with class
instance selection, when we need to guarantee that there is only a match and
no unifiers. The exact algorithm is different here because the the
potentially-overlapping group is closed.

As another example, consider this:

type family G x
type instance where
  G Int = Bool
  G a   = Double

type family H y
-- no instances

Now, we want to simplify (G (H Char)). We can't, because (H Char) might later
simplify to be Int. So, (G (H Char)) is stuck, for now.

While everything above is quite sound, it isn't as expressive as we'd like.
Consider this:

type family J a where
  J Int = Int
  J a   = a

Can we simplify (J b) to b? Sure we can. Yes, the first equation matches if
b is instantiated with Int, but the RHSs coincide there, so it's all OK.

So, the rule is this: when looking up a branch in a closed type family, we
find a branch that matches the target, but then we make sure that the target
is apart from every previous *incompatible* branch. We don't check the
branches that are compatible with the matching branch, because they are either
irrelevant (clause 1 of compatible) or benign (clause 2 of compatible).
-}

-- See Note [Compatibility]
compatibleBranches :: CoAxBranch -> CoAxBranch -> Bool
compatibleBranches (CoAxBranch { cab_lhs = lhs1, cab_rhs = rhs1 })
                   (CoAxBranch { cab_lhs = lhs2, cab_rhs = rhs2 })
  = case tcUnifyTysFG instanceBindFun lhs1 lhs2 of
      SurelyApart -> True
      Unifiable subst
        | Type.substTy subst rhs1 `eqType` Type.substTy subst rhs2
        -> True
      _ -> False

-- takes a CoAxiom with unknown branch incompatibilities and computes
-- the compatibilities
-- See Note [Storing compatibility] in CoAxiom
computeAxiomIncomps :: CoAxiom br -> CoAxiom br
computeAxiomIncomps ax@(CoAxiom { co_ax_branches = branches })
  = ax { co_ax_branches = go [] branches }
  where
    go :: [CoAxBranch] -> BranchList CoAxBranch br -> BranchList CoAxBranch br
    go prev_branches (FirstBranch br)
      = FirstBranch (br { cab_incomps = mk_incomps br prev_branches })
    go prev_branches (NextBranch br tail)
      = let br' = br { cab_incomps = mk_incomps br prev_branches } in
        NextBranch br' (go (br' : prev_branches) tail)

    mk_incomps :: CoAxBranch -> [CoAxBranch] -> [CoAxBranch]
    mk_incomps br = filter (not . compatibleBranches br)

{-
************************************************************************
*                                                                      *
           Constructing axioms
    These functions are here because tidyType / tcUnifyTysFG
    are not available in CoAxiom
*                                                                      *
************************************************************************

Note [Tidy axioms when we build them]
~~~~~~~~~~~~~~~~~~~~~~~~~~~~~~~~~~~~~
We print out axioms and don't want to print stuff like
    F k k a b = ...
Instead we must tidy those kind variables.  See Trac #7524.
-}

-- all axiom roles are Nominal, as this is only used with type families
mkCoAxBranch :: [TyCoVar] -- original, possibly stale, tyvars
             -> [Type]    -- LHS patterns
             -> Type      -- RHS
             -> SrcSpan
             -> CoAxBranch
mkCoAxBranch tvs lhs rhs loc
  = CoAxBranch { cab_tvs     = tvs1
               , cab_lhs     = tidyTypes env lhs
               , cab_roles   = map (const Nominal) tvs1
               , cab_rhs     = tidyType  env rhs
               , cab_loc     = loc
               , cab_incomps = placeHolderIncomps }
  where
    (env, tvs1) = tidyTyCoVarBndrs emptyTidyEnv tvs
    -- See Note [Tidy axioms when we build them]

-- all of the following code is here to avoid mutual dependencies with
-- Coercion
mkBranchedCoAxiom :: Name -> TyCon -> [CoAxBranch] -> CoAxiom Branched
mkBranchedCoAxiom ax_name fam_tc branches
  = computeAxiomIncomps $
    CoAxiom { co_ax_unique   = nameUnique ax_name
            , co_ax_name     = ax_name
            , co_ax_tc       = fam_tc
            , co_ax_role     = Nominal
            , co_ax_implicit = False
            , co_ax_branches = toBranchList branches }

mkUnbranchedCoAxiom :: Name -> TyCon -> CoAxBranch -> CoAxiom Unbranched
mkUnbranchedCoAxiom ax_name fam_tc branch
  = CoAxiom { co_ax_unique   = nameUnique ax_name
            , co_ax_name     = ax_name
            , co_ax_tc       = fam_tc
            , co_ax_role     = Nominal
            , co_ax_implicit = False
            , co_ax_branches = FirstBranch (branch { cab_incomps = [] }) }

mkSingleCoAxiom :: Name -> [TyVar] -> TyCon -> [Type] -> Type -> CoAxiom Unbranched
mkSingleCoAxiom ax_name tvs fam_tc lhs_tys rhs_ty
  = CoAxiom { co_ax_unique   = nameUnique ax_name
            , co_ax_name     = ax_name
            , co_ax_tc       = fam_tc
            , co_ax_role     = Nominal
            , co_ax_implicit = False
            , co_ax_branches = FirstBranch (branch { cab_incomps = [] }) }
  where
    branch = mkCoAxBranch tvs lhs_tys rhs_ty (getSrcSpan ax_name)

{-
************************************************************************
*                                                                      *
                Looking up a family instance
*                                                                      *
************************************************************************

@lookupFamInstEnv@ looks up in a @FamInstEnv@, using a one-way match.
Multiple matches are only possible in case of type families (not data
families), and then, it doesn't matter which match we choose (as the
instances are guaranteed confluent).

We return the matching family instances and the type instance at which it
matches.  For example, if we lookup 'T [Int]' and have a family instance

  data instance T [a] = ..

desugared to

  data :R42T a = ..
  coe :Co:R42T a :: T [a] ~ :R42T a

we return the matching instance '(FamInst{.., fi_tycon = :R42T}, Int)'.
-}

-- when matching a type family application, we get a FamInst,
-- and the list of types the axiom should be applied to
data FamInstMatch = FamInstMatch { fim_instance :: FamInst
                                 , fim_tys      :: [Type]
                                 }
  -- See Note [Over-saturated matches]

instance Outputable FamInstMatch where
  ppr (FamInstMatch { fim_instance = inst
                    , fim_tys      = tys })
    = ptext (sLit "match with") <+> parens (ppr inst) <+> ppr tys

lookupFamInstEnv
    :: FamInstEnvs
    -> TyCon -> [Type]          -- What we are looking for
    -> [FamInstMatch]           -- Successful matches
-- Precondition: the tycon is saturated (or over-saturated)

lookupFamInstEnv
   = lookup_fam_inst_env match
   where
     match _ tpl_tvs tpl_tys tys = tcMatchTys tpl_tvs tpl_tys tys

lookupFamInstEnvConflicts
    :: FamInstEnvs
    -> FamInst          -- Putative new instance
    -> [FamInstMatch]   -- Conflicting matches (don't look at the fim_tys field)
-- E.g. when we are about to add
--    f : type instance F [a] = a->a
-- we do (lookupFamInstConflicts f [b])
-- to find conflicting matches
--
-- Precondition: the tycon is saturated (or over-saturated)

lookupFamInstEnvConflicts envs fam_inst@(FamInst { fi_axiom = new_axiom })
  = lookup_fam_inst_env my_unify envs fam tys
  where
    (fam, tys) = famInstSplitLHS fam_inst
        -- In example above,   fam tys' = F [b]

    my_unify (FamInst { fi_axiom = old_axiom }) tpl_tvs tpl_tys _
       = ASSERT2( tyCoVarsOfTypes tys `disjointVarSet` tpl_tvs,
                  (ppr fam <+> ppr tys) $$
                  (ppr tpl_tvs <+> ppr tpl_tys) )
                -- Unification will break badly if the variables overlap
                -- They shouldn't because we allocate separate uniques for them
         if compatibleBranches (coAxiomSingleBranch old_axiom) new_branch
           then Nothing
           else Just noSubst
      -- Note [Family instance overlap conflicts]

    noSubst = panic "lookupFamInstEnvConflicts noSubst"
    new_branch = coAxiomSingleBranch new_axiom

{-
Note [Family instance overlap conflicts]
~~~~~~~~~~~~~~~~~~~~~~~~~~~~~~~~~~~~~~~~
- In the case of data family instances, any overlap is fundamentally a
  conflict (as these instances imply injective type mappings).

- In the case of type family instances, overlap is admitted as long as
  the right-hand sides of the overlapping rules coincide under the
  overlap substitution.  eg
       type instance F a Int = a
       type instance F Int b = b
  These two overlap on (F Int Int) but then both RHSs are Int,
  so all is well. We require that they are syntactically equal;
  anything else would be difficult to test for at this stage.
-}

------------------------------------------------------------
-- Might be a one-way match or a unifier
type MatchFun =  FamInst                -- The FamInst template
              -> TyVarSet -> [Type]     --   fi_tvs, fi_tys of that FamInst
              -> [Type]                 -- Target to match against
              -> Maybe TCvSubst

lookup_fam_inst_env'          -- The worker, local to this module
    :: MatchFun
    -> FamInstEnv
    -> TyCon -> [Type]        -- What we are looking for
    -> [FamInstMatch]
lookup_fam_inst_env' match_fun ie fam match_tys
  | isOpenFamilyTyCon fam
  , Just (FamIE insts) <- lookupUFM ie fam
  = find insts    -- The common case
  | otherwise = []
  where

    find [] = []
    find (item@(FamInst { fi_tcs = mb_tcs, fi_tvs = tpl_tvs,
                          fi_tys = tpl_tys }) : rest)
        -- Fast check for no match, uses the "rough match" fields
      | instanceCantMatch rough_tcs mb_tcs
      = find rest

        -- Proper check
      | Just subst <- match_fun item (mkVarSet tpl_tvs) tpl_tys match_tys1
      = (FamInstMatch { fim_instance = item
                      , fim_tys      = substTyVars subst tpl_tvs `chkAppend` match_tys2 })
        : find rest

        -- No match => try next
      | otherwise
      = find rest

      where
        (rough_tcs, match_tys1, match_tys2) = split_tys tpl_tys

      -- Precondition: the tycon is saturated (or over-saturated)

    -- Deal with over-saturation
    -- See Note [Over-saturated matches]
    split_tys tpl_tys
      | isTypeFamilyTyCon fam
      = pre_rough_split_tys

      | otherwise
      = let (match_tys1, match_tys2) = splitAtList tpl_tys match_tys
            rough_tcs = roughMatchTcs match_tys1
        in (rough_tcs, match_tys1, match_tys2)

    (pre_match_tys1, pre_match_tys2) = splitAt (tyConArity fam) match_tys
    pre_rough_split_tys
      = (roughMatchTcs pre_match_tys1, pre_match_tys1, pre_match_tys2)

lookup_fam_inst_env           -- The worker, local to this module
    :: MatchFun
    -> FamInstEnvs
    -> TyCon -> [Type]          -- What we are looking for
    -> [FamInstMatch]           -- Successful matches

-- Precondition: the tycon is saturated (or over-saturated)

lookup_fam_inst_env match_fun (pkg_ie, home_ie) fam tys
  =  lookup_fam_inst_env' match_fun home_ie fam tys
  ++ lookup_fam_inst_env' match_fun pkg_ie  fam tys

{-
Note [Over-saturated matches]
~~~~~~~~~~~~~~~~~~~~~~~~~~~~~
It's ok to look up an over-saturated type constructor.  E.g.
     type family F a :: * -> *
     type instance F (a,b) = Either (a->b)

The type instance gives rise to a newtype TyCon (at a higher kind
which you can't do in Haskell!):
     newtype FPair a b = FP (Either (a->b))

Then looking up (F (Int,Bool) Char) will return a FamInstMatch
     (FPair, [Int,Bool,Char])
The "extra" type argument [Char] just stays on the end.

We handle data families and type families separately here:

 * For type families, all instances of a type family must have the
   same arity, so we can precompute the split between the match_tys
   and the overflow tys. This is done in pre_rough_split_tys.

 * For data family instances, though, we need to re-split for each
   instance, because the breakdown might be different for each
   instance.  Why?  Because of eta reduction; see Note [Eta reduction
   for data family axioms] in TcInstDcls.
-}

-- checks if one LHS is dominated by a list of other branches
-- in other words, if an application would match the first LHS, it is guaranteed
-- to match at least one of the others. The RHSs are ignored.
-- This algorithm is conservative:
--   True -> the LHS is definitely covered by the others
--   False -> no information
-- It is currently (Oct 2012) used only for generating errors for
-- inaccessible branches. If these errors go unreported, no harm done.
-- This is defined here to avoid a dependency from CoAxiom to Unify
isDominatedBy :: CoAxBranch -> [CoAxBranch] -> Bool
isDominatedBy branch branches
  = or $ map match branches
    where
      lhs = coAxBranchLHS branch
      match (CoAxBranch { cab_tvs = tvs, cab_lhs = tys })
        = isJust $ tcMatchTys (mkVarSet tvs) tys lhs

{-
************************************************************************
*                                                                      *
                Choosing an axiom application
*                                                                      *
************************************************************************

The lookupFamInstEnv function does a nice job for *open* type families,
but we also need to handle closed ones when normalising a type:
-}

reduceTyFamApp_maybe :: FamInstEnvs
                     -> Role              -- Desired role of result coercion
                     -> TyCon -> [Type]
                     -> Maybe (Coercion, Type)
-- Attempt to do a *one-step* reduction of a type-family application
--    but *not* newtypes
-- Works on type-synonym families always; data-families only if
--     the role we seek is representational
-- It does *not* normlise the type arguments first, so this may not
--     go as far as you want. If you want normalised type arguments,
--     use normaliseTcArgs first.
--
-- The TyCon can be oversaturated.
-- Works on both open and closed families
--
-- Always returns a *homogeneous* coercion -- type family reductions are always
-- homogeneous
reduceTyFamApp_maybe env role tc tys
  = reduce_ty_fam_app_maybe env lc role tc tys
  where
    lc = emptyLiftingContext (mkInScopeSet (tyCoVarsOfTypes tys))

-- See Note [Normalising types] to learn about the LiftingContext parameter
reduce_ty_fam_app_maybe :: FamInstEnvs -> LiftingContext -> Role
                        -> TyCon -> [Type] -> Maybe (Coercion, Type)
reduce_ty_fam_app_maybe envs lc role tc tys
  | Phantom <- role
  = Nothing

  | case role of
      Representational -> isOpenFamilyTyCon     tc
      _                -> isOpenTypeFamilyTyCon tc
       -- If we seek a representational coercion
       -- (e.g. the call in topNormaliseType_maybe) then we can
       -- unwrap data families as well as type-synonym families;
       -- otherwise only type-synonym families
  , FamInstMatch { fim_instance = fam_inst
                 , fim_tys =      inst_tys } : _ <- lookupFamInstEnv envs tc tys
      -- NB: Allow multiple matches because of compatible overlap
                                                    
  = let ax     = famInstAxiom fam_inst
        co     = mkUnbranchedAxInstCo role ax inst_tys
        ty     = pSnd (coercionKind co)
    in Just (co, ty)

  | Just ax <- isClosedSynFamilyTyCon_maybe tc
  , Just (ind, inst_tys) <- chooseBranch ax tys
  = let co     = mkAxInstCo role ax ind inst_tys
        ty     = pSnd (coercionKind co)
    in Just (co, ty)

  | Just ax           <- isBuiltInSynFamTyCon_maybe tc
  , Just (coax,ts,ty) <- sfMatchFam ax tys
  = let co = mkAxiomRuleCo coax ts []
    in Just (co, ty)

  | otherwise
  = Nothing

<<<<<<< HEAD
  where
    (args_co, ntys) = normalise_tc_args envs lc role tc tys

=======
>>>>>>> 30fdf86e
-- The axiom can be oversaturated. (Closed families only.)
chooseBranch :: CoAxiom Branched -> [Type] -> Maybe (BranchIndex, [Type])
chooseBranch axiom tys
  = do { let num_pats = coAxiomNumPats axiom
             (target_tys, extra_tys) = splitAt num_pats tys
             branches = coAxiomBranches axiom
       ; (ind, inst_tys) <- findBranch (fromBranchList branches) 0 target_tys
       ; return (ind, inst_tys `chkAppend` extra_tys) }

-- The axiom must *not* be oversaturated
findBranch :: [CoAxBranch]             -- branches to check
           -> BranchIndex              -- index of current branch
           -> [Type]                   -- target types
           -> Maybe (BranchIndex, [Type])
findBranch (CoAxBranch { cab_tvs = tpl_tvs, cab_lhs = tpl_lhs, cab_incomps = incomps }
              : rest) ind target_tys
  = case tcMatchTys (mkVarSet tpl_tvs) tpl_lhs target_tys of
      Just subst -- matching worked. now, check for apartness.
        |  all (isSurelyApart
                . tcUnifyTysFG instanceBindFun flattened_target
                . coAxBranchLHS) incomps
        -> -- matching worked & we're apart from all incompatible branches. success
           Just (ind, substTyCoVars subst tpl_tvs)

      -- failure. keep looking
      _ -> findBranch rest (ind+1) target_tys

  where isSurelyApart SurelyApart = True
        isSurelyApart _           = False

        flattened_target = flattenTys in_scope target_tys
        in_scope = mkInScopeSet (unionVarSets $
                                 map (tyCoVarsOfTypes . coAxBranchLHS) incomps)

-- fail if no branches left
findBranch [] _ _ = Nothing

{-
************************************************************************
*                                                                      *
                Looking up a family instance
*                                                                      *
************************************************************************

Note [Normalising types]
~~~~~~~~~~~~~~~~~~~~~~~~
The topNormaliseType function removes all occurrences of type families
and newtypes from the top-level structure of a type. normaliseTcApp does
the type family lookup and is fairly straightforward. normaliseType is
a little more involved.

The complication comes from the fact that a type family might be used in the
kind of a variable bound in a forall. We wish to remove this type family
application, but that means coming up with a fresh variable (with the new
kind). Thus, we need a substitution to be built up as we recur through the
type. However, an ordinary TCvSubst just won't do: when we hit a type variable
whose kind has changed during normalisation, we need both the new type
variable *and* the coercion. We could conjure up a new VarEnv with just this
property, but a usable substitution environment already exists:
LiftingContexts from the liftCoSubst family of functions, defined in Coercion.
A LiftingContext maps a type variable to a coercion and a coercion variable to
a pair of coercions. Let's ignore coercion variables for now. Because the
coercion a type variable maps to contains the destination type (via
coercionKind), we don't need to store that destination type separately. Thus,
a LiftingContext has what we need: a map from type variables to (Coercion,
Type) pairs.

We also benefit because we can piggyback on the liftCoSubstVarBndr function to
deal with binders. However, I had to modify that function to work with this
application in two ways. Thus, we now how liftCoSubstVarBndrCallback that
takes two customisations implementing the following differences with lifting:

* liftCoSubstVarBndr has to process the kind of the binder. We don't wish
to lift the kind, but instead normalise it. So, we pass in a callback function
that processes the kind of the binder.

* liftCoSubstVarBndr is happy to deal with heterogeneous coercions. But, we
here require *homogeneous* coercions. Why? A normalisation is essentially a
substitutive operation -- we need to be able to substitute a resultant type in
the place where the original type appears. Thus, all coercions returned in
normaliseType must be *homogeneous*, so the substitution type-checks. When
liftCoSubstVarBndr discovers that the kind of the (type variable) binder
(we'll call the type variable alpha) has changed (let's call the one with the
new kind beta and the coercion between the kinds eta), it uses a TyHetero
ForAllCoBndr, necessary to build a coercion between two ForAllTys whose (type)
binders have different kinds. The last component of a TyHetero is a coercion
variable (call it zeta) that witnesses the (heterogeneous) equality between
the two type variables in question (i.e., zeta :: alpha ~# beta). In a lifting
operation, alpha will be mapped to this coercion variable. In normalisation,
this won't do, because zeta is a *heterogeneous* coercion. So, we homogenize
zeta by casting the kind of its right-hand type to match that of its left-hand
type. That is, we make the mapping
  [alpha |-> zeta `mkCoherenceRightCo` (sym eta)]
. Thus, alpha maps to a coercion with type (alpha ~# beta |> sym eta), which
is *homogeneous*. Hurrah.

After that brilliant explanation of all this, I'm sure you've forgotten the
dangling reference to coercion variables. What do we do with those? Nothing at
all. The point of normalising types is to remove type family applications, but
there's no sense in removing these from coercions. We would just get back a
new coercion witnessing the equality between the same types as the original
coercion. Because coercions are irrelevant anyway, there is no point in doing
this. So, whenever we encounter a coercion, we just say that it won't change.
That's what the (CoCoArg co co) is doing in go_arg within normaliseType.

There is still the possibility that the kind of a coercion variable mentions
a type family and will change in normaliseTyCoVarBndr. So, we must perform
the same sort of homogenisation that we did for type variables. Let's use
the same names as before:
  alpha is our original coercion variable, alpha :: s1 ~# t1
  beta is our new coercion variable, beta :: s2 ~# t2
  eta is the coercion between the kinds, eta :: (s1 ~# t1) ~# (s2 ~# t2)
  zeta does not exist -- there is no coercion among coercions.
We must form some coercion, not involving alpha, with type (s1 ~# t1). It
should look something like this:
  g1 ; beta ; g2 :: s1 ~# t1
From this guess, we can see:
  g1 :: s1 ~# s2
  g2 :: t2 ~# t1
It looks like we can extract those from eta. Let's rewrite eta's type:
  eta :: ((~#) _ _ s1 t1) ~# ((~#) _ _ s2 t2)
where those underscores are kinds that we don't care about. Now, it is
easy to see that (nth:2 eta) :: s1 ~# s2 and (nth:3 eta) :: t1 ~# t2.
So, we can derive:
  g1 = nth:2 eta
  g2 = nth:3 (sym eta)
And, so we use the following mapping:
  [alpha |-> (alpha, nth:2 eta ; beta ; nth:3 (sym eta))]
Hurrah again. This last bit is implemented in liftCoSubstVarBndrCallback
in Coercion.
-}

topNormaliseType :: FamInstEnvs -> Type -> Type
topNormaliseType env ty = case topNormaliseType_maybe env ty of
                            Just (_co, ty') -> ty'
                            Nothing         -> ty

topNormaliseType_maybe :: FamInstEnvs -> Type -> Maybe (Coercion, Type)

-- ^ Get rid of *outermost* (or toplevel)
--      * type function redex
--      * newtypes
-- using appropriate coercions.  Specifically, if
--   topNormaliseType_maybe env ty = Maybe (co, ty')
-- then
--   (a) co :: ty ~ ty'
--   (b) ty' is not a newtype, and is not a type-family redex
--
-- However, ty' can be something like (Maybe (F ty)), where
-- (F ty) is a redex.
--
-- Its a bit like Type.repType, but handles type families too
-- The coercion returned is always an R coercion

topNormaliseType_maybe env ty
  = topNormaliseTypeX_maybe stepper ty
  where
    stepper
      = unwrapNewTypeStepper
        `composeSteppers`
        \ rec_nts tc tys ->
        let (args_co, ntys) = normaliseTcArgs env Representational tc tys in
        case reduceTyFamApp_maybe env Representational tc ntys of
          Just (co, rhs) -> NS_Step rec_nts rhs (args_co `mkTransCo` co)
          Nothing        -> NS_Done

---------------
normaliseTcApp :: FamInstEnvs -> Role -> TyCon -> [Type] -> (Coercion, Type)
-- See comments on normaliseType for the arguments of this function
normaliseTcApp env role tc tys
  = normalise_tc_app env lc role tc tys
  where
    in_scope = mkInScopeSet (tyCoVarsOfTypes tys)
    lc       = emptyLiftingContext in_scope

-- See Note [Normalising types] about the LiftingContext
normalise_tc_app :: FamInstEnvs -> LiftingContext -> Role
                 -> TyCon -> [Type] -> (Coercion, Type)
normalise_tc_app env lc role tc tys
  | isTypeSynonymTyCon tc
<<<<<<< HEAD
  , (co1, ntys) <- normalise_tc_args env lc role tc tys
  , Just (tenv, rhs, ntys') <- tcExpandTyCon_maybe tc ntys
  , (co2, ninst_rhs) <- normalise_type env lc role (substTy (mkTopTCvSubst tenv) rhs)
  = if isReflCo co2 then (co1,                 mkTyConApp tc ntys)
                    else (co1 `mkTransCo` co2, mkAppTys ninst_rhs ntys')

  | Just (first_co, ty') <- reduce_ty_fam_app_maybe env lc role tc tys
  , (rest_co,nty) <- normalise_type env lc role ty'
  = (first_co `mkTransCo` rest_co, nty)

  | otherwise   -- No unique matching family instance exists;
                -- we do not do anything
  = let (co, ntys) = normalise_tc_args env lc role tc tys in
    (co, mkTyConApp tc ntys)


---------------
normalise_tc_args :: FamInstEnvs            -- environment with family instances
                  -> LiftingContext         -- See Note [Normalising types]
                  -> Role                   -- desired role of output coercion
                  -> TyCon -> [Type]        -- tc tys
                  -> (Coercion, [Type])      -- (co, new_tys), where
                                          -- co :: tc tys ~ tc new_tys
normalise_tc_args env lc role tc tys
=======
  , Just (tenv, rhs, ntys') <- tcExpandTyCon_maybe tc ntys
  , (co2, ninst_rhs) <- normaliseType env role (Type.substTy (mkTopTvSubst tenv) rhs)
  = if isReflCo co2 then (args_co,                 mkTyConApp tc ntys)
                    else (args_co `mkTransCo` co2, mkAppTys ninst_rhs ntys')

  | Just (first_co, ty') <- reduceTyFamApp_maybe env role tc ntys
  , (rest_co,nty) <- normaliseType env role ty'
  = (args_co `mkTransCo` first_co `mkTransCo` rest_co, nty)

  | otherwise   -- No unique matching family instance exists;
                -- we do not do anything
  = (args_co, mkTyConApp tc ntys)

  where
    (args_co, ntys) = normaliseTcArgs env role tc tys


---------------
normaliseTcArgs :: FamInstEnvs            -- environment with family instances
                 -> Role                   -- desired role of output coercion
                 -> TyCon -> [Type]        -- tc tys
                 -> (Coercion, [Type])     -- (co, new_tys), where
                                           -- co :: tc tys ~ tc new_tys
normaliseTcArgs env role tc tys
>>>>>>> 30fdf86e
  = (mkTyConAppCo role tc cois, ntys)
  where
    (cois, ntys) = zipWithAndUnzip (normalise_ty_arg env lc)
                                   (tyConRolesX role tc) tys

---------------
<<<<<<< HEAD
normaliseType :: FamInstEnvs -> Role -> Type -> (Coercion, Type)
normaliseType env role ty
  = normalise_type env lc role ty
  where
    in_scope = mkInScopeSet (tyCoVarsOfType ty)
    lc = emptyLiftingContext in_scope

normalise_type :: FamInstEnvs            -- environment with family instances
               -> LiftingContext         -- necessary because of kind coercions
               -> Role                   -- desired role of coercion
=======
normaliseType :: FamInstEnvs            -- environment with family instances
               -> Role                   -- desired role of output coercion
>>>>>>> 30fdf86e
               -> Type                   -- old type
               -> (Coercion, Type)       -- (coercion,new type), where
                                        -- co :: old-type ~ new_type
-- Normalise the input type, by eliminating *all* type-function redexes
-- but *not* newtypes (which are visible to the programmer)
-- Returns with Refl if nothing happens
-- Does nothing to newtypes
-- The returned coercion *must* be *homogeneous*
-- See Note [Normalising types]
-- Try to not to disturb type syonyms if possible

<<<<<<< HEAD
normalise_type env lc
  = go
  where
    go r (TyConApp tc tys) = normalise_tc_app env lc r tc tys
    go r ty@(LitTy {})     = (mkReflCo r ty, ty)
    go r (AppTy ty1 ty2)
      = let (co,  nty1) = go r ty1
            (arg, nty2) = normalise_ty_arg env lc Nominal ty2
        in (mkAppCo co arg, mkAppTy nty1 nty2)
    go r (ForAllTy (Anon ty1) ty2)
      = let (co1, nty1) = go r ty1
            (co2, nty2) = go r ty2
        in (mkFunCo r co1 co2, mkFunTy nty1 nty2)
    go r (ForAllTy (Named tyvar vis) ty)
      = let (lc', cobndr) = normalise_tycovar_bndr env lc r tyvar
            (co, nty)     = normalise_type env lc' r ty
            (_, tyvar')   = coBndrBoundVars cobndr
        in (mkForAllCo cobndr co, mkNamedForAllTy tyvar' vis nty)
    go r (TyVarTy tv)    = normalise_tyvar lc r tv
    go r (CastTy ty co)  =
      let (nco, nty) = go r ty
          co' = substRightCo lc co
      in (castCoercionKind nco co co', mkCastTy nty co')
    go _ (CoercionTy co) = pprPanic "normalise_type" (ppr co)

normalise_ty_arg :: FamInstEnvs -> LiftingContext -> Role
                 -> Type -> (CoercionArg, Type)
normalise_ty_arg _ lc r (CoercionTy co)
  = let right_co = substRightCo lc co in
    (CoCoArg r co right_co, CoercionTy right_co)
normalise_ty_arg env lc r ty
  = let (co, ty') = normalise_type env lc r ty in
    (TyCoArg co, ty')

normalise_tyvar :: LiftingContext -> Role -> TyVar -> (Coercion, Type)
normalise_tyvar lc r tv
  = ASSERT( isTyVar tv )
    case liftCoSubstTyCoVar lc r tv of
      Just (TyCoArg co) -> (co, pSnd $ coercionKind co)
      Nothing           -> (mkReflCo r ty, ty)
        where ty = mkOnlyTyVarTy tv
      bad_news          -> pprPanic "normaliseTyVar" (ppr bad_news)

normalise_tycovar_bndr :: FamInstEnvs -> LiftingContext -> Role -> TyCoVar
                       -> (LiftingContext, ForAllCoBndr)
normalise_tycovar_bndr env lc1 r1
  = liftCoSubstVarBndrCallback (\lc r ty -> fst $ normalise_type env lc r ty) True
    r1 lc1
  -- the True there means that we want homogeneous coercions
  -- See Note [Homogenizing TyHetero substs] in Coercion
=======
normaliseType env role (TyConApp tc tys)
  = normaliseTcApp env role tc tys
normaliseType _env role ty@(LitTy {}) = (mkReflCo role ty, ty)
normaliseType env role (AppTy ty1 ty2)
  = let (coi1,nty1) = normaliseType env role    ty1
        (coi2,nty2) = normaliseType env Nominal ty2
    in  (mkAppCo coi1 coi2, mkAppTy nty1 nty2)
normaliseType env role (FunTy ty1 ty2)
  = let (coi1,nty1) = normaliseType env role ty1
        (coi2,nty2) = normaliseType env role ty2
    in  (mkFunCo role coi1 coi2, mkFunTy nty1 nty2)
normaliseType env role (ForAllTy tyvar ty1)
  = let (coi,nty1) = normaliseType env role ty1
    in  (mkForAllCo tyvar coi, ForAllTy tyvar nty1)
normaliseType _  role ty@(TyVarTy _)
  = (mkReflCo role ty,ty)
>>>>>>> 30fdf86e

{-
************************************************************************
*                                                                      *
              Flattening
*                                                                      *
************************************************************************

Note [Flattening]
~~~~~~~~~~~~~~~~~

As described in
http://research.microsoft.com/en-us/um/people/simonpj/papers/ext-f/axioms-extended.pdf
we sometimes need to flatten core types before unifying them. Flattening
means replacing all top-level uses of type functions with fresh variables,
taking care to preserve sharing. That is, the type (Either (F a b) (F a b)) should
flatten to (Either c c), never (Either c d).

Defined here because of module dependencies.
-}

data FlattenEnv = FlattenEnv { fe_type_map :: TypeMap TyVar
                             , fe_in_scope :: InScopeSet
                             , fe_subst    :: TCvSubst }

emptyFlattenEnv :: InScopeSet -> FlattenEnv
emptyFlattenEnv in_scope
  = FlattenEnv { fe_type_map = emptyTypeMap
               , fe_in_scope = in_scope
               , fe_subst    = mkTCvSubst in_scope ( emptyTvSubstEnv
                                                   , emptyCvSubstEnv ) }

-- See Note [Flattening]
flattenTys :: InScopeSet -> [Type] -> [Type]
flattenTys in_scope tys = snd $ coreFlattenTys env tys
  where
    -- when we hit a type function, we replace it with a fresh variable
    -- but, we need to make sure that this fresh variable isn't mentioned
    -- *anywhere* in the types we're flattening, even if locally-bound in
    -- a forall. That way, we can ensure consistency both within and outside
    -- of that forall.
    all_in_scope = in_scope `extendInScopeSetSet` allTyVarsInTys tys
    env          = emptyFlattenEnv all_in_scope

coreFlattenTys :: FlattenEnv -> [Type] -> (FlattenEnv, [Type])
coreFlattenTys = go []
  where
    go rtys env []         = (env, reverse rtys)
    go rtys env (ty : tys)
      = let (env', ty') = coreFlattenTy env ty in
        go (ty' : rtys) env' tys

coreFlattenTy :: FlattenEnv -> Type -> (FlattenEnv, Type)
coreFlattenTy = go
  where
    go env (TyVarTy tv)    = (env, substTyVar (fe_subst env) tv)
    go env (AppTy ty1 ty2) = let (env1, ty1') = go env  ty1
                                 (env2, ty2') = go env1 ty2 in
                             (env2, AppTy ty1' ty2')
    go env (TyConApp tc tys)
      | isFamilyTyCon tc
      = let (env', tv) = coreFlattenTyFamApp env tc tys in
        (env', mkOnlyTyVarTy tv)

      | otherwise
      = let (env', tys') = coreFlattenTys env tys in
        (env', mkTyConApp tc tys')

    go env (ForAllTy (Anon ty1) ty2) = let (env1, ty1') = go env  ty1
                                           (env2, ty2') = go env1 ty2 in
                                       (env2, mkFunTy ty1' ty2')

    go env (ForAllTy (Named tv vis) ty)
      = let (env1, tv') = coreFlattenVarBndr env tv
            (env2, ty') = go env1 ty in
        (env2, mkNamedForAllTy tv' vis ty')

    go env ty@(LitTy {}) = (env, ty)

    go env (CastTy ty co) = let (env1, ty') = go env ty
                                (env2, co') = coreFlattenCo env1 co in
                            (env2, CastTy ty' co')

    go env (CoercionTy co) = let (env', co') = coreFlattenCo env co in
                             (env', CoercionTy co')

-- when flattening, we don't care about the contents of coercions.
-- so, just return a fresh variable of the right (flattened) type
coreFlattenCo :: FlattenEnv -> Coercion -> (FlattenEnv, Coercion)
coreFlattenCo env co
  = (env2, mkCoVarCo covar)
  where
    (env1, kind') = coreFlattenTy env (coercionType co)
    fresh_name    = mkFlattenFreshCoName
    in_scope      = fe_in_scope env1
    covar         = uniqAway in_scope $ mkCoVar fresh_name kind'
    env2          = env1 { fe_in_scope = in_scope `extendInScopeSet` covar }

coreFlattenVarBndr :: FlattenEnv -> TyCoVar -> (FlattenEnv, TyCoVar)
coreFlattenVarBndr env tv
  | kind' `eqType` kind
  = ( env { fe_subst = extendTCvSubst old_subst tv (mkTyCoVarTy tv) }
             -- override any previous binding for tv
    , tv)
  | otherwise
  = let new_tv    = uniqAway (fe_in_scope env) (setTyVarKind tv kind')
        new_subst = extendTCvSubst old_subst tv (mkTyCoVarTy new_tv)
        new_is    = extendInScopeSet old_in_scope new_tv
    in
    (env' { fe_in_scope = new_is
          , fe_subst    = new_subst }, new_tv)
  where
    kind          = tyVarKind tv
    (env', kind') = coreFlattenTy env kind
    old_subst     = fe_subst env
    old_in_scope  = fe_in_scope env

coreFlattenTyFamApp :: FlattenEnv
                    -> TyCon         -- type family tycon
                    -> [Type]        -- args
                    -> (FlattenEnv, TyVar)
coreFlattenTyFamApp env fam_tc fam_args
  = case lookupTypeMap type_map fam_ty of
      Just tv -> (env, tv)
              -- we need fresh variables here, but this is called far from
              -- any good source of uniques. So, we generate one from thin
              -- air, using the arbitrary prime number 71 as a seed
      Nothing -> let tyvar_name = mkFlattenFreshTyName fam_tc
                     tv = uniqAway in_scope $ mkTyVar tyvar_name
                                                      (typeKind fam_ty)
                     env' = env { fe_type_map = extendTypeMap type_map fam_ty tv
                                , fe_in_scope = extendInScopeSet in_scope tv }
                 in (env', tv)
  where fam_ty   = mkTyConApp fam_tc fam_args
        FlattenEnv { fe_type_map = type_map
                   , fe_in_scope = in_scope } = env

-- | Get the set of all type variables mentioned anywhere in the list
-- of types. These variables are not necessarily free.
allTyVarsInTys :: [Type] -> VarSet
allTyVarsInTys []       = emptyVarSet
allTyVarsInTys (ty:tys) = allTyVarsInTy ty `unionVarSet` allTyVarsInTys tys

-- | Get the set of all type variables mentioned anywhere in a type.
allTyVarsInTy :: Type -> VarSet
allTyVarsInTy = go
  where
    go (TyVarTy tv)      = unitVarSet tv
    go (AppTy ty1 ty2)   = (go ty1) `unionVarSet` (go ty2)
    go (TyConApp _ tys)  = allTyVarsInTys tys
    go (ForAllTy bndr ty) =
      caseBinder bndr (\tv -> unitVarSet tv) (const emptyVarSet)
      `unionVarSet` go (binderType bndr) `unionVarSet` go ty
        -- don't remove the tv from the set!
    go (LitTy {})        = emptyVarSet
    go (CastTy ty co)    = go ty `unionVarSet` go_co co
    go (CoercionTy co)   = go_co co

    go_co (Refl _ ty)           = go ty
    go_co (TyConAppCo _ _ args) = go_args args
    go_co (AppCo co arg)        = go_co co `unionVarSet` go_arg arg
    go_co (ForAllCo cobndr co)  = mkVarSet (coBndrVars cobndr) `unionVarSet` go_co co
    go_co (CoVarCo cv)          = unitVarSet cv
    go_co (AxiomInstCo _ _ cos) = go_args cos
    go_co (PhantomCo h t1 t2)   = go_co h `unionVarSet` go t1 `unionVarSet` go t2
    go_co (UnsafeCo _ t1 t2)    = go t1 `unionVarSet` go t2
    go_co (SymCo co)            = go_co co
    go_co (TransCo c1 c2)       = go_co c1 `unionVarSet` go_co c2
    go_co (NthCo _ co)          = go_co co
    go_co (LRCo _ co)           = go_co co
    go_co (InstCo co arg)       = go_co co `unionVarSet` go_arg arg
    go_co (CoherenceCo c1 c2)   = go_co c1 `unionVarSet` go_co c2
    go_co (KindCo co)           = go_co co
    go_co (SubCo co)            = go_co co
    go_co (AxiomRuleCo _ ts cs) = allTyVarsInTys ts `unionVarSet` go_cos cs

    go_cos = foldr (unionVarSet . go_co) emptyVarSet

    go_arg (TyCoArg co)      = go_co co
    go_arg (CoCoArg _ c1 c2) = go_co c1 `unionVarSet` go_co c2

    go_args = foldr (unionVarSet . go_arg) emptyVarSet

mkFlattenFreshTyName :: Uniquable a => a -> Name
mkFlattenFreshTyName unq
  = mkSysTvName (deriveUnique (getUnique unq) 71) (fsLit "flt")

mkFlattenFreshCoName :: Name
mkFlattenFreshCoName
  = mkSystemVarName (deriveUnique eqPrimTyConKey 71) (fsLit "flc")
<|MERGE_RESOLUTION|>--- conflicted
+++ resolved
@@ -840,12 +840,6 @@
   | otherwise
   = Nothing
 
-<<<<<<< HEAD
-  where
-    (args_co, ntys) = normalise_tc_args envs lc role tc tys
-
-=======
->>>>>>> 30fdf86e
 -- The axiom can be oversaturated. (Closed families only.)
 chooseBranch :: CoAxiom Branched -> [Type] -> Maybe (BranchIndex, [Type])
 chooseBranch axiom tys
@@ -1008,6 +1002,12 @@
         `composeSteppers`
         \ rec_nts tc tys ->
         let (args_co, ntys) = normaliseTcArgs env Representational tc tys in
+          -- NB: It's OK to use normaliseTcArgs here instead of
+          -- normalise_tc_args (which takes the LiftingContext described
+          -- in Note [Normalising types]) because the reduceTyFamApp below
+          -- works only at top level. We'll never recur in this function
+          -- after reducing the kind of a bound tyvar.
+        
         case reduceTyFamApp_maybe env Representational tc ntys of
           Just (co, rhs) -> NS_Step rec_nts rhs (args_co `mkTransCo` co)
           Nothing        -> NS_Done
@@ -1026,24 +1026,35 @@
                  -> TyCon -> [Type] -> (Coercion, Type)
 normalise_tc_app env lc role tc tys
   | isTypeSynonymTyCon tc
-<<<<<<< HEAD
-  , (co1, ntys) <- normalise_tc_args env lc role tc tys
   , Just (tenv, rhs, ntys') <- tcExpandTyCon_maybe tc ntys
   , (co2, ninst_rhs) <- normalise_type env lc role (substTy (mkTopTCvSubst tenv) rhs)
-  = if isReflCo co2 then (co1,                 mkTyConApp tc ntys)
-                    else (co1 `mkTransCo` co2, mkAppTys ninst_rhs ntys')
-
-  | Just (first_co, ty') <- reduce_ty_fam_app_maybe env lc role tc tys
+  = if isReflCo co2 then (args_co,                 mkTyConApp tc ntys)
+                    else (args_co `mkTransCo` co2, mkAppTys ninst_rhs ntys')
+
+  | Just (first_co, ty') <- reduce_ty_fam_app_maybe env lc role tc ntys
   , (rest_co,nty) <- normalise_type env lc role ty'
-  = (first_co `mkTransCo` rest_co, nty)
+  = (args_co `mkTransCo` first_co `mkTransCo` rest_co, nty)
 
   | otherwise   -- No unique matching family instance exists;
                 -- we do not do anything
-  = let (co, ntys) = normalise_tc_args env lc role tc tys in
-    (co, mkTyConApp tc ntys)
-
+  = (args_co, mkTyConApp tc ntys)
+
+  where
+    (args_co, ntys) = normalise_tc_args env lc role tc tys
 
 ---------------
+-- | Normalise arguments to a tycon
+normaliseTcArgs :: FamInstEnvs          -- ^ env't with family instances
+                -> Role                 -- ^ desired role of output coercion
+                -> TyCon                -- ^ tc
+                -> [Type]               -- ^ tys
+                -> (Coercion, [Type])   -- ^ co :: tc tys ~ tc new_tys
+normaliseTcArgs env role ty
+  = normalise_tc_args env lc role ty
+  where
+    in_scope = mkInScopeSet (tyCoVarsOfType ty)
+    lc       = emptyLiftingContext in_scope
+
 normalise_tc_args :: FamInstEnvs            -- environment with family instances
                   -> LiftingContext         -- See Note [Normalising types]
                   -> Role                   -- desired role of output coercion
@@ -1051,39 +1062,12 @@
                   -> (Coercion, [Type])      -- (co, new_tys), where
                                           -- co :: tc tys ~ tc new_tys
 normalise_tc_args env lc role tc tys
-=======
-  , Just (tenv, rhs, ntys') <- tcExpandTyCon_maybe tc ntys
-  , (co2, ninst_rhs) <- normaliseType env role (Type.substTy (mkTopTvSubst tenv) rhs)
-  = if isReflCo co2 then (args_co,                 mkTyConApp tc ntys)
-                    else (args_co `mkTransCo` co2, mkAppTys ninst_rhs ntys')
-
-  | Just (first_co, ty') <- reduceTyFamApp_maybe env role tc ntys
-  , (rest_co,nty) <- normaliseType env role ty'
-  = (args_co `mkTransCo` first_co `mkTransCo` rest_co, nty)
-
-  | otherwise   -- No unique matching family instance exists;
-                -- we do not do anything
-  = (args_co, mkTyConApp tc ntys)
-
-  where
-    (args_co, ntys) = normaliseTcArgs env role tc tys
-
-
----------------
-normaliseTcArgs :: FamInstEnvs            -- environment with family instances
-                 -> Role                   -- desired role of output coercion
-                 -> TyCon -> [Type]        -- tc tys
-                 -> (Coercion, [Type])     -- (co, new_tys), where
-                                           -- co :: tc tys ~ tc new_tys
-normaliseTcArgs env role tc tys
->>>>>>> 30fdf86e
   = (mkTyConAppCo role tc cois, ntys)
   where
     (cois, ntys) = zipWithAndUnzip (normalise_ty_arg env lc)
                                    (tyConRolesX role tc) tys
 
 ---------------
-<<<<<<< HEAD
 normaliseType :: FamInstEnvs -> Role -> Type -> (Coercion, Type)
 normaliseType env role ty
   = normalise_type env lc role ty
@@ -1094,13 +1078,9 @@
 normalise_type :: FamInstEnvs            -- environment with family instances
                -> LiftingContext         -- necessary because of kind coercions
                -> Role                   -- desired role of coercion
-=======
-normaliseType :: FamInstEnvs            -- environment with family instances
-               -> Role                   -- desired role of output coercion
->>>>>>> 30fdf86e
                -> Type                   -- old type
                -> (Coercion, Type)       -- (coercion,new type), where
-                                        -- co :: old-type ~ new_type
+                                         -- co :: old-type ~ new_type
 -- Normalise the input type, by eliminating *all* type-function redexes
 -- but *not* newtypes (which are visible to the programmer)
 -- Returns with Refl if nothing happens
@@ -1109,7 +1089,6 @@
 -- See Note [Normalising types]
 -- Try to not to disturb type syonyms if possible
 
-<<<<<<< HEAD
 normalise_type env lc
   = go
   where
@@ -1160,24 +1139,6 @@
     r1 lc1
   -- the True there means that we want homogeneous coercions
   -- See Note [Homogenizing TyHetero substs] in Coercion
-=======
-normaliseType env role (TyConApp tc tys)
-  = normaliseTcApp env role tc tys
-normaliseType _env role ty@(LitTy {}) = (mkReflCo role ty, ty)
-normaliseType env role (AppTy ty1 ty2)
-  = let (coi1,nty1) = normaliseType env role    ty1
-        (coi2,nty2) = normaliseType env Nominal ty2
-    in  (mkAppCo coi1 coi2, mkAppTy nty1 nty2)
-normaliseType env role (FunTy ty1 ty2)
-  = let (coi1,nty1) = normaliseType env role ty1
-        (coi2,nty2) = normaliseType env role ty2
-    in  (mkFunCo role coi1 coi2, mkFunTy nty1 nty2)
-normaliseType env role (ForAllTy tyvar ty1)
-  = let (coi,nty1) = normaliseType env role ty1
-    in  (mkForAllCo tyvar coi, ForAllTy tyvar nty1)
-normaliseType _  role ty@(TyVarTy _)
-  = (mkReflCo role ty,ty)
->>>>>>> 30fdf86e
 
 {-
 ************************************************************************
