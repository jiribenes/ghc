--- conflicted
+++ resolved
@@ -38,15 +38,8 @@
         isPrimTyCon,
         isTupleTyCon, isUnboxedTupleTyCon, isBoxedTupleTyCon,
         isTypeSynonymTyCon,
-<<<<<<< HEAD
-        isDecomposableTyCon,
+        mightBeUnsaturatedTyCon,
         isPromotedDataCon, isPromotedDataCon_maybe,
-=======
-        mightBeUnsaturatedTyCon,
-        isPromotedDataCon, isPromotedTyCon,
-        isPromotedDataCon_maybe, isPromotedTyCon_maybe,
-        promotableTyCon_maybe, promoteTyCon,
->>>>>>> 96dc041a
 
         isDataTyCon, isProductTyCon, isDataProductTyCon_maybe,
         isEnumerationTyCon,
@@ -106,13 +99,8 @@
 
 #include "HsVersions.h"
 
-<<<<<<< HEAD
 import {-# SOURCE #-} TyCoRep ( Kind, Type, PredType )
-import {-# SOURCE #-} DataCon ( DataCon, isVanillaDataCon )
-=======
-import {-# SOURCE #-} TypeRep ( Kind, Type, PredType )
 import {-# SOURCE #-} DataCon ( DataCon, dataConExTyVars, dataConFieldLabels )
->>>>>>> 96dc041a
 
 import Binary
 import Var
@@ -324,7 +312,6 @@
 constructors' type arguments are at role R. All kind arguments are at role
 N.
 
-<<<<<<< HEAD
 Note [Unboxed tuple levity vars]
 ~~~~~~~~~~~~~~~~~~~~~~~~~~~~~~~~
 The contents of an unboxed tuple may be boxed or unboxed. Accordingly,
@@ -336,9 +323,6 @@
 where we used to be able to assume that the tycon arity and the
 datacon arity were the same.
 
-%************************************************************************
-%*                                                                      *
-=======
 Note [Injective type families]
 ~~~~~~~~~~~~~~~~~~~~~~~~~~~~~~
 
@@ -363,7 +347,6 @@
 
 ************************************************************************
 *                                                                      *
->>>>>>> 96dc041a
 \subsection{The data type}
 *                                                                      *
 ************************************************************************
@@ -471,36 +454,6 @@
                                     -- See also 'synTcParent'
     }
 
-<<<<<<< HEAD
-  -- | Represents the infinite family of tuple type constructors,
-  --   @()@, @(a,b)@, @(# a, b #)@ etc.
-  | TupleTyCon {
-        tyConUnique    :: Unique,   -- ^ A Unique of this TyCon. Invariant:
-                                    -- identical to Unique of Name stored in
-                                    -- tyConName field.
-
-        tyConName      :: Name,     -- ^ Name of the constructor
-
-        tyConKind      :: Kind,     -- ^ Kind of this TyCon (full kind, not just
-                                    -- the return kind)
-
-        tyConArity     :: Arity,    -- ^ Number of arguments this TyCon must
-                                    -- receive to be considered saturated
-                                    -- (including implicit kind variables)
-
-        tyConTupleSort :: TupleSort,-- ^ Is this a boxed, unboxed or constraint
-                                    -- tuple?
-
-        tyConTyVars    :: [TyVar],  -- ^ List of type and kind variables in this
-                                    -- TyCon. Includes implicit kind variables.
-                                    -- Invariant:
-                                    -- length tyConTyVars = tyConArity
-
-        dataCon        :: DataCon   -- ^ Corresponding tuple data constructor
-    }
-
-=======
->>>>>>> 96dc041a
   -- | Represents type synonyms
   | SynonymTyCon {
         tyConUnique  :: Unique,  -- ^ A Unique of this TyCon. Invariant:
@@ -777,7 +730,7 @@
 
 data Injectivity
   = NotInjective
-  | Injective [Bool]   -- Length is 1-1 with tyConTyVars (incl kind vars)
+  | Injective [Bool]   -- 1-1 with tyConTyVars (incl kind vars)
   deriving( Eq )
 
 -- | Information pertaining to the expansion of a type synonym (@type@)
@@ -1152,10 +1105,6 @@
 mkClassTyCon name kind tyvars roles rhs clas is_rec
   = mkAlgTyCon name kind tyvars roles Nothing [] rhs (ClassTyCon clas)
                is_rec False
-<<<<<<< HEAD
-=======
-               Nothing    -- Class TyCons are not promoted
->>>>>>> 96dc041a
 
 mkTupleTyCon :: Name
              -> Kind    -- ^ Kind of the resulting 'TyCon'
@@ -1163,22 +1112,9 @@
              -> [TyVar] -- ^ 'TyVar's scoped over: see 'tyConTyVars'
              -> DataCon
              -> TupleSort    -- ^ Whether the tuple is boxed or unboxed
-<<<<<<< HEAD
-             -> TyCon
-mkTupleTyCon name kind arity tyvars con sort
-  = TupleTyCon {
-        tyConUnique = nameUnique name,
-        tyConName = name,
-        tyConKind = kind,
-        tyConArity = arity,
-        tyConTupleSort = sort,
-        tyConTyVars = tyvars,
-        dataCon = con
-=======
-             -> Maybe TyCon  -- ^ Promoted version
              -> TyConParent
              -> TyCon
-mkTupleTyCon name kind arity tyvars con sort prom_tc parent
+mkTupleTyCon name kind arity tyvars con sort parent
   = AlgTyCon {
         tyConName        = name,
         tyConUnique      = nameUnique name,
@@ -1192,9 +1128,7 @@
         algTcFields      = emptyFsEnv,
         algTcParent      = parent,
         algTcRec         = NonRecursive,
-        algTcGadtSyntax  = False,
-        tcPromoted       = prom_tc
->>>>>>> 96dc041a
+        algTcGadtSyntax  = False
     }
 
 -- | Create an unlifted primitive 'TyCon', such as @Int#@
@@ -1343,6 +1277,7 @@
 isInjectiveTyCon (AlgTyCon {algTcRhs = rhs})   Representational
   = isGenInjAlgRhs rhs
 isInjectiveTyCon (SynonymTyCon {})             _                = False
+isInjectiveTyCon (FamilyTyCon { fam_tcInj = Just inj }) _       = and inj
 isInjectiveTyCon (FamilyTyCon {})              _                = False
 isInjectiveTyCon (PrimTyCon {})                _                = True
 isInjectiveTyCon (PromotedDataCon {})          _                = True
@@ -1354,9 +1289,10 @@
 --   If (T tys ~X t), then (t's head ~X T).
 -- See also Note [Decomposing equalities] in TcCanonical
 isGenerativeTyCon :: TyCon -> Role -> Bool
-isGenerativeTyCon = isInjectiveTyCon
-  -- as it happens, generativity and injectivity coincide, but there's
-  -- no a priori reason this must be the case
+isGenerativeTyCon (FamilyTyCon {}) _ = False
+  -- NB: FamilyTyCon includes only *type* families, not data families
+isGenerativeTyCon tc               r = isInjectiveTyCon tc r
+  -- in all other cases, injectivity implies generativitiy
 
 -- | Is this an 'AlgTyConRhs' of a 'TyCon' that is generative and injective
 -- with respect to representational equality?
@@ -1511,8 +1447,8 @@
   (FamilyTyCon {famTcFlav = ClosedSynFamilyTyCon mb}) = mb
 isClosedSynFamilyTyConWithAxiom_maybe _               = Nothing
 
--- | Try to read the injectivity information from a FamilyTyCon. Only
--- FamilyTyCons can be injective so for every other TyCon this function panics.
+-- | Try to read the injectivity information from a FamilyTyCon.
+-- For every other TyCon this function panics.
 familyTyConInjectivityInfo :: TyCon -> Injectivity
 familyTyConInjectivityInfo (FamilyTyCon { famTcInj = inj }) = inj
 familyTyConInjectivityInfo _ = panic "familyTyConInjectivityInfo"
@@ -1564,63 +1500,16 @@
 
 -- | Is this the 'TyCon' for a boxed tuple?
 isBoxedTupleTyCon :: TyCon -> Bool
-<<<<<<< HEAD
-isBoxedTupleTyCon (TupleTyCon {tyConTupleSort = sort}) = isBoxed (tupleSortBoxity sort)
-isBoxedTupleTyCon _                                    = False
-
--- | Extract the boxity of the given 'TyCon', if it is a 'TupleTyCon'.
--- Panics otherwise
-tupleTyConBoxity :: TyCon -> Boxity
-tupleTyConBoxity tc = tupleSortBoxity (tyConTupleSort tc)
-
--- | Extract the 'TupleSort' of the given 'TyCon', if it is a 'TupleTyCon'.
--- Panics otherwise
-tupleTyConSort :: TyCon -> TupleSort
-tupleTyConSort tc = tyConTupleSort tc
-
--- | Extract the arity of the given 'TyCon', if it is a 'TupleTyCon'.
--- Panics otherwise
-tupleTyConArity :: TyCon -> Arity
-  -- we want the *tuple* arity, not the tycon arity. So, we must discard
-  -- the levity vars from unboxed tuples. See Note [Unboxed tuple levity vars]
-tupleTyConArity (TupleTyCon { tyConTupleSort = UnboxedTuple
-                            , tyConArity     = raw_arity }) = raw_arity `div` 2
-tupleTyConArity (TupleTyCon { tyConArity     = arity     }) = arity
-tupleTyConArity tc = pprPanic "tupleTyConArity" (ppr tc)
-=======
 isBoxedTupleTyCon (AlgTyCon { algTcRhs = rhs })
   | TupleTyCon { tup_sort = sort } <- rhs
   = isBoxed (tupleSortBoxity sort)
 isBoxedTupleTyCon _ = False
->>>>>>> 96dc041a
 
 -- | Is this a recursive 'TyCon'?
 isRecursiveTyCon :: TyCon -> Bool
 isRecursiveTyCon (AlgTyCon {algTcRec = Recursive}) = True
 isRecursiveTyCon _                                 = False
 
-<<<<<<< HEAD
-=======
-promotableTyCon_maybe :: TyCon -> Maybe TyCon
-promotableTyCon_maybe (AlgTyCon { tcPromoted = prom })   = prom
-promotableTyCon_maybe _                                  = Nothing
-
-promoteTyCon :: TyCon -> TyCon
-promoteTyCon tc = case promotableTyCon_maybe tc of
-                    Just prom_tc -> prom_tc
-                    Nothing      -> pprPanic "promoteTyCon" (ppr tc)
-
--- | Is this a PromotedTyCon?
-isPromotedTyCon :: TyCon -> Bool
-isPromotedTyCon (PromotedTyCon {}) = True
-isPromotedTyCon _                  = False
-
--- | Retrieves the promoted TyCon if this is a PromotedTyCon;
-isPromotedTyCon_maybe :: TyCon -> Maybe TyCon
-isPromotedTyCon_maybe (PromotedTyCon { ty_con = tc }) = Just tc
-isPromotedTyCon_maybe _ = Nothing
-
->>>>>>> 96dc041a
 -- | Is this a PromotedDataCon?
 isPromotedDataCon :: TyCon -> Bool
 isPromotedDataCon (PromotedDataCon {}) = True
@@ -1650,14 +1539,6 @@
 isImplicitTyCon (FunTyCon {})        = True
 isImplicitTyCon (PrimTyCon {})       = True
 isImplicitTyCon (PromotedDataCon {}) = True
-<<<<<<< HEAD
-isImplicitTyCon (AlgTyCon { algTcParent = AssocFamilyTyCon {} })    = True
-isImplicitTyCon (AlgTyCon {})                                       = False
-isImplicitTyCon (FamilyTyCon { famTcParent = AssocFamilyTyCon {} }) = True
-isImplicitTyCon (FamilyTyCon {})                                    = False
-isImplicitTyCon (SynonymTyCon {})                                   = False
-=======
-isImplicitTyCon (PromotedTyCon {})   = True
 isImplicitTyCon (AlgTyCon { algTcRhs = rhs, algTcParent = parent, tyConName = name })
   | TupleTyCon {} <- rhs             = isWiredInName name
   | AssocFamilyTyCon {} <- parent    = True
@@ -1666,7 +1547,6 @@
   | AssocFamilyTyCon {} <- parent    = True
   | otherwise                        = False
 isImplicitTyCon (SynonymTyCon {})    = False
->>>>>>> 96dc041a
 
 tyConCType_maybe :: TyCon -> Maybe CType
 tyConCType_maybe tc@(AlgTyCon {}) = tyConCType tc
@@ -1688,33 +1568,10 @@
                                   -- and any arguments remaining from the
                                   -- application
 
-<<<<<<< HEAD
--- ^ Used to create the view the /typechecker/ has on 'TyCon's.
--- We expand (closed) synonyms only, cf. 'coreExpandTyCon_maybe'
-tcExpandTyCon_maybe (SynonymTyCon { tyConTyVars = tvs
-                                  , synTcRhs    = rhs }) tys
-   = expand tvs rhs tys
-tcExpandTyCon_maybe _ _ = Nothing
-
----------------
-
--- ^ Used to create the view /Core/ has on 'TyCon's. We expand
--- not only closed synonyms like 'tcExpandTyCon_maybe',
--- but also non-recursive @newtype@s
-coreExpandTyCon_maybe tycon tys = tcExpandTyCon_maybe tycon tys
-
-
-----------------
-expand  :: [var] -> Type                     -- Template
-        -> [a]                               -- Args
-        -> Maybe ([(var,a)], Type, [a])  -- Expansion
-expand tvs rhs tys
-=======
 -- ^ Expand a type synonym application, if any
 expandSynTyCon_maybe tc tys
   | SynonymTyCon { tyConTyVars = tvs, synTcRhs = rhs } <- tc
   , let n_tvs = length tvs
->>>>>>> 96dc041a
   = case n_tvs `compare` length tys of
         LT -> Just (tvs `zip` tys, rhs, drop n_tvs tys)
         EQ -> Just (tvs `zip` tys, rhs, [])
