/* -----------------------------------------------------------------------------
 *
 * (c) The GHC Team, 1998-1999
 *
 * Weak pointers / finalizers
 *
 * ---------------------------------------------------------------------------*/

#include "PosixSource.h"
#include "Rts.h"
#include "RtsAPI.h"

#include "RtsUtils.h"
#include "Weak.h"
#include "Schedule.h"
#include "Prelude.h"
#include "Trace.h"

<<<<<<< HEAD
// ForeignPtrs with C finalizers rely on weak pointers inside weak_ptr_list
// to always be in the same order.

StgWeak *weak_ptr_list;

  void
runCFinalizer(void *fn, void *ptr, void *env, StgWord flag)
{
  if (flag)
    ((void (*)(void *, void *))fn)(env, ptr);
  else
    ((void (*)(void *))fn)(ptr);
=======
void
runCFinalizers(StgCFinalizerList *list)
{
    StgCFinalizerList *head;
    for (head = list;
        (StgClosure *)head != &stg_NO_FINALIZER_closure;
        head = (StgCFinalizerList *)head->link)
    {
        if (head->flag)
            ((void (*)(void *, void *))head->fptr)(head->eptr, head->ptr);
        else
            ((void (*)(void *))head->fptr)(head->ptr);
    }
>>>>>>> 94ab5d29
}

  void
runAllCFinalizers(StgWeak *list)
{
  StgWeak *w;
  Task *task;

  task = myTask();
  if (task != NULL) {
    task->running_finalizers = rtsTrue;
  }

<<<<<<< HEAD
  for (w = list; w; w = w->link) {
    StgArrWords *farr;

    farr = (StgArrWords *)UNTAG_CLOSURE(w->cfinalizer);

    if ((StgClosure *)farr != &stg_NO_FINALIZER_closure)
      runCFinalizer((void *)farr->payload[0],
                    (void *)farr->payload[1],
                    (void *)farr->payload[2],
                    farr->payload[3]);
  }
=======
    for (w = list; w; w = w->link) {
	runCFinalizers((StgCFinalizerList *)w->cfinalizers);
    }
>>>>>>> 94ab5d29

  if (task != NULL) {
    task->running_finalizers = rtsFalse;
  }
}

/*
 * scheduleFinalizers() is called on the list of weak pointers found
 * to be dead after a garbage collection.  It overwrites each object
 * with DEAD_WEAK, and creates a new thread to run the pending finalizers.
 *
 * This function is called just after GC.  The weak pointers on the
 * argument list are those whose keys were found to be not reachable,
 * however the value and finalizer fields have by now been marked live.
 * The weak pointer object itself may not be alive - i.e. we may be
 * looking at either an object in from-space or one in to-space.  It
 * doesn't really matter either way.
 *
 * Pre-condition: sched_mutex _not_ held.
 */

  void
scheduleFinalizers(Capability *cap, StgWeak *list)
{
  StgWeak *w;
  StgTSO *t;
  StgMutArrPtrs *arr;
  StgWord size;
  nat n, i;
  Task *task;

  task = myTask();
  if (task != NULL) {
    task->running_finalizers = rtsTrue;
  }

  // count number of finalizers, and kill all the weak pointers first...
  n = 0;
  for (w = list; w; w = w->link) {
    StgArrWords *farr;

    // Better not be a DEAD_WEAK at this stage; the garbage
    // collector removes DEAD_WEAKs from the weak pointer list.
    ASSERT(w->header.info != &stg_DEAD_WEAK_info);

    if (w->finalizer != &stg_NO_FINALIZER_closure) {
      n++;
    }

<<<<<<< HEAD
    farr = (StgArrWords *)UNTAG_CLOSURE(w->cfinalizer);

    if ((StgClosure *)farr != &stg_NO_FINALIZER_closure)
      runCFinalizer((void *)farr->payload[0],
                    (void *)farr->payload[1],
                    (void *)farr->payload[2],
                    farr->payload[3]);
=======
    // count number of finalizers, and kill all the weak pointers first...
    n = 0;
    for (w = list; w; w = w->link) { 
	// Better not be a DEAD_WEAK at this stage; the garbage
	// collector removes DEAD_WEAKs from the weak pointer list.
	ASSERT(w->header.info != &stg_DEAD_WEAK_info);

	if (w->finalizer != &stg_NO_FINALIZER_closure) {
	    n++;
	}

	runCFinalizers((StgCFinalizerList *)w->cfinalizers);
>>>>>>> 94ab5d29

#ifdef PROFILING
    // A weak pointer is inherently used, so we do not need to call
    // LDV_recordDead().
    //
    // Furthermore, when PROFILING is turned on, dead weak
    // pointers are exactly as large as weak pointers, so there is
    // no need to fill the slop, either.  See stg_DEAD_WEAK_info
    // in StgMiscClosures.hc.
#endif
    SET_HDR(w, &stg_DEAD_WEAK_info, w->header.prof.ccs);
  }

  if (task != NULL) {
    task->running_finalizers = rtsFalse;
  }

  // No finalizers to run?
  if (n == 0) return;

  debugTrace(DEBUG_weak, "weak: batching %d finalizers", n);

  size = n + mutArrPtrsCardTableSize(n);
  arr = (StgMutArrPtrs *)allocate(cap, sizeofW(StgMutArrPtrs) + size);
  TICK_ALLOC_PRIM(sizeofW(StgMutArrPtrs), n, 0);
  SET_HDR(arr, &stg_MUT_ARR_PTRS_FROZEN_info, CCS_SYSTEM);
  arr->ptrs = n;
  arr->size = size;

  n = 0;
  for (w = list; w; w = w->link) {
    if (w->finalizer != &stg_NO_FINALIZER_closure) {
      arr->payload[n] = w->finalizer;
      n++;
    }
  }
  // set all the cards to 1
  for (i = n; i < size; i++) {
    arr->payload[i] = (StgClosure *)(W_)(-1);
  }

  t = createIOThread(cap,
                     RtsFlags.GcFlags.initialStkSize,
                     rts_apply(cap,
                               rts_apply(cap,
                                         (StgClosure *)runFinalizerBatch_closure,
                                         rts_mkInt(cap,n)),
                               (StgClosure *)arr)
                    );
  scheduleThread(cap,t);
}<|MERGE_RESOLUTION|>--- conflicted
+++ resolved
@@ -16,20 +16,6 @@
 #include "Prelude.h"
 #include "Trace.h"
 
-<<<<<<< HEAD
-// ForeignPtrs with C finalizers rely on weak pointers inside weak_ptr_list
-// to always be in the same order.
-
-StgWeak *weak_ptr_list;
-
-  void
-runCFinalizer(void *fn, void *ptr, void *env, StgWord flag)
-{
-  if (flag)
-    ((void (*)(void *, void *))fn)(env, ptr);
-  else
-    ((void (*)(void *))fn)(ptr);
-=======
 void
 runCFinalizers(StgCFinalizerList *list)
 {
@@ -43,41 +29,26 @@
         else
             ((void (*)(void *))head->fptr)(head->ptr);
     }
->>>>>>> 94ab5d29
 }
 
-  void
+void
 runAllCFinalizers(StgWeak *list)
 {
-  StgWeak *w;
-  Task *task;
+    StgWeak *w;
+    Task *task;
 
-  task = myTask();
-  if (task != NULL) {
-    task->running_finalizers = rtsTrue;
-  }
+    task = myTask();
+    if (task != NULL) {
+        task->running_finalizers = rtsTrue;
+    }
 
-<<<<<<< HEAD
-  for (w = list; w; w = w->link) {
-    StgArrWords *farr;
-
-    farr = (StgArrWords *)UNTAG_CLOSURE(w->cfinalizer);
-
-    if ((StgClosure *)farr != &stg_NO_FINALIZER_closure)
-      runCFinalizer((void *)farr->payload[0],
-                    (void *)farr->payload[1],
-                    (void *)farr->payload[2],
-                    farr->payload[3]);
-  }
-=======
     for (w = list; w; w = w->link) {
 	runCFinalizers((StgCFinalizerList *)w->cfinalizers);
     }
->>>>>>> 94ab5d29
 
-  if (task != NULL) {
-    task->running_finalizers = rtsFalse;
-  }
+    if (task != NULL) {
+        task->running_finalizers = rtsFalse;
+    }
 }
 
 /*
@@ -95,43 +66,21 @@
  * Pre-condition: sched_mutex _not_ held.
  */
 
-  void
+void
 scheduleFinalizers(Capability *cap, StgWeak *list)
 {
-  StgWeak *w;
-  StgTSO *t;
-  StgMutArrPtrs *arr;
-  StgWord size;
-  nat n, i;
-  Task *task;
+    StgWeak *w;
+    StgTSO *t;
+    StgMutArrPtrs *arr;
+    StgWord size;
+    nat n, i;
+    Task *task;
 
-  task = myTask();
-  if (task != NULL) {
-    task->running_finalizers = rtsTrue;
-  }
-
-  // count number of finalizers, and kill all the weak pointers first...
-  n = 0;
-  for (w = list; w; w = w->link) {
-    StgArrWords *farr;
-
-    // Better not be a DEAD_WEAK at this stage; the garbage
-    // collector removes DEAD_WEAKs from the weak pointer list.
-    ASSERT(w->header.info != &stg_DEAD_WEAK_info);
-
-    if (w->finalizer != &stg_NO_FINALIZER_closure) {
-      n++;
+    task = myTask();
+    if (task != NULL) {
+        task->running_finalizers = rtsTrue;
     }
 
-<<<<<<< HEAD
-    farr = (StgArrWords *)UNTAG_CLOSURE(w->cfinalizer);
-
-    if ((StgClosure *)farr != &stg_NO_FINALIZER_closure)
-      runCFinalizer((void *)farr->payload[0],
-                    (void *)farr->payload[1],
-                    (void *)farr->payload[2],
-                    farr->payload[3]);
-=======
     // count number of finalizers, and kill all the weak pointers first...
     n = 0;
     for (w = list; w; w = w->link) { 
@@ -144,55 +93,54 @@
 	}
 
 	runCFinalizers((StgCFinalizerList *)w->cfinalizers);
->>>>>>> 94ab5d29
 
 #ifdef PROFILING
-    // A weak pointer is inherently used, so we do not need to call
-    // LDV_recordDead().
-    //
-    // Furthermore, when PROFILING is turned on, dead weak
-    // pointers are exactly as large as weak pointers, so there is
-    // no need to fill the slop, either.  See stg_DEAD_WEAK_info
-    // in StgMiscClosures.hc.
+        // A weak pointer is inherently used, so we do not need to call
+        // LDV_recordDead().
+	//
+        // Furthermore, when PROFILING is turned on, dead weak
+        // pointers are exactly as large as weak pointers, so there is
+        // no need to fill the slop, either.  See stg_DEAD_WEAK_info
+        // in StgMiscClosures.hc.
 #endif
-    SET_HDR(w, &stg_DEAD_WEAK_info, w->header.prof.ccs);
-  }
+	SET_HDR(w, &stg_DEAD_WEAK_info, w->header.prof.ccs);
+    }
+	
+    if (task != NULL) {
+        task->running_finalizers = rtsFalse;
+    }
 
-  if (task != NULL) {
-    task->running_finalizers = rtsFalse;
-  }
+    // No finalizers to run?
+    if (n == 0) return;
 
-  // No finalizers to run?
-  if (n == 0) return;
+    debugTrace(DEBUG_weak, "weak: batching %d finalizers", n);
 
-  debugTrace(DEBUG_weak, "weak: batching %d finalizers", n);
+    size = n + mutArrPtrsCardTableSize(n);
+    arr = (StgMutArrPtrs *)allocate(cap, sizeofW(StgMutArrPtrs) + size);
+    TICK_ALLOC_PRIM(sizeofW(StgMutArrPtrs), n, 0);
+    SET_HDR(arr, &stg_MUT_ARR_PTRS_FROZEN_info, CCS_SYSTEM);
+    arr->ptrs = n;
+    arr->size = size;
 
-  size = n + mutArrPtrsCardTableSize(n);
-  arr = (StgMutArrPtrs *)allocate(cap, sizeofW(StgMutArrPtrs) + size);
-  TICK_ALLOC_PRIM(sizeofW(StgMutArrPtrs), n, 0);
-  SET_HDR(arr, &stg_MUT_ARR_PTRS_FROZEN_info, CCS_SYSTEM);
-  arr->ptrs = n;
-  arr->size = size;
+    n = 0;
+    for (w = list; w; w = w->link) {
+	if (w->finalizer != &stg_NO_FINALIZER_closure) {
+	    arr->payload[n] = w->finalizer;
+	    n++;
+	}
+    }
+    // set all the cards to 1
+    for (i = n; i < size; i++) {
+        arr->payload[i] = (StgClosure *)(W_)(-1);
+    }
 
-  n = 0;
-  for (w = list; w; w = w->link) {
-    if (w->finalizer != &stg_NO_FINALIZER_closure) {
-      arr->payload[n] = w->finalizer;
-      n++;
-    }
-  }
-  // set all the cards to 1
-  for (i = n; i < size; i++) {
-    arr->payload[i] = (StgClosure *)(W_)(-1);
-  }
-
-  t = createIOThread(cap,
-                     RtsFlags.GcFlags.initialStkSize,
-                     rts_apply(cap,
-                               rts_apply(cap,
-                                         (StgClosure *)runFinalizerBatch_closure,
-                                         rts_mkInt(cap,n)),
-                               (StgClosure *)arr)
-                    );
-  scheduleThread(cap,t);
+    t = createIOThread(cap, 
+		       RtsFlags.GcFlags.initialStkSize, 
+		       rts_apply(cap,
+			   rts_apply(cap,
+			       (StgClosure *)runFinalizerBatch_closure,
+			       rts_mkInt(cap,n)), 
+			   (StgClosure *)arr)
+	);
+    scheduleThread(cap,t);
 }