{-# LANGUAGE MagicHash, NoImplicitPrelude, TypeFamilies, UnboxedTuples,
             MultiParamTypeClasses, RoleAnnotations #-}
-----------------------------------------------------------------------------
-- |
-- Module      :  GHC.Types
-- Copyright   :  (c) The University of Glasgow 2009
-- License     :  see libraries/ghc-prim/LICENSE
--
-- Maintainer  :  cvs-ghc@haskell.org
-- Stability   :  internal
-- Portability :  non-portable (GHC Extensions)
--
-- GHC type definitions.
-- Use GHC.Exts from the base package instead of importing this
-- module directly.
--
-----------------------------------------------------------------------------

module GHC.Types (
        -- Data types that are built-in syntax
        -- They are defined here, but not explicitly exported
        --
        --    Lists:          []( [], (:) )
        --    Type equality:  (~)( Eq# )

        Bool(..), Char(..), Int(..), Word(..),
        Float(..), Double(..),
        Ordering(..), IO(..),
        isTrue#,
        SPEC(..),
<<<<<<< HEAD
        Coercible,
        Levity(..)
=======
        Nat, Symbol,
        Coercible
>>>>>>> 96dc041a
    ) where

import GHC.Prim
import GHC.Tuple ()

infixr 5 :

{- *********************************************************************
*                                                                      *
                  Nat and Symbol
*                                                                      *
********************************************************************* -}

-- | (Kind) This is the kind of type-level natural numbers.
data Nat

-- | (Kind) This is the kind of type-level symbols.
-- Declared here because class IP needs it
data Symbol


{- *********************************************************************
*                                                                      *
                  Lists

   NB: lists are built-in syntax, and hence not explicitly exported
*                                                                      *
********************************************************************* -}

data [] a = [] | a : [a]


{- *********************************************************************
*                                                                      *
                  Ordering
*                                                                      *
********************************************************************* -}

data Ordering = LT | EQ | GT


{- *********************************************************************
*                                                                      *
                  Int, Char, Word, Float, Double
*                                                                      *
********************************************************************* -}

{- | The character type 'Char' is an enumeration whose values represent
Unicode (or equivalently ISO\/IEC 10646) characters (see
<http://www.unicode.org/> for details).  This set extends the ISO 8859-1
(Latin-1) character set (the first 256 characters), which is itself an extension
of the ASCII character set (the first 128 characters).  A character literal in
Haskell has type 'Char'.

To convert a 'Char' to or from the corresponding 'Int' value defined
by Unicode, use 'Prelude.toEnum' and 'Prelude.fromEnum' from the
'Prelude.Enum' class respectively (or equivalently 'ord' and 'chr').
-}
data {-# CTYPE "HsChar" #-} Char = C# Char#

-- | A fixed-precision integer type with at least the range @[-2^29 .. 2^29-1]@.
-- The exact range for a given implementation can be determined by using
-- 'Prelude.minBound' and 'Prelude.maxBound' from the 'Prelude.Bounded' class.
data {-# CTYPE "HsInt" #-} Int = I# Int#

-- |A 'Word' is an unsigned integral type, with the same size as 'Int'.
data {-# CTYPE "HsWord" #-} Word = W# Word#

-- | Single-precision floating point numbers.
-- It is desirable that this type be at least equal in range and precision
-- to the IEEE single-precision type.
data {-# CTYPE "HsFloat" #-} Float = F# Float#

-- | Double-precision floating point numbers.
-- It is desirable that this type be at least equal in range and precision
-- to the IEEE double-precision type.
data {-# CTYPE "HsDouble" #-} Double = D# Double#


{- *********************************************************************
*                                                                      *
                    IO
*                                                                      *
********************************************************************* -}

{- |
A value of type @'IO' a@ is a computation which, when performed,
does some I\/O before returning a value of type @a@.

There is really only one way to \"perform\" an I\/O action: bind it to
@Main.main@ in your program.  When your program is run, the I\/O will
be performed.  It isn't possible to perform I\/O from an arbitrary
function, unless that function is itself in the 'IO' monad and called
at some point, directly or indirectly, from @Main.main@.

'IO' is a monad, so 'IO' actions can be combined using either the do-notation
or the '>>' and '>>=' operations from the 'Monad' class.
-}
newtype IO a = IO (State# RealWorld -> (# State# RealWorld, a #))
type role IO representational

{- The 'type role' role annotation for IO is redundant but is included
because this role is significant in the normalisation of FFI
types. Specifically, if this role were to become nominal (which would
be very strange, indeed!), changes elsewhere in GHC would be
necessary. See [FFI type roles] in TcForeign.  -}


{- *********************************************************************
*                                                                      *
                    (~) and Coercible

   NB: (~) is built-in syntax, and hence not explicitly exported
*                                                                      *
********************************************************************* -}

{-
Note [Kind-changing of (~) and Coercible]
~~~~~~~~~~~~~~~~~~~~~~~~~~~~~~~~~~~~~~~~~

(~) and Coercible are tricky to define. To the user, they must appear as
constraints, but we cannot define them as such in Haskell. But we also cannot
just define them only in GHC.Prim (like (->)), because we need a real module
for them, e.g. to compile the constructor's info table.

Furthermore the type of MkCoercible cannot be written in Haskell
(no syntax for ~#R).

So we define them as regular data types in GHC.Types, and do magic in TysWiredIn,
inside GHC, to change the kind and type.
-}


-- | A data constructor used to box up all unlifted equalities
--
-- The type constructor is special in that GHC pretends that it
-- has kind (? -> ? -> Fact) rather than (* -> * -> *)
data (~) a b = Eq# ((~#) a b)


-- | This two-parameter class has instances for types @a@ and @b@ if
--      the compiler can infer that they have the same representation. This class
--      does not have regular instances; instead they are created on-the-fly during
--      type-checking. Trying to manually declare an instance of @Coercible@
--      is an error.
--
--      Nevertheless one can pretend that the following three kinds of instances
--      exist. First, as a trivial base-case:
--
--      @instance a a@
--
--      Furthermore, for every type constructor there is
--      an instance that allows to coerce under the type constructor. For
--      example, let @D@ be a prototypical type constructor (@data@ or
--      @newtype@) with three type arguments, which have roles @nominal@,
--      @representational@ resp. @phantom@. Then there is an instance of
--      the form
--
--      @instance Coercible b b\' => Coercible (D a b c) (D a b\' c\')@
--
--      Note that the @nominal@ type arguments are equal, the
--      @representational@ type arguments can differ, but need to have a
--      @Coercible@ instance themself, and the @phantom@ type arguments can be
--      changed arbitrarily.
--
--      The third kind of instance exists for every @newtype NT = MkNT T@ and
--      comes in two variants, namely
--
--      @instance Coercible a T => Coercible a NT@
--
--      @instance Coercible T b => Coercible NT b@
--
--      This instance is only usable if the constructor @MkNT@ is in scope.
--
--      If, as a library author of a type constructor like @Set a@, you
--      want to prevent a user of your module to write
--      @coerce :: Set T -> Set NT@,
--      you need to set the role of @Set@\'s type parameter to @nominal@,
--      by writing
--
--      @type role Set nominal@
--
--      For more details about this feature, please refer to
--      <http://www.cis.upenn.edu/~eir/papers/2014/coercible/coercible.pdf Safe Coercions>
--      by Joachim Breitner, Richard A. Eisenberg, Simon Peyton Jones and Stephanie Weirich.
--
--      @since 4.7.0.0
data Coercible a b = MkCoercible ((~#) a b)
-- It's really ~R# (representational equality), not ~#,
-- but  * we don't yet have syntax for ~R#,
--      * the compiled code is the same either way
--      * TysWiredIn has the truthful types
-- Also see Note [Kind-changing of (~) and Coercible]

-- | Alias for 'tagToEnum#'. Returns True if its parameter is 1# and False
--   if it is 0#.

{- *********************************************************************
*                                                                      *
                   Bool, and isTrue#
*                                                                      *
********************************************************************* -}

data {-# CTYPE "HsBool" #-} Bool = False | True

{-# INLINE isTrue# #-}
isTrue# :: Int# -> Bool   -- See Note [Optimizing isTrue#]
isTrue# x = tagToEnum# x

{- Note [Optimizing isTrue#]
~~~~~~~~~~~~~~~~~~~~~~~~~~~~
Current definition of isTrue# is a temporary workaround. We would like to
have functions isTrue# and isFalse# defined like this:

    isTrue# :: Int# -> Bool
    isTrue# 1# = True
    isTrue# _  = False

    isFalse# :: Int# -> Bool
    isFalse# 0# = True
    isFalse# _  = False

These functions would allow us to safely check if a tag can represent True
or False. Using isTrue# and isFalse# as defined above will not introduce
additional case into the code. When we scrutinize return value of isTrue#
or isFalse#, either explicitly in a case expression or implicitly in a guard,
the result will always be a single case expression (given that optimizations
are turned on). This results from case-of-case transformation. Consider this
code (this is both valid Haskell and Core):

case isTrue# (a ># b) of
    True  -> e1
    False -> e2

Inlining isTrue# gives:

case (case (a ># b) of { 1# -> True; _ -> False } ) of
    True  -> e1
    False -> e2

Case-of-case transforms that to:

case (a ># b) of
  1# -> case True of
          True  -> e1
          False -> e2
  _  -> case False of
          True  -> e1
          False -> e2

Which is then simplified by case-of-known-constructor:

case (a ># b) of
  1# -> e1
  _  -> e2

While we get good Core here, the code generator will generate very bad Cmm
if e1 or e2 do allocation. It will push heap checks into case alternatives
which results in about 2.5% increase in code size. Until this is improved we
just make isTrue# an alias to tagToEnum#. This is a temporary solution (if
you're reading this in 2023 then things went wrong). See #8326.
-}


{- *********************************************************************
*                                                                      *
                    SPEC
*                                                                      *
********************************************************************* -}

-- | 'SPEC' is used by GHC in the @SpecConstr@ pass in order to inform
-- the compiler when to be particularly aggressive. In particular, it
-- tells GHC to specialize regardless of size or the number of
-- specializations. However, not all loops fall into this category.
--
-- Libraries can specify this by using 'SPEC' data type to inform which
-- loops should be aggressively specialized.
data SPEC = SPEC | SPEC2

-- | GHC divides all proper types (that is, types that can perhaps be
-- inhabited, as distinct from type constructors or type-level data)
-- into two worlds: lifted types and unlifted types. For example,
-- @Int@ is lifted while @Int#@ is unlifted. Certain operations need
-- to be polymorphic in this distinction. A classic example is 'unsafeCoerce#',
-- which needs to be able to coerce between lifted and unlifted types.
-- To achieve this, we use kind polymorphism: lifted types have kind
-- @TYPE Lifted@ and unlifted ones have kind @TYPE Unlifted@. 'Levity'
-- is the kind of 'Lifted' and 'Unlifted'. @*@ is a synonym for @TYPE Lifted@
-- and @#@ is a synonym for @TYPE Unlifted@.
data Levity = Lifted | Unlifted<|MERGE_RESOLUTION|>--- conflicted
+++ resolved
@@ -28,13 +28,9 @@
         Ordering(..), IO(..),
         isTrue#,
         SPEC(..),
-<<<<<<< HEAD
+        Nat, Symbol,
         Coercible,
         Levity(..)
-=======
-        Nat, Symbol,
-        Coercible
->>>>>>> 96dc041a
     ) where
 
 import GHC.Prim
