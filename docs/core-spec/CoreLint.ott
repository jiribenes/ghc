--- conflicted
+++ resolved
@@ -297,17 +297,9 @@
 
 C = T_R0 </ axBranchkk // kk />
 0 <= ind < length </ axBranchkk // kk />
-<<<<<<< HEAD
-forall </ ni_Ri // i />. (</ s1j // j /> ~> t1) = (</ axBranchkk // kk />)[ind]
+forall </ ni_^^Ri // i />. (</ s1j // j /> ~> t1) = (</ axBranchkk // kk />)[ind]
 G |-axk [ </ ni_Ri // i /> |-> </ wi // i /> ] ~> (subst1, subst2)
 </ s2j = subst1(s1j) // j />
-=======
-forall </ ni_^^Ri // i />. (</ s1j // j /> ~> t1) = (</ axBranchkk // kk />)[ind]
-</ G |-co gi : s'i ~Ri k'i t'i // i />
-</ substi @ // i /> = inits(</ [ ni |-> s'i ] // i />)
-</ ni = zi_ki // i />
-</ k'i <: substi(ki) // i />
->>>>>>> d5e48748
 no_conflict(C, </ s2j // j />, ind, ind-1)
 t2 = subst2(t1)
 s2 = T </ s2j // j />
